import {
  Box,
  Button,
  Checkbox,
  TableBody,
  TableCell,
  TableHead,
  TableRow,
  Typography,
} from '@material-ui/core';
import React, { useState } from 'react';
import { useTranslation } from 'react-i18next';
import { useHistory } from 'react-router-dom';
import {
  GrievanceTicketDocument,
  GrievanceTicketQuery,
  useApproveNeedsAdjudicationMutation,
} from '../../__generated__/graphql';
import { useBaseUrl } from '../../hooks/useBaseUrl';
import { GRIEVANCE_TICKET_STATES } from '../../utils/constants';
import { BlackLink } from '../core/BlackLink';
import { useConfirmation } from '../core/ConfirmationDialog';
import { Title } from '../core/Title';
import { UniversalMoment } from '../core/UniversalMoment';
import {
  ApproveBox,
  StyledTable,
} from './GrievancesApproveSection/ApproveSectionStyles';

export function NeedsAdjudicationDetailsOld({
  ticket,
  canApprove,
}: {
  ticket: GrievanceTicketQuery['grievanceTicket'];
  canApprove: boolean;
}): React.ReactElement {
  const { t } = useTranslation();
  const { baseUrl } = useBaseUrl();
  const history = useHistory();
  const confirm = useConfirmation();
  const [approve] = useApproveNeedsAdjudicationMutation({
    refetchQueries: () => [
      {
        query: GrievanceTicketDocument,
        variables: { id: ticket.id },
      },
    ],
  });
  const details = ticket.needsAdjudicationTicketDetails;
  const [selectedDuplicate, setSelectedDuplicate] = useState(
    details?.selectedIndividual?.id,
  );
  const [isEditMode, setIsEditMode] = useState(false);
  const confirmationText = t(
    'Are you sure you want to mark this record as duplicate? It will be removed from Golden Records upon ticket closure.',
  );
  const isApproved = !!details.selectedIndividual;
  const isEditable = isEditMode || !isApproved;

  const isApproveDisabled = (): boolean => {
    return (
      ticket.status !== GRIEVANCE_TICKET_STATES.FOR_APPROVAL ||
      !selectedDuplicate
    );
  };

  const findRecord = (itemId) => (record) => record.hitId === itemId;

  const getSimilarity = (records, individualId): number => {
    return records?.find(findRecord(individualId))?.score;
  };

  const getGoldenRecordSimilarity = (): number | string => {
    const { extraData, goldenRecordsIndividual, possibleDuplicate } = details;
    const individualId = possibleDuplicate?.id;
    const extraDataGoldenRecords = extraData?.goldenRecords;
    const deduplicationGoldenRecordResults =
      goldenRecordsIndividual?.deduplicationGoldenRecordResults;

    return (
      getSimilarity(extraDataGoldenRecords, individualId) ||
      getSimilarity(deduplicationGoldenRecordResults, individualId) ||
      '-'
    );
  };

  const getPossibleDuplicateSimilarity = (): number | string => {
    const { extraData, goldenRecordsIndividual, possibleDuplicate } = details;
    const individualId = goldenRecordsIndividual?.id;
    const extraDataPossibleDuplicate1 = extraData?.possibleDuplicate;
    const deduplicationGoldenRecordResults =
      possibleDuplicate?.deduplicationGoldenRecordResults;

    return (
      getSimilarity(extraDataPossibleDuplicate1, individualId) ||
      getSimilarity(deduplicationGoldenRecordResults, individualId) ||
      '-'
    );
  };

  return (
    <ApproveBox>
      <Title>
        <Box display='flex' justifyContent='space-between'>
          <Typography variant='h6'>
            {t('Needs Adjudication Details')}
          </Typography>
          <Box gridGap={24} display='flex'>
            <Button
              onClick={() =>
                history.push({
<<<<<<< HEAD
                  pathname: `/${baseUrl}/grievance-and-feedback/new-ticket`,
=======
                  pathname: `/${businessArea}/grievance/new-ticket`,
>>>>>>> c67cf743
                  state: { linkedTicketId: ticket.id },
                })
              }
              variant='outlined'
              color='primary'
            >
              {t('Create Linked Ticket')}
            </Button>
            {!isEditable && (
              <Button
                variant='outlined'
                color='primary'
                disabled={
                  ticket.status !== GRIEVANCE_TICKET_STATES.FOR_APPROVAL
                }
                onClick={() => setIsEditMode(true)}
              >
                {t('Edit')}
              </Button>
            )}
            {isEditable && canApprove && (
              <Button
                disabled={isApproveDisabled()}
                onClick={() =>
                  confirm({
                    content: confirmationText,
                  }).then(() => {
                    approve({
                      variables: {
                        grievanceTicketId: ticket.id,
                        selectedIndividualId: selectedDuplicate,
                      },
                    });
                    setIsEditMode(false);
                  })
                }
                variant='outlined'
                color='primary'
              >
                {t('Mark Duplicate')}
              </Button>
            )}
          </Box>
        </Box>
      </Title>
      <StyledTable>
        <TableHead>
          <TableRow>
            <TableCell align='left' />
            <TableCell align='left'>{t('Individual ID')}</TableCell>
            <TableCell align='left'>{t('Household ID')}</TableCell>
            <TableCell align='left'>{t('Full Name')}</TableCell>
            <TableCell align='left'>{t('Gender')}</TableCell>
            <TableCell align='left'>{t('Date of Birth')}</TableCell>
            <TableCell align='left'>{t('Similarity Score')}</TableCell>
            <TableCell align='left'>{t('Last Registration Date')}</TableCell>
            <TableCell align='left'>{t('Doc Type')}</TableCell>
            <TableCell align='left'>{t('Doc #')}</TableCell>
            <TableCell align='left'>{t('Admin Level 2')}</TableCell>
            <TableCell align='left'>{t('Village')}</TableCell>
          </TableRow>
        </TableHead>
        <TableBody>
          <TableRow>
            <TableCell align='left'>
              <Checkbox
                color='primary'
                disabled={
                  !isEditable ||
                  ticket.status !== GRIEVANCE_TICKET_STATES.FOR_APPROVAL
                }
                checked={
                  selectedDuplicate === details.goldenRecordsIndividual?.id
                }
                onChange={(event, checked) =>
                  setSelectedDuplicate(
                    checked ? details.goldenRecordsIndividual?.id : null,
                  )
                }
              />
            </TableCell>

            <TableCell align='left'>
              <BlackLink
                to={`/${baseUrl}/population/individuals/${details.goldenRecordsIndividual?.id}`}
              >
                {details.goldenRecordsIndividual?.unicefId}
              </BlackLink>
            </TableCell>
            <TableCell align='left'>
              <BlackLink
                to={`/${baseUrl}/population/household/${details.goldenRecordsIndividual?.household?.id}`}
              >
                {details.goldenRecordsIndividual?.household?.unicefId || '-'}
              </BlackLink>
            </TableCell>
            <TableCell align='left'>
              {details.goldenRecordsIndividual?.fullName}
            </TableCell>
            <TableCell align='left'>
              {details.goldenRecordsIndividual?.sex}
            </TableCell>
            <TableCell align='left'>
              <UniversalMoment>
                {details.goldenRecordsIndividual?.birthDate}
              </UniversalMoment>
            </TableCell>
            <TableCell align='left'>{getGoldenRecordSimilarity()}</TableCell>
            <TableCell align='left'>
              <UniversalMoment>
                {details.goldenRecordsIndividual?.lastRegistrationDate}
              </UniversalMoment>
            </TableCell>
            <TableCell align='left'>
              {
                details.goldenRecordsIndividual?.documents?.edges[0]?.node.type
                  .label
              }
            </TableCell>
            <TableCell align='left'>
              {
                details.goldenRecordsIndividual?.documents?.edges[0]?.node
                  .documentNumber
              }
            </TableCell>
            <TableCell align='left'>
              {details.goldenRecordsIndividual?.household?.admin2?.name}
            </TableCell>
            <TableCell align='left'>
              {details.goldenRecordsIndividual?.household?.village}
            </TableCell>
          </TableRow>
          <TableRow>
            <TableCell align='left'>
              <Checkbox
                color='primary'
                disabled={
                  !isEditable ||
                  ticket.status !== GRIEVANCE_TICKET_STATES.FOR_APPROVAL
                }
                checked={selectedDuplicate === details.possibleDuplicate?.id}
                onChange={(event, checked) =>
                  setSelectedDuplicate(
                    checked ? details.possibleDuplicate?.id : null,
                  )
                }
              />
            </TableCell>
            <TableCell align='left'>
              <BlackLink
                to={`/${baseUrl}/population/individuals/${details.possibleDuplicate?.id}`}
              >
                {details.possibleDuplicate?.unicefId}
              </BlackLink>
            </TableCell>
            <TableCell align='left'>
              <BlackLink
                to={`/${baseUrl}/population/household/${details.possibleDuplicate?.household?.id}`}
              >
                {details.possibleDuplicate?.household?.unicefId || '-'}
              </BlackLink>
            </TableCell>
            <TableCell align='left'>
              {details.possibleDuplicate?.fullName}
            </TableCell>
            <TableCell align='left'>{details.possibleDuplicate?.sex}</TableCell>
            <TableCell align='left'>
              <UniversalMoment>
                {details.possibleDuplicate?.birthDate}
              </UniversalMoment>
            </TableCell>
            <TableCell align='left'>
              {getPossibleDuplicateSimilarity()}
            </TableCell>
            <TableCell align='left'>
              <UniversalMoment>
                {details.possibleDuplicate?.lastRegistrationDate}
              </UniversalMoment>
            </TableCell>
            <TableCell align='left'>
              {details.possibleDuplicate?.documents?.edges[0]?.node.type.label}
            </TableCell>
            <TableCell align='left'>
              {
                details.possibleDuplicate?.documents?.edges[0]?.node
                  .documentNumber
              }
            </TableCell>
            <TableCell align='left'>
              {details.possibleDuplicate?.household?.admin2?.name}
            </TableCell>
            <TableCell align='left'>
              {details.possibleDuplicate?.household?.village}
            </TableCell>
          </TableRow>
        </TableBody>
      </StyledTable>
    </ApproveBox>
  );
}<|MERGE_RESOLUTION|>--- conflicted
+++ resolved
@@ -109,11 +109,7 @@
             <Button
               onClick={() =>
                 history.push({
-<<<<<<< HEAD
-                  pathname: `/${baseUrl}/grievance-and-feedback/new-ticket`,
-=======
-                  pathname: `/${businessArea}/grievance/new-ticket`,
->>>>>>> c67cf743
+                  pathname: `/${baseUrl}/grievance/new-ticket`,
                   state: { linkedTicketId: ticket.id },
                 })
               }
