import { Box, Button } from '@material-ui/core';
import get from 'lodash/get';
import React, { useEffect, useState } from 'react';
import { useTranslation } from 'react-i18next';
import { Link } from 'react-router-dom';
import Paper from '@material-ui/core/Paper';
import {
  AllGrievanceTicketQuery,
  AllGrievanceTicketQueryVariables,
  useAllGrievanceTicketQuery,
  useAllUsersForFiltersLazyQuery,
  useGrievancesChoiceDataQuery,
  useMeQuery,
} from '../../../__generated__/graphql';
import {
  PERMISSIONS,
  hasCreatorOrOwnerPermissions,
  hasPermissions,
} from '../../../config/permissions';
import { UniversalTable } from '../../../containers/tables/UniversalTable';
import { useBaseUrl } from '../../../hooks/useBaseUrl';
import { usePermissions } from '../../../hooks/usePermissions';
import {
  GRIEVANCE_CATEGORIES,
  GRIEVANCE_TICKET_STATES,
  GRIEVANCE_TICKETS_TYPES,
} from '../../../utils/constants';
import { choicesToDict, dateToIsoString } from '../../../utils/utils';
<<<<<<< HEAD
=======
import {
  AllGrievanceTicketQuery,
  AllGrievanceTicketQueryVariables,
  useAllGrievanceTicketQuery,
  useAllUsersForFiltersLazyQuery,
  useGrievancesChoiceDataQuery,
  useMeQuery,
} from '../../../__generated__/graphql';
>>>>>>> 1320d7b3
import { LoadingComponent } from '../../core/LoadingComponent';
import { TableWrapper } from '../../core/TableWrapper';
import { EnhancedTableToolbar } from '../../core/Table/EnhancedTableToolbar';
import { BulkAssignModal } from './bulk/BulkAssignModal';
import { headCells } from './GrievancesTableHeadCells';
import { GrievancesTableRow } from './GrievancesTableRow';
import { BulkSetPriorityModal } from './bulk/BulkSetPriorityModal';
import { BulkSetUrgencyModal } from './bulk/BulkSetUrgencyModal';
import { BulkAddNoteModal } from './bulk/BulkAddNoteModal';

interface GrievancesTableProps {
  filter;
  selectedTab;
}

export const GrievancesTable = ({
  filter,
  selectedTab,
}: GrievancesTableProps): React.ReactElement => {
  const { baseUrl, businessArea, programId } = useBaseUrl();
  const { t } = useTranslation();
  const initialVariables: AllGrievanceTicketQueryVariables = {
    businessArea,
    search: filter.search.trim(),
    searchType: filter.searchType,
    status: [filter.status],
    fsp: filter.fsp,
    createdAtRange: JSON.stringify({
      min: dateToIsoString(filter.createdAtRangeMin, 'startOfDay'),
      max: dateToIsoString(filter.createdAtRangeMax, 'endOfDay'),
    }),
    category: filter.category,
    issueType: filter.issueType,
    assignedTo: filter.assignedTo,
    createdBy: filter.createdBy,
    admin2: filter.admin2,
    registrationDataImport: filter.registrationDataImport,
    cashPlan: filter.cashPlan,
    scoreMin: filter.scoreMin,
    scoreMax: filter.scoreMax,
    grievanceType: filter.grievanceType,
    grievanceStatus: filter.grievanceStatus,
    priority: filter.priority === 'Not Set' ? 0 : filter.priority,
    urgency: filter.urgency === 'Not Set' ? 0 : filter.urgency,
    preferredLanguage: filter.preferredLanguage,
    program: programId,
  };

  const [inputValue, setInputValue] = useState('');
  const [page, setPage] = useState<number>(0);
  const [loadData, { data }] = useAllUsersForFiltersLazyQuery({
    variables: {
      businessArea,
      first: 20,
      orderBy: 'first_name,last_name,email',
      search: inputValue,
    },
  });

  useEffect(() => {
    loadData();
  }, [loadData]);

  const optionsData = get(data, 'allUsers.edges', []);

  const [selectedTicketsPerPage, setSelectedTicketsPerPag] = useState<{
    [key: number]: AllGrievanceTicketQuery['allGrievanceTicket']['edges'][number]['node'][];
  }>({ 0: [] });

  const selectedTickets: AllGrievanceTicketQuery['allGrievanceTicket']['edges'][number]['node'][] = [];
  const currentSelectedTickets = selectedTicketsPerPage[page];
  for (const pageKey of Object.keys(selectedTicketsPerPage)) {
    selectedTickets.push(...selectedTicketsPerPage[pageKey]);
  }

  const setSelectedTickets = (
    tickets: AllGrievanceTicketQuery['allGrievanceTicket']['edges'][number]['node'][],
  ):void => {
    const newSelectedTicketsPerPage = { ...selectedTicketsPerPage };
    newSelectedTicketsPerPage[page] = tickets;
    setSelectedTicketsPerPag(newSelectedTicketsPerPage);
  };

  const {
    data: choicesData,
    loading: choicesLoading,
  } = useGrievancesChoiceDataQuery();
  const {
    data: currentUserData,
    loading: currentUserDataLoading,
  } = useMeQuery();
  const permissions = usePermissions();

  if (choicesLoading || currentUserDataLoading) return <LoadingComponent />;
  if (!choicesData || !currentUserData || permissions === null) return null;

  const statusChoices: {
    [id: number]: string;
  } = choicesToDict(choicesData.grievanceTicketStatusChoices);

  const categoryChoices: {
    [id: number]: string;
  } = choicesToDict(choicesData.grievanceTicketCategoryChoices);

  const issueTypeChoicesData = choicesData.grievanceTicketIssueTypeChoices;
  const priorityChoicesData = choicesData.grievanceTicketPriorityChoices;
  const urgencyChoicesData = choicesData.grievanceTicketUrgencyChoices;
  const currentUserId = currentUserData.me.id;

  const getCanViewDetailsOfTicket = (
    ticket: AllGrievanceTicketQuery['allGrievanceTicket']['edges'][number]['node'],
  ): boolean => {
    const isTicketCreator = currentUserId === ticket.createdBy?.id;
    const isTicketOwner = currentUserId === ticket.assignedTo?.id;
    if (
      ticket.category.toString() === GRIEVANCE_CATEGORIES.SENSITIVE_GRIEVANCE
    ) {
      return hasCreatorOrOwnerPermissions(
        PERMISSIONS.GRIEVANCES_VIEW_DETAILS_SENSITIVE,
        isTicketCreator,
        PERMISSIONS.GRIEVANCES_VIEW_DETAILS_SENSITIVE_AS_CREATOR,
        isTicketOwner,
        PERMISSIONS.GRIEVANCES_VIEW_DETAILS_SENSITIVE_AS_OWNER,
        permissions,
      );
    }
    return hasCreatorOrOwnerPermissions(
      PERMISSIONS.GRIEVANCES_VIEW_DETAILS_EXCLUDING_SENSITIVE,
      isTicketCreator,
      PERMISSIONS.GRIEVANCES_VIEW_DETAILS_EXCLUDING_SENSITIVE_AS_CREATOR,
      isTicketOwner,
      PERMISSIONS.GRIEVANCES_VIEW_DETAILS_EXCLUDING_SENSITIVE_AS_OWNER,
      permissions,
    );
  };

  const handleCheckboxClick = (
    ticket: AllGrievanceTicketQuery['allGrievanceTicket']['edges'][number]['node'],
  ): void => {
    const index =
      currentSelectedTickets?.findIndex(
        (ticketItem) => ticketItem.id === ticket.id,
      ) || -1;
    const newSelectedTickets = [...(currentSelectedTickets || [])];
    if (index === -1) {
      newSelectedTickets.push(ticket);
    } else {
      newSelectedTickets.splice(index, 1);
    }
    setSelectedTickets(newSelectedTickets);
  };

  const handleSelectAllCheckboxesClick = (event, rows): void => {
    if (!currentSelectedTickets?.length) {
      const newSelected = rows
        .filter((row) => row.status !== GRIEVANCE_TICKET_STATES.CLOSED)
        .map((row) => row);
      setSelectedTickets(newSelected);
      return;
    }
    setSelectedTickets([]);
  };

  return (
    <>
      <Box display='flex' flexDirection='column' px={5} pt={5}>
        <Box display='flex' justifyContent='space-between' px={5}>
          <Box display='flex' ml='auto'>
            <Box>
              {/* TODO: Enable Export Report button */}
              {/* <Button
              startIcon={<GetAppOutlined />}
              variant='text'
              color='primary'
              onClick={() => {
                '';
              }}
            >
              {t('Export Report')}
            </Button> */}
            </Box>
            <Box ml={5} mr={7}>
              {/* TODO: Enable Upload Tickets button */}
              {/* <Button
              startIcon={<PublishOutlined />}
              variant='text'
              color='primary'
              onClick={() => {
                '';
              }}
            >
              {t('Upload Tickets')}
            </Button> */}
            </Box>
<<<<<<< HEAD
            {selectedTab === GRIEVANCE_TICKETS_TYPES.userGenerated &&
              hasPermissions(PERMISSIONS.GRIEVANCES_CREATE, permissions) && (
                <Button
                  alignItems='center'
                  variant='contained'
                  color='primary'
                  component={Link}
                  to={`/${baseUrl}/grievance/new-ticket`}
                  data-cy='button-new-ticket'
                >
                  {t('NEW TICKET')}
                </Button>
              )}
=======
>>>>>>> 1320d7b3
          </Box>
        </Box>
        <TableWrapper>
          <Paper>
            <EnhancedTableToolbar title={t('Grievance Tickets List')} />
            <Box display='flex' flexDirection='row' marginX={6} gridGap={16}>
              <BulkAssignModal
                selectedTickets={selectedTickets}
                businessArea={businessArea}
                setSelected={setSelectedTickets}
              />
              <BulkSetPriorityModal
                selectedTickets={selectedTickets}
                businessArea={businessArea}
                setSelected={setSelectedTickets}
              />
              <BulkSetUrgencyModal
                selectedTickets={selectedTickets}
                businessArea={businessArea}
                setSelected={setSelectedTickets}
              />
              <BulkAddNoteModal
                selectedTickets={selectedTickets}
                businessArea={businessArea}
                setSelected={setSelectedTickets}
              />
              {selectedTab === GRIEVANCE_TICKETS_TYPES.userGenerated &&
                hasPermissions(PERMISSIONS.GRIEVANCES_CREATE, permissions) && (
                  <Button
                    alignItems='center'
                    variant='contained'
                    color='primary'
                    component={Link}
                    to={`/${businessArea}/grievance/new-ticket`}
                    data-cy='button-new-ticket'
                  >
                    {t('NEW TICKET')}
                  </Button>
                )}
            </Box>
            <UniversalTable<
              AllGrievanceTicketQuery['allGrievanceTicket']['edges'][number]['node'],
              AllGrievanceTicketQueryVariables
            >
              isOnPaper={false}
              headCells={headCells}
              rowsPerPageOptions={[10, 15, 20, 40]}
              query={useAllGrievanceTicketQuery}
              onSelectAllClick={handleSelectAllCheckboxesClick}
              numSelected={currentSelectedTickets?.length || 0}
              queriedObjectName='allGrievanceTicket'
              initialVariables={initialVariables}
              defaultOrderBy='created_at'
              defaultOrderDirection='desc'
              onPageChanged={setPage}
              renderRow={(row) => (
                <GrievancesTableRow
                  key={row.id}
                  ticket={row}
                  statusChoices={statusChoices}
                  categoryChoices={categoryChoices}
                  issueTypeChoicesData={issueTypeChoicesData}
                  priorityChoicesData={priorityChoicesData}
                  urgencyChoicesData={urgencyChoicesData}
                  canViewDetails={getCanViewDetailsOfTicket(row)}
                  checkboxClickHandler={handleCheckboxClick}
                  isSelected={Boolean(
                    selectedTickets.find((ticket) => ticket.id === row.id),
                  )}
                  optionsData={optionsData}
                  setInputValue={setInputValue}
                  initialVariables={initialVariables}
                />
              )}
            />
          </Paper>
        </TableWrapper>
      </Box>
    </>
  );
};<|MERGE_RESOLUTION|>--- conflicted
+++ resolved
@@ -1,9 +1,9 @@
 import { Box, Button } from '@material-ui/core';
+import Paper from '@material-ui/core/Paper';
 import get from 'lodash/get';
 import React, { useEffect, useState } from 'react';
 import { useTranslation } from 'react-i18next';
 import { Link } from 'react-router-dom';
-import Paper from '@material-ui/core/Paper';
 import {
   AllGrievanceTicketQuery,
   AllGrievanceTicketQueryVariables,
@@ -22,30 +22,19 @@
 import { usePermissions } from '../../../hooks/usePermissions';
 import {
   GRIEVANCE_CATEGORIES,
+  GRIEVANCE_TICKETS_TYPES,
   GRIEVANCE_TICKET_STATES,
-  GRIEVANCE_TICKETS_TYPES,
 } from '../../../utils/constants';
 import { choicesToDict, dateToIsoString } from '../../../utils/utils';
-<<<<<<< HEAD
-=======
-import {
-  AllGrievanceTicketQuery,
-  AllGrievanceTicketQueryVariables,
-  useAllGrievanceTicketQuery,
-  useAllUsersForFiltersLazyQuery,
-  useGrievancesChoiceDataQuery,
-  useMeQuery,
-} from '../../../__generated__/graphql';
->>>>>>> 1320d7b3
 import { LoadingComponent } from '../../core/LoadingComponent';
+import { EnhancedTableToolbar } from '../../core/Table/EnhancedTableToolbar';
 import { TableWrapper } from '../../core/TableWrapper';
-import { EnhancedTableToolbar } from '../../core/Table/EnhancedTableToolbar';
-import { BulkAssignModal } from './bulk/BulkAssignModal';
 import { headCells } from './GrievancesTableHeadCells';
 import { GrievancesTableRow } from './GrievancesTableRow';
+import { BulkAddNoteModal } from './bulk/BulkAddNoteModal';
+import { BulkAssignModal } from './bulk/BulkAssignModal';
 import { BulkSetPriorityModal } from './bulk/BulkSetPriorityModal';
 import { BulkSetUrgencyModal } from './bulk/BulkSetUrgencyModal';
-import { BulkAddNoteModal } from './bulk/BulkAddNoteModal';
 
 interface GrievancesTableProps {
   filter;
@@ -114,7 +103,7 @@
 
   const setSelectedTickets = (
     tickets: AllGrievanceTicketQuery['allGrievanceTicket']['edges'][number]['node'][],
-  ):void => {
+  ): void => {
     const newSelectedTicketsPerPage = { ...selectedTicketsPerPage };
     newSelectedTicketsPerPage[page] = tickets;
     setSelectedTicketsPerPag(newSelectedTicketsPerPage);
@@ -231,22 +220,6 @@
               {t('Upload Tickets')}
             </Button> */}
             </Box>
-<<<<<<< HEAD
-            {selectedTab === GRIEVANCE_TICKETS_TYPES.userGenerated &&
-              hasPermissions(PERMISSIONS.GRIEVANCES_CREATE, permissions) && (
-                <Button
-                  alignItems='center'
-                  variant='contained'
-                  color='primary'
-                  component={Link}
-                  to={`/${baseUrl}/grievance/new-ticket`}
-                  data-cy='button-new-ticket'
-                >
-                  {t('NEW TICKET')}
-                </Button>
-              )}
-=======
->>>>>>> 1320d7b3
           </Box>
         </Box>
         <TableWrapper>
