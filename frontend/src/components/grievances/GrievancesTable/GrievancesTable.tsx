--- conflicted
+++ resolved
@@ -46,11 +46,7 @@
   filter,
   selectedTab,
 }: GrievancesTableProps): React.ReactElement => {
-<<<<<<< HEAD
   const { baseUrl, businessArea, programId, isAllPrograms } = useBaseUrl();
-=======
-  const { baseUrl, businessArea, programId } = useBaseUrl();
->>>>>>> 6fc76aed
   const { t } = useTranslation();
   const initialVariables: AllGrievanceTicketQueryVariables = {
     businessArea,
