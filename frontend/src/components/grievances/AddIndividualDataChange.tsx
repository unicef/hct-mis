--- conflicted
+++ resolved
@@ -1,10 +1,7 @@
 import { Button, Grid, Typography } from '@material-ui/core';
 import { AddCircleOutline } from '@material-ui/icons';
-<<<<<<< HEAD
 import { useLocation } from 'react-router-dom';
-=======
 import { v4 as uuidv4 } from 'uuid';
->>>>>>> 5aa0ca79
 import CalendarTodayRoundedIcon from '@material-ui/icons/CalendarTodayRounded';
 import { Field, FieldArray } from 'formik';
 import camelCase from 'lodash/camelCase';
@@ -163,7 +160,6 @@
             />
           ))}
         </Grid>
-<<<<<<< HEAD
         <Grid container spacing={3}>
           <FieldArray
             name='individualData.documents'
@@ -177,39 +173,12 @@
                         removeItemById(
                           values.individualData.documents,
                           item.node.id,
-=======
-        {flexFields.map((item) => (
-          <AddIndividualDataChangeField
-            key={item.name}
-            field={item}
-            flexField
-          />
-        ))}
-      </Grid>
-      <Grid container spacing={3}>
-        <FieldArray
-          name='individualData.documents'
-          render={(arrayHelpers) => {
-            return (
-              <>
-                {values.individualData?.documents?.map((item) => {
-                  const existingOrNewId = item.node?.id || item.id;
-                  return (
-                    <DocumentField
-                      id={existingOrNewId}
-                      key={`${existingOrNewId}-${item?.country}-${item?.type?.key}`}
-                      onDelete={() =>
-                        removeItemById(
-                          values.individualData.documents,
-                          existingOrNewId,
->>>>>>> 5aa0ca79
                           arrayHelpers,
                         )
                       }
                       countryChoices={data.countriesChoices}
                       documentTypeChoices={data.documentTypeChoices}
                       baseName='individualData.documents'
-<<<<<<< HEAD
                       setFieldValue={setFieldValue}
                       values={values}
                     />
@@ -236,6 +205,57 @@
               );
             }}
           />
+          ))}
+        </Grid>
+        <Grid container spacing={3}>
+          <FieldArray
+            name='individualData.documents'
+            render={(arrayHelpers) => {
+              return (
+                <>
+                  {values.individualData?.documents?.map((item) => {
+                    const existingOrNewId = item.node?.id || item.id;
+                    return (
+                      <DocumentField
+                        id={existingOrNewId}
+                        key={`${existingOrNewId}-${item?.country}-${item?.type?.key}`}
+                        onDelete={() =>
+                          removeItemById(
+                            values.individualData.documents,
+                            existingOrNewId,
+                            arrayHelpers,
+                          )
+                        }
+                        countryChoices={data.countriesChoices}
+                        documentTypeChoices={data.documentTypeChoices}
+                        baseName='individualData.documents'
+                        baseNameArray={values.individualData.documents}
+                        setFieldValue={setFieldValue}
+                        values={values}
+                      />
+                    );
+                  })}
+                  <Grid item xs={8} />
+                  <Grid item xs={12}>
+                    <Button
+                      color='primary'
+                      startIcon={<AddCircleOutline />}
+                      onClick={() => {
+                        arrayHelpers.push({
+                          id: uuidv4(),
+                          country: null,
+                          key: null,
+                          number: '',
+                        });
+                      }}
+                    >
+                      {t('Add Document')}
+                    </Button>
+                  </Grid>
+                </>
+              );
+            }}
+          />
         </Grid>
         <Grid container spacing={3}>
           <FieldArray
@@ -243,77 +263,34 @@
             render={(arrayHelpers) => {
               return (
                 <>
-                  {values.individualData?.identities?.map((item) => (
-                    <AgencyField
-                      id={item.node.id}
-                      onDelete={() =>
-                        removeItemById(
-                          values.individualData.identities,
-                          item.node.id,
-=======
-                      baseNameArray={values.individualData.documents}
-                      setFieldValue={setFieldValue}
-                      values={values}
-                    />
-                  );
-                })}
-                <Grid item xs={8} />
-                <Grid item xs={12}>
-                  <Button
-                    color='primary'
-                    startIcon={<AddCircleOutline />}
-                    onClick={() => {
-                      arrayHelpers.push({
-                        id: uuidv4(),
-                        country: null,
-                        key: null,
-                        number: '',
-                      });
-                    }}
-                  >
-                    {t('Add Document')}
-                  </Button>
-                </Grid>
-              </>
-            );
-          }}
-        />
-      </Grid>
-      <Grid container spacing={3}>
-        <FieldArray
-          name='individualData.identities'
-          render={(arrayHelpers) => {
-            return (
-              <>
-                {values.individualData?.identities?.map((item) => {
-                  const existingOrNewId = item.node?.id || item.id;
-                  return (
-                    <AgencyField
-                      id={existingOrNewId}
-                      onDelete={() =>
-                        removeItemById(
-                          values.individualData.identities,
-                          existingOrNewId,
->>>>>>> 5aa0ca79
-                          arrayHelpers,
-                        )
-                      }
-                      countryChoices={data.countriesChoices}
-                      identityTypeChoices={data.identityTypeChoices}
-                      baseName='individualData.identities'
-<<<<<<< HEAD
-                      values={values}
-                    />
-                  ))}
-
+                  {values.individualData?.identities?.map((item) => {
+                    const existingOrNewId = item.node?.id || item.id;
+                    return (
+                      <AgencyField
+                        id={existingOrNewId}
+                        onDelete={() =>
+                          removeItemById(
+                            values.individualData.identities,
+                            existingOrNewId,
+                            arrayHelpers,
+                          )
+                        }
+                        countryChoices={data.countriesChoices}
+                        identityTypeChoices={data.identityTypeChoices}
+                        baseName='individualData.identities'
+                        baseNameArray={values.individualData.identities}
+                        values={values}
+                      />
+                    );
+                  })}
                   <Grid item xs={8} />
                   <Grid item xs={12}>
                     <Button
                       color='primary'
                       startIcon={<AddCircleOutline />}
-                      disabled={isEditTicket}
                       onClick={() => {
                         arrayHelpers.push({
+                          id: uuidv4(),
                           country: null,
                           partner: null,
                           number: '',
@@ -330,35 +307,5 @@
         </Grid>
       </>
     )
-=======
-                      baseNameArray={values.individualData.identities}
-                      values={values}
-                    />
-                  );
-                })}
-                <Grid item xs={8} />
-                <Grid item xs={12}>
-                  <Button
-                    color='primary'
-                    startIcon={<AddCircleOutline />}
-                    onClick={() => {
-                      arrayHelpers.push({
-                        id: uuidv4(),
-                        country: null,
-                        partner: null,
-                        number: '',
-                      });
-                    }}
-                  >
-                    {t('Add Identity')}
-                  </Button>
-                </Grid>
-              </>
-            );
-          }}
-        />
-      </Grid>
-    </>
->>>>>>> 5aa0ca79
   );
 };