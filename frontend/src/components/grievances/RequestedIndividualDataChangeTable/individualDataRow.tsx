import { Checkbox, TableCell, TableRow } from '@mui/material';
import CheckCircleIcon from '@mui/icons-material/CheckCircle';
import camelCase from 'lodash/camelCase';
import mapKeys from 'lodash/mapKeys';
import * as React from 'react';
import styled from 'styled-components';
import { GRIEVANCE_TICKET_STATES } from '@utils/constants';
import { CurrentValue } from './CurrentValue';
import { NewValue } from './NewValue';

const GreenIcon = styled.div`
  color: #28cb15;
`;

const Capitalize = styled.span`
  text-transform: capitalize;
`;

export const individualDataRow = (
  row,
  isSelected,
  index,
  ticket,
  fieldsDict,
  isEdit,
  handleSelectBioData,
): React.ReactElement => {
  const fieldName = camelCase(row[0]);
  const isItemSelected = isSelected(row[0]);
  const labelId = `enhanced-table-checkbox-${index}`;
  const valueDetails = mapKeys(row[1], (v, k) => camelCase(k)) as {
    value: string;
    previousValue: string;
    approveStatus: boolean;
  };
  const field = fieldsDict[row[0]];
<<<<<<< HEAD
  console.log('row', row);
  console.log('fieldsDict', fieldsDict);
  const individualValue = field.isFlexField
=======
  const individualValue = field?.isFlexField
>>>>>>> 67349bf8
    ? ticket.individualDataUpdateTicketDetails?.individual?.flexFields[row[0]]
    : ticket.individualDataUpdateTicketDetails?.individual[
        camelCase(fieldName)
      ];
  const currentValue =
    ticket.status === GRIEVANCE_TICKET_STATES.CLOSED
      ? valueDetails.previousValue
      : individualValue;
  return (
    <TableRow role="checkbox" aria-checked={isItemSelected} key={fieldName}>
      <TableCell>
        {isEdit ? (
          <Checkbox
            onChange={(event) =>
              handleSelectBioData(row[0], event.target.checked)
            }
            color="primary"
            disabled={ticket.status !== GRIEVANCE_TICKET_STATES.FOR_APPROVAL}
            checked={isItemSelected}
            inputProps={{ 'aria-labelledby': labelId }}
            data-cy="checkbox-requested-data-change"
          />
        ) : (
          isItemSelected && (
            <GreenIcon data-cy="green-tick">
              <CheckCircleIcon />
            </GreenIcon>
          )
        )}
      </TableCell>
      <TableCell id={labelId} scope="row" align="left">
        <Capitalize>
          {row[0] === 'sex'
            ? 'gender'
            : row[0].replaceAll('_i_f', '').replaceAll('_', ' ')}
        </Capitalize>
      </TableCell>
      <TableCell align="left">
        <CurrentValue field={field} value={currentValue} />
      </TableCell>
      <TableCell align="left">
        <NewValue field={field} value={valueDetails.value} />
      </TableCell>
    </TableRow>
  );
};<|MERGE_RESOLUTION|>--- conflicted
+++ resolved
@@ -34,13 +34,7 @@
     approveStatus: boolean;
   };
   const field = fieldsDict[row[0]];
-<<<<<<< HEAD
-  console.log('row', row);
-  console.log('fieldsDict', fieldsDict);
-  const individualValue = field.isFlexField
-=======
   const individualValue = field?.isFlexField
->>>>>>> 67349bf8
     ? ticket.individualDataUpdateTicketDetails?.individual?.flexFields[row[0]]
     : ticket.individualDataUpdateTicketDetails?.individual[
         camelCase(fieldName)
