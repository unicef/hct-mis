import { Grid, GridSize, Typography } from '@material-ui/core';
import React from 'react';
import { useTranslation } from 'react-i18next';
import { GRIEVANCE_CATEGORIES } from '../../../utils/constants';
import {
  grievanceTicketBadgeColors,
  grievanceTicketStatusToColor,
  reduceChoices,
  renderUserName,
} from '../../../utils/utils';
import {
  GrievancesChoiceDataQuery,
  GrievanceTicketQuery,
} from '../../../__generated__/graphql';
import { ContainerColumnWithBorder } from '../../core/ContainerColumnWithBorder';
import { ContentLink } from '../../core/ContentLink';
import { LabelizedField } from '../../core/LabelizedField';
import { OverviewContainer } from '../../core/OverviewContainer';
import { StatusBox } from '../../core/StatusBox';
import { Title } from '../../core/Title';
import { UniversalMoment } from '../../core/UniversalMoment';

interface GrievancesDetailsProps {
  ticket: GrievanceTicketQuery['grievanceTicket'];
  choicesData: GrievancesChoiceDataQuery;
  businessArea: string;
  canViewHouseholdDetails: boolean;
  canViewIndividualDetails: boolean;
}

export const GrievancesDetails = ({
  ticket,
  choicesData,
  businessArea,
  canViewHouseholdDetails,
  canViewIndividualDetails,
}: GrievancesDetailsProps): React.ReactElement => {
  const { t } = useTranslation();
  const statusChoices: {
    [id: number]: string;
  } = reduceChoices(choicesData.grievanceTicketStatusChoices);

  const priorityChoicesData = choicesData.grievanceTicketPriorityChoices;
  const urgencyChoicesData = choicesData.grievanceTicketUrgencyChoices;

  const categoryChoices: {
    [id: number]: string;
  } = reduceChoices(choicesData.grievanceTicketCategoryChoices);

  const subCategoryChoices: {
    [id: number]: string;
  } = reduceChoices(choicesData.grievanceTicketSubCategoryChoices);

  const issueType = ticket.issueType
    ? choicesData.grievanceTicketIssueTypeChoices
        .filter((el) => el.category === ticket.category.toString())[0]
        .subCategories.filter(
          (el) => el.value === ticket.issueType.toString(),
        )[0].name
    : '-';

  return (
    <Grid item xs={12}>
      <ContainerColumnWithBorder>
        <Title>
          <Typography variant='h6'>{t('Details')}</Typography>
        </Title>
        <OverviewContainer>
          <Grid container spacing={6}>
            {[
              {
                label: t('STATUS'),
                value: (
                  <StatusBox
                    status={statusChoices[ticket.status]}
                    statusToColor={grievanceTicketStatusToColor}
                  />
                ),
                size: 3,
              },
              {
                label: t('Priority'),
                value: (
                  <StatusBox
                    status={
                      priorityChoicesData[ticket.priority - 1]?.name || '-'
                    }
                    statusToColor={grievanceTicketBadgeColors}
                  />
                ),
                size: 3,
              },
              {
                label: t('Urgency'),
                value: (
                  <StatusBox
                    status={
                      urgencyChoicesData[ticket.priority - 1]?.name || '-'
                    }
                    statusToColor={grievanceTicketBadgeColors}
                  />
                ),
                size: 3,
              },
              {
                label: t('ASSIGNED TO'),
                value: renderUserName(ticket.assignedTo),
                size: 3,
              },
              {
                label: t('CATEGORY'),
                value: <span>{categoryChoices[ticket.category]}</span>,
                size: 3,
              },
              ticket.category === +GRIEVANCE_CATEGORIES.GRIEVANCE_COMPLAINT && {
                label: t('SUB CATEGORY'),
                value: (
                  <span>{subCategoryChoices[ticket.subCategory] || '-'}</span>
                ),
                size: 3,
              },
              (ticket.category === +GRIEVANCE_CATEGORIES.SENSITIVE_GRIEVANCE ||
                ticket.category === +GRIEVANCE_CATEGORIES.DATA_CHANGE) && {
                label: t('Issue Type'),
                value: <span>{issueType}</span>,
                size: 3,
              },
              {
                label: t('HOUSEHOLD ID'),
                value: (
                  <span>
                    {ticket.household?.id ? (
                      <ContentLink
                        href={
                          canViewHouseholdDetails
                            ? `/${businessArea}/population/household/${ticket.household.id}`
                            : undefined
                        }
                      >
                        {ticket.household.unicefId}
                      </ContentLink>
                    ) : (
                      '-'
                    )}
                  </span>
                ),
                size: 3,
              },
              {
                label: t('INDIVIDUAL ID'),
                value: (
                  <span>
                    {ticket.individual?.id ? (
                      <ContentLink
                        href={
                          canViewIndividualDetails
                            ? `/${businessArea}/population/individuals/${ticket.individual.id}`
                            : undefined
                        }
                      >
                        {ticket.individual.unicefId}
                      </ContentLink>
                    ) : (
                      '-'
                    )}
                  </span>
                ),
                size: 3,
              },
              {
                label: t('PAYMENT ID'),
                value: (
                  <span>
                    {ticket.paymentRecord?.caId ? (
                      <ContentLink
                        href={`/${businessArea}/payment-records/${ticket.paymentRecord.id}`}
                      >
                        {ticket.paymentRecord.caId}
                      </ContentLink>
                    ) : (
                      '-'
                    )}
                  </span>
                ),
                size: 3,
              },
              {
                label: t('CONSENT'),
                value: ticket.consent ? 'Yes' : 'No',
                size: 9,
              },
              {
                label: t('CREATED BY'),
                value: renderUserName(ticket.createdBy),
                size: 3,
              },
              {
                label: t('DATE CREATED'),
                value: <UniversalMoment>{ticket.createdAt}</UniversalMoment>,
                size: 3,
              },
              {
                label: t('LAST MODIFIED DATE'),
                value: <UniversalMoment>{ticket.updatedAt}</UniversalMoment>,
                size: 6,
              },
              {
                label: t('ADMINISTRATIVE LEVEL 2'),
                value: ticket.admin,
                size: 3,
              },
              {
                label: t('AREA / VILLAGE / PAY POINT'),
                value: ticket.area,
                size: 3,
              },
              {
                label: t('LANGUAGES SPOKEN'),
                value: ticket.language,
                size: 3,
              },
              {
<<<<<<< HEAD
                label: t('DESCRIPTION'),
                value: ticket.description,
                size: 6,
              },
            ]
              .filter((el) => el)
              .map((el) => (
                <Grid key={el.label} item xs={el.size as GridSize}>
                  <LabelizedField label={el.label}>{el.value}</LabelizedField>
                </Grid>
              ))}
=======
                label: t('PARTNER'),
                value: ticket.partner?.name,
                size: 3,
              }
            ].map((el) => (
              <Grid key={el.label} item xs={el.size as GridSize}>
                <LabelizedField label={el.label}>{el.value}</LabelizedField>
              </Grid>
            ))}
>>>>>>> 5054b088
          </Grid>
        </OverviewContainer>
      </ContainerColumnWithBorder>
    </Grid>
  );
};<|MERGE_RESOLUTION|>--- conflicted
+++ resolved
@@ -59,6 +59,12 @@
         )[0].name
     : '-';
 
+  const showSubCategory =
+    ticket.category === +GRIEVANCE_CATEGORIES.GRIEVANCE_COMPLAINT;
+  const showIssueType =
+    ticket.category === +GRIEVANCE_CATEGORIES.SENSITIVE_GRIEVANCE ||
+    ticket.category === +GRIEVANCE_CATEGORIES.DATA_CHANGE;
+
   return (
     <Grid item xs={12}>
       <ContainerColumnWithBorder>
@@ -112,15 +118,14 @@
                 value: <span>{categoryChoices[ticket.category]}</span>,
                 size: 3,
               },
-              ticket.category === +GRIEVANCE_CATEGORIES.GRIEVANCE_COMPLAINT && {
+              showSubCategory && {
                 label: t('SUB CATEGORY'),
                 value: (
                   <span>{subCategoryChoices[ticket.subCategory] || '-'}</span>
                 ),
                 size: 3,
               },
-              (ticket.category === +GRIEVANCE_CATEGORIES.SENSITIVE_GRIEVANCE ||
-                ticket.category === +GRIEVANCE_CATEGORIES.DATA_CHANGE) && {
+              showIssueType && {
                 label: t('Issue Type'),
                 value: <span>{issueType}</span>,
                 size: 3,
@@ -165,7 +170,7 @@
                     )}
                   </span>
                 ),
-                size: 3,
+                size: showSubCategory || showIssueType ? 3 : 6,
               },
               {
                 label: t('PAYMENT ID'),
@@ -187,7 +192,12 @@
               {
                 label: t('CONSENT'),
                 value: ticket.consent ? 'Yes' : 'No',
-                size: 9,
+                size: 3,
+              },
+              {
+                label: t('PARTNER'),
+                value: ticket.partner?.name,
+                size: 6,
               },
               {
                 label: t('CREATED BY'),
@@ -220,7 +230,6 @@
                 size: 3,
               },
               {
-<<<<<<< HEAD
                 label: t('DESCRIPTION'),
                 value: ticket.description,
                 size: 6,
@@ -232,17 +241,6 @@
                   <LabelizedField label={el.label}>{el.value}</LabelizedField>
                 </Grid>
               ))}
-=======
-                label: t('PARTNER'),
-                value: ticket.partner?.name,
-                size: 3,
-              }
-            ].map((el) => (
-              <Grid key={el.label} item xs={el.size as GridSize}>
-                <LabelizedField label={el.label}>{el.value}</LabelizedField>
-              </Grid>
-            ))}
->>>>>>> 5054b088
           </Grid>
         </OverviewContainer>
       </ContainerColumnWithBorder>
