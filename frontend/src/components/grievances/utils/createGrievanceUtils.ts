import camelCase from 'lodash/camelCase';
import {
  GRIEVANCE_CATEGORIES,
  GRIEVANCE_ISSUE_TYPES,
} from '../../../utils/constants';
import { thingForSpecificGrievanceType } from '../../../utils/utils';

// eslint-disable-next-line @typescript-eslint/explicit-function-return-type
function preparePositiveFeedbackVariables(requiredVariables, values) {
  return {
    variables: {
      input: {
        ...requiredVariables,
        linkedTickets: values.selectedRelatedTickets,
        extras: {
          category: {
            positiveFeedbackTicketExtras: {
              household: values.selectedHousehold?.id,
              individual: values.selectedIndividual?.id,
            },
          },
        },
      },
    },
  };
}

// eslint-disable-next-line @typescript-eslint/explicit-function-return-type
function prepareNegativeFeedbackVariables(requiredVariables, values) {
  return {
    variables: {
      input: {
        ...requiredVariables,
        linkedTickets: values.selectedRelatedTickets,
        extras: {
          category: {
            negativeFeedbackTicketExtras: {
              household: values.selectedHousehold?.id,
              individual: values.selectedIndividual?.id,
            },
          },
        },
      },
    },
  };
}

// eslint-disable-next-line @typescript-eslint/explicit-function-return-type
function prepareReferralVariables(requiredVariables, values) {
  return {
    variables: {
      input: {
        ...requiredVariables,
        linkedTickets: values.selectedRelatedTickets,
        extras: {
          category: {
            referralTicketExtras: {
              household: values.selectedHousehold?.id,
              individual: values.selectedIndividual?.id,
            },
          },
        },
      },
    },
  };
}

// eslint-disable-next-line @typescript-eslint/explicit-function-return-type
function prepareGrievanceComplaintVariables(requiredVariables, values) {
  return {
    variables: {
      input: {
        ...requiredVariables,
        linkedTickets: values.selectedRelatedTickets,
        issueType: values.issueType,
        extras: {
          category: {
            grievanceComplaintTicketExtras: {
              household: values.selectedHousehold?.id,
              individual: values.selectedIndividual?.id,
              paymentRecord: values.selectedPaymentRecords,
            },
          },
        },
      },
    },
  };
}

// eslint-disable-next-line @typescript-eslint/explicit-function-return-type
function prepareSesitiveVariables(requiredVariables, values) {
  return {
    variables: {
      input: {
        ...requiredVariables,
        issueType: parseInt(values.issueType, 10),
        partner: parseInt(values.partner, 10),
        linkedTickets: values.selectedRelatedTickets,
        extras: {
          category: {
            sensitiveGrievanceTicketExtras: {
              household: values.selectedHousehold?.id,
              individual: values.selectedIndividual?.id,
            },
          },
        },
      },
    },
  };
}

// eslint-disable-next-line @typescript-eslint/explicit-function-return-type
function prepareAddIndividualVariables(requiredVariables, values) {
  let { flexFields } = values.individualData;
  if (flexFields) {
    flexFields = { ...flexFields };
    for (const [key, value] of Object.entries(flexFields)) {
      if (value === '') {
        delete flexFields[key];
      }
    }
  }
  return {
    variables: {
      input: {
        ...requiredVariables,
        issueType: values.issueType,
        linkedTickets: values.selectedRelatedTickets,
        extras: {
          issueType: {
            addIndividualIssueTypeExtras: {
              household: values.selectedHousehold?.id,
              individualData: { ...values.individualData, flexFields },
            },
          },
        },
      },
    },
  };
}

// eslint-disable-next-line @typescript-eslint/explicit-function-return-type
function prepareDeleteIndividualVariables(requiredVariables, values) {
  return {
    variables: {
      input: {
        ...requiredVariables,
        issueType: values.issueType,
        linkedTickets: values.selectedRelatedTickets,
        extras: {
          issueType: {
            individualDeleteIssueTypeExtras: {
              individual: values.selectedIndividual?.id,
            },
          },
        },
      },
    },
  };
}

// eslint-disable-next-line @typescript-eslint/explicit-function-return-type
function prepareDeleteHouseholdVariables(requiredVariables, values) {
  return {
    variables: {
      input: {
        ...requiredVariables,
        issueType: values.issueType,
        linkedTickets: values.selectedRelatedTickets,
        extras: {
          issueType: {
            householdDeleteIssueTypeExtras: {
              household: values.selectedHousehold?.id,
            },
          },
        },
      },
    },
  };
}

// eslint-disable-next-line @typescript-eslint/explicit-function-return-type
function prepareEditIndividualVariables(requiredVariables, values) {
  const individualData = values.individualDataUpdateFields
    .filter((item) => item.fieldName && !item.isFlexField)
    .reduce((prev, current) => {
      // eslint-disable-next-line no-param-reassign
      prev[camelCase(current.fieldName)] = current.fieldValue;
      return prev;
    }, {});
  const flexFields = values.individualDataUpdateFields
    .filter((item) => item.fieldName && item.isFlexField)
    .reduce((prev, current) => {
      // eslint-disable-next-line no-param-reassign
      prev[camelCase(current.fieldName)] = current.fieldValue;
      return prev;
    }, {});
  individualData.flexFields = flexFields;
  return {
    variables: {
      input: {
        ...requiredVariables,
        issueType: values.issueType,
        linkedTickets: values.selectedRelatedTickets,
        extras: {
          issueType: {
            individualDataUpdateIssueTypeExtras: {
              individual: values.selectedIndividual?.id,
              individualData: {
                ...individualData,
                documents: values.individualDataUpdateFieldsDocuments,
                documentsToRemove: values.individualDataUpdateDocumentsToRemove,
                documentsToEdit: values.individualDataUpdateDocumentsToEdit,
                identities: values.individualDataUpdateFieldsIdentities,
                identitiesToRemove:
                  values.individualDataUpdateIdentitiesToRemove,
                identitiesToEdit: values.individualDataUpdateIdentitiesToEdit,
                paymentChannels:
                  values.individualDataUpdateFieldsPaymentChannels,
                paymentChannelsToRemove:
                  values.individualDataUpdatePaymentChannelsToRemove,
                paymentChannelsToEdit:
                  values.individualDataUpdatePaymentChannelsToEdit,
              },
            },
          },
        },
      },
    },
  };
}

// eslint-disable-next-line @typescript-eslint/explicit-function-return-type
function prepareEditHouseholdVariables(requiredVariables, values) {
  const householdData = values.householdDataUpdateFields
    .filter((item) => item.fieldName && !item.isFlexField)
    .reduce((prev, current) => {
      // eslint-disable-next-line no-param-reassign
      prev[camelCase(current.fieldName)] = current.fieldValue;
      return prev;
    }, {});
  const flexFields = values.householdDataUpdateFields
    .filter((item) => item.fieldName && item.isFlexField)
    .reduce((prev, current) => {
      // eslint-disable-next-line no-param-reassign
      prev[current.fieldName] = current.fieldValue;
      return prev;
    }, {});
  return {
    variables: {
      input: {
        ...requiredVariables,
        issueType: values.issueType,
        linkedTickets: values.selectedRelatedTickets,
        extras: {
          issueType: {
            householdDataUpdateIssueTypeExtras: {
              household: values.selectedHousehold?.id,
              householdData: { ...householdData, flexFields },
            },
          },
        },
      },
    },
  };
}

// eslint-disable-next-line @typescript-eslint/explicit-function-return-type
function prepareDefaultVariables(requiredVariables, values) {
  return {
    variables: {
      input: {
        ...requiredVariables,
        linkedTickets: values.selectedRelatedTickets,
      },
    },
  };
}

export const prepareVariablesDict = {
  [GRIEVANCE_CATEGORIES.NEGATIVE_FEEDBACK]: prepareNegativeFeedbackVariables,
  [GRIEVANCE_CATEGORIES.POSITIVE_FEEDBACK]: preparePositiveFeedbackVariables,
  [GRIEVANCE_CATEGORIES.REFERRAL]: prepareReferralVariables,
  [GRIEVANCE_CATEGORIES.GRIEVANCE_COMPLAINT]: prepareGrievanceComplaintVariables,
  [GRIEVANCE_CATEGORIES.SENSITIVE_GRIEVANCE]: prepareSesitiveVariables,
  [GRIEVANCE_CATEGORIES.DATA_CHANGE]: {
    [GRIEVANCE_ISSUE_TYPES.ADD_INDIVIDUAL]: prepareAddIndividualVariables,
    [GRIEVANCE_ISSUE_TYPES.DELETE_INDIVIDUAL]: prepareDeleteIndividualVariables,
    [GRIEVANCE_ISSUE_TYPES.DELETE_HOUSEHOLD]: prepareDeleteHouseholdVariables,
    [GRIEVANCE_ISSUE_TYPES.EDIT_INDIVIDUAL]: prepareEditIndividualVariables,
    [GRIEVANCE_ISSUE_TYPES.EDIT_HOUSEHOLD]: prepareEditHouseholdVariables,
  },
};
const grievanceTypeIssueTypeDict = {
  [GRIEVANCE_CATEGORIES.NEGATIVE_FEEDBACK]: false,
  [GRIEVANCE_CATEGORIES.POSITIVE_FEEDBACK]: false,
  [GRIEVANCE_CATEGORIES.REFERRAL]: false,
  [GRIEVANCE_CATEGORIES.GRIEVANCE_COMPLAINT]: 'IGNORE',
  [GRIEVANCE_CATEGORIES.SENSITIVE_GRIEVANCE]: 'IGNORE',
  [GRIEVANCE_CATEGORIES.DATA_CHANGE]: true,
};
// eslint-disable-next-line @typescript-eslint/explicit-function-return-type
export function prepareVariables(businessArea, values) {
  const requiredVariables = {
    businessArea,
    description: values.description,
    assignedTo: values.assignedTo,
    category: parseInt(values.category, 10),
    consent: values.consent,
    language: values.language,
    admin: values?.admin?.node?.pCode,
    area: values.area,
    priority: values.priority,
    urgency: values.urgency,
    partner: values.partner,
    comments: values.comments,
    programme: values.programme,
<<<<<<< HEAD
    linkedFeedbackId: values.linkedFeedbackId,
=======
    documentation: values.documentation,
>>>>>>> bddaae1b
  };
  const prepareFunction = thingForSpecificGrievanceType(
    values,
    prepareVariablesDict,
    prepareDefaultVariables,
    grievanceTypeIssueTypeDict,
  );
  return prepareFunction(requiredVariables, values);
}<|MERGE_RESOLUTION|>--- conflicted
+++ resolved
@@ -315,11 +315,8 @@
     partner: values.partner,
     comments: values.comments,
     programme: values.programme,
-<<<<<<< HEAD
     linkedFeedbackId: values.linkedFeedbackId,
-=======
     documentation: values.documentation,
->>>>>>> bddaae1b
   };
   const prepareFunction = thingForSpecificGrievanceType(
     values,
