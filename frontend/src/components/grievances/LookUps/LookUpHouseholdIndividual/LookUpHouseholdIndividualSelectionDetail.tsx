--- conflicted
+++ resolved
@@ -48,12 +48,8 @@
   const [selectedTab, setSelectedTab] = useState(0);
   const initialFilterHH = {
     search: '',
-<<<<<<< HEAD
     program: programId,
-=======
     searchType: 'household_id',
-    program: '',
->>>>>>> a41a5db5
     residenceStatus: '',
     admin2: '',
     householdSizeMin: '',
