import {
  Button,
  Checkbox,
  FormControlLabel,
  Grid,
  MenuItem,
} from '@material-ui/core';
import FlashOnIcon from '@material-ui/icons/FlashOn';
import WcIcon from '@material-ui/icons/Wc';
import moment from 'moment';
import React from 'react';
import { useTranslation } from 'react-i18next';
import { LookUpAdminAreaAutocomplete } from '../../../../shared/autocompletes/LookUpAdminAreaAutocomplete';
import { ContainerWithBorder } from '../../../core/ContainerWithBorder';
import { DatePickerFilter } from '../../../core/DatePickerFilter';
import { SearchTextField } from '../../../core/SearchTextField';
import { SelectFilter } from '../../../core/SelectFilter';

interface LookUpIndividualFiltersProps {
  onFilterChange;
  filter;
  programs;
  setFilterIndividualApplied?;
  individualFilterInitial?;
  household?;
  addBorder?: boolean;
}
export function LookUpIndividualFilters({
  onFilterChange,
  filter,
  programs,
  setFilterIndividualApplied,
  individualFilterInitial,
  household,
  addBorder = true,
}: LookUpIndividualFiltersProps): React.ReactElement {
  const { t } = useTranslation();
  const handleFilterChange = (e, name): void =>
    onFilterChange({ ...filter, [name]: e.target.value });

  const renderTable = (): React.ReactElement => {
    return (
      <Grid container alignItems='flex-end' spacing={3}>
        <Grid item xs={3}>
          <SearchTextField
            label={t('Search')}
            value={filter.search}
            onChange={(e) => handleFilterChange(e, 'search')}
            data-cy='filters-search'
            fullWidth
          />
        </Grid>
<<<<<<< HEAD
        <Grid item xs={5}>
=======
        <Grid item xs={3}>
>>>>>>> b6b80124
          <SelectFilter
            onChange={(e) => handleFilterChange(e, 'programs')}
            label={t('Programme')}
            value={filter.programs || []}
            icon={<FlashOnIcon />}
            fullWidth
          >
            <MenuItem value=''>
              <em>{t('None')}</em>
            </MenuItem>
            {programs.map((program) => (
              <MenuItem key={program.id} value={program.id}>
                {program.name}
              </MenuItem>
            ))}
          </SelectFilter>
        </Grid>
<<<<<<< HEAD
        <Grid item xs={2}>
=======
        <Grid item xs={3}>
>>>>>>> b6b80124
          <DatePickerFilter
            topLabel={t('Registration Date')}
            placeholder={t('From')}
            onChange={(date) =>
              onFilterChange({
                ...filter,
                lastRegistrationDate: {
                  ...filter.lastRegistrationDate,
                  min: date ? moment(date).format('YYYY-MM-DD') : undefined,
                },
              })
            }
            value={filter.lastRegistrationDate.min}
          />
        </Grid>
<<<<<<< HEAD
        <Grid item xs={2}>
=======
        <Grid item xs={3}>
>>>>>>> b6b80124
          <DatePickerFilter
            placeholder={t('To')}
            onChange={(date) =>
              onFilterChange({
                ...filter,
                lastRegistrationDate: {
                  ...filter.lastRegistrationDate,
                  max: date ? moment(date).format('YYYY-MM-DD') : undefined,
                },
              })
            }
            value={filter.lastRegistrationDate.max}
          />
        </Grid>
        <Grid item xs={3}>
          <SelectFilter
            onChange={(e) => handleFilterChange(e, 'status')}
            multiple
            label={t('Status')}
            value={filter.status || []}
            fullWidth
          >
            {[
              { value: 'ACTIVE', name: 'Active' },
              { value: 'WITHDRAWN', name: 'Withdrawn' },
              { value: 'DUPLICATE', name: 'Duplicate' },
            ].map((item) => {
              return (
                <MenuItem key={item.value} value={item.value}>
                  {item.name}
                </MenuItem>
              );
            })}
          </SelectFilter>
        </Grid>
        <Grid item xs={3}>
          <LookUpAdminAreaAutocomplete
            onFilterChange={onFilterChange}
            name='admin2'
            value={filter.admin2}
            fullWidth
          />
        </Grid>
<<<<<<< HEAD
        <Grid item xs={2}>
=======
        <Grid item xs={3}>
>>>>>>> b6b80124
          <SelectFilter
            onChange={(e) => handleFilterChange(e, 'sex')}
            value={filter.sex}
            label={t('Gender')}
            icon={<WcIcon />}
            SelectDisplayProps={{
              'data-cy': 'filters-sex',
            }}
            MenuProps={{
              'data-cy': 'filters-sex-options',
            }}
            fullWidth
          >
            <MenuItem value=''>
              <em>{t('None')}</em>
            </MenuItem>
            <MenuItem value='MALE'>{t('Male')}</MenuItem>
            <MenuItem value='FEMALE'>{t('Female')}</MenuItem>
          </SelectFilter>
        </Grid>
        {household && (
          <Grid item xs={3}>
            <FormControlLabel
              control={
                <Checkbox
                  checked={Boolean(filter.household)}
                  color='primary'
                  onChange={(e) => {
                    if (e.target.checked) {
                      onFilterChange({ ...filter, household: household.id });
                    } else {
                      onFilterChange({ ...filter, household: null });
                    }
                  }}
                />
              }
              label={t('Show only Individuals from this household')}
            />
          </Grid>
        )}
        <Grid container justifyContent='flex-end'>
          <Button
            color='primary'
            onClick={() => {
              setFilterIndividualApplied(individualFilterInitial);
              onFilterChange(individualFilterInitial);
            }}
          >
            {t('Clear')}
          </Button>
          <Button
            color='primary'
            variant='outlined'
            onClick={() => setFilterIndividualApplied(filter)}
          >
            {t('Apply')}
          </Button>
        </Grid>
      </Grid>
    );
  };
  return addBorder ? (
    <ContainerWithBorder>{renderTable()}</ContainerWithBorder>
  ) : (
    renderTable()
  );
}<|MERGE_RESOLUTION|>--- conflicted
+++ resolved
@@ -50,11 +50,7 @@
             fullWidth
           />
         </Grid>
-<<<<<<< HEAD
-        <Grid item xs={5}>
-=======
         <Grid item xs={3}>
->>>>>>> b6b80124
           <SelectFilter
             onChange={(e) => handleFilterChange(e, 'programs')}
             label={t('Programme')}
@@ -72,11 +68,7 @@
             ))}
           </SelectFilter>
         </Grid>
-<<<<<<< HEAD
-        <Grid item xs={2}>
-=======
         <Grid item xs={3}>
->>>>>>> b6b80124
           <DatePickerFilter
             topLabel={t('Registration Date')}
             placeholder={t('From')}
@@ -92,11 +84,7 @@
             value={filter.lastRegistrationDate.min}
           />
         </Grid>
-<<<<<<< HEAD
-        <Grid item xs={2}>
-=======
         <Grid item xs={3}>
->>>>>>> b6b80124
           <DatePickerFilter
             placeholder={t('To')}
             onChange={(date) =>
@@ -140,11 +128,7 @@
             fullWidth
           />
         </Grid>
-<<<<<<< HEAD
-        <Grid item xs={2}>
-=======
         <Grid item xs={3}>
->>>>>>> b6b80124
           <SelectFilter
             onChange={(e) => handleFilterChange(e, 'sex')}
             value={filter.sex}
