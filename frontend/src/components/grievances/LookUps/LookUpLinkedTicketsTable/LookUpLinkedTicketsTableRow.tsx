--- conflicted
+++ resolved
@@ -9,11 +9,8 @@
 } from '../../../../utils/utils';
 import { AllGrievanceTicketQuery } from '../../../../__generated__/graphql';
 import { BlackLink } from '../../../core/BlackLink';
-<<<<<<< HEAD
 import { useBaseUrl } from '../../../../hooks/useBaseUrl';
-=======
 import { getGrievanceDetailsPath } from '../../utils/createGrievanceUtils';
->>>>>>> c67cf743
 
 interface LookUpLinkedTicketsTableRowProps {
   ticket: AllGrievanceTicketQuery['allGrievanceTicket']['edges'][number]['node'];
@@ -55,13 +52,9 @@
         />
       </TableCell>
       <TableCell align='left'>
-<<<<<<< HEAD
-        <BlackLink to={`/${baseUrl}/grievance-and-feedback/${ticket.id}`}>
-=======
         <BlackLink
-          to={getGrievanceDetailsPath(ticket.id, ticket.category, businessArea)}
+          to={getGrievanceDetailsPath(ticket.id, ticket.category, baseUrl)}
         >
->>>>>>> c67cf743
           {ticket.unicefId}
         </BlackLink>
       </TableCell>
