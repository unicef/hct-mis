import { Button, Grid, MenuItem } from '@material-ui/core';
import FlashOnIcon from '@material-ui/icons/FlashOn';
import GroupIcon from '@material-ui/icons/Group';
import moment from 'moment';
import React from 'react';
import { useTranslation } from 'react-i18next';
import { LookUpAdminAreaAutocomplete } from '../../../../shared/autocompletes/LookUpAdminAreaAutocomplete';
import {
  HouseholdChoiceDataQuery,
  ProgramNode,
} from '../../../../__generated__/graphql';
import { ContainerWithBorder } from '../../../core/ContainerWithBorder';
import { DatePickerFilter } from '../../../core/DatePickerFilter';
import { NumberTextField } from '../../../core/NumberTextField';
import { SearchTextField } from '../../../core/SearchTextField';
import { SelectFilter } from '../../../core/SelectFilter';

interface LookUpHouseholdFiltersProps {
  onFilterChange;
  filter;
  programs: ProgramNode[];
  choicesData: HouseholdChoiceDataQuery;
  setFilterHouseholdApplied?;
  householdFilterInitial?;
  addBorder?: boolean;
}
export function LookUpHouseholdFilters({
  onFilterChange,
  filter,
  programs,
  choicesData,
  setFilterHouseholdApplied,
  householdFilterInitial,
  addBorder = true,
}: LookUpHouseholdFiltersProps): React.ReactElement {
  const { t } = useTranslation();
  const handleFilterChange = (e, name): void =>
    onFilterChange({ ...filter, [name]: e.target.value });

  const renderTable = (): React.ReactElement => {
    return (
      <Grid container alignItems='flex-end' spacing={3}>
        <Grid item xs={3}>
          <SearchTextField
            label={t('Search')}
            value={filter.search}
            onChange={(e) => handleFilterChange(e, 'search')}
            data-cy='filters-search'
            fullWidth
          />
        </Grid>
<<<<<<< HEAD
        <Grid item xs={5}>
=======
        <Grid item xs={3}>
>>>>>>> 11ba98a8
          <SelectFilter
            onChange={(e) => handleFilterChange(e, 'programs')}
            label={t('Programme')}
            value={filter.programs || []}
            icon={<FlashOnIcon />}
            fullWidth
          >
            <MenuItem value=''>
              <em>{t('None')}</em>
            </MenuItem>
            {programs.map((program) => (
              <MenuItem key={program.id} value={program.id}>
                {program.name}
              </MenuItem>
            ))}
          </SelectFilter>
        </Grid>
<<<<<<< HEAD
        <Grid item xs={2}>
=======
        <Grid item xs={3}>
>>>>>>> 11ba98a8
          <DatePickerFilter
            topLabel={t('Registration Date')}
            placeholder={t('From')}
            onChange={(date) =>
              onFilterChange({
                ...filter,
                lastRegistrationDate: {
                  ...filter.lastRegistrationDate,
                  min: date ? moment(date).format('YYYY-MM-DD') : undefined,
                },
              })
            }
            value={filter.lastRegistrationDate.min}
          />
        </Grid>
<<<<<<< HEAD
        <Grid item xs={2}>
=======
        <Grid item xs={3}>
>>>>>>> 11ba98a8
          <DatePickerFilter
            placeholder={t('To')}
            onChange={(date) =>
              onFilterChange({
                ...filter,
                lastRegistrationDate: {
                  ...filter.lastRegistrationDate,
                  max: date ? moment(date).format('YYYY-MM-DD') : undefined,
                },
              })
            }
            value={filter.lastRegistrationDate.max}
          />
        </Grid>
        <Grid item xs={3}>
          <SelectFilter
            onChange={(e) => handleFilterChange(e, 'residenceStatus')}
            label={t('Status')}
            value={filter.residenceStatus}
            fullWidth
          >
            {choicesData.residenceStatusChoices?.map((item) => {
              return (
                <MenuItem key={item.value} value={item.value}>
                  {item.name}
                </MenuItem>
              );
            })}
          </SelectFilter>
        </Grid>
        <Grid item xs={3}>
          <LookUpAdminAreaAutocomplete
            onFilterChange={onFilterChange}
            name='admin2'
            value={filter.admin2}
            fullWidth
          />
        </Grid>
<<<<<<< HEAD
        <Grid item xs={2}>
=======
        <Grid item xs={3}>
>>>>>>> 11ba98a8
          <NumberTextField
            topLabel={t('Household Size')}
            value={filter.size.min}
            placeholder='From'
            icon={<GroupIcon />}
            onChange={(e) =>
              onFilterChange({
                ...filter,
                size: {
                  ...filter.size,
                  min: e.target.value,
                },
              })
            }
          />
        </Grid>
<<<<<<< HEAD
        <Grid item xs={2}>
=======
        <Grid item xs={3}>
>>>>>>> 11ba98a8
          <NumberTextField
            value={filter.size.max}
            placeholder='To'
            icon={<GroupIcon />}
            onChange={(e) =>
              onFilterChange({
                ...filter,
                size: {
                  ...filter.size,
                  max: e.target.value,
                },
              })
            }
          />
        </Grid>
        {householdFilterInitial && (
          <Grid container justifyContent='flex-end'>
            <Button
              color='primary'
              onClick={() => {
                setFilterHouseholdApplied(householdFilterInitial);
                onFilterChange(householdFilterInitial);
              }}
            >
              {t('Clear')}
            </Button>
            <Button
              color='primary'
              variant='outlined'
              onClick={() => setFilterHouseholdApplied(filter)}
            >
              {t('Apply')}
            </Button>
          </Grid>
        )}
      </Grid>
    );
  };
  return addBorder ? (
    <ContainerWithBorder>{renderTable()}</ContainerWithBorder>
  ) : (
    renderTable()
  );
}<|MERGE_RESOLUTION|>--- conflicted
+++ resolved
@@ -49,11 +49,7 @@
             fullWidth
           />
         </Grid>
-<<<<<<< HEAD
-        <Grid item xs={5}>
-=======
         <Grid item xs={3}>
->>>>>>> 11ba98a8
           <SelectFilter
             onChange={(e) => handleFilterChange(e, 'programs')}
             label={t('Programme')}
@@ -71,11 +67,7 @@
             ))}
           </SelectFilter>
         </Grid>
-<<<<<<< HEAD
-        <Grid item xs={2}>
-=======
         <Grid item xs={3}>
->>>>>>> 11ba98a8
           <DatePickerFilter
             topLabel={t('Registration Date')}
             placeholder={t('From')}
@@ -91,11 +83,7 @@
             value={filter.lastRegistrationDate.min}
           />
         </Grid>
-<<<<<<< HEAD
-        <Grid item xs={2}>
-=======
         <Grid item xs={3}>
->>>>>>> 11ba98a8
           <DatePickerFilter
             placeholder={t('To')}
             onChange={(date) =>
@@ -134,11 +122,7 @@
             fullWidth
           />
         </Grid>
-<<<<<<< HEAD
-        <Grid item xs={2}>
-=======
         <Grid item xs={3}>
->>>>>>> 11ba98a8
           <NumberTextField
             topLabel={t('Household Size')}
             value={filter.size.min}
@@ -155,11 +139,7 @@
             }
           />
         </Grid>
-<<<<<<< HEAD
-        <Grid item xs={2}>
-=======
         <Grid item xs={3}>
->>>>>>> 11ba98a8
           <NumberTextField
             value={filter.size.max}
             placeholder='To'
