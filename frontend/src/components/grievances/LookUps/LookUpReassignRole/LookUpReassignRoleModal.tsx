--- conflicted
+++ resolved
@@ -120,14 +120,9 @@
           role: values.role,
         };
 
-<<<<<<< HEAD
-        const shouldUseMultiple =
-          ticket.needsAdjudicationTicketDetails.selectedIndividuals?.length;
-=======
         const variables = shouldUseMultiple
           ? multipleRolesVariables
           : singleRoleVariables;
->>>>>>> 90dd8f29
 
         try {
           await mutate({
