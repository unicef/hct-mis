--- conflicted
+++ resolved
@@ -9,13 +9,9 @@
 import { DeleteHouseholdGrievanceDetails } from '../DeleteHouseholdGrievanceDetails';
 import { DeleteIndividualGrievanceDetails } from '../DeleteIndividualGrievanceDetails';
 import { FlagDetails } from '../FlagDetails';
-<<<<<<< HEAD
 import { NeedsAdjudicationDetailsNew } from '../NeedsAdjudicationDetailsNew';
 import { NeedsAdjudicationDetailsOld } from '../NeedsAdjudicationDetailsOld';
-=======
-import { NeedsAdjudicationDetails } from '../NeedsAdjudicationDetails';
 import { PaymentGrievanceDetails } from '../PaymentGrievance/PaymentGrievanceDetails/PaymentGrievanceDetails';
->>>>>>> 1027f65d
 import { RequestedHouseholdDataChange } from '../RequestedHouseholdDataChange';
 import { RequestedIndividualDataChange } from '../RequestedIndividualDataChange';
 
@@ -127,7 +123,7 @@
   };
 
   return (
-    <Grid item xs={9}>
+    <Grid item xs={12}>
       <Box p={3}>{matchDetailsComponent()}</Box>
     </Grid>
   );
