--- conflicted
+++ resolved
@@ -41,22 +41,14 @@
   const { showMessage } = useSnackbar();
 
   const validationSchema = Yup.object().shape({
-<<<<<<< HEAD
     splitType: Yup.string().required('Split Type is required'),
     paymentsNo: Yup.number().when('splitType', {
       is: 'BY_RECORDS',
-      then: (schema) => schema.required('Payments Number is required'),
-    }).min(10, 'Payments Number must be greater than 10').max(paymentPlan.paymentItems.totalCount, `Payments Number must be less than ${paymentPlan.paymentItems.totalCount}`),
-=======
-    splitType: Yup.string().required("Split Type is required"),
-    paymentsNo: Yup.number().when("splitType", {
-      is: "BY_RECORDS",
       then: (schema) => schema
-        .required("Payments Number is required")
-        .min(10, "Payments Number must be greater than 10")
+        .required('Payments Number is required')
+        .min(10, 'Payments Number must be greater than 10')
         .max(paymentPlan.paymentItems.totalCount, `Payments Number must be less than ${paymentPlan.paymentItems.totalCount}`),
     }),
->>>>>>> 428f255c
   });
 
   const handleSplit = async (values): Promise<void> => {
