import {
  Box,
  Button,
  FormControl,
  Grid,
  InputLabel,
  MenuItem,
  Select,
  Typography,
} from '@material-ui/core';
import { GetApp } from '@material-ui/icons';
import AttachFileIcon from '@material-ui/icons/AttachFile';
import React, { useState } from 'react';
import { useTranslation } from 'react-i18next';
import styled from 'styled-components';
import { PAYMENT_PLAN_QUERY } from '../../../../apollo/queries/paymentmodule/PaymentPlan';
import { useSnackbar } from '../../../../hooks/useSnackBar';
import {
  PaymentPlanQuery,
  PaymentPlanStatus,
  useAllSteficonRulesQuery,
  useExportXlsxPpListMutation,
  useSetSteficonRuleOnPpListMutation,
} from '../../../../__generated__/graphql';
import { ContainerColumnWithBorder } from '../../../core/ContainerColumnWithBorder';
import { LabelizedField } from '../../../core/LabelizedField';
import { LoadingButton } from '../../../core/LoadingButton';
import { LoadingComponent } from '../../../core/LoadingComponent';
import { Title } from '../../../core/Title';
import { UniversalMoment } from '../../../core/UniversalMoment';
import { BigValue } from '../../../rdi/details/RegistrationDetails/RegistrationDetails';
import { ImportXlsxPaymentPlanPaymentList } from '../ImportXlsxPaymentPlanPaymentList/ImportXlsxPaymentPlanPaymentList';

const GreyText = styled.p`
  color: #9e9e9e;
  font-size: 16px;
`;

const GreyTextSmall = styled.p`
  color: #9e9e9e;
  font-size: 14px;
`;

const OrDivider = styled.div`
  border-top: 1px solid #b1b1b5;
  height: 2px;
  width: 50%;
  margin-top: 20px;
`;

const Divider = styled.div`
  border-top: 1px solid #b1b1b5;
  height: 20px;
`;

const DividerLabel = styled.div`
  width: 40px;
  height: 40px;
  display: flex;
  align-items: center;
  justify-content: center;
  font-size: 14px;
  font-weight: 500;
  color: #253b46;
  text-transform: uppercase;
  padding: 5px;
  border: 1px solid #b1b1b5;
  border-radius: 50%;
  background-color: #fff;
  margin-top: 20px;
`;

const DownloadIcon = styled(GetApp)`
  color: #043f91;
`;

const SpinaczIconContainer = styled(Box)`
  position: relative;
  top: 4px;
  font-size: 16px;
  color: #666666;
`;

const BoxWithBorderRight = styled(Box)`
  border-right: 1px solid #b1b1b5;
`;

interface EntitlementProps {
  paymentPlan: PaymentPlanQuery['paymentPlan'];
}

export const Entitlement = ({
  paymentPlan,
}: EntitlementProps): React.ReactElement => {
  const { t } = useTranslation();
  const { showMessage } = useSnackbar();
  const [steficonRuleValue, setSteficonRuleValue] = useState<string>(
    paymentPlan?.steficonRule?.rule.id || '',
  );
  const options = {
    refetchQueries: () => [
      {
        query: PAYMENT_PLAN_QUERY,
        variables: {
          id: paymentPlan.id,
        },
      },
    ],
  };

  const [
    setSteficonRule,
    { loading: loadingSetSteficonRule },
  ] = useSetSteficonRuleOnPpListMutation(options);

  const { data: steficonData, loading } = useAllSteficonRulesQuery({
    variables: { enabled: true, deprecated: false, type: 'PAYMENT_PLAN' },
  });
  const [
    mutateExport,
    { loading: loadingExport },
  ] = useExportXlsxPpListMutation();

  if (!steficonData) {
    return null;
  }
  if (loading) {
    return <LoadingComponent />;
  }

  return (
    <Box m={5}>
      <ContainerColumnWithBorder>
        <Box mt={4}>
          <Title>
            <Typography variant='h6'>{t('Entitlement')}</Typography>
          </Title>
          <GreyText>{t('Select Entitlement Formula')}</GreyText>
          <Grid alignItems='center' container>
            <Grid item xs={6}>
              <FormControl variant='outlined' margin='dense' fullWidth>
                <InputLabel>{t('Entitlement Formula')}</InputLabel>
                <Select
                  value={steficonRuleValue}
                  data-cy='input-entitlement-formula'
                  labelWidth={180}
                  onChange={(event) =>
                    setSteficonRuleValue(event.target.value as string)
                  }
                >
                  {steficonData.allSteficonRules.edges.map((each, index) => (
                    <MenuItem
                      data-cy={`select-option-${index}`}
                      key={each.node.id}
                      value={each.node.id}
                    >
                      {each.node.name}
                    </MenuItem>
                  ))}
                </Select>
              </FormControl>
            </Grid>
            <Grid item>
              <Box ml={2}>
                <Button
                  variant='contained'
                  color='primary'
<<<<<<< HEAD
                  disabled={
                    loadingSetSteficonRule ||
                    !steficonRuleValue ||
                    paymentPlan.status !== PaymentPlanStatus.Locked
                  }
=======
                  disabled={loadingSetSteficonRule || !steficonRuleValue}
                  data-cy='button-apply-steficon'
>>>>>>> 49222947
                  onClick={async () => {
                    try {
                      await setSteficonRule({
                        variables: {
                          paymentPlanId: paymentPlan.id,
                          steficonRuleId: steficonRuleValue,
                        },
                      });
                      showMessage(
                        t('Formula is executing, please wait until completed'),
                      );
                    } catch (e) {
                      e.graphQLErrors.map((x) => showMessage(x.message));
                    }
                  }}
                >
                  {t('Apply')}
                </Button>
              </Box>
            </Grid>
          </Grid>
          <Box display='flex' alignItems='center'>
            <OrDivider />
            <DividerLabel>Or</DividerLabel>
            <OrDivider />
          </Box>
        </Box>
        <Box display='flex'>
          <Box width='50%'>
            <BoxWithBorderRight
              display='flex'
              justifyContent='center'
              alignItems='center'
              flexDirection='column'
            >
              {paymentPlan.hasPaymentListExportFile ? (
                <Button
                  color='primary'
                  startIcon={<DownloadIcon />}
                  component='a'
                  download
                  href={`/api/download-payment-plan-payment-list/${paymentPlan.id}`}
                  disabled={paymentPlan.status !== PaymentPlanStatus.Locked}
                >
                  {t('DOWNLOAD TEMPLATE')}
                </Button>
              ) : (
                <LoadingButton
                  loading={loadingExport}
                  disabled={
                    loadingExport ||
                    paymentPlan.status !== PaymentPlanStatus.Locked
                  }
                  color='primary'
                  startIcon={<GetApp />}
                  onClick={async () => {
                    try {
                      await mutateExport({
                        variables: {
                          paymentPlanId: paymentPlan.id,
                        },
                      });
                      showMessage(
                        t('Exporting XLSX started. Please check your email.'),
                      );
                    } catch (e) {
                      e.graphQLErrors.map((x) => showMessage(x.message));
                    }
                  }}
                >
                  {t('Export Xlsx')}
                </LoadingButton>
              )}

              <GreyTextSmall>
                {t(
                  'Template contains payment list with all targeted households',
                )}
              </GreyTextSmall>
            </BoxWithBorderRight>
          </Box>
          <Box width='50%'>
            <Box
              display='flex'
              justifyContent='center'
              alignItems='center'
              flexDirection='column'
            >
              <Box>
                <ImportXlsxPaymentPlanPaymentList paymentPlan={paymentPlan} />
              </Box>
              {paymentPlan?.importedFileName && (
                <Box alignItems='center' display='flex'>
                  <SpinaczIconContainer>
                    <AttachFileIcon fontSize='inherit' />
                  </SpinaczIconContainer>
                  <Box mr={1}>
                    <GreyTextSmall>
                      {paymentPlan?.importedFileName}
                    </GreyTextSmall>
                  </Box>
                  <GreyTextSmall>
                    {paymentPlan?.importedFileDate ? (
                      <UniversalMoment>
                        {paymentPlan?.importedFileDate}
                      </UniversalMoment>
                    ) : null}
                  </GreyTextSmall>
                </Box>
              )}
            </Box>
          </Box>
        </Box>
        {paymentPlan.totalEntitledQuantityUsd ? (
          <>
            <Divider />
            <LabelizedField label={t('Total Entitled Quantity')}>
              <BigValue data-cy='total-entitled-quantity-usd'>
                USD {paymentPlan.totalEntitledQuantityUsd}
              </BigValue>
            </LabelizedField>
          </>
        ) : null}
      </ContainerColumnWithBorder>
    </Box>
  );
};<|MERGE_RESOLUTION|>--- conflicted
+++ resolved
@@ -165,16 +165,12 @@
                 <Button
                   variant='contained'
                   color='primary'
-<<<<<<< HEAD
                   disabled={
                     loadingSetSteficonRule ||
                     !steficonRuleValue ||
                     paymentPlan.status !== PaymentPlanStatus.Locked
                   }
-=======
-                  disabled={loadingSetSteficonRule || !steficonRuleValue}
                   data-cy='button-apply-steficon'
->>>>>>> 49222947
                   onClick={async () => {
                     try {
                       await setSteficonRule({
