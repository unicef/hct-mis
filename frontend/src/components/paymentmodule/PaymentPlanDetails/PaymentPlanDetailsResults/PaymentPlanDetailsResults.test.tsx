--- conflicted
+++ resolved
@@ -7,7 +7,6 @@
 import { render } from '../../../../testUtils/testUtils';
 import { PaymentPlanDetailsResults } from './PaymentPlanDetailsResults';
 
-<<<<<<< HEAD
 describe(
   'components/paymentmodule/PaymentPlanDetails/PaymentPlanDetailsHeader/PaymentPlanDetailsResults',
   () => {
@@ -26,17 +25,6 @@
       expect(chartContainer).not.toBeEmpty();
 
       await act(() => wait(0)); // wait for the mutation to complete
-=======
-describe('components/paymentmodule/PaymentPlanDetails/PaymentPlanDetailsHeader/PaymentPlanDetailsResults', () => {
-  it('should render', async () => {
-    const { container } = render(
-      <MockedProvider addTypename={false} mocks={fakeActionPpMutation}>
-        <PaymentPlanDetailsResults paymentPlan={fakeApolloPaymentPlan} />
-      </MockedProvider>,
-    );
-
-    await act(() => wait(0)); // wait for the mutation to complete
->>>>>>> 0268d20d
 
     expect(container).toMatchSnapshot();
   });
