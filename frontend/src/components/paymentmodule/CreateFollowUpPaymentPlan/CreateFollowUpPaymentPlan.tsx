--- conflicted
+++ resolved
@@ -6,35 +6,6 @@
   DialogContent,
   DialogTitle,
   Grid,
-<<<<<<< HEAD
-  Typography
-} from "@material-ui/core";
-import CalendarTodayRoundedIcon from "@material-ui/icons/CalendarTodayRounded";
-import { Field, Form, Formik } from "formik";
-import moment from "moment";
-import React, { useState } from "react";
-import { useTranslation } from "react-i18next";
-import * as Yup from "yup";
-import { PERMISSIONS, hasPermissions } from "../../../config/permissions";
-import { DialogContainer } from "../../../containers/dialogs/DialogContainer";
-import { DialogFooter } from "../../../containers/dialogs/DialogFooter";
-import { DialogTitleWrapper } from "../../../containers/dialogs/DialogTitleWrapper";
-import { useBaseUrl } from "../../../hooks/useBaseUrl";
-import { usePermissions } from "../../../hooks/usePermissions";
-import { useSnackbar } from "../../../hooks/useSnackBar";
-import { FormikDateField } from "../../../shared/Formik/FormikDateField";
-import { today, tomorrow } from "../../../utils/utils";
-import { DividerLine } from "../../core/DividerLine";
-import { FieldBorder } from "../../core/FieldBorder";
-import { GreyText } from "../../core/GreyText";
-import { LabelizedField } from "../../core/LabelizedField";
-import { LoadingButton } from "../../core/LoadingButton";
-import { useProgramContext } from "../../../programContext";
-import {
-  PaymentPlanQuery,
-  useCreateFollowUpPpMutation
-} from "../../../__generated__/graphql";
-=======
   Typography,
 } from '@material-ui/core';
 import CalendarTodayRoundedIcon from '@material-ui/icons/CalendarTodayRounded';
@@ -63,14 +34,13 @@
 import { LabelizedField } from '../../core/LabelizedField';
 import { LoadingButton } from '../../core/LoadingButton';
 import { useProgramContext } from '../../../programContext';
->>>>>>> db97e0c3
 
 export interface CreateFollowUpPaymentPlanProps {
-  paymentPlan: PaymentPlanQuery["paymentPlan"];
+  paymentPlan: PaymentPlanQuery['paymentPlan'];
 }
 
 export const CreateFollowUpPaymentPlan = ({
-  paymentPlan
+  paymentPlan,
 }: CreateFollowUpPaymentPlanProps): React.ReactElement => {
   const history = useHistory();
   const { t } = useTranslation();
@@ -84,36 +54,36 @@
   const {
     id,
     totalWithdrawnHouseholdsCount,
-    unsuccessfulPaymentsCount
+    unsuccessfulPaymentsCount,
   } = paymentPlan;
 
   if (permissions === null) return null;
 
   const validationSchema = Yup.object().shape({
     dispersionStartDate: Yup.date().required(
-      t("Dispersion Start Date is required")
+      t('Dispersion Start Date is required'),
     ),
     dispersionEndDate: Yup.date()
-      .required(t("Dispersion End Date is required"))
-      .min(today, t("Dispersion End Date cannot be in the past"))
+      .required(t('Dispersion End Date is required'))
+      .min(today, t('Dispersion End Date cannot be in the past'))
       .when(
-        "dispersionStartDate",
+        'dispersionStartDate',
         (dispersionStartDate: string, schema) =>
           dispersionStartDate &&
           schema.min(
             dispersionStartDate,
-            `${t("Dispersion End Date has to be greater than")} ${moment(
-              dispersionStartDate
-            ).format("YYYY-MM-DD")}`
+            `${t('Dispersion End Date has to be greater than')} ${moment(
+              dispersionStartDate,
+            ).format('YYYY-MM-DD')}`,
           ),
-        ""
-      )
+        '',
+      ),
   });
 
   type FormValues = Yup.InferType<typeof validationSchema>;
   const initialValues: FormValues = {
-    dispersionStartDate: "",
-    dispersionEndDate: ""
+    dispersionStartDate: '',
+    dispersionEndDate: '',
   };
   const handleSubmit = async (values: FormValues): Promise<void> => {
     try {
@@ -121,21 +91,14 @@
         variables: {
           paymentPlanId: id,
           dispersionStartDate: values.dispersionStartDate,
-          dispersionEndDate: values.dispersionEndDate
-        }
+          dispersionEndDate: values.dispersionEndDate,
+        },
       });
       setDialogOpen(false);
-<<<<<<< HEAD
-      showMessage(t("Payment Plan Created"), {
-        pathname: `/${baseUrl}/payment-module/followup-payment-plans/${res.data.createFollowUpPaymentPlan.paymentPlan.id}`,
-        historyMethod: "push"
-      });
-=======
       showMessage(t('Payment Plan Created'));
       history.push(
         `/${baseUrl}/payment-module/followup-payment-plans/${res.data.createFollowUpPaymentPlan.paymentPlan.id}`,
       );
->>>>>>> db97e0c3
     } catch (e) {
       e.graphQLErrors.map((x) => showMessage(x.message));
     }
@@ -153,36 +116,36 @@
         <Form>
           <Box p={2}>
             <Button
-              variant="outlined"
-              color="primary"
+              variant='outlined'
+              color='primary'
               onClick={() => setDialogOpen(true)}
-              disabled={
+               disabled={
                 !hasPermissions(PERMISSIONS.PM_CREATE, permissions) ||
                 !isActiveProgram
               }
             >
-              {t("Create Follow-up Payment Plan")}
+              {t('Create Follow-up Payment Plan')}
             </Button>
           </Box>
           <Dialog
             open={dialogOpen}
             onClose={() => setDialogOpen(false)}
-            scroll="paper"
-            maxWidth="md"
+            scroll='paper'
+            maxWidth='md'
           >
             <DialogTitleWrapper>
-              <DialogTitle>{t("Create Follow-up Payment Plan")}</DialogTitle>
+              <DialogTitle>{t('Create Follow-up Payment Plan')}</DialogTitle>
             </DialogTitleWrapper>
             <DialogContent>
               <DialogContainer>
                 <Box p={5}>
-                  <Box display="flex" flexDirection="column">
+                  <Box display='flex' flexDirection='column'>
                     {unsuccessfulPaymentsCount === 0 && (
                       <Box mb={2}>
-                        <FieldBorder color="#FF0200">
+                        <FieldBorder color='#FF0200'>
                           <GreyText>
                             {t(
-                              "Follow-up Payment Plan might be started just for unsuccessful payments"
+                              'Follow-up Payment Plan might be started just for unsuccessful payments',
                             )}
                           </GreyText>
                         </FieldBorder>
@@ -190,10 +153,10 @@
                     )}
                     {totalWithdrawnHouseholdsCount > 0 && (
                       <Box mb={4}>
-                        <FieldBorder color="#FF0200">
+                        <FieldBorder color='#FF0200'>
                           <GreyText>
                             {t(
-                              "Withdrawn Household cannot be added into follow-up payment plan"
+                              'Withdrawn Household cannot be added into follow-up payment plan',
                             )}
                           </GreyText>
                         </FieldBorder>
@@ -204,7 +167,7 @@
                     <Grid item xs={6}>
                       <Box mt={2}>
                         <Typography>
-                          {t("Main Payment Plan Details")}
+                          {t('Main Payment Plan Details')}
                         </Typography>
                       </Box>
                     </Grid>
@@ -216,7 +179,7 @@
                       </Typography>
                     </Grid> */}
                     <Grid item xs={6}>
-                      <LabelizedField label={t("Unsuccessful payments")}>
+                      <LabelizedField label={t('Unsuccessful payments')}>
                         {unsuccessfulPaymentsCount}
                       </LabelizedField>
                     </Grid>
@@ -228,7 +191,7 @@
                       </LabelizedField>
                     </Grid> */}
                     <Grid item xs={6}>
-                      <LabelizedField label={t("Withdrawn Households")}>
+                      <LabelizedField label={t('Withdrawn Households')}>
                         {totalWithdrawnHouseholdsCount}
                       </LabelizedField>
                     </Grid>
@@ -237,30 +200,30 @@
                     <DividerLine />
                   </Grid>
                   <Box mb={3}>
-                    <Typography>{t("Set the Dispersion Dates")}</Typography>
+                    <Typography>{t('Set the Dispersion Dates')}</Typography>
                   </Box>
                   <Grid container spacing={3}>
                     <Grid item xs={6}>
                       <Field
-                        name="dispersionStartDate"
-                        label={t("Dispersion Start Date")}
+                        name='dispersionStartDate'
+                        label={t('Dispersion Start Date')}
                         component={FormikDateField}
                         required
                         disabled={loading}
                         fullWidth
                         decoratorEnd={
-                          <CalendarTodayRoundedIcon color="disabled" />
+                          <CalendarTodayRoundedIcon color='disabled' />
                         }
-                        data-cy="input-dispersion-start-date"
+                        data-cy='input-dispersion-start-date'
                         tooltip={t(
-                          "The first day from which payments could be delivered."
+                          'The first day from which payments could be delivered.',
                         )}
                       />
                     </Grid>
                     <Grid item xs={6}>
                       <Field
-                        name="dispersionEndDate"
-                        label={t("Dispersion End Date")}
+                        name='dispersionEndDate'
+                        label={t('Dispersion End Date')}
                         component={FormikDateField}
                         required
                         minDate={tomorrow}
@@ -268,11 +231,11 @@
                         initialFocusedDate={values.dispersionStartDate}
                         fullWidth
                         decoratorEnd={
-                          <CalendarTodayRoundedIcon color="disabled" />
+                          <CalendarTodayRoundedIcon color='disabled' />
                         }
-                        data-cy="input-dispersion-end-date"
+                        data-cy='input-dispersion-end-date'
                         tooltip={t(
-                          "The last day on which payments could be delivered."
+                          'The last day on which payments could be delivered.',
                         )}
                       />
                     </Grid>
@@ -283,17 +246,17 @@
             <DialogFooter>
               <DialogActions>
                 <Button onClick={() => setDialogOpen(false)}>
-                  {t("Cancel")}
+                  {t('Cancel')}
                 </Button>
                 <LoadingButton
                   loading={loading}
-                  type="submit"
-                  color="primary"
-                  variant="contained"
+                  type='submit'
+                  color='primary'
+                  variant='contained'
                   onClick={submitForm}
-                  data-cy="button-submit"
+                  data-cy='button-submit'
                 >
-                  {t("Save")}
+                  {t('Save')}
                 </LoadingButton>
               </DialogActions>
             </DialogFooter>
