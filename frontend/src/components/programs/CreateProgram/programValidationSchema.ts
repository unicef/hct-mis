--- conflicted
+++ resolved
@@ -12,20 +12,9 @@
       .min(3, t('Too short'))
       .max(150, t('Too long')),
     programmeCode: Yup.string()
-<<<<<<< HEAD
       .min(4, t('Programme code has to be 4 characters'))
       .max(4, t('Programme code has to be 4 characters'))
-      .matches(
-        /^[A-Z0-9\-/.]{4}$/,
-        t(
-          "Programme code may only contain capital letters, digits and '-', '/', '.'.",
-        ),
-      )
-=======
-      .min(4, t('Too short'))
-      .max(4, t('Too long'))
       .matches(/^[A-Za-z0-9\-/.]{4}$/, t('Programme code may only contain letters, digits and \'-\', \'/\', \'.\'.'))
->>>>>>> 63f16867
       .nullable(),
     startDate: Yup.date()
       .required(t('Start Date is required'))
