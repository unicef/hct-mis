--- conflicted
+++ resolved
@@ -14,10 +14,7 @@
 import { StatusBox } from '../../core/StatusBox';
 import { Title } from '../../core/Title';
 import { UniversalMoment } from '../../core/UniversalMoment';
-<<<<<<< HEAD
-=======
 import { DividerLine } from '../../core/DividerLine';
->>>>>>> 9772b93b
 
 const NumberOfHouseHolds = styled.div`
   padding: ${({ theme }) => theme.spacing(8)}px;
