import { Grid, MenuItem } from '@material-ui/core';
import ViewModuleRoundedIcon from '@material-ui/icons/ViewModuleRounded';
import React from 'react';
import { useTranslation } from 'react-i18next';
import { useHistory, useLocation } from 'react-router-dom';
<<<<<<< HEAD
import { AssigneeAutocomplete } from '../../shared/autocompletes/AssigneeAutocomplete';
import { createHandleFilterChange } from '../../utils/utils';
=======
import { AssigneeAutocomplete } from '../../shared/AssigneeAutocomplete';
import { createHandleApplyFilterChange } from '../../utils/utils';
import { ClearApplyButtons } from './ClearApplyButtons';
>>>>>>> 11ba98a8
import { ContainerWithBorder } from './ContainerWithBorder';
import { SearchTextField } from './SearchTextField';
import { SelectFilter } from './SelectFilter';

interface ActivityLogPageFiltersProps {
  filter;
  setFilter: (filter) => void;
  initialFilter;
  appliedFilter;
  setAppliedFilter: (filter) => void;
}
export function ActivityLogPageFilters({
  filter,
  setFilter,
  initialFilter,
  appliedFilter,
  setAppliedFilter,
}: ActivityLogPageFiltersProps): React.ReactElement {
  const { t } = useTranslation();
  const history = useHistory();
  const location = useLocation();

  const {
    handleFilterChange,
    applyFilterChanges,
    clearFilter,
  } = createHandleApplyFilterChange(
    initialFilter,
    history,
    location,
    filter,
    setFilter,
    appliedFilter,
    setAppliedFilter,
  );

  const handleApplyFilter = (): void => {
    applyFilterChanges();
  };

  const handleClearFilter = (): void => {
    clearFilter();
  };

  const modules = {
    program: 'Programme',
    household: 'Household',
    individual: 'Individual',
    grievanceticket: 'Grievance ticket',
    paymentverificationplan: 'Cash plan payment verification',
    targetpopulation: 'Target Population',
    registrationdataimport: 'Registration data import',
  };
  return (
    <ContainerWithBorder>
      <Grid container alignItems='flex-end' spacing={3}>
        <Grid item xs={3}>
          <SearchTextField
            label={t('Search')}
            value={filter.search}
            onChange={(e) => handleFilterChange('search', e.target.value)}
            data-cy='filters-search'
          />
        </Grid>
        <Grid item xs={3}>
          <SelectFilter
            onChange={(e) => handleFilterChange('module', e.target.value)}
            label={t('Module')}
            value={filter.module}
            icon={<ViewModuleRoundedIcon />}
            SelectDisplayProps={{
              'data-cy': 'filters-residence-status',
            }}
            MenuProps={{
              'data-cy': 'filters-residence-status-options',
            }}
          >
            <MenuItem value=''>
              <em>{t('None')}</em>
            </MenuItem>
            {Object.entries(modules)
              .sort()
              .map(([key, value]) => (
                <MenuItem key={key} value={key}>
                  {value}
                </MenuItem>
              ))}
          </SelectFilter>
        </Grid>
        <Grid item xs={3}>
          <AssigneeAutocomplete
            label='User'
            filter={filter}
            name='userId'
            value={filter.userId}
            setFilter={setFilter}
            initialFilter={initialFilter}
            appliedFilter={appliedFilter}
            setAppliedFilter={setAppliedFilter}
          />
        </Grid>
      </Grid>
      <ClearApplyButtons
        clearHandler={handleClearFilter}
        applyHandler={handleApplyFilter}
      />
    </ContainerWithBorder>
  );
}<|MERGE_RESOLUTION|>--- conflicted
+++ resolved
@@ -3,14 +3,9 @@
 import React from 'react';
 import { useTranslation } from 'react-i18next';
 import { useHistory, useLocation } from 'react-router-dom';
-<<<<<<< HEAD
 import { AssigneeAutocomplete } from '../../shared/autocompletes/AssigneeAutocomplete';
-import { createHandleFilterChange } from '../../utils/utils';
-=======
-import { AssigneeAutocomplete } from '../../shared/AssigneeAutocomplete';
 import { createHandleApplyFilterChange } from '../../utils/utils';
 import { ClearApplyButtons } from './ClearApplyButtons';
->>>>>>> 11ba98a8
 import { ContainerWithBorder } from './ContainerWithBorder';
 import { SearchTextField } from './SearchTextField';
 import { SelectFilter } from './SelectFilter';
