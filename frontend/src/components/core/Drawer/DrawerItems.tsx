import {
  useBusinessAreaDataQuery,
  useProgramLazyQuery,
} from '@generated/graphql';
import { useBaseUrl } from '@hooks/useBaseUrl';
import { usePermissions } from '@hooks/usePermissions';
import ExpandLess from '@mui/icons-material/ExpandLess';
import ExpandMore from '@mui/icons-material/ExpandMore';
import { Box, ListItemButton } from '@mui/material';
import Collapse from '@mui/material/Collapse';
import List from '@mui/material/List';
import ListItemIcon from '@mui/material/ListItemIcon';
import ListItemText from '@mui/material/ListItemText';
import { ElementType, useEffect, useState } from 'react';
import { NavLink, useNavigate } from 'react-router-dom';
import styled from 'styled-components';
import {
  hasPermissionInModule,
  hasPermissions,
} from '../../../config/permissions';
import {
  MenuItem,
  menuItems,
  SCOPE_ALL_PROGRAMS,
  SCOPE_PROGRAM,
} from './menuItems';

const Text = styled(ListItemText)`
  .MuiTypography-body1 {
    color: #233944;
    font-size: 14px;
    font-weight: 500;
    line-height: 16px;
    margin-right: 100px;
  }
`;
const Icon = styled(ListItemIcon)`
  && {
    min-width: 40px;
  }
`;
interface SubListProps {
  open: boolean;
  component: ElementType;
}

const SubList = styled(List)<SubListProps>`
  padding-left: ${({ open }) => (open ? '32px !important' : 0)};
`;

export const ArrowIconWrapper = styled.div`
  position: absolute;
  right: -2px;
  top: 8px;
`;

interface DrawerItemsProps {
  currentLocation: string;
  open: boolean;
}
export const DrawerItems = ({
  currentLocation,
  open,
}: DrawerItemsProps): React.ReactElement => {
  const { baseUrl, businessArea, programId, isAllPrograms } = useBaseUrl();
  const [getProgram, programResults] = useProgramLazyQuery({
    variables: {
      id: programId,
    },
  });
  useEffect(() => {
    if (!isAllPrograms) {
      getProgram();
    }
  }, [programId]);
  const permissions = usePermissions();
  const { data: businessAreaData } = useBusinessAreaDataQuery({
    variables: { businessAreaSlug: businessArea },
    fetchPolicy: 'cache-first',
  });
  const clearLocation = currentLocation.replace(`/${baseUrl}`, '');
  const navigate = useNavigate();
  const initialIndex = menuItems.findIndex((item) => {
    if (!item.secondaryActions) {
      return false;
    }
    return (
      item.secondaryActions.findIndex((secondaryItem) =>
        Boolean(secondaryItem.selectedRegexp.exec(clearLocation)),
      ) !== -1
    );
  });
  const [expandedItem, setExpandedItem] = useState(
    initialIndex !== -1 ? initialIndex : null,
  );

  // close nav when changing business area or program
  useEffect(() => {
    setExpandedItem(null);
  }, [baseUrl]);

  if (permissions === null || !businessAreaData) return null;

  const prepareMenuItems = (items: MenuItem[]): MenuItem[] => {
<<<<<<< HEAD
    const pagesAvailableForAllPrograms = [
      'Country Dashboard',
      'Programme Management',
      'Reporting',
      'Grievance',
      'Activity Log',
      'Managerial Console',
    ];

    const updatedMenuItems = items.map((item) => {
      if (item.name === 'Cash Assist') {
        return { ...item, href: cashAssistUrlData?.cashAssistUrlPrefix };
      }
      if (!isAllPrograms && item.name === 'Programme Details') {
        return { ...item, href: `/details/${programId}` };
      }
      return item;
    });

    if (!isAllPrograms) {
      return updatedMenuItems.filter(
        (item) => !['Reporting', 'Managerial Console'].includes(item.name),
      );
    }

    return updatedMenuItems.filter((item) =>
      pagesAvailableForAllPrograms.includes(item.name),
    );
=======
    let updatedMenuItems = [...items];
    const getIndexByName = (name: string): number =>
      updatedMenuItems.findIndex((item) => item?.name === name);
    const programDetailsIndex = getIndexByName('Program Details');
    const reportingIndex = getIndexByName('Reporting');

    // Remove 'Reporting' item when program is selected
    if (reportingIndex !== -1 && !isAllPrograms) {
      updatedMenuItems.splice(reportingIndex, 1);
    }

    // When GlobalProgramFilter applied
    if (!isAllPrograms) {
      updatedMenuItems[programDetailsIndex].href = `/details/${programId}`;
    }
    updatedMenuItems = updatedMenuItems.filter((item) => {
      let isVisible = isAllPrograms
        ? item.scopes.includes(SCOPE_ALL_PROGRAMS)
        : item.scopes.includes(SCOPE_PROGRAM);
      const isSocialWorkerProgram =
        programResults?.data?.program?.isSocialWorkerProgram;
      if (item.isSocialWorker === false) {
        isVisible &&= !isSocialWorkerProgram;
      } else if (item.isSocialWorker === true) {
        isVisible &&= isSocialWorkerProgram;
      }
      return isVisible;
    });
    return updatedMenuItems;
>>>>>>> 20dbf487
  };

  const preparedMenuItems = prepareMenuItems(menuItems);

  const { isPaymentPlanApplicable, isAccountabilityApplicable } =
    businessAreaData.businessArea;
  const flags = {
    isPaymentPlanApplicable,
    isAccountabilityApplicable,
  };

  const getInitialHrefForCollapsible = (secondaryActions): string => {
    let resultHref = '';
    for (const item of secondaryActions) {
      if (
        item.permissionModule &&
        hasPermissionInModule(item.permissionModule, permissions)
      ) {
        resultHref = item.href;
        break;
      }
    }
    return resultHref;
  };

  return (
    <div data-cy="drawer-items">
      {preparedMenuItems?.map((item, index) => {
        if (
          item.permissionModule &&
          !hasPermissionInModule(item.permissionModule, permissions)
        )
          return null;

        if (item.permissions && !hasPermissions(item.permissions, permissions))
          return null;

        if (item.flag && !flags[item.flag]) {
          return null;
        }

        if (item.collapsable) {
          const hrefForCollapsibleItem = getInitialHrefForCollapsible(
            item.secondaryActions,
          );

          return (
            <div key={item?.name + hrefForCollapsibleItem}>
              <ListItemButton
                component={NavLink}
                data-cy={`nav-${item?.name}`}
                to={`/${baseUrl}${hrefForCollapsibleItem}`}
                onClick={() => {
                  if (index === expandedItem) {
                    setExpandedItem(null);
                  } else {
                    setExpandedItem(index);
                  }
                  if (hrefForCollapsibleItem) {
                    navigate(`/${baseUrl}${hrefForCollapsibleItem}`);
                  }
                }}
              >
                <Icon>{item.icon}</Icon>
                <Text primary={item?.name} />
                {expandedItem !== null && expandedItem === index ? (
                  <ArrowIconWrapper>
                    <ExpandLess />
                  </ArrowIconWrapper>
                ) : (
                  <ArrowIconWrapper>
                    <ExpandMore />
                  </ArrowIconWrapper>
                )}
              </ListItemButton>
              <Collapse in={expandedItem !== null && expandedItem === index}>
                <SubList open={open} component="div">
                  {item.secondaryActions &&
                    item.secondaryActions.map(
                      (secondary) =>
                        secondary.permissionModule &&
                        hasPermissionInModule(
                          secondary.permissionModule,
                          permissions,
                        ) && (
                          <ListItemButton
                            component={NavLink}
                            data-cy={`nav-${secondary.name}`}
                            key={secondary.name}
                            to={`/${baseUrl}${secondary.href}`}
                            selected={Boolean(
                              secondary.selectedRegexp.exec(clearLocation),
                            )}
                          >
                            <Icon>{secondary.icon}</Icon>
                            <Text primary={secondary.name} />
                          </ListItemButton>
                        ),
                    )}
                </SubList>
              </Collapse>
            </div>
          );
        }
        return item.external ? (
          <ListItemButton
            data-cy={`nav-${item?.name}`}
            component={NavLink}
            key={item?.name + item.href}
            to={item.href}
            target="_blank"
          >
            <Box display="flex">
              <Icon>{item.icon}</Icon>
              <Text primary={item?.name} />
            </Box>
          </ListItemButton>
        ) : (
          <ListItemButton
            data-cy={`nav-${item?.name}`}
            component={NavLink}
            key={item?.name + item.href}
            to={`/${baseUrl}${item.href}`}
            onClick={() => {
              setExpandedItem(null);
            }}
            selected={Boolean(item.selectedRegexp.exec(clearLocation))}
          >
            <Icon>{item.icon}</Icon>
            <Text primary={item?.name} />
          </ListItemButton>
        );
      })}
    </div>
  );
};<|MERGE_RESOLUTION|>--- conflicted
+++ resolved
@@ -102,36 +102,6 @@
   if (permissions === null || !businessAreaData) return null;
 
   const prepareMenuItems = (items: MenuItem[]): MenuItem[] => {
-<<<<<<< HEAD
-    const pagesAvailableForAllPrograms = [
-      'Country Dashboard',
-      'Programme Management',
-      'Reporting',
-      'Grievance',
-      'Activity Log',
-      'Managerial Console',
-    ];
-
-    const updatedMenuItems = items.map((item) => {
-      if (item.name === 'Cash Assist') {
-        return { ...item, href: cashAssistUrlData?.cashAssistUrlPrefix };
-      }
-      if (!isAllPrograms && item.name === 'Programme Details') {
-        return { ...item, href: `/details/${programId}` };
-      }
-      return item;
-    });
-
-    if (!isAllPrograms) {
-      return updatedMenuItems.filter(
-        (item) => !['Reporting', 'Managerial Console'].includes(item.name),
-      );
-    }
-
-    return updatedMenuItems.filter((item) =>
-      pagesAvailableForAllPrograms.includes(item.name),
-    );
-=======
     let updatedMenuItems = [...items];
     const getIndexByName = (name: string): number =>
       updatedMenuItems.findIndex((item) => item?.name === name);
@@ -161,7 +131,6 @@
       return isVisible;
     });
     return updatedMenuItems;
->>>>>>> 20dbf487
   };
 
   const preparedMenuItems = prepareMenuItems(menuItems);
