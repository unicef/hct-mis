import { Box, Grid, Paper, Typography } from '@mui/material';
import * as React from 'react';
import { useTranslation } from 'react-i18next';
import styled from 'styled-components';
import {
  choicesToDict,
  formatAge,
  getPhoneNoLabel,
  renderBoolean,
  sexToCapitalize,
} from '@utils/utils';
import {
  GrievancesChoiceDataQuery,
  HouseholdChoiceDataQuery,
  IndividualDisability,
  IndividualNode,
} from '@generated/graphql';
import { LabelizedField } from '@core/LabelizedField';
import { Title } from '@core/Title';
import { UniversalMoment } from '@core/UniversalMoment';
import { DocumentPopulationPhotoModal } from '../../population/DocumentPopulationPhotoModal';
import { LinkedGrievancesModal } from '../../population/LinkedGrievancesModal/LinkedGrievancesModal';
import { useProgramContext } from '../../../programContext';

const Overview = styled(Paper)`
  padding: ${({ theme }) => theme.spacing(8)}
    ${({ theme }) => theme.spacing(11)};
`;

const BorderBox = styled.div`
  border-bottom: 1px solid #e1e1e1;
`;

interface PeopleBioDataProps {
  individual: IndividualNode;
  baseUrl: string;
  businessArea: string;
  choicesData: HouseholdChoiceDataQuery;
  grievancesChoices: GrievancesChoiceDataQuery;
}
export function PeopleBioData({
  individual,
  baseUrl,
  businessArea,
  choicesData,
  grievancesChoices,
}: PeopleBioDataProps): React.ReactElement {
  const { t } = useTranslation();
<<<<<<< HEAD
  const { selectedProgram } = useProgramContext();
=======

>>>>>>> d39a5d91
  const maritalStatusChoicesDict = choicesToDict(
    choicesData.maritalStatusChoices,
  );
  const workStatusChoicesDict = choicesToDict(choicesData.workStatusChoices);
  const roleChoicesDict = choicesToDict(choicesData.roleChoices);
  const observedDisabilityChoicesDict = choicesToDict(
    choicesData.observedDisabilityChoices,
  );
  const severityOfDisabilityChoicesDict = choicesToDict(
    choicesData.severityOfDisabilityChoices,
  );

  const residenceChoicesDict = choicesToDict(
    choicesData.residenceStatusChoices,
  );

  const mappedIndividualDocuments = individual?.documents?.edges?.map(
    (edge) => (
      <Grid item xs={3} key={edge.node.id}>
        <Box flexDirection="column">
          <Box mb={1}>
            <LabelizedField label={edge.node.type.label}>
              {edge.node.photo ? (
                <DocumentPopulationPhotoModal
                  documentNumber={edge.node.documentNumber}
                  documentId={edge.node.id}
                  individual={individual}
                />
              ) : (
                edge.node.documentNumber
              )}
            </LabelizedField>
          </Box>
          <LabelizedField label="issued">{edge.node.country}</LabelizedField>
        </Box>
      </Grid>
    ),
  );

  const mappedIdentities = individual?.identities?.edges?.map((item) => (
    <Grid item xs={3} key={item.node.id}>
      <Box flexDirection="column">
        <Box mb={1}>
          <LabelizedField label={`${item.node.partner} ID`}>
            {item.node.number}
          </LabelizedField>
        </Box>
        <LabelizedField label="issued">{item.node.country}</LabelizedField>
      </Box>
    </Grid>
  ));

  const renderBankAccountInfo = (): React.ReactNode => {
    if (!individual?.bankAccountInfo) {
      return null;
    }
    return (
      <>
        <Grid item xs={12}>
          <BorderBox />
        </Grid>
        <Grid item xs={3}>
          <LabelizedField label={t('Bank name')}>
            {individual?.bankAccountInfo?.bankName}
          </LabelizedField>
        </Grid>
        <Grid item xs={3}>
          <LabelizedField label={t('Bank account number')}>
            {individual?.bankAccountInfo?.bankAccountNumber}
          </LabelizedField>
        </Grid>
        <Grid item xs={3}>
          <LabelizedField label={t('Account holder name')}>
            {individual?.bankAccountInfo?.accountHolderName}
          </LabelizedField>
        </Grid>
        <Grid item xs={3}>
          <LabelizedField label={t('Bank branch name')}>
            {individual?.bankAccountInfo?.bankBranchName}
          </LabelizedField>
        </Grid>
      </>
    );
  };

  let peopleFromHouseholdData = null;
  if (individual?.household) {
    const household = individual.household;
    console.log('household', household);
    peopleFromHouseholdData = (
      <>
        <Grid item xs={3}>
          <LabelizedField label={t('Residence Status')}>
            {residenceChoicesDict[household?.residenceStatus]}
          </LabelizedField>
        </Grid>
        <Grid item xs={3}>
          <LabelizedField label={t('Country')}>
            {household?.country}
          </LabelizedField>
        </Grid>
        <Grid item xs={3}>
          <LabelizedField label={t('Country of Origin')}>
            {household.countryOrigin}
          </LabelizedField>
        </Grid>
        <Grid item xs={3}>
          <LabelizedField label={t('Address')}>
            {household.address}
          </LabelizedField>
        </Grid>
        <Grid item xs={3}>
          <LabelizedField label={t('Vilage')}>
            {household.village}
          </LabelizedField>
        </Grid>
        <Grid item xs={3}>
          <LabelizedField label={t('Zip Code')}>
            {household.zipCode}
          </LabelizedField>
        </Grid>
        <Grid item xs={3}>
          <LabelizedField label={t('Administrative Level 1')}>
            {household?.admin1?.name}
          </LabelizedField>
        </Grid>
        <Grid item xs={3}>
          <LabelizedField label={t('Administrative Level 2')}>
            {household?.admin2?.name}
          </LabelizedField>
        </Grid>
        <Grid item xs={3}>
          <LabelizedField label={t('Administrative Level 3')}>
            {household?.admin3?.name}
          </LabelizedField>
        </Grid>
        <Grid item xs={3}>
          <LabelizedField label={t('Administrative Level 4')}>
            {household?.admin4?.name}
          </LabelizedField>
        </Grid>
        <Grid item xs={6}>
          <LabelizedField label={t('Geolocation')}>
            {household?.geopoint
              ? `${household?.geopoint?.coordinates[0]}, ${household?.geopoint?.coordinates[1]}`
              : '-'}
          </LabelizedField>
        </Grid>
        <Grid item xs={3}>
          <LabelizedField label={t('Data Collecting Type')}>
            {selectedProgram?.dataCollectingType?.label}
          </LabelizedField>
        </Grid>
      </>
    );
  }

  return (
    <Overview>
      <Title>
        <Typography variant="h6">{t('Bio Data')}</Typography>
      </Title>
      <Grid container spacing={6}>
        <Grid item xs={3}>
          <LabelizedField label={t('Full Name')}>
            {individual?.fullName}
          </LabelizedField>
        </Grid>
        <Grid item xs={3}>
          <LabelizedField label={t('Given Name')}>
            {individual?.givenName}
          </LabelizedField>
        </Grid>
        <Grid item xs={3}>
          <LabelizedField label={t('Middle Name')}>
            {individual?.middleName}
          </LabelizedField>
        </Grid>
        <Grid item xs={3}>
          <LabelizedField label={t('Family Name')}>
            {individual?.familyName}
          </LabelizedField>
        </Grid>
        <Grid item xs={3}>
          <LabelizedField label={t('Gender')}>
            {sexToCapitalize(individual?.sex)}
          </LabelizedField>
        </Grid>
        <Grid item xs={3}>
          <LabelizedField label={t('Age')}>
            {formatAge(individual?.age)}
          </LabelizedField>
        </Grid>
        <Grid item xs={3}>
          <LabelizedField label={t('Date of Birth')}>
            <UniversalMoment>{individual?.birthDate}</UniversalMoment>
          </LabelizedField>
        </Grid>
        <Grid item xs={3}>
          <LabelizedField label={t('Estimated Date of Birth')}>
            {renderBoolean(individual?.estimatedBirthDate)}
          </LabelizedField>
        </Grid>
        <Grid item xs={3}>
          <LabelizedField label={t('Marital Status')}>
            {maritalStatusChoicesDict[individual?.maritalStatus]}
          </LabelizedField>
        </Grid>
        <Grid item xs={3}>
          <LabelizedField label={t('Work Status')}>
            {workStatusChoicesDict[individual?.workStatus]}
          </LabelizedField>
        </Grid>
        <Grid item xs={3}>
          <LabelizedField label={t('Pregnant')}>
            {renderBoolean(individual?.pregnant)}
          </LabelizedField>
        </Grid>
        <Grid item xs={3}>
          <LabelizedField label={t('Role')}>
            {roleChoicesDict[individual?.role]}
          </LabelizedField>
        </Grid>
        <Grid item xs={3}>
          <LabelizedField label={t('Preferred language')}>
            {individual?.preferredLanguage}
          </LabelizedField>
        </Grid>
        {peopleFromHouseholdData}
        <Grid item xs={12}>
          <BorderBox />
        </Grid>
        <Grid item xs={3}>
          <LabelizedField label={t('Observed disabilities')}>
            {individual?.observedDisability
              .map((choice) => observedDisabilityChoicesDict[choice])
              .join(', ')}
          </LabelizedField>
        </Grid>
        <Grid item xs={3}>
          <LabelizedField label={t('Seeing disability severity')}>
            {severityOfDisabilityChoicesDict[individual?.seeingDisability]}
          </LabelizedField>
        </Grid>
        <Grid item xs={3}>
          <LabelizedField label={t('Hearing disability severity')}>
            {severityOfDisabilityChoicesDict[individual?.hearingDisability]}
          </LabelizedField>
        </Grid>
        <Grid item xs={3}>
          <LabelizedField label={t('Physical disability severity')}>
            {severityOfDisabilityChoicesDict[individual?.physicalDisability]}
          </LabelizedField>
        </Grid>
        <Grid item xs={3}>
          <LabelizedField
            label={t('Remembering or concentrating disability severity')}
          >
            {severityOfDisabilityChoicesDict[individual?.memoryDisability]}
          </LabelizedField>
        </Grid>
        <Grid item xs={3}>
          <LabelizedField label={t('Self-care disability severity')}>
            {severityOfDisabilityChoicesDict[individual?.selfcareDisability]}
          </LabelizedField>
        </Grid>
        <Grid item xs={3}>
          <LabelizedField label={t('Communicating disability severity')}>
            {severityOfDisabilityChoicesDict[individual?.commsDisability]}
          </LabelizedField>
        </Grid>
        <Grid item xs={3}>
          <LabelizedField label={t('Disability')}>
            {individual?.disability === IndividualDisability.Disabled
              ? 'Disabled'
              : 'Not Disabled'}
          </LabelizedField>
        </Grid>
        {!mappedIndividualDocuments?.length &&
        !mappedIdentities?.length ? null : (
          <Grid item xs={12}>
            <BorderBox />
          </Grid>
        )}
        {mappedIndividualDocuments}
        {mappedIdentities}
        <Grid item xs={12}>
          <BorderBox />
        </Grid>
        <Grid item xs={3}>
          <LabelizedField label={t('Email')}>
            {individual?.email}
          </LabelizedField>
        </Grid>
        <Grid item xs={3}>
          <LabelizedField label={t('Phone Number')}>
            {getPhoneNoLabel(individual?.phoneNo, individual?.phoneNoValid)}
          </LabelizedField>
        </Grid>
        <Grid item xs={3}>
          <LabelizedField label={t('Alternative Phone Number')}>
            {getPhoneNoLabel(
              individual?.phoneNoAlternative,
              individual?.phoneNoAlternativeValid,
            )}
          </LabelizedField>
        </Grid>
        <Grid item xs={12}>
          <BorderBox />
        </Grid>
        <Grid item xs={3}>
          <LabelizedField
            label={t('Date of last screening against sanctions list')}
          >
            <UniversalMoment>
              {individual?.sanctionListLastCheck}
            </UniversalMoment>
          </LabelizedField>
        </Grid>
        <Grid item xs={6}>
          {individual?.household?.unicefId && (
            <LinkedGrievancesModal
              household={individual?.household}
              baseUrl={baseUrl}
              businessArea={businessArea}
              grievancesChoices={grievancesChoices}
            />
          )}
        </Grid>
        {renderBankAccountInfo()}
      </Grid>
    </Overview>
  );
}<|MERGE_RESOLUTION|>--- conflicted
+++ resolved
@@ -38,19 +38,15 @@
   choicesData: HouseholdChoiceDataQuery;
   grievancesChoices: GrievancesChoiceDataQuery;
 }
-export function PeopleBioData({
+export const PeopleBioData = ({
   individual,
   baseUrl,
   businessArea,
   choicesData,
   grievancesChoices,
-}: PeopleBioDataProps): React.ReactElement {
+}: PeopleBioDataProps): React.ReactElement => {
   const { t } = useTranslation();
-<<<<<<< HEAD
   const { selectedProgram } = useProgramContext();
-=======
-
->>>>>>> d39a5d91
   const maritalStatusChoicesDict = choicesToDict(
     choicesData.maritalStatusChoices,
   );
@@ -384,4 +380,4 @@
       </Grid>
     </Overview>
   );
-}+};