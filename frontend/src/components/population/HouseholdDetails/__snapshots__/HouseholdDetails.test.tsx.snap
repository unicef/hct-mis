--- conflicted
+++ resolved
@@ -68,13 +68,8 @@
               data-cy="label-Head of Household"
             >
               <a
-<<<<<<< HEAD
-                class="sc-bdVaJa hqCmJD"
+                class="sc-bdVaJa iNmLrH"
                 href="/afghanistan/programs/UHJvZ3JhbU5vZGU6NmI1OTE1OTktYmNhNy00NDVhLWJmZjItYWU5MTUyMjMxZGFm/population/individuals/SW5kaXZpZHVhbE5vZGU6ZjVmMzgwN2ItYTBjOS00Mjk0LTg0Y2QtNDhkMjllMjZhODU3"
-=======
-                class="sc-bdVaJa iNmLrH"
-                href="/afghanistan/population/individuals/SW5kaXZpZHVhbE5vZGU6ZjVmMzgwN2ItYTBjOS00Mjk0LTg0Y2QtNDhkMjllMjZhODU3"
->>>>>>> 5cc5dfe9
               >
                 Agata Kowalska
               </a>
@@ -416,13 +411,8 @@
               class="MuiGrid-root MuiGrid-item MuiGrid-grid-xs-6"
             >
               <a
-<<<<<<< HEAD
-                class="sc-bdVaJa hqCmJD"
+                class="sc-bdVaJa iNmLrH"
                 href="/afghanistan/programs/UHJvZ3JhbU5vZGU6NmI1OTE1OTktYmNhNy00NDVhLWJmZjItYWU5MTUyMjMxZGFm/details/c4d5657d-1a29-46e1-8190-df7f85a0d2ef"
-=======
-                class="sc-bdVaJa iNmLrH"
-                href="/afghanistan/programs/c4d5657d-1a29-46e1-8190-df7f85a0d2ef"
->>>>>>> 5cc5dfe9
               >
                 Surface campaign practice actually about about will what.
               </a>
