--- conflicted
+++ resolved
@@ -80,25 +80,6 @@
         </Grid>
         <Grid item xs={3}>
           <SelectFilter
-<<<<<<< HEAD
-=======
-            onChange={(e) => handleFilterChange('program', e.target.value)}
-            label={t('Programme')}
-            value={filter.program}
-            icon={<FlashOnIcon />}
-            fullWidth
-            data-cy='hh-filters-program'
-          >
-            {programs.map((program) => (
-              <MenuItem key={program.id} value={program.id}>
-                {program.name}
-              </MenuItem>
-            ))}
-          </SelectFilter>
-        </Grid>
-        <Grid item xs={3}>
-          <SelectFilter
->>>>>>> bc8a30e4
             onChange={(e) =>
               handleFilterChange('residenceStatus', e.target.value)
             }
