import { Grid, MenuItem } from '@material-ui/core';
import React from 'react';
import { useTranslation } from 'react-i18next';
import { useHistory, useLocation } from 'react-router-dom';
import { useAllTargetPopulationForChoicesQuery } from '../../../../__generated__/graphql';
import { useBaseUrl } from '../../../../hooks/useBaseUrl';
import { AssigneeAutocomplete } from '../../../../shared/autocompletes/AssigneeAutocomplete';
import {
  createHandleApplyFilterChange,
  dateToIsoString,
} from '../../../../utils/utils';
import { ClearApplyButtons } from '../../../core/ClearApplyButtons';
import { ContainerWithBorder } from '../../../core/ContainerWithBorder';
import { DatePickerFilter } from '../../../core/DatePickerFilter';
import { LoadingComponent } from '../../../core/LoadingComponent';
import { SelectFilter } from '../../../core/SelectFilter';

interface CommunicationFiltersProps {
  filter;
  setFilter: (filter) => void;
  initialFilter;
  appliedFilter;
  setAppliedFilter: (filter) => void;
}
export const CommunicationFilters = ({
  filter,
  setFilter,
  initialFilter,
  appliedFilter,
  setAppliedFilter,
}: CommunicationFiltersProps): React.ReactElement => {
  const { t } = useTranslation();
  const history = useHistory();
  const location = useLocation();
  const { businessArea } = useBaseUrl();
  const {
    handleFilterChange,
    applyFilterChanges,
    clearFilter,
  } = createHandleApplyFilterChange(
    initialFilter,
    history,
    location,
    filter,
    setFilter,
    appliedFilter,
    setAppliedFilter,
  );

  const handleApplyFilter = (): void => {
    applyFilterChanges();
  };

  const handleClearFilter = (): void => {
    clearFilter();
  };

  const {
    data: allTargetPopulationForChoices,
    loading: targetPopulationsLoading,
  } = useAllTargetPopulationForChoicesQuery({
    variables: { businessArea },
    fetchPolicy: 'cache-and-network',
  });

  const allTargetPopulations =
    allTargetPopulationForChoices?.allTargetPopulation?.edges || [];
  const targetPopulations = allTargetPopulations.map((edge) => edge.node);

  if (targetPopulationsLoading) return <LoadingComponent />;

  return (
    <ContainerWithBorder>
      <Grid container alignItems='flex-end' spacing={3}>
<<<<<<< HEAD
=======
        <Grid item xs={5}>
          <SelectFilter
            onChange={(e) => handleFilterChange('program', e.target.value)}
            label={t('Programme')}
            value={filter.program}
          >
            {programs.map((program) => (
              <MenuItem key={program.id} value={program.id}>
                {program.name}
              </MenuItem>
            ))}
          </SelectFilter>
        </Grid>
>>>>>>> a9eadf2c
        <Grid item xs={4}>
          <SelectFilter
            onChange={(e) =>
              handleFilterChange('targetPopulation', e.target.value)
            }
            label={t('Target Population')}
            value={filter.targetPopulation}
          >
<<<<<<< HEAD
            <MenuItem value=''>
              <em>{t('None')}</em>
            </MenuItem>
            {targetPopulations.map((tp) => (
              <MenuItem key={tp.id} value={tp.id}>
                {tp.name}
=======
            {targetPopulations.map((program) => (
              <MenuItem key={program.id} value={program.id}>
                {program.name}
>>>>>>> a9eadf2c
              </MenuItem>
            ))}
          </SelectFilter>
        </Grid>
        <Grid item xs={3}>
          <AssigneeAutocomplete
            label='User'
            filter={filter}
            name='userId'
            value={filter.userId}
            setFilter={setFilter}
            initialFilter={initialFilter}
            appliedFilter={appliedFilter}
            setAppliedFilter={setAppliedFilter}
          />
        </Grid>
        <Grid container item xs={6} spacing={3} alignItems='flex-end'>
          <Grid item xs={6}>
            <DatePickerFilter
              topLabel={t('Creation Date')}
              label='From'
              onChange={(date) =>
                handleFilterChange(
                  'createdAtRangeMin',
                  dateToIsoString(date, 'startOfDay'),
                )
              }
              value={filter.createdAtRangeMin}
            />
          </Grid>
          <Grid item xs={6}>
            <DatePickerFilter
              label={t('To')}
              onChange={(date) =>
                handleFilterChange(
                  'createdAtRangeMax',
                  dateToIsoString(date, 'endOfDay'),
                )
              }
              value={filter.createdAtRangeMax}
            />
          </Grid>
        </Grid>
      </Grid>
      <ClearApplyButtons
        clearHandler={handleClearFilter}
        applyHandler={handleApplyFilter}
      />
    </ContainerWithBorder>
  );
};<|MERGE_RESOLUTION|>--- conflicted
+++ resolved
@@ -72,22 +72,6 @@
   return (
     <ContainerWithBorder>
       <Grid container alignItems='flex-end' spacing={3}>
-<<<<<<< HEAD
-=======
-        <Grid item xs={5}>
-          <SelectFilter
-            onChange={(e) => handleFilterChange('program', e.target.value)}
-            label={t('Programme')}
-            value={filter.program}
-          >
-            {programs.map((program) => (
-              <MenuItem key={program.id} value={program.id}>
-                {program.name}
-              </MenuItem>
-            ))}
-          </SelectFilter>
-        </Grid>
->>>>>>> a9eadf2c
         <Grid item xs={4}>
           <SelectFilter
             onChange={(e) =>
@@ -96,18 +80,9 @@
             label={t('Target Population')}
             value={filter.targetPopulation}
           >
-<<<<<<< HEAD
-            <MenuItem value=''>
-              <em>{t('None')}</em>
-            </MenuItem>
-            {targetPopulations.map((tp) => (
-              <MenuItem key={tp.id} value={tp.id}>
-                {tp.name}
-=======
             {targetPopulations.map((program) => (
               <MenuItem key={program.id} value={program.id}>
                 {program.name}
->>>>>>> a9eadf2c
               </MenuItem>
             ))}
           </SelectFilter>
