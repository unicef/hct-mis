import { Grid, MenuItem } from '@material-ui/core';
<<<<<<< HEAD
import GroupIcon from '@material-ui/icons/Group';
=======
>>>>>>> 11ba98a8
import moment from 'moment';
import React from 'react';
import { useTranslation } from 'react-i18next';
import { useHistory, useLocation } from 'react-router-dom';
import { useRegistrationChoicesQuery } from '../../__generated__/graphql';
<<<<<<< HEAD
import { AssigneeAutocomplete } from '../../shared/autocompletes/AssigneeAutocomplete';
import { createHandleFilterChange } from '../../utils/utils';
=======
import { AssigneeAutocomplete } from '../../shared/AssigneeAutocomplete/AssigneeAutocomplete';
import { createHandleApplyFilterChange } from '../../utils/utils';
import { ClearApplyButtons } from '../core/ClearApplyButtons';
>>>>>>> 11ba98a8
import { ContainerWithBorder } from '../core/ContainerWithBorder';
import { DatePickerFilter } from '../core/DatePickerFilter';
import { NumberTextField } from '../core/NumberTextField';
import { SearchTextField } from '../core/SearchTextField';
import { SelectFilter } from '../core/SelectFilter';

interface RegistrationFiltersProps {
  filter;
<<<<<<< HEAD
  addBorder?: boolean;
=======
  setFilter: (filter) => void;
  initialFilter;
  appliedFilter;
  setAppliedFilter: (filter) => void;
>>>>>>> 11ba98a8
}

export const RegistrationFilters = ({
  filter,
<<<<<<< HEAD
  addBorder = true,
=======
  setFilter,
  initialFilter,
  appliedFilter,
  setAppliedFilter,
>>>>>>> 11ba98a8
}: RegistrationFiltersProps): React.ReactElement => {
  const history = useHistory();
  const location = useLocation();

  const {
    handleFilterChange,
    applyFilterChanges,
    clearFilter,
  } = createHandleApplyFilterChange(
    initialFilter,
    history,
    location,
    filter,
    setFilter,
    appliedFilter,
    setAppliedFilter,
  );
  const handleApplyFilter = (): void => {
    applyFilterChanges();
  };

  const handleClearFilter = (): void => {
    clearFilter();
  };

  const { t } = useTranslation();
  const { data: registrationChoicesData } = useRegistrationChoicesQuery();
  if (!registrationChoicesData) {
    return null;
  }

<<<<<<< HEAD
  const renderTable = (): React.ReactElement => {
    return (
      <Grid container alignItems='flex-end' spacing={3}>
        <Grid item xs={4}>
=======
  return (
    <ContainerWithBorder>
      <Grid container spacing={3} alignItems='flex-end'>
        <Grid item xs={3}>
>>>>>>> 11ba98a8
          <SearchTextField
            label={t('Search')}
            value={filter.search}
            onChange={(e) => handleFilterChange('search', e.target.value)}
            data-cy='filter-search'
<<<<<<< HEAD
            fullWidth
          />
        </Grid>
        <Grid item xs={4}>
          <AssigneeAutocomplete
            onFilterChange={onFilterChange}
            name='importedBy'
            label={t('Imported By')}
            fullWidth
            filter={filter}
            value={filter.importedBy}
            data-cy='filter-imported-by'
          />
        </Grid>
        <Grid item xs={4}>
=======
          />
        </Grid>
        <Grid item xs={3}>
          <DatePickerFilter
            label={t('Import Date')}
            onChange={(date) =>
              handleFilterChange(
                'importDate',
                moment(date).format('YYYY-MM-DD'),
              )
            }
            value={filter.importDate}
            data-cy='filter-import-date'
          />
        </Grid>
        <Grid item xs={3}>
          <AssigneeAutocomplete
            name='importedBy'
            value={filter.importedBy}
            filter={filter}
            label={t('Imported By')}
            setFilter={setFilter}
            initialFilter={initialFilter}
            appliedFilter={appliedFilter}
            setAppliedFilter={setAppliedFilter}
            data-cy='filter-imported-by'
          />
        </Grid>
        <Grid item xs={3}>
>>>>>>> 11ba98a8
          <SelectFilter
            value={filter.status}
            label={t('Status')}
            onChange={(e) => handleFilterChange('status', e.target.value)}
<<<<<<< HEAD
            fullWidth
=======
>>>>>>> 11ba98a8
            data-cy='filter-status'
          >
            <MenuItem value=''>
              <em>{t('None')}</em>
            </MenuItem>
            {registrationChoicesData.registrationDataStatusChoices.map(
              (item) => {
                return (
                  <MenuItem key={item.value} value={item.value}>
                    {item.name}
                  </MenuItem>
                );
              },
            )}
          </SelectFilter>
        </Grid>
<<<<<<< HEAD
        <Grid container item xs={4} spacing={3} alignItems='flex-end'>
          <Grid item xs={6}>
            <NumberTextField
              id='minFilter'
              topLabel={t('Household Size')}
              value={filter.sizeMin}
              placeholder='From'
              icon={<GroupIcon />}
              onChange={(e) => handleFilterChange('sizeMin', e.target.value)}
              data-cy='filter-size-min'
            />
          </Grid>
          <Grid item xs={6}>
            <NumberTextField
              id='maxFilter'
              value={filter.sizeMax}
              placeholder='To'
              icon={<GroupIcon />}
              onChange={(e) => handleFilterChange('sizeMax', e.target.value)}
              data-cy='filter-size-max'
            />
          </Grid>
        </Grid>
        <Grid container item xs={4} spacing={3} alignItems='flex-end'>
          <Grid item xs={6}>
            <DatePickerFilter
              topLabel={t('Import Date')}
              placeholder={t('From')}
              onChange={(date) =>
                handleFilterChange(
                  'importDateRangeMin',
                  moment(date).format('YYYY-MM-DD'),
                )
              }
              value={filter.importDateRangeMin}
              data-cy='filter-import-date-range-min'
            />
          </Grid>
          <Grid item xs={6}>
            <DatePickerFilter
              placeholder={t('To')}
              onChange={(date) =>
                handleFilterChange(
                  'importDateRangeMax',
                  moment(date).format('YYYY-MM-DD'),
                )
              }
              value={filter.importDateRangeMax}
              data-cy='filter-import-date-range-max'
            />
          </Grid>
        </Grid>
      </Grid>
    );
  };

  return addBorder ? (
    <ContainerWithBorder>{renderTable()}</ContainerWithBorder>
  ) : (
    renderTable()
=======
      </Grid>
      <ClearApplyButtons
        clearHandler={handleClearFilter}
        applyHandler={handleApplyFilter}
      />
    </ContainerWithBorder>
>>>>>>> 11ba98a8
  );
};<|MERGE_RESOLUTION|>--- conflicted
+++ resolved
@@ -1,49 +1,35 @@
 import { Grid, MenuItem } from '@material-ui/core';
-<<<<<<< HEAD
 import GroupIcon from '@material-ui/icons/Group';
-=======
->>>>>>> 11ba98a8
 import moment from 'moment';
 import React from 'react';
 import { useTranslation } from 'react-i18next';
 import { useHistory, useLocation } from 'react-router-dom';
 import { useRegistrationChoicesQuery } from '../../__generated__/graphql';
-<<<<<<< HEAD
-import { AssigneeAutocomplete } from '../../shared/autocompletes/AssigneeAutocomplete';
-import { createHandleFilterChange } from '../../utils/utils';
-=======
-import { AssigneeAutocomplete } from '../../shared/AssigneeAutocomplete/AssigneeAutocomplete';
 import { createHandleApplyFilterChange } from '../../utils/utils';
 import { ClearApplyButtons } from '../core/ClearApplyButtons';
->>>>>>> 11ba98a8
 import { ContainerWithBorder } from '../core/ContainerWithBorder';
 import { DatePickerFilter } from '../core/DatePickerFilter';
 import { NumberTextField } from '../core/NumberTextField';
 import { SearchTextField } from '../core/SearchTextField';
 import { SelectFilter } from '../core/SelectFilter';
+import { AssigneeAutocomplete } from '../../shared/autocompletes/AssigneeAutocomplete';
 
 interface RegistrationFiltersProps {
   filter;
-<<<<<<< HEAD
   addBorder?: boolean;
-=======
   setFilter: (filter) => void;
   initialFilter;
   appliedFilter;
   setAppliedFilter: (filter) => void;
->>>>>>> 11ba98a8
 }
 
 export const RegistrationFilters = ({
   filter,
-<<<<<<< HEAD
   addBorder = true,
-=======
   setFilter,
   initialFilter,
   appliedFilter,
   setAppliedFilter,
->>>>>>> 11ba98a8
 }: RegistrationFiltersProps): React.ReactElement => {
   const history = useHistory();
   const location = useLocation();
@@ -75,96 +61,53 @@
     return null;
   }
 
-<<<<<<< HEAD
   const renderTable = (): React.ReactElement => {
     return (
-      <Grid container alignItems='flex-end' spacing={3}>
-        <Grid item xs={4}>
-=======
-  return (
-    <ContainerWithBorder>
-      <Grid container spacing={3} alignItems='flex-end'>
-        <Grid item xs={3}>
->>>>>>> 11ba98a8
-          <SearchTextField
-            label={t('Search')}
-            value={filter.search}
-            onChange={(e) => handleFilterChange('search', e.target.value)}
-            data-cy='filter-search'
-<<<<<<< HEAD
-            fullWidth
-          />
-        </Grid>
-        <Grid item xs={4}>
-          <AssigneeAutocomplete
-            onFilterChange={onFilterChange}
-            name='importedBy'
-            label={t('Imported By')}
-            fullWidth
-            filter={filter}
-            value={filter.importedBy}
-            data-cy='filter-imported-by'
-          />
-        </Grid>
-        <Grid item xs={4}>
-=======
-          />
-        </Grid>
-        <Grid item xs={3}>
-          <DatePickerFilter
-            label={t('Import Date')}
-            onChange={(date) =>
-              handleFilterChange(
-                'importDate',
-                moment(date).format('YYYY-MM-DD'),
-              )
-            }
-            value={filter.importDate}
-            data-cy='filter-import-date'
-          />
-        </Grid>
-        <Grid item xs={3}>
-          <AssigneeAutocomplete
-            name='importedBy'
-            value={filter.importedBy}
-            filter={filter}
-            label={t('Imported By')}
-            setFilter={setFilter}
-            initialFilter={initialFilter}
-            appliedFilter={appliedFilter}
-            setAppliedFilter={setAppliedFilter}
-            data-cy='filter-imported-by'
-          />
-        </Grid>
-        <Grid item xs={3}>
->>>>>>> 11ba98a8
-          <SelectFilter
-            value={filter.status}
-            label={t('Status')}
-            onChange={(e) => handleFilterChange('status', e.target.value)}
-<<<<<<< HEAD
-            fullWidth
-=======
->>>>>>> 11ba98a8
-            data-cy='filter-status'
-          >
-            <MenuItem value=''>
-              <em>{t('None')}</em>
-            </MenuItem>
-            {registrationChoicesData.registrationDataStatusChoices.map(
-              (item) => {
-                return (
-                  <MenuItem key={item.value} value={item.value}>
-                    {item.name}
-                  </MenuItem>
-                );
-              },
-            )}
-          </SelectFilter>
-        </Grid>
-<<<<<<< HEAD
-        <Grid container item xs={4} spacing={3} alignItems='flex-end'>
-          <Grid item xs={6}>
+      <>
+        <Grid container alignItems='flex-end' spacing={3}>
+          <Grid item xs={4}>
+            <SearchTextField
+              label={t('Search')}
+              value={filter.search}
+              onChange={(e) => handleFilterChange('search', e.target.value)}
+              data-cy='filter-search'
+            />
+          </Grid>
+          <Grid item xs={4}>
+            <AssigneeAutocomplete
+              name='importedBy'
+              label={t('Imported By')}
+              filter={filter}
+              value={filter.importedBy}
+              data-cy='filter-imported-by'
+              setFilter={setFilter}
+              initialFilter={initialFilter}
+              appliedFilter={appliedFilter}
+              setAppliedFilter={setAppliedFilter}
+            />
+          </Grid>
+          <Grid item xs={4}>
+            <SelectFilter
+              value={filter.status}
+              label={t('Status')}
+              onChange={(e) => handleFilterChange('status', e.target.value)}
+              data-cy='filter-status'
+            >
+              <MenuItem value=''>
+                <em>{t('None')}</em>
+              </MenuItem>
+              {registrationChoicesData.registrationDataStatusChoices.map(
+                (item) => {
+                  return (
+                    <MenuItem key={item.value} value={item.value}>
+                      {item.name}
+                    </MenuItem>
+                  );
+                },
+              )}
+            </SelectFilter>
+          </Grid>
+          <Grid item xs={3}>
             <NumberTextField
               id='minFilter'
               topLabel={t('Household Size')}
@@ -175,7 +118,7 @@
               data-cy='filter-size-min'
             />
           </Grid>
-          <Grid item xs={6}>
+          <Grid item xs={3}>
             <NumberTextField
               id='maxFilter'
               value={filter.sizeMax}
@@ -185,9 +128,7 @@
               data-cy='filter-size-max'
             />
           </Grid>
-        </Grid>
-        <Grid container item xs={4} spacing={3} alignItems='flex-end'>
-          <Grid item xs={6}>
+          <Grid item xs={3}>
             <DatePickerFilter
               topLabel={t('Import Date')}
               placeholder={t('From')}
@@ -201,7 +142,7 @@
               data-cy='filter-import-date-range-min'
             />
           </Grid>
-          <Grid item xs={6}>
+          <Grid item xs={3}>
             <DatePickerFilter
               placeholder={t('To')}
               onChange={(date) =>
@@ -215,7 +156,11 @@
             />
           </Grid>
         </Grid>
-      </Grid>
+        <ClearApplyButtons
+          clearHandler={handleClearFilter}
+          applyHandler={handleApplyFilter}
+        />
+      </>
     );
   };
 
@@ -223,13 +168,5 @@
     <ContainerWithBorder>{renderTable()}</ContainerWithBorder>
   ) : (
     renderTable()
-=======
-      </Grid>
-      <ClearApplyButtons
-        clearHandler={handleClearFilter}
-        applyHandler={handleApplyFilter}
-      />
-    </ContainerWithBorder>
->>>>>>> 11ba98a8
   );
 };