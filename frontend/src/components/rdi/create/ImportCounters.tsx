import React from 'react';
import { useTranslation } from 'react-i18next';

export interface ImportCountersPropTypes {
  numberOfHouseholds: number;
  numberOfIndividuals: number;
}

export function ImportCounters({
  numberOfHouseholds,
  numberOfIndividuals,
}: ImportCountersPropTypes): React.ReactElement {
  const { t } = useTranslation();
  return (
    <>
<<<<<<< HEAD
      <div data-cy='number-of-households'>
        {numberOfHouseholds}{' '}
        {t(
          numberOfHouseholds === 1
            ? 'Household available to Import'
            : 'Households available to Import',
        )}
      </div>
      <div data-cy='number-of-individuals'>
        {numberOfIndividuals}{' '}
        {t(
          numberOfIndividuals === 1
            ? 'Individual available to Import'
            : 'Individuals available to Import',
=======
      <div>
        {numberOfHouseholds}{' '}
        {t(
          'Household'
            .concat(numberOfHouseholds > 1 ? 's' : '')
            .concat(' available to import'),
        )}
      </div>
      <div>
        {numberOfIndividuals}{' '}
        {t(
          'Individual'
            .concat(numberOfIndividuals > 1 ? 's' : '')
            .concat(' available to import'),
>>>>>>> 2e059b93
        )}
      </div>
    </>
  );
}<|MERGE_RESOLUTION|>--- conflicted
+++ resolved
@@ -13,22 +13,6 @@
   const { t } = useTranslation();
   return (
     <>
-<<<<<<< HEAD
-      <div data-cy='number-of-households'>
-        {numberOfHouseholds}{' '}
-        {t(
-          numberOfHouseholds === 1
-            ? 'Household available to Import'
-            : 'Households available to Import',
-        )}
-      </div>
-      <div data-cy='number-of-individuals'>
-        {numberOfIndividuals}{' '}
-        {t(
-          numberOfIndividuals === 1
-            ? 'Individual available to Import'
-            : 'Individuals available to Import',
-=======
       <div>
         {numberOfHouseholds}{' '}
         {t(
@@ -43,7 +27,6 @@
           'Individual'
             .concat(numberOfIndividuals > 1 ? 's' : '')
             .concat(' available to import'),
->>>>>>> 2e059b93
         )}
       </div>
     </>
