/* eslint-disable react-hooks/exhaustive-deps */
import React, { useEffect } from 'react';
import { useTranslation } from 'react-i18next';
import * as Yup from 'yup';
import { Field, FormikProvider, useFormik } from 'formik';
import { CircularProgress } from '@material-ui/core';
import styled from 'styled-components';
import { useHistory } from 'react-router-dom';
import { useBusinessArea } from '../../../../hooks/useBusinessArea';
import { FormikCheckboxField } from '../../../../shared/Formik/FormikCheckboxField';
import { FormikTextField } from '../../../../shared/Formik/FormikTextField';
import { ScreenBeneficiaryField } from '../ScreenBeneficiaryField';
<<<<<<< HEAD
import {
  ImportDataStatus,
  useAllActiveProgramsQuery,
  useCreateRegistrationKoboImportMutation
} from '../../../../__generated__/graphql';
import { handleValidationErrors } from '../../../../utils/utils';
=======
import {ImportDataStatus, useCreateRegistrationKoboImportMutation} from '../../../../__generated__/graphql';
>>>>>>> 1320d7b3
import { useSnackbar } from '../../../../hooks/useSnackBar';
import { useSaveKoboImportDataAndCheckStatus } from './useSaveKoboImportDataAndCheckStatus';
import { KoboProjectSelect } from './KoboProjectSelect';
import { KoboImportDataRepresentation } from './KoboImportDataRepresentation';
import {LoadingComponent} from "../../../core/LoadingComponent";
import {FormikSelectField} from "../../../../shared/Formik/FormikSelectField";

const CircularProgressContainer = styled.div`
  display: flex;
  justify-content: center;
  align-content: center;
  width: 100%;
`;

const validationSchema = Yup.object().shape({
  name: Yup.string()
    .required('Title is required')
    .min(2, 'Too short')
    .max(255, 'Too long'),
  programId: Yup.string()
    .required('Programme Name is required')
    .min(2, 'Too short')
    .max(150, 'Too long'),
});
export function CreateImportFromKoboForm({
  setSubmitForm,
  setSubmitDisabled,
}): React.ReactElement {
  const {
    saveAndStartPolling,
    stopPollingImportData,
    loading: saveKoboLoading,
    koboImportData,
  } = useSaveKoboImportDataAndCheckStatus();
  const { showMessage } = useSnackbar();
  const { t } = useTranslation();
  const history = useHistory();
  const businessAreaSlug = useBusinessArea();
  const [createImport] = useCreateRegistrationKoboImportMutation();
<<<<<<< HEAD

  const { data: programData, loading } = useAllActiveProgramsQuery({
    variables: {
      first: 100,
      businessArea: businessAreaSlug
    }
  });

  const onSubmit = async (values, { setFieldError }): Promise<void> => {
=======
  const onSubmit = async (values): Promise<void> => {
>>>>>>> 1320d7b3
    try {
      const data = await createImport({
        variables: {
          registrationDataImportData: {
            importDataId: koboImportData.id,
            name: values.name,
            screenBeneficiary: values.screenBeneficiary,
            businessAreaSlug,
            programId: values.programId
          },
        },
      });
      history.push(
        `/${businessAreaSlug}/registration-data-import/${data.data.registrationKoboImport.registrationDataImport.id}`,
      );
    } catch (e) {
      e.graphQLErrors.map((x) => showMessage(x.message));
    }
  };
  const formik = useFormik({
    initialValues: {
      name: '',
      koboAssetId: '',
      onlyActiveSubmissions: true,
      screenBeneficiary: false,
      programName: ''
    },
    validationSchema,
    onSubmit,
  });
  const saveKoboInputData = async (): Promise<void> => {
    if (!formik.values.koboAssetId) {
      return;
    }
    setSubmitDisabled(true);
    stopPollingImportData();
    await saveAndStartPolling({
      businessAreaSlug,
      onlyActiveSubmissions: formik.values.onlyActiveSubmissions,
      koboAssetId: formik.values.koboAssetId,
    });
  };
  useEffect(() => stopPollingImportData, []);
  useEffect(() => {
    saveKoboInputData();
  }, [formik.values.koboAssetId, formik.values.onlyActiveSubmissions]);
  useEffect(() => {
    setSubmitForm(formik.submitForm);
  }, [formik.submitForm]);
  useEffect(() => {
    if (koboImportData?.status === ImportDataStatus.Finished) {
      setSubmitDisabled(false);
    }
  }, [koboImportData]);

  if (loading) {
    return <LoadingComponent />
  }

  const mappedProgramChoices = programData?.allActivePrograms?.edges?.map(
      (element) => ({name: element.node.name, value: element.node.id})
  );

  return (
    <div>
      <FormikProvider value={formik}>
        <Field
          name='onlyActiveSubmissions'
          label={t('Only approved submissions')}
          color='primary'
          component={FormikCheckboxField}
        />
        <Field
          name='pullPictures'
          label={t('Pull pictures')}
          color='primary'
          component={FormikCheckboxField}
        />
        <KoboProjectSelect />
        <Field
          name='name'
          fullWidth
          label={t('Title')}
          required
          variant='outlined'
          component={FormikTextField}
        />
        <Field
          name='programId'
          label={t('Program Name')}
          fullWidth
          variant='outlined'
          required
          choices={mappedProgramChoices}
          component={FormikSelectField}
          data-cy='input-data-program-name'
        />
        <ScreenBeneficiaryField />
        <CircularProgressContainer>
          {saveKoboLoading && <CircularProgress />}
        </CircularProgressContainer>
        <KoboImportDataRepresentation
          koboImportData={koboImportData}
          loading={saveKoboLoading}
        />
      </FormikProvider>
    </div>
  );
}<|MERGE_RESOLUTION|>--- conflicted
+++ resolved
@@ -10,16 +10,12 @@
 import { FormikCheckboxField } from '../../../../shared/Formik/FormikCheckboxField';
 import { FormikTextField } from '../../../../shared/Formik/FormikTextField';
 import { ScreenBeneficiaryField } from '../ScreenBeneficiaryField';
-<<<<<<< HEAD
 import {
   ImportDataStatus,
   useAllActiveProgramsQuery,
   useCreateRegistrationKoboImportMutation
 } from '../../../../__generated__/graphql';
 import { handleValidationErrors } from '../../../../utils/utils';
-=======
-import {ImportDataStatus, useCreateRegistrationKoboImportMutation} from '../../../../__generated__/graphql';
->>>>>>> 1320d7b3
 import { useSnackbar } from '../../../../hooks/useSnackBar';
 import { useSaveKoboImportDataAndCheckStatus } from './useSaveKoboImportDataAndCheckStatus';
 import { KoboProjectSelect } from './KoboProjectSelect';
@@ -59,7 +55,6 @@
   const history = useHistory();
   const businessAreaSlug = useBusinessArea();
   const [createImport] = useCreateRegistrationKoboImportMutation();
-<<<<<<< HEAD
 
   const { data: programData, loading } = useAllActiveProgramsQuery({
     variables: {
@@ -69,9 +64,6 @@
   });
 
   const onSubmit = async (values, { setFieldError }): Promise<void> => {
-=======
-  const onSubmit = async (values): Promise<void> => {
->>>>>>> 1320d7b3
     try {
       const data = await createImport({
         variables: {
