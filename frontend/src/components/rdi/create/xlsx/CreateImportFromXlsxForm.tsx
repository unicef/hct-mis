/* eslint-disable react-hooks/exhaustive-deps */
import { Box, CircularProgress } from '@mui/material';
import { Field, FormikProvider, useFormik } from 'formik';
import { useEffect } from 'react';
import { useTranslation } from 'react-i18next';
import { useNavigate } from 'react-router-dom';
import styled from 'styled-components';
import * as Yup from 'yup';
import {
  ImportDataStatus,
  useCreateRegistrationXlsxImportMutation,
<<<<<<< HEAD
=======
  useProgramQuery,
>>>>>>> 290a316e
} from '@generated/graphql';
import { useBaseUrl } from '@hooks/useBaseUrl';
import { useSnackbar } from '@hooks/useSnackBar';
import { FormikTextField } from '@shared/Formik/FormikTextField';
import { ScreenBeneficiaryField } from '../ScreenBeneficiaryField';
import { DropzoneField } from './DropzoneField';
import { XlsxImportDataRepresentation } from './XlsxImportDataRepresentation';
import { useSaveXlsxImportDataAndCheckStatus } from './useSaveXlsxImportDataAndCheckStatus';

const CircularProgressContainer = styled.div`
  display: flex;
  justify-content: center;
  align-content: center;
  height: 50px;
  width: 100%;
`;

const validationSchema = Yup.object().shape({
  name: Yup.string()
    .required('Title is required')
    .min(4, 'Too short')
    .max(255, 'Too long'),
});
export function CreateImportFromXlsxForm({
  setSubmitForm,
  setSubmitDisabled,
}): React.ReactElement {
  const {
    saveAndStartPolling,
    stopPollingImportData,
    loading: saveXlsxLoading,
    xlsxImportData,
  } = useSaveXlsxImportDataAndCheckStatus();
<<<<<<< HEAD
  const { baseUrl, businessArea } = useBaseUrl();
=======
  const { baseUrl, businessArea, programId } = useBaseUrl();
>>>>>>> 290a316e
  const { showMessage } = useSnackbar();
  const { t } = useTranslation();
  const navigate = useNavigate();
  const [createImport] = useCreateRegistrationXlsxImportMutation();
<<<<<<< HEAD
=======
  const { data: programData } = useProgramQuery({
    variables: { id: programId },
  });
>>>>>>> 290a316e

  const onSubmit = async (values): Promise<void> => {
    setSubmitDisabled(true);
    try {
      const data = await createImport({
        variables: {
          registrationDataImportData: {
            importDataId: xlsxImportData.id,
            name: values.name,
            screenBeneficiary: values.screenBeneficiary,
            businessAreaSlug: businessArea,
          },
        },
      });
      navigate(
        `/${baseUrl}/registration-data-import/${data.data.registrationXlsxImport.registrationDataImport.id}`,
      );
    } catch (e) {
      e.graphQLErrors.map((x) => showMessage(x.message));
      setSubmitDisabled(false);
    }
  };

  const formik = useFormik({
    initialValues: {
      name: '',
      screenBeneficiary: false,
      file: null,
    },
    validationSchema,
    onSubmit,
  });
  // eslint-disable-next-line @typescript-eslint/require-await
  const saveXlsxInputData = async (): Promise<void> => {
    if (!formik.values.file) {
      return;
    }
    setSubmitDisabled(true);
    stopPollingImportData();
    await saveAndStartPolling({
      businessAreaSlug: businessArea,
      file: formik.values.file,
    });
  };
  useEffect(() => stopPollingImportData, []);
  useEffect(() => {
    saveXlsxInputData();
  }, [formik.values.file]);
  useEffect(() => {
    setSubmitForm(formik.submitForm);
  }, [formik.submitForm]);
  useEffect(() => {
    if (xlsxImportData?.status === ImportDataStatus.Finished) {
      setSubmitDisabled(false);
    }
  }, [xlsxImportData]);

  return (
    <FormikProvider value={formik}>
      <DropzoneField loading={saveXlsxLoading} />
      <Box mt={2}>
        <Field
          name="name"
          fullWidth
          label={t('Title')}
          required
          variant="outlined"
          component={FormikTextField}
        />
      </Box>
      <ScreenBeneficiaryField />
      {saveXlsxLoading ? (
        <CircularProgressContainer>
          <CircularProgress />
        </CircularProgressContainer>
      ) : (
        <XlsxImportDataRepresentation
          xlsxImportData={xlsxImportData}
          loading={saveXlsxLoading}
        />
      )}
    </FormikProvider>
  );
}<|MERGE_RESOLUTION|>--- conflicted
+++ resolved
@@ -9,10 +9,6 @@
 import {
   ImportDataStatus,
   useCreateRegistrationXlsxImportMutation,
-<<<<<<< HEAD
-=======
-  useProgramQuery,
->>>>>>> 290a316e
 } from '@generated/graphql';
 import { useBaseUrl } from '@hooks/useBaseUrl';
 import { useSnackbar } from '@hooks/useSnackBar';
@@ -46,21 +42,11 @@
     loading: saveXlsxLoading,
     xlsxImportData,
   } = useSaveXlsxImportDataAndCheckStatus();
-<<<<<<< HEAD
-  const { baseUrl, businessArea } = useBaseUrl();
-=======
   const { baseUrl, businessArea, programId } = useBaseUrl();
->>>>>>> 290a316e
   const { showMessage } = useSnackbar();
   const { t } = useTranslation();
   const navigate = useNavigate();
   const [createImport] = useCreateRegistrationXlsxImportMutation();
-<<<<<<< HEAD
-=======
-  const { data: programData } = useProgramQuery({
-    variables: { id: programId },
-  });
->>>>>>> 290a316e
 
   const onSubmit = async (values): Promise<void> => {
     setSubmitDisabled(true);
