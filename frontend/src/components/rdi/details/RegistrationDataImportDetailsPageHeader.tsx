--- conflicted
+++ resolved
@@ -83,11 +83,7 @@
             variant='contained'
             color='primary'
             component={Link}
-<<<<<<< HEAD
-            to={`/${baseUrl}/grievance-and-feedback/rdi/${registration.id}`}
-=======
-            to={`/${businessArea}/grievance/rdi/${registration.id}`}
->>>>>>> c67cf743
+            to={`/${baseUrl}/grievance/rdi/${registration.id}`}
           >
             {t('View Tickets')}
           </Button>
