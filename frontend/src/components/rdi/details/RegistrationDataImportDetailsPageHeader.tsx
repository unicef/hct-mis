import { Button } from '@material-ui/core';
<<<<<<< HEAD
import React, { useState } from 'react';
import { useTranslation } from 'react-i18next';
import { Link } from 'react-router-dom';
import styled from 'styled-components';
import { useBusinessArea } from '../../../hooks/useBusinessArea';
=======
import React from 'react';
import { useTranslation } from 'react-i18next';
import { Link } from 'react-router-dom';
import styled from 'styled-components';
>>>>>>> ca9dc4df
import {
  RegistrationDataImportStatus,
  RegistrationDetailedFragment,
  useEraseRdiMutation,
  useRefuseRdiMutation,
<<<<<<< HEAD
  useEraseRdiMutation,
} from '../../../__generated__/graphql';
import { BreadCrumbsItem } from '../../core/BreadCrumbs';
=======
} from '../../../__generated__/graphql';
import { useBusinessArea } from '../../../hooks/useBusinessArea';
import { BreadCrumbsItem } from '../../core/BreadCrumbs';
import { useConfirmation } from '../../core/ConfirmationDialog';
>>>>>>> ca9dc4df
import { LoadingButton } from '../../core/LoadingButton';
import { PageHeader } from '../../core/PageHeader';
import { MergeRegistrationDataImportDialog } from './MergeRegistrationDataImportDialog';
import { RerunDedupe } from './RerunDedupe';
<<<<<<< HEAD
import { useConfirmation } from '../../core/ConfirmationDialog';
import { RefuseRdiForm } from './refuseRdiForm';
=======
>>>>>>> ca9dc4df

export interface RegistrationDataImportDetailsPageHeaderPropTypes {
  registration: RegistrationDetailedFragment;
  canMerge: boolean;
  canRerunDedupe: boolean;
  canViewList: boolean;
  canRefuse: boolean;
}

const MergeButtonContainer = styled.span`
  margin-left: ${({ theme }) => theme.spacing(4)}px;
`;

export function RegistrationDataImportDetailsPageHeader({
  registration,
  canMerge,
  canRerunDedupe,
  canViewList,
  canRefuse,
}: RegistrationDataImportDetailsPageHeaderPropTypes): React.ReactElement {
  const { t } = useTranslation();
  const businessArea = useBusinessArea();
  const confirm = useConfirmation();
  const [refuseMutate, { loading: refuseLoading }] = useRefuseRdiMutation();
  const [eraseRdiMutate, { loading: eraseLoading }] = useEraseRdiMutation();
  const [showRefuseRdiForm, setShowRefuseRdiForm] = useState(false);

  let buttons = null;

  const eraseButton = (
    <LoadingButton
      loading={eraseLoading}
      onClick={() =>
        confirm({
          title: t('Warning'),
          content: t(
            'Are you sure you want to erase RDI? Erasing RDI causes deletion of all related datahub RDI data',
          ),
        }).then(async () => {
          await eraseRdiMutate({
            variables: { id: registration.id },
          });
        })
      }
      variant='contained'
<<<<<<< HEAD
      color='error'
=======
      color='primary'
>>>>>>> ca9dc4df
    >
      {t('Erase import')}
    </LoadingButton>
  );
  // eslint-disable-next-line default-case
  switch (registration?.status) {
    case RegistrationDataImportStatus.ImportError:
    case RegistrationDataImportStatus.MergeError:
      buttons = <div>{canRefuse && eraseButton}</div>;
      break;
    case RegistrationDataImportStatus.InReview:
      buttons = (
        <div>
          {canMerge && canRefuse && (
            <LoadingButton
              loading={refuseLoading}
              onClick={() => setShowRefuseRdiForm(true)}
              variant='contained'
              color='primary'
            >
              {t('Refuse Import')}
            </LoadingButton>
          )}
          {canMerge && (
            <MergeButtonContainer>
              <MergeRegistrationDataImportDialog registration={registration} />
            </MergeButtonContainer>
          )}
        </div>
      );
      break;
    case RegistrationDataImportStatus.DeduplicationFailed:
      buttons = (
        <div>
          {canRefuse && eraseButton}
          {canRerunDedupe && (
            <MergeButtonContainer>
              <RerunDedupe registration={registration} />
            </MergeButtonContainer>
          )}
        </div>
      );
      break;
    case RegistrationDataImportStatus.Merged:
      buttons = (
        <MergeButtonContainer>
          <Button
            variant='contained'
            color='primary'
            component={Link}
            to={`/${businessArea}/grievance/rdi/${registration.id}`}
          >
            {t('View Tickets')}
          </Button>
        </MergeButtonContainer>
      );
      break;
  }

  const breadCrumbsItems: BreadCrumbsItem[] = [
    {
      title: t('Registration Data import'),
      to: `/${businessArea}/registration-data-import/`,
    },
  ];

  return (
    <>
      <PageHeader
        title={registration.name}
        breadCrumbs={canViewList ? breadCrumbsItems : null}
        isErased={registration.erased}
      >
        {registration.erased ? null : buttons}
      </PageHeader>
      <RefuseRdiForm
        open={showRefuseRdiForm}
        refuseMutate={refuseMutate}
        onClose={() => setShowRefuseRdiForm(false)}
        registration={registration}
      />
    </>
  );
}<|MERGE_RESOLUTION|>--- conflicted
+++ resolved
@@ -1,40 +1,25 @@
 import { Button } from '@material-ui/core';
-<<<<<<< HEAD
 import React, { useState } from 'react';
 import { useTranslation } from 'react-i18next';
 import { Link } from 'react-router-dom';
 import styled from 'styled-components';
-import { useBusinessArea } from '../../../hooks/useBusinessArea';
-=======
-import React from 'react';
-import { useTranslation } from 'react-i18next';
-import { Link } from 'react-router-dom';
-import styled from 'styled-components';
->>>>>>> ca9dc4df
 import {
   RegistrationDataImportStatus,
   RegistrationDetailedFragment,
   useEraseRdiMutation,
   useRefuseRdiMutation,
-<<<<<<< HEAD
   useEraseRdiMutation,
-} from '../../../__generated__/graphql';
-import { BreadCrumbsItem } from '../../core/BreadCrumbs';
-=======
 } from '../../../__generated__/graphql';
 import { useBusinessArea } from '../../../hooks/useBusinessArea';
 import { BreadCrumbsItem } from '../../core/BreadCrumbs';
 import { useConfirmation } from '../../core/ConfirmationDialog';
->>>>>>> ca9dc4df
 import { LoadingButton } from '../../core/LoadingButton';
 import { PageHeader } from '../../core/PageHeader';
 import { MergeRegistrationDataImportDialog } from './MergeRegistrationDataImportDialog';
 import { RerunDedupe } from './RerunDedupe';
-<<<<<<< HEAD
 import { useConfirmation } from '../../core/ConfirmationDialog';
 import { RefuseRdiForm } from './refuseRdiForm';
-=======
->>>>>>> ca9dc4df
+
 
 export interface RegistrationDataImportDetailsPageHeaderPropTypes {
   registration: RegistrationDetailedFragment;
@@ -80,11 +65,7 @@
         })
       }
       variant='contained'
-<<<<<<< HEAD
-      color='error'
-=======
       color='primary'
->>>>>>> ca9dc4df
     >
       {t('Erase import')}
     </LoadingButton>
