--- conflicted
+++ resolved
@@ -11,11 +11,6 @@
   paymentVerificationStatusToColor,
 } from '../../utils/utils';
 import {
-<<<<<<< HEAD
-=======
-  CashPlanPaymentVerificationStatus,
-  CashPlanPaymentVerificationVerificationChannel,
->>>>>>> 31d56ac4
   CashPlanQuery,
   CashPlanVerificationSamplingChoicesQuery,
   PaymentPlanQuery,
@@ -242,7 +237,6 @@
                     )}
                   </>
                 )}
-<<<<<<< HEAD
                 {canFinish &&
                   verificationPlan.xlsxFileWasDownloaded &&
                   verificationPlan.xlsxFileImported && (
@@ -251,14 +245,6 @@
                       cashOrPaymentPlanId={planNode.id}
                     />
                   )}
-=======
-                {canFinish && xlsxFileDownloadedAndImported && (
-                  <FinishVerificationPlan
-                    cashPlanVerificationId={verificationPlan.id}
-                    cashPlanId={cashPlan.id}
-                  />
-                )}
->>>>>>> 31d56ac4
                 {canDiscard &&
                   (xlsxFileDownloadedOrImported &&
                   verificationPlan.status ===
