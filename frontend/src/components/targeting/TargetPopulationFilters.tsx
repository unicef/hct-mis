--- conflicted
+++ resolved
@@ -1,10 +1,5 @@
 import { Grid, MenuItem } from '@material-ui/core';
 import { Group, Person } from '@material-ui/icons';
-<<<<<<< HEAD
-import moment from 'moment';
-=======
-import FlashOnIcon from '@material-ui/icons/FlashOn';
->>>>>>> bc8a30e4
 import React from 'react';
 import { useTranslation } from 'react-i18next';
 import { useHistory, useLocation } from 'react-router-dom';
@@ -97,25 +92,6 @@
           </SelectFilter>
         </Grid>
         <Grid item xs={3}>
-<<<<<<< HEAD
-=======
-          <SelectFilter
-            onChange={(e) => handleFilterChange('program', e.target.value)}
-            label={t('Programme')}
-            value={filter.program}
-            icon={<FlashOnIcon />}
-            fullWidth
-            data-cy='filters-program'
-          >
-            {programs.map((program) => (
-              <MenuItem key={program.id} value={program.id}>
-                {program.name}
-              </MenuItem>
-            ))}
-          </SelectFilter>
-        </Grid>
-        <Grid item xs={3}>
->>>>>>> bc8a30e4
           <NumberTextField
             topLabel={t('Number of Households')}
             value={filter.totalHouseholdsCountMin}
