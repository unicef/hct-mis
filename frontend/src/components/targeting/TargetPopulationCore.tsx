import { Box, Grid, Typography } from '@material-ui/core';
import React from 'react';
import { useTranslation } from 'react-i18next';
import styled from 'styled-components';
import { hasPermissions, PERMISSIONS } from '../../config/permissions';
import { UniversalActivityLogTable } from '../../containers/tables/UniversalActivityLogTable';
<<<<<<< HEAD
import { hasPermissions, PERMISSIONS } from '../../config/permissions';
=======
import {
  TargetPopulationBuildStatus,
  TargetPopulationQuery,
} from '../../__generated__/graphql';
>>>>>>> db054379
import { PaperContainer } from './PaperContainer';
import { Results } from './Results';
import { TargetingCriteria } from './TargetingCriteria';
import { TargetingHouseholds } from './TargetingHouseholds';

const Label = styled.p`
  color: #b1b1b5;
`;

interface TargetPopulationCoreProps {
  id: string;
  targetPopulation: TargetPopulationQuery['targetPopulation'];
  permissions: string[];
}

export function TargetPopulationCore({
  id,
  targetPopulation,
  permissions,
<<<<<<< HEAD
}): React.ReactElement {
=======
}: TargetPopulationCoreProps): React.ReactElement {
>>>>>>> db054379
  const { t } = useTranslation();
  if (!targetPopulation) return null;
  const { rules } = targetPopulation.targetingCriteria;
  return (
    <>
      <TargetingCriteria
        candidateListRules={rules}
        targetPopulation={targetPopulation}
      />
      {targetPopulation?.excludedIds ? (
        <PaperContainer>
          <Typography variant='h6'>
            {t(
              'Excluded Target Population Entries (Households or Individuals)',
            )}
          </Typography>
          <Box mt={2}>
            <Grid container>
              <Grid item xs={6}>
                {targetPopulation?.excludedIds}
              </Grid>
            </Grid>
          </Box>
          <Box mt={2}>
            <Grid container>
              <Grid item xs={6}>
                {targetPopulation?.exclusionReason}
              </Grid>
            </Grid>
          </Box>
        </PaperContainer>
      ) : null}
      <Results targetPopulation={targetPopulation} />

      {targetPopulation.buildStatus === TargetPopulationBuildStatus.Ok ? (
        <TargetingHouseholds
          id={id}
<<<<<<< HEAD
          status={status}
=======
>>>>>>> db054379
          canViewDetails={hasPermissions(
            PERMISSIONS.POPULATION_VIEW_HOUSEHOLDS_DETAILS,
            permissions,
          )}
        />
      ) : (
        <PaperContainer>
          <Typography variant='h6'>
            {t('Target Population is building')}
          </Typography>
          <Label>
            Target population is processing, the list of households will be
            available when the process is finished
          </Label>
        </PaperContainer>
      )}
<<<<<<< HEAD
=======

>>>>>>> db054379
      {hasPermissions(PERMISSIONS.ACTIVITY_LOG_VIEW, permissions) && (
        <UniversalActivityLogTable objectId={targetPopulation.id} />
      )}
    </>
  );
}<|MERGE_RESOLUTION|>--- conflicted
+++ resolved
@@ -4,14 +4,10 @@
 import styled from 'styled-components';
 import { hasPermissions, PERMISSIONS } from '../../config/permissions';
 import { UniversalActivityLogTable } from '../../containers/tables/UniversalActivityLogTable';
-<<<<<<< HEAD
-import { hasPermissions, PERMISSIONS } from '../../config/permissions';
-=======
 import {
   TargetPopulationBuildStatus,
   TargetPopulationQuery,
 } from '../../__generated__/graphql';
->>>>>>> db054379
 import { PaperContainer } from './PaperContainer';
 import { Results } from './Results';
 import { TargetingCriteria } from './TargetingCriteria';
@@ -31,11 +27,7 @@
   id,
   targetPopulation,
   permissions,
-<<<<<<< HEAD
-}): React.ReactElement {
-=======
 }: TargetPopulationCoreProps): React.ReactElement {
->>>>>>> db054379
   const { t } = useTranslation();
   if (!targetPopulation) return null;
   const { rules } = targetPopulation.targetingCriteria;
@@ -73,10 +65,6 @@
       {targetPopulation.buildStatus === TargetPopulationBuildStatus.Ok ? (
         <TargetingHouseholds
           id={id}
-<<<<<<< HEAD
-          status={status}
-=======
->>>>>>> db054379
           canViewDetails={hasPermissions(
             PERMISSIONS.POPULATION_VIEW_HOUSEHOLDS_DETAILS,
             permissions,
@@ -93,10 +81,6 @@
           </Label>
         </PaperContainer>
       )}
-<<<<<<< HEAD
-=======
-
->>>>>>> db054379
       {hasPermissions(PERMISSIONS.ACTIVITY_LOG_VIEW, permissions) && (
         <UniversalActivityLogTable objectId={targetPopulation.id} />
       )}
