{
  "Programme Management": "Programme Management",
  "Activity Log": "Activity Log",
  "HIDE": "HIDE",
  "SHOW ALL COUNTRIES": "SHOW ALL COUNTRIES",
  "TOTAL NUMBER OF GRIEVANCES": "TOTAL NUMBER OF GRIEVANCES",
  "TOTAL NUMBER OF FEEDBACK": "TOTAL NUMBER OF FEEDBACK",
  "NUMBER OF OPEN SENSITIVE GRIEVANCES": "NUMBER OF OPEN SENSITIVE GRIEVANCES",
  "Payment Verification": "Payment Verification",
  "Household": "Household",
  "Households contacted": "Households contacted",
  "average sampling": "average sampling",
  "Total Transferred by Administrative Area": "Total Transferred by Administrative Area",
  "IN USD": "IN USD",
  "Total Transferred by Country": "Total Transferred by Country",
  "TOTAL AMOUNT TRANSFERRED": "TOTAL AMOUNT TRANSFERRED",
  "TOTAL NUMBER OF CHILDREN REACHED": "TOTAL NUMBER OF CHILDREN REACHED",
  "TOTAL NUMBER OF HOUSEHOLDS REACHED": "TOTAL NUMBER OF HOUSEHOLDS REACHED",
  "TOTAL NUMBER OF INDIVIDUALS REACHED": "TOTAL NUMBER OF INDIVIDUALS REACHED",
  "Individuals Reached by Age and Gender Groups": "Individuals Reached by Age and Gender Groups",
  "Individuals with Disability Reached by Age Groups": "Individuals with Disability Reached by Age Groups",
  "Programme": "Programme",
  "Report was created.": "Report was created.",
  "Report create action failed.": "Report create action failed.",
  "Export Data": "Export Data",
  "The filters applied on the dashboard will be used for the reports.": "The filters applied on the dashboard will be used for the reports.",
  "Select types of reports to be exported": "Select types of reports to be exported",
  "Report Type": "Report Type",
  "Upon clicking export button, report will be generated and send to your email address when ready.": "Upon clicking export button, report will be generated and send to your email address when ready.",
  "CANCEL": "CANCEL",
  "Export": "Export",
  "Administrative Area 2": "Administrative Area 2",
  "Total Transferred": "Total Transferred",
  "Households Reached": "Households Reached",
  "Version mismatch, please refresh page": "Version mismatch, please refresh page",
  "Status": "Status",
  "Creation Date": "Creation Date",
  "Assignee": "Assignee",
  "None": "None",
  "Grievance and Feedback List": "Grievance and Feedback List",
  "Look up Household / Individual": "Look up Household / Individual",
  "Household ID": "Household ID",
  "Individual ID": "Individual ID",
  "LOOK UP HOUSEHOLD": "LOOK UP HOUSEHOLD",
  "LOOK UP INDIVIDUAL": "LOOK UP INDIVIDUAL",
  "Identity Verified*": "Identity Verified*",
  "SAVE": "SAVE",
  "Search": "Search",
  "Registration Date": "Registration Date",
  "From": "From",
  "To": "To",
  "Household Size": "Household Size",
  "Clear": "Clear",
  "Apply": "Apply",
  "Gender": "Gender",
  "Male": "Male",
  "Female": "Female",
  "Look up Payment Record": "Look up Payment Record",
  "Payment ID": "Payment ID",
  "Reassign Role": "Reassign Role",
  "Role Reassigned": "Role Reassigned",
  "Reassign To Unique Individual": "Reassign To Unique Individual",
  "Look up Related Ticket": "Look up Related Ticket",
  "Ticket ID": "Ticket ID",
  "FSP": "FSP",
  "Individual Data": "Individual Data",
  "Core Fields": "Core Fields",
  "Flex Fields": "Flex Fields",
  "Add Document": "Add Document",
  "Add Identity": "Add Identity",
  "GENDER": "GENDER",
  "You did not approve the following add individual data. Are you sure you want to continue?": "You did not approve the following add individual data. Are you sure you want to continue?",
  "You are approving the following Add individual data. Are you sure you want to continue?": "You are approving the following Add individual data. Are you sure you want to continue?",
  "Changes Disapproved": "Changes Disapproved",
  "Changes Approved": "Changes Approved",
  "Disapprove": "Disapprove",
  "Approve": "Approve",
  "Country": "Country",
  "Agency": "Agency",
  "Identity Number": "Identity Number",
  "Do you give your consent to UNICEF and its partners to view, edit and update your personal details and, if applicable, that of your household and dependants the purpose of the integrity UNICEFs beneficiary management system? Do you declare that the information you have provided is true and correct to the best of your knowledge?": "Do you give your consent to UNICEF and its partners to view, edit and update your personal details and, if applicable, that of your household and dependants the purpose of the integrity UNICEFs beneficiary management system? Do you declare that the information you have provided is true and correct to the best of your knowledge?",
  "Grievance and Feedback": "Grievance and Feedback",
  "Grievance Tickets created": "Grievance Tickets created",
  "Grievance Ticket created.": "Grievance Ticket created.",
  "Received Consent*": "Received Consent*",
  "Assigned to*": "Assigned to*",
  "Administrative Level 2": "Administrative Level 2",
  "Area / Village / Pay point": "Area / Village / Pay point",
  "Languages Spoken": "Languages Spoken",
  "Cancel": "Cancel",
  "Save": "Save",
  "You did not approve the following individual to be withdrawn. Are you sure you want to continue?": "You did not approve the following individual to be withdrawn. Are you sure you want to continue?",
  "You are approving the following individual to be withdrawn. Are you sure you want to continue?": "You are approving the following individual to be withdrawn. Are you sure you want to continue?",
  "Individual to be withdrawn": "Individual to be withdrawn",
  "Warning": "Warning",
  "Type": "Type",
  "Document Number": "Document Number",
  "Grievance Ticket edited.": "Grievance Ticket edited.",
  "Edit Ticket": "Edit Ticket",
  "Category*": "Category*",
  "Issue Type*": "Issue Type*",
  "Current Value": "Current Value",
  "Field": "Field",
  "You have to select a household earlier": "You have to select a household earlier",
  "Add new field": "Add new field",
  "Household Data": "Household Data",
  "Yes": "Yes",
  "No": "No",
  "You have to select an individual earlier": "You have to select an individual earlier",
  "Documents": "Documents",
  "Identities": "Identities",
  "ID TYPE1": "ID TYPE1",
  "ID Number": "ID Number",
  "REMOVED": "REMOVED",
  "ID AGENCY1": "ID AGENCY1",
  "Are you sure you want to confirm flag (sanction list match) ?": "Are you sure you want to confirm flag (sanction list match) ?",
  "Are you sure you want to remove the flag ?": "Are you sure you want to remove the flag ?",
  "Flag Details": "Flag Details",
  "REMOVE FLAG": "REMOVE FLAG",
  "CONFIRM FLAG": "CONFIRM FLAG",
  "Ref. No. on Sanction List": "Ref. No. on Sanction List",
  "Full Name": "Full Name",
  "Date of Birth": "Date of Birth",
  "National Ids": "National Ids",
  "Source": "Source",
  "Golden Record": "Golden Record",
  "Sanction List": "Sanction List",
  "STATUS": "STATUS",
  "CATEGORY": "CATEGORY",
  "Issue Type": "Issue Type",
  "HOUSEHOLD ID": "HOUSEHOLD ID",
  "INDIVIDUAL ID": "INDIVIDUAL ID",
  "PAYMENT ID": "PAYMENT ID",
  "CONSENT": "CONSENT",
  "CREATED BY": "CREATED BY",
  "DATE CREATED": "DATE CREATED",
  "LAST MODIFIED DATE": "LAST MODIFIED DATE",
  "DESCRIPTION": "DESCRIPTION",
  "ASSIGNED TO": "ASSIGNED TO",
  "ADMINISTRATIVE LEVEL 2": "ADMINISTRATIVE LEVEL 2",
  "AREA / VILLAGE / PAY POINT": "AREA / VILLAGE / PAY POINT",
  "LANGUAGES SPOKEN": "LANGUAGES SPOKEN",
  "Details": "Details",
  "You approved 0 changes, remaining proposed changes will be automatically rejected upon ticket closure.": "You approved 0 changes, remaining proposed changes will be automatically rejected upon ticket closure.",
  "You did not approve any changes. Are you sure you want to close the ticket?": "You did not approve any changes. Are you sure you want to close the ticket?",
  "You did not approve any changes.": "You did not approve any changes.",
  "By continuing you acknowledge that individuals in this ticket were reviewed and all were deemed unique to the system. No duplicates were found": "By continuing you acknowledge that individuals in this ticket were reviewed and all were deemed unique to the system. No duplicates were found",
  "Are you sure you want to close the ticket?": "Are you sure you want to close the ticket?",
  " By continuing you acknowledge that individuals in this ticket was compared with sanction list. No matches were found": " By continuing you acknowledge that individuals in this ticket was compared with sanction list. No matches were found",
  "Close Ticket": "Close Ticket",
  "Duplicate Document Conflict": "Duplicate Document Conflict",
  "The individuals have matching document numbers. HOPE requires that document numbers are unique. Please resolve before closing the ticket.": "The individuals have matching document numbers. HOPE requires that document numbers are unique. Please resolve before closing the ticket.",
  "Edit": "Edit",
  "ASSIGN TO ME": "ASSIGN TO ME",
  "Set to in progress": "Set to in progress",
  "Set On Hold": "Set On Hold",
  "Send For Approval": "Send For Approval",
  "Send Back": "Send Back",
  "NEW TICKET": "NEW TICKET",
  "Are you sure you want to mark this record as duplicate? It will be removed from Golden Records upon ticket closure.": "Are you sure you want to mark this record as duplicate? It will be removed from Golden Records upon ticket closure.",
  "Needs Adjudication Details": "Needs Adjudication Details",
  "Are you sure you want to mark these records as duplicates? They will be removed from Golden Records upon ticket closure.": "Are you sure you want to mark these records as duplicates? They will be removed from Golden Records upon ticket closure.",
  "Create Linked Ticket": "Create Linked Ticket",
  "Confirmation": "Confirmation",
  "Mark Duplicate": "Mark Duplicate",
  "Similarity Score": "Similarity Score",
  "Last Registration Date": "Last Registration Date",
  "Doc Type": "Doc Type",
  "Doc #": "Doc #",
  "Admin Level 2": "Admin Level 2",
  "Village": "Village",
  "Note cannot be empty": "Note cannot be empty",
  "Add New Note": "Add New Note",
  "Other Related Tickets": "Other Related Tickets",
  "Closed Tickets": "Closed Tickets",
  "SHOW CLOSED TICKETS": "SHOW CLOSED TICKETS",
  "For Household": "For Household",
  "Tickets": "Tickets",
  "HIDE CLOSED TICKETS": "HIDE CLOSED TICKETS",
  "Past tickets": "Past tickets",
  "No past tickets": "No past tickets",
  "TICKET ID": "TICKET ID",
  "Payment Ids": "Payment Ids",
  "ROLE": "ROLE",
  "Individual is the HOH or the external collector for a household": "Individual is the HOH or the external collector for a household",
  "Upon removing you will need to select new individual(s) for this role.": "Upon removing you will need to select new individual(s) for this role.",
  "Head of Household": "Head of Household",
  "Requested Data Change": "Requested Data Change",
  "EDIT": "EDIT",
  "Type of Data": "Type of Data",
  "New Value": "New Value",
  "Previous": "Previous",
  "Current": "Current",
  "Value": "Value",
  "ID Type": "ID Type",
  "Number": "Number",
  "Documents to be added": "Documents to be added",
  "Identities to be added": "Identities to be added",
  "Documents to be removed": "Documents to be removed",
  "Identities to be removed": "Identities to be removed",
  "There is an open ticket(s) in the same category for the related entity. Please review them before proceeding.": "There is an open ticket(s) in the same category for the related entity. Please review them before proceeding.",
  "VIEW SANCTION LIST": "VIEW SANCTION LIST",
  "Sanction List View": "Sanction List View",
  "Reference Number": "Reference Number",
  "CLOSE": "CLOSE",
  "Error during activating.": "Error during activating.",
  "Verification plan has been activated.": "Verification plan has been activated.",
  "ACTIVATE": "ACTIVATE",
  "Activate Verification Plan": "Activate Verification Plan",
  "Are you sure you want to activate the Verification Plan for this Cash Plan?": "Are you sure you want to activate the Verification Plan for this Cash Plan?",
  "CREATE GRIEVANCE TICKETS": "CREATE GRIEVANCE TICKETS",
  "Create Grievance Tickets": "Create Grievance Tickets",
  "Continue": "Continue",
  "You will generate": "You will generate",
  "grievance ticket": "grievance ticket",
  "Are you sure you want to continue?": "Are you sure you want to continue?",
  "Error while submitting": "Error while submitting",
  "New verification plan created.": "New verification plan created.",
  "CREATE VERIFICATION PLAN": "CREATE VERIFICATION PLAN",
  "Create Verification Plan": "Create Verification Plan",
  "FULL LIST": "FULL LIST",
  "RANDOM SAMPLING": "RANDOM SAMPLING",
  "Filter Out Administrative Level Areas": "Filter Out Administrative Level Areas",
  "This option is recommended for RapidPro": "This option is recommended for RapidPro",
  "Verification Channel": "Verification Channel",
  "RapidPro Flow": "RapidPro Flow",
  "Confidence Interval": "Confidence Interval",
  "Margin of Error": "Margin of Error",
  "Cluster Filters": "Cluster Filters",
  "Administrative Level": "Administrative Level",
  "Age of HoH": "Age of HoH",
  "Gender of HoH": "Gender of HoH",
  "Minimum Age": "Minimum Age",
  "Maximum Age": "Maximum Age",
  "Verification plan has been discarded.": "Verification plan has been discarded.",
  "Discard Verification Plan": "Discard Verification Plan",
  "Are you sure you would like to delete payment verification records": "Are you sure you would like to delete payment verification records",
  "and restart the verification process?": "and restart the verification process?",
  "DISCARD": "DISCARD",
  "Verification plan edited.": "Verification plan edited.",
  "EDIT VERIFICATION PLAN": "EDIT VERIFICATION PLAN",
  "Edit Verification Plan": "Edit Verification Plan",
  "Verification plan has been finished": "Verification plan has been finished",
  "Finish": "Finish",
  "Finish Verification Plan": "Finish Verification Plan",
  "Only": "Only",
  "of the beneficiaries have responded to this payment verification.": "of the beneficiaries have responded to this payment verification.",
  "Are you sure that you want to finish?": "Are you sure that you want to finish?",
  "Closing this verification will generate": "Closing this verification will generate",
  "grievance tickets": "grievance tickets",
  "FINISH": "FINISH",
  "Payment Record Details": "Payment Record Details",
  "STATUS DATE": "STATUS DATE",
  "REGISTRATION GROUP": "REGISTRATION GROUP",
  "TARGET POPULATION": "TARGET POPULATION",
  "DISTRIBUTION MODALITY": "DISTRIBUTION MODALITY",
  "Verification Details": "Verification Details",
  "AMOUNT RECEIVED": "AMOUNT RECEIVED",
  "HEAD OF HOUSEHOLD": "HEAD OF HOUSEHOLD",
  "TOTAL PERSON COVERED": "TOTAL PERSON COVERED",
  "PHONE NUMBER": "PHONE NUMBER",
  "ALT. PHONE NUMBER": "ALT. PHONE NUMBER",
  "Entitlement Details": "Entitlement Details",
  "ENTITLEMENT QUANTITY": "ENTITLEMENT QUANTITY",
  "DELIVERED QUANTITY": "DELIVERED QUANTITY",
  "CURRENCY": "CURRENCY",
  "DELIVERY TYPE": "DELIVERY TYPE",
  "DELIVERY DATE": "DELIVERY DATE",
  "ENTITLEMENT CARD ID": "ENTITLEMENT CARD ID",
  "TRANSACTION REFERENCE ID": "TRANSACTION REFERENCE ID",
  "ENTITLEMENT CARD ISSUE DATE": "ENTITLEMENT CARD ISSUE DATE",
  "Payment has been verified.": "Payment has been verified.",
  "Verify": "Verify",
  "Verify Payment": "Verify Payment",
  "Received": "Received",
  "Not Received": "Not Received",
  "Amount Received": "Amount Received",
  "Cash+": "Cash+",
  "Enrolled in nutrition programme": "Enrolled in nutrition programme",
  "Administratiion of rutf": "Administratiion of rutf",
  "Residence Status": "Residence Status",
  "FEMALE CHILD HEADED HOUSEHOLD": "FEMALE CHILD HEADED HOUSEHOLD",
  "CHILD HEADED HOUSEHOLD": "CHILD HEADED HOUSEHOLD",
  "Country of Origin": "Country of Origin",
  "Address": "Address",
  "Administrative Level 1": "Administrative Level 1",
  "Geolocation": "Geolocation",
  "UNHCR CASE ID": "UNHCR CASE ID",
  "LENGTH OF TIME SINCE ARRIVAL": "LENGTH OF TIME SINCE ARRIVAL",
  "NUMBER OF TIMES DISPLACED": "NUMBER OF TIMES DISPLACED",
  "IS THIS A RETURNEE HOUSEHOLD?": "IS THIS A RETURNEE HOUSEHOLD?",
  "Benefits": "Benefits",
  "PrOgRAmmE(S) ENROLLED": "PrOgRAmmE(S) ENROLLED",
  "Cash received": "Cash received",
  "Total Cash Received": "Total Cash Received",
  "Vulnerabilities": "Vulnerabilities",
  "Bio Data": "Bio Data",
  "Given Name": "Given Name",
  "Middle Name": "Middle Name",
  "Family Name": "Family Name",
  "Estimated Date of Birth": "Estimated Date of Birth",
  "Marital Status": "Marital Status",
  "Work Status": "Work Status",
  "Pregnant": "Pregnant",
  "Role": "Role",
  "Relationship to HOH": "Relationship to HOH",
  "Observed disabilities": "Observed disabilities",
  "Seeing disability severity": "Seeing disability severity",
  "Hearing disability severity": "Hearing disability severity",
  "Physical disability severity": "Physical disability severity",
  "Remembering or concentrating disability severity": "Remembering or concentrating disability severity",
  "Self-care disability severity": "Self-care disability severity",
  "Communicating disability severity": "Communicating disability severity",
  "Phone Number": "Phone Number",
  "Alternative Phone Number": "Alternative Phone Number",
  "Date of last screening against sanctions list": "Date of last screening against sanctions list",
  "Show Photo": "Show Photo",
  "Individual": "Individual",
  "Photo": "Photo",
  "TIMEFRAME": "TIMEFRAME",
  "status": "status",
  "Frequency of payments": "Frequency of payments",
  "Budget (USD)": "Budget (USD)",
  "Population Goal (# of Individuals)": "Population Goal (# of Individuals)",
  "Num. of households": "Num. of households",
  "SECTOR": "SECTOR",
  "Programme Details": "Programme Details",
  "START DATE": "START DATE",
  "END DATE": "END DATE",
  "Sector": "Sector",
  "Scope": "Scope",
  "Frequency of Payment": "Frequency of Payment",
  "Administrative Areas of implementation": "Administrative Areas of implementation",
  "Description": "Description",
  "Does this programme use individuals’ data for targeting or entitlement calculation?": "Does this programme use individuals’ data for targeting or entitlement calculation?",
  "Total Number of Households": "Total Number of Households",
  "Report type is required": "Report type is required",
  "Date From is required": "Date From is required",
  "End date have to be greater than": "End date have to be greater than",
  "Date To is required": "Date To is required",
  "Completion Date": "Completion Date",
  "Delivery Date": "Delivery Date",
  "End Date": "End Date",
  "NEW REPORT": "NEW REPORT",
  "Generate New Report": "Generate New Report",
  "From Date": "From Date",
  "To Date": "To Date",
  "GENERATE": "GENERATE",
  "No data": "No data",
  "Try adjusting your search or your filters to find what you are looking for.": "Try adjusting your search or your filters to find what you are looking for.",
  "Target Population Entries (Households)": "Target Population Entries (Households)",
  "Add targeting criteria to see results.": "Add targeting criteria to see results.",
  "Add": "Add",
  "Filter": "Filter",
  "Add Filter": "Add Filter",
  "Score": "Score",
  "You need to select at least one targeting criteria": "You need to select at least one targeting criteria",
  "Unexpected problem while creating Target Population": "Unexpected problem while creating Target Population",
  "Target Population Updated": "Target Population Updated",
  "Enter Target Population Name": "Enter Target Population Name",
  "Select Field": "Select Field",
  "Programme Change": "Programme Change",
  "Are you sure you want to change the programme ?": "Are you sure you want to change the programme ?",
  "Changing the programme will result in deleting your current Targeting Criteria.": "Changing the programme will result in deleting your current Targeting Criteria.",
  "Female Children": "Female Children",
  "Female Adults": "Female Adults",
  "Male Children": "Male Children",
  "Male Adults": "Male Adults",
  "Targeted Individuals": "Targeted Individuals",
  "Programme population close date": "Programme population close date",
  "Send by": "Send by",
  "Send date": "Send date",
  "Selected programme that the Target Population is created for": "Selected programme that the Target Population is created for",
  "Partner": "Partner",
  "Module": "Module",
  "Error": "Error",
  "Cash Plan Details": "Cash Plan Details",
  "Plan Start Date": "Plan Start Date",
  "Plan End Date": "Plan End Date",
  "cash plan name": "cash plan name",
  "delivery type": "delivery type",
  "assistance through": "assistance through",
  "dispertion date": "dispertion date",
  "fc id": "fc id",
  "dp id": "dp id",
  "Target population(s)": "Target population(s)",
  "UPLOAD FILE": "UPLOAD FILE",
  "Permission Denied": "Permission Denied",
  "Ask the Administrator to get access to this page": "Ask the Administrator to get access to this page",
  "Programme activated.": "Programme activated.",
  "Programme activate action failed.": "Programme activate action failed.",
  "Activate Programme": "Activate Programme",
  "Are you sure you want to activate this Programme?": "Are you sure you want to activate this Programme?",
  "Programme create action failed.": "Programme create action failed.",
  "New Programme": "New Programme",
  "Set-up a new Programme": "Set-up a new Programme",
  "Programme removed.": "Programme removed.",
  "Programme remove action failed.": "Programme remove action failed.",
  "Remove Programme": "Remove Programme",
  "Are you sure you want to remove this Programme?": "Are you sure you want to remove this Programme?",
  "REMOVE": "REMOVE",
  "Programme edited.": "Programme edited.",
  "EDIT PROGRAMME": "EDIT PROGRAMME",
  "Edit Programme Details": "Edit Programme Details",
  "Programme finished.": "Programme finished.",
  "Programme finish action failed.": "Programme finish action failed.",
  "Finish Programme": "Finish Programme",
  "Are you sure you want to finish this Programme?": "Are you sure you want to finish this Programme?",
  "Programme reactivated.": "Programme reactivated.",
  "Programme reactivate action failed.": "Programme reactivate action failed.",
  "Reactivate": "Reactivate",
  "Reactivate Programme": "Reactivate Programme",
  "Are you sure you want to reactivate this Programme?": "Are you sure you want to reactivate this Programme?",
  "REACTIVATE": "REACTIVATE",
  "All": "All",
  "Field Type": "Field Type",
  "Field List": "Field List",
  "Targeting Diagram": "Targeting Diagram",
  "Lock Target Population": "Lock Target Population",
  "After you lock this Target Population, the selected criteria will no longer accept new households that may get merged to Population in the future.": "After you lock this Target Population, the selected criteria will no longer accept new households that may get merged to Population in the future.",
  "Note: You may duplicate the Programme Population target criteria at any time.": "Note: You may duplicate the Programme Population target criteria at any time.",
  "Lock": "Lock",
  "Target Population Locked": "Target Population Locked",
  "Delete Target Population": "Delete Target Population",
  "Are you sure you want to delete this Target Population?": "Are you sure you want to delete this Target Population?",
  "Delete": "Delete",
  "Target Population Duplicated": "Target Population Duplicated",
  "Please use a unique name for the copy of this Target Population.": "Please use a unique name for the copy of this Target Population.",
  "Note": "Note",
  "This duplicate will copy the Target Criteria of the Programme Population and update to the latest results from the system.": "This duplicate will copy the Target Criteria of the Programme Population and update to the latest results from the system.",
  "Name Copy of Target Population": "Name Copy of Target Population",
  "Target Population Finalized": "Target Population Finalized",
  "Send to Cash Assist": "Send to Cash Assist",
  "Are you sure you want to push": "Are you sure you want to push",
  "households to CashAssist? Target population will not be editable further.": "households to CashAssist? Target population will not be editable further.",
  "Send to cash assist": "Send to cash assist",
  "Programme name is required": "Programme name is required",
  "Too short": "Too short",
  "Too long": "Too long",
  "CashAssist Scope is required": "CashAssist Scope is required",
  "Start Date is required": "Start Date is required",
  "End Date is required": "End Date is required",
  "End Date cannot be in the past": "End Date cannot be in the past",
  "Sector is required": "Sector is required",
  "Number is too big": "Number is too big",
  "This programme will use only household and/or head of household details for targeting or entitlement calculation": "This programme will use only household and/or head of household details for targeting or entitlement calculation",
  "This programme will use household member individuals’ details for targeting or entitlement calculation. Setting this flag can reduce the number of households filtered in the target population.": "This programme will use household member individuals’ details for targeting or entitlement calculation. Setting this flag can reduce the number of households filtered in the target population.",
  "To create a new Programme, please complete all required fields on the form below and save.": "To create a new Programme, please complete all required fields on the form below and save.",
  "Programme Name": "Programme Name",
  "CashAssist Scope": "CashAssist Scope",
  "Start Date": "Start Date",
  "Administrative Areas of Implementation": "Administrative Areas of Implementation",
  "Data for targeting or entitlement calculation*": "Data for targeting or entitlement calculation*",
  "And": "And",
  "Add Next Rule": "Add Next Rule",
  "Cash Plan": "Cash Plan",
  "Open in CashAssist": "Open in CashAssist",
  "Targeting": "Targeting",
  "Target Population Created": "Target Population Created",
  "All charts below show total numbers for the selected year.": "All charts below show total numbers for the selected year.",
  "Dashboard": "Dashboard",
  "Number of Programmes by Sector": "Number of Programmes by Sector",
  "Total Transferred by Month": "Total Transferred by Month",
  "Volume by Delivery Mechanism in USD": "Volume by Delivery Mechanism in USD",
  "Delivery type in CashAssist": "Delivery type in CashAssist",
  "Login via Active Directory": "Login via Active Directory",
  "Sign in": "Sign in",
  "PROGRAMME NAME": "PROGRAMME NAME",
  "PROGRAMME ID": "PROGRAMME ID",
  "PAYMENT RECORDS": "PAYMENT RECORDS",
  "Bank reconciliation": "Bank reconciliation",
  "SUCCESSFUL": "SUCCESSFUL",
  "ERRONEOUS": "ERRONEOUS",
  "Verification Plan Details": "Verification Plan Details",
  "SAMPLING": "SAMPLING",
  "RESPONDED": "RESPONDED",
  "RECEIVED WITH ISSUES": "RECEIVED WITH ISSUES",
  "VERIFICATION CHANNEL": "VERIFICATION CHANNEL",
  "SAMPLE SIZE": "SAMPLE SIZE",
  "RECEIVED": "RECEIVED",
  "NOT RECEIVED": "NOT RECEIVED",
  "ACTIVATION DATE": "ACTIVATION DATE",
  "COMPLETION DATE": "COMPLETION DATE",
  "PENDING": "PENDING",
  "To see more details please activate Verification Plan": "To see more details please activate Verification Plan",
  "To see more details please create Verification Plan": "To see more details please create Verification Plan",
  "Registration Details": "Registration Details",
  "Import name": "Import name",
  "User name": "User name",
  "Data Collection": "Data Collection",
  "Start time": "Start time",
  "End time": "End time",
  "Device ID": "Device ID",
  "Individuals": "Individuals",
  "To see more details please Activate your Programme": "To see more details please Activate your Programme",
  "All data will be pushed to CashAssist. You can edit this plan even if it is active.": "All data will be pushed to CashAssist. You can edit this plan even if it is active.",
  "Reporting": "Reporting",
  "Timeframe": "Timeframe",
  "Created By": "Created By",
  "DOWNLOAD REPORT": "DOWNLOAD REPORT",
  "Report was successfully generated and sent to email address of the creator.": "Report was successfully generated and sent to email address of the creator.",
  "ADMINISTRATIVE LEVEL 1": "ADMINISTRATIVE LEVEL 1",
  "issued": "issued",
  "Duplicates": "Duplicates",
  "within batch ": "within batch ",
  "Duplicates of": "Duplicates of",
  "against population ": "against population ",
  "are listed below.": "are listed below.",
  "Proximity to the Score": "Proximity to the Score",
  "Not provided": "Not provided",
  "Error while merging Registration Data Import": "Error while merging Registration Data Import",
  "Registration Data Import Merging started": "Registration Data Import Merging started",
  "Merge": "Merge",
  "Merge Import": "Merge Import",
  "Are your sure you want to merge this data import?": "Are your sure you want to merge this data import?",
  "households and": "households and",
  "individuals will be merged.": "individuals will be merged.",
  "Do you want to proceed?": "Do you want to proceed?",
  "MERGE": "MERGE",
  "Import Preview": "Import Preview",
  "View Tickets": "View Tickets",
  "Registration Data import": "Registration Data import",
  "Rerun Deduplication": "Rerun Deduplication",
  "Are your sure you want to rerun deduplication?": "Are your sure you want to rerun deduplication?",
  "Rerun": "Rerun",
  "Apply Additional Formula": "Apply Additional Formula",
  "Households available to Import": "Households available to Import",
  "Individuals available to Import": "Individuals available to Import",
  "File size is to big. It should be under 200MB": "File size is to big. It should be under 200MB",
  "File size is": "File size is",
  "Only approved submissions": "Only approved submissions",
  "Pull pictures": "Pull pictures",
  "Import from": "Import from",
  "Kobo Project": "Kobo Project",
  "IMPORT": "IMPORT",
  "Unexpected problem while creating Registration Data Import": "Unexpected problem while creating Registration Data Import",
  "Title": "Title",
  "DOWNLOAD TEMPLATE": "DOWNLOAD TEMPLATE",
  "Import Date": "Import Date",
  "List of Imports": "List of Imports",
  "Cash Plans": "Cash Plans",
  "Households": "Households",
  "Payment Records": "Payment Records",
  "List of Cash Plans": "List of Cash Plans",
  "DOWNLOAD": "DOWNLOAD",
  "Target Populations": "Target Populations",
  "Users List": "Users List",
  "Filters": "Filters",
  "SHOW": "SHOW",
  "Verification Status": "Verification Status",
  "EXPORT": "EXPORT",
  "Verification Records": "Verification Records",
  "Household Composition": "Household Composition",
  "Age Group": "Age Group",
  "Females": "Females",
  "with disability": "with disability",
  "Males": "Males",
  "Flags": "Flags",
  "Select Project": "Select Project",
  "Sanction List Confirmed Match": "Sanction List Confirmed Match",
  "Possible Duplicate": "Possible Duplicate",
  "Possible Duplicates": "Possible Duplicates",
  "Refuse Import": "Refuse Import",
  "Resources": "Resources",
  "Sanction List Possible Match": "Sanction List Possible Match",
  "Houesehold has Duplicates": "Houesehold has Duplicates",
  "Excluded Target Population Entries (Households or Individuals)": "Excluded Target Population Entries (Households or Individuals)",
  "Exclusion Reason": "Exclusion Reason",
  "Household or Individual IDs to exclude": "Household or Individual IDs to exclude",
  "ID is not in the correct format": "ID is not in the correct format",
  "Linked Households": "Linked Households",
  "Formula is executing, please wait until completed": "Formula is executing, please wait until completed",
  "Document to be edited": "Document to be edited",
  "Document Type": "Document Type",
  "Not updated": "Not updated",
  "Show only Individuals from this household": "Show only Individuals from this household",
  "Verification Plans Summary": "Verification Plans Summary",
  "Activation Date": "Activation Date",
  "Number of Verification Plans": "Number of Verification Plans",
  "Import XLSX": "Import XLSX",
  "Export XLSX": "Export XLSX",
  "There are no payment records that could be assigned to a new verification plan.": "There are no payment records that could be assigned to a new verification plan.",
  " When you close this ticket, the household that this Individual is a member of will be deactivated.": " When you close this ticket, the household that this Individual is a member of will be deactivated.",
  "You did not approve the following household to be withdrawn. Are you sure you want to continue?": "You did not approve the following household to be withdrawn. Are you sure you want to continue?",
  "You are approving the following household to be withdrawn. Are you sure you want to continue?": "You are approving the following household to be withdrawn. Are you sure you want to continue?",
  "Household to be withdrawn": "Household to be withdrawn",
  "Alternate Collector Issue": "Alternate Collector Issue",
  "One of the Household members is an alternate collector. This household cannot be withdrawn.": "One of the Household members is an alternate collector. This household cannot be withdrawn.",
  "Are you sure you would like to delete this verification plan?": "Are you sure you would like to delete this verification plan?",
  "Payment Module": "Payment Module",
  "Payment Plans": "Payment Plans",
  "Dispersion Date": "Dispersion Date",
  "Entitled Quantity": "Entitled Quantity",
  "NEW PAYMENT PLAN": "NEW PAYMENT PLAN",
  "New Payment Plan": "New Payment Plan",
  "Select Target Population": "Select Target Population",
  "Target Population is required": "Target Population is required",
  "Currency": "Currency",
  "Payment Details": "Payment Details",
  "Delivered Value": "Delivered Value",
  "Received Value": "Received Value",
  "New Verified Value": "New Verified Value",
  "Bank account number": "Bank account number",
  "Bank name": "Bank name",
  "NEW FSP": "NEW FSP",
  "Payment Channel": "Payment Channel",
  "Set up FSP": "Set up FSP",
  "Mobile Money": "Mobile Money",
  "To be delivered USD": "To be delivered USD",
  "Total Maximum Amount": "Total Maximum Amount",
  "Set up order": "Set up order",
  "Maximum Amount (USD)": "Maximum Amount (USD)",
  "Select Another Fsp": "Select Another Fsp",
  "Transfer": "Transfer",
  "Cash": "Cash",
  "Wallet": "Wallet",
  "Target Population": "Target Population",
  "Dispersion Start Date": "Dispersion Start Date",
  "Dispersion End Date": "Dispersion End Date",
  "Total Amount": "Total Amount",
  "per FSP": "per FSP",
  "Entitlement Formula": "Entitlement Formula",
  "Select Entitlement Formula": "Select Entitlement Formula",
  "Download Template": "Download Template",
  "Upload File": "Upload File",
  "Template contains payment list with all targeted households": "Template contains payment list with all targeted households",
  "Payments List": "Payments List",
  "Missing": "Missing",
  "Payment Plan ID": "Payment Plan ID",
  "is also included in the following Payment Plans": "is also included in the following Payment Plans",
  "Unlock": "Unlock",
  "Reject": "Reject",
  "Authorize": "Authorize",
  "Mark as Reviewed": "Mark as Reviewed",
  "Download XLSX": "Download XLSX",
  "Send to Fsp": "Send to Fsp",
  "Name": "Name",
  "Vision Vendor Number": "Vision Vendor Number",
  "Payment Channels": "Payment Channels",
  "Suggest New Amount": "Suggest New Amount",
  "Current Amount": "Current Amount",
  "Proposed Amount": "Proposed Amount",
  "Comment (Optional)": "Comment (Optional)",
  "Linked Tickets": "Linked Tickets",
<<<<<<< HEAD
  "To be delivered": "To be delivered",
  "Maximum Amount": "Maximum Amount",
  "New FSP": "New FSP",
  "Are you sure you want to delete this FSP?": "Are you sure you want to delete this FSP?",
  "Volume by Delivery Mechanism in": "Volume by Delivery Mechanism in",
  "Preview": "Preview",
  "Registration Data Import": "Registration Data Import",
  "Comment": "Comment"
=======
  "Registration Data Import": "Registration Data Import",
  "Assigned programme is not ACTIVE": "Assigned programme is not ACTIVE"
>>>>>>> 94072412
}<|MERGE_RESOLUTION|>--- conflicted
+++ resolved
@@ -642,17 +642,13 @@
   "Proposed Amount": "Proposed Amount",
   "Comment (Optional)": "Comment (Optional)",
   "Linked Tickets": "Linked Tickets",
-<<<<<<< HEAD
   "To be delivered": "To be delivered",
   "Maximum Amount": "Maximum Amount",
   "New FSP": "New FSP",
   "Are you sure you want to delete this FSP?": "Are you sure you want to delete this FSP?",
   "Volume by Delivery Mechanism in": "Volume by Delivery Mechanism in",
   "Preview": "Preview",
-  "Registration Data Import": "Registration Data Import",
-  "Comment": "Comment"
-=======
+  "Comment": "Comment",
   "Registration Data Import": "Registration Data Import",
   "Assigned programme is not ACTIVE": "Assigned programme is not ACTIVE"
->>>>>>> 94072412
 }