--- conflicted
+++ resolved
@@ -238,7 +238,6 @@
   });
 }
 
-<<<<<<< HEAD
 export function mapCriteriasToInitialValues(criteria) {
     const mappedFilters = [];
     if(criteria.filters) {
@@ -288,54 +287,6 @@
       mappedFilters.push({fieldName: ''})
     }
     return mappedFilters;
-=======
-// TODO Marcin make Type to this function
-// eslint-disable-next-line @typescript-eslint/explicit-function-return-type
-export function mapCriteriasToInitialValues(criteria){
-  const mappedFilters = [];
-  if (criteria.filters) {
-    criteria.filters.map((each) => {
-      switch (each.comparisionMethod) {
-        case 'RANGE':
-          return mappedFilters.push({
-            ...each,
-            value: {
-              from: each.arguments[0],
-              to: each.arguments[1],
-            },
-          });
-        case 'LESS_THAN':
-          return mappedFilters.push({
-            ...each,
-            value: {
-              from: '',
-              to: each.arguments[0],
-            },
-          });
-        case 'GREATER_THAN':
-          return mappedFilters.push({
-            ...each,
-            value: {
-              from: each.arguments[0],
-              to: '',
-            },
-          });
-        case 'EQUALS':
-          return mappedFilters.push({
-            ...each,
-            value: each.arguments[0],
-          });
-        default:
-          return mappedFilters.push({
-            ...each,
-          });
-      }
-    });
-  } else {
-    mappedFilters.push({ fieldName: '' });
-  }
-  return mappedFilters;
->>>>>>> 0189db9f
 }
 
 export function targetPopulationStatusMapping(status): string {
