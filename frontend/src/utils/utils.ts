--- conflicted
+++ resolved
@@ -1,7 +1,3 @@
-<<<<<<< HEAD
-=======
-
->>>>>>> db054379
 import camelCase from 'lodash/camelCase';
 import { GraphQLError } from 'graphql';
 import localForage from 'localforage';
