--- conflicted
+++ resolved
@@ -342,19 +342,12 @@
 }
 
 export function renderUserName(user): string {
-<<<<<<< HEAD
-  if (!user) return '-';
-  return user.firstName
-    ? `${user.firstName} ${user.lastName}`
-    : `${user.email}`;
-=======
   if (!user) {
     return '-';
   }
   return user?.firstName
     ? `${user?.firstName} ${user?.lastName}`
     : `${user?.email}`;
->>>>>>> cfb786e4
 }
 
 const grievanceTypeIssueTypeDict: { [id: string]: boolean | string } = {
