--- conflicted
+++ resolved
@@ -10,11 +10,7 @@
 import { ValidationGraphQLError } from './ValidationGraphQLError';
 
 const errorLink = onError(({ graphQLErrors, networkError }) => {
-<<<<<<< HEAD
   if (graphQLErrors) {
-=======
-  if (graphQLErrors)
->>>>>>> 7ef0ff68
     graphQLErrors.forEach(({ message }) => {
       if (message.toLowerCase().includes('user is not authenticated')) {
         window.location.replace(
@@ -28,34 +24,25 @@
         console.error(`Permission denied for mutation`);
       }
     });
-<<<<<<< HEAD
+
+    const maintenanceError =
+      // eslint-disable-next-line @typescript-eslint/ban-ts-ignore
+      // @ts-ignore
+      networkError?.result?.message ===
+      'Migrations are running, please try again later';
+
+    if (maintenanceError) {
+      window.location.href = '/maintenance';
+    }
+
+    if (networkError)
+      // eslint-disable-next-line no-console
+      console.error(
+        `[Network error]: ${networkError}`,
+        networkError,
+        graphQLErrors,
+      );
   }
-
-  if (networkError) {
-=======
-
-  const maintenanceError =
-    // eslint-disable-next-line @typescript-eslint/ban-ts-ignore
-    // @ts-ignore
-    networkError?.result?.message ===
-    'Migrations are running, please try again later';
-
-  if (maintenanceError) {
-    window.location.href = '/maintenance';
-  }
-
-  if (networkError)
->>>>>>> 7ef0ff68
-    // eslint-disable-next-line no-console
-    console.error(
-      `[Network error]: ${networkError}`,
-      networkError,
-      graphQLErrors,
-    );
-<<<<<<< HEAD
-  }
-=======
->>>>>>> 7ef0ff68
 });
 
 function findValidationErrors(
@@ -123,7 +110,6 @@
 }
 
 const addBusinessAreaHeaderMiddleware = new ApolloLink((operation, forward) => {
-<<<<<<< HEAD
   const businessAreaSlug = window.location.pathname.split('/')[1];
   const programId = window.location.pathname.split('/')[3];
   const headers: HopeHeaders = {
@@ -132,13 +118,6 @@
   };
 
   operation.setContext({ headers });
-=======
-  operation.setContext({
-    headers: {
-      'Business-Area': window.location.pathname.split('/')[1],
-    },
-  });
->>>>>>> 7ef0ff68
   return forward(operation);
 });
 
