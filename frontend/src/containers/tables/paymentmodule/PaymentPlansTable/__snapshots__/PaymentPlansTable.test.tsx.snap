// Jest Snapshot v1, https://goo.gl/fbAQLP

exports[`containers/tables/payments/PaymentPlansTable should render loading 1`] = `
<div>
  <div
    class="sc-iBdnpw dcYiFg"
  >
    <div
      class="MuiPaper-root MuiPaper-elevation MuiPaper-rounded MuiPaper-elevation1 sc-fsYfdN jHXnCk css-1ps6pg7-MuiPaper-root"
    >
      <div
        class="MuiTableContainer-root sc-ktwOfi css-rorn0c-MuiTableContainer-root"
      >
        <div
          class="sc-hABBmJ IOzft MuiBox-root css-0"
        >
          <div
            class="MuiToolbar-root MuiToolbar-gutters MuiToolbar-regular css-1f0itq8-MuiToolbar-root"
          >
            <h6
              class="MuiTypography-root MuiTypography-h6 css-cdr39q-MuiTypography-root"
              data-cy="table-title"
            >
              Payment Plans
            </h6>
          </div>
          <div
            class="sc-hABBmJ IOzft MuiBox-root css-1ruxp1v"
          />
        </div>
        <table
          class="MuiTable-root sc-qZrbh sc-fmKFGs haQfFY cYYCMt css-b1kpk9-MuiTable-root"
        >
          <thead
            class="MuiTableHead-root css-15wwp11-MuiTableHead-root"
          >
            <tr
              class="MuiTableRow-root MuiTableRow-head css-n2dwpd-MuiTableRow-root"
            >
              <th
                class="MuiTableCell-root MuiTableCell-head MuiTableCell-alignLeft MuiTableCell-sizeMedium css-1ygcj2i-MuiTableCell-root"
                scope="col"
              >
                <span
                  class="MuiButtonBase-root MuiTableSortLabel-root sc-jTQCzO iYmYap css-1qgma8u-MuiButtonBase-root-MuiTableSortLabel-root"
                  data-cy="table-label"
                  role="button"
                  tabindex="0"
                >
                  Payment Plan ID
                  <svg
                    aria-hidden="true"
                    class="MuiSvgIcon-root MuiSvgIcon-fontSizeMedium MuiTableSortLabel-icon MuiTableSortLabel-iconDirectionAsc css-1vweko9-MuiSvgIcon-root-MuiTableSortLabel-icon"
                    data-testid="ArrowDownwardIcon"
                    focusable="false"
                    viewBox="0 0 24 24"
                  >
                    <path
                      d="M20 12l-1.41-1.41L13 16.17V4h-2v12.17l-5.58-5.59L4 12l8 8 8-8z"
                    />
                  </svg>
                </span>
              </th>
              <th
                class="MuiTableCell-root MuiTableCell-head MuiTableCell-alignLeft MuiTableCell-sizeMedium css-1ygcj2i-MuiTableCell-root"
                scope="col"
              >
                <span
                  class="MuiButtonBase-root MuiTableSortLabel-root sc-jTQCzO iYmYap css-1qgma8u-MuiButtonBase-root-MuiTableSortLabel-root"
                  data-cy="table-label"
                  role="button"
                  tabindex="0"
                >
                  Name
                  <svg
                    aria-hidden="true"
                    class="MuiSvgIcon-root MuiSvgIcon-fontSizeMedium MuiTableSortLabel-icon MuiTableSortLabel-iconDirectionAsc css-1vweko9-MuiSvgIcon-root-MuiTableSortLabel-icon"
                    data-testid="ArrowDownwardIcon"
                    focusable="false"
                    viewBox="0 0 24 24"
                  >
                    <path
                      d="M20 12l-1.41-1.41L13 16.17V4h-2v12.17l-5.58-5.59L4 12l8 8 8-8z"
                    />
                  </svg>
                </span>
              </th>
              <th
                class="MuiTableCell-root MuiTableCell-head MuiTableCell-alignLeft MuiTableCell-sizeMedium css-1ygcj2i-MuiTableCell-root"
                scope="col"
              >
                <span
                  class="MuiButtonBase-root MuiTableSortLabel-root sc-jTQCzO iYmYap css-1qgma8u-MuiButtonBase-root-MuiTableSortLabel-root"
                  data-cy="table-label"
                  role="button"
                  tabindex="0"
                >
                  Status
                  <svg
                    aria-hidden="true"
                    class="MuiSvgIcon-root MuiSvgIcon-fontSizeMedium MuiTableSortLabel-icon MuiTableSortLabel-iconDirectionAsc css-1vweko9-MuiSvgIcon-root-MuiTableSortLabel-icon"
                    data-testid="ArrowDownwardIcon"
                    focusable="false"
                    viewBox="0 0 24 24"
                  >
                    <path
                      d="M20 12l-1.41-1.41L13 16.17V4h-2v12.17l-5.58-5.59L4 12l8 8 8-8z"
                    />
                  </svg>
                </span>
              </th>
              <th
                class="MuiTableCell-root MuiTableCell-head MuiTableCell-alignLeft MuiTableCell-sizeMedium css-1ygcj2i-MuiTableCell-root"
                scope="col"
              >
                <span
                  class="MuiButtonBase-root MuiTableSortLabel-root sc-jTQCzO iYmYap css-1qgma8u-MuiButtonBase-root-MuiTableSortLabel-root"
                  data-cy="table-label"
                  role="button"
                  tabindex="0"
                >
                  Target Population
                  <svg
                    aria-hidden="true"
                    class="MuiSvgIcon-root MuiTableSortLabel-icon MuiTableSortLabel-iconDirectionAsc"
                    focusable="false"
                    viewBox="0 0 24 24"
                  >
                    <path
                      d="M20 12l-1.41-1.41L13 16.17V4h-2v12.17l-5.58-5.59L4 12l8 8 8-8z"
                    />
                  </svg>
                </span>
              </th>
              <th
                class="MuiTableCell-root MuiTableCell-head MuiTableCell-alignLeft"
                scope="col"
              >
                <span
                  aria-disabled="false"
                  class="MuiButtonBase-root MuiTableSortLabel-root sc-ifAKCX ddlfpg"
                  data-cy="table-label"
                  role="button"
                  tabindex="0"
                >
                  Num. of Households
                  <svg
                    aria-hidden="true"
                    class="MuiSvgIcon-root MuiSvgIcon-fontSizeMedium MuiTableSortLabel-icon MuiTableSortLabel-iconDirectionAsc css-1vweko9-MuiSvgIcon-root-MuiTableSortLabel-icon"
                    data-testid="ArrowDownwardIcon"
                    focusable="false"
                    viewBox="0 0 24 24"
                  >
                    <path
                      d="M20 12l-1.41-1.41L13 16.17V4h-2v12.17l-5.58-5.59L4 12l8 8 8-8z"
                    />
                  </svg>
                </span>
              </th>
              <th
                class="MuiTableCell-root MuiTableCell-head MuiTableCell-alignLeft MuiTableCell-sizeMedium css-1ygcj2i-MuiTableCell-root"
                scope="col"
              >
                <span
                  class="MuiButtonBase-root MuiTableSortLabel-root sc-jTQCzO iYmYap css-1qgma8u-MuiButtonBase-root-MuiTableSortLabel-root"
                  data-cy="table-label"
                  role="button"
                  tabindex="0"
                >
                  Currency
                  <svg
                    aria-hidden="true"
                    class="MuiSvgIcon-root MuiSvgIcon-fontSizeMedium MuiTableSortLabel-icon MuiTableSortLabel-iconDirectionAsc css-1vweko9-MuiSvgIcon-root-MuiTableSortLabel-icon"
                    data-testid="ArrowDownwardIcon"
                    focusable="false"
                    viewBox="0 0 24 24"
                  >
                    <path
                      d="M20 12l-1.41-1.41L13 16.17V4h-2v12.17l-5.58-5.59L4 12l8 8 8-8z"
                    />
                  </svg>
                </span>
              </th>
              <th
                class="MuiTableCell-root MuiTableCell-head MuiTableCell-alignRight MuiTableCell-sizeMedium css-1azl6jz-MuiTableCell-root"
                scope="col"
              >
                <span
                  class="MuiButtonBase-root MuiTableSortLabel-root sc-jTQCzO iYmYap css-1qgma8u-MuiButtonBase-root-MuiTableSortLabel-root"
                  data-cy="table-label"
                  role="button"
                  tabindex="0"
                >
                  Total Entitled Quantity
                  <svg
                    aria-hidden="true"
                    class="MuiSvgIcon-root MuiSvgIcon-fontSizeMedium MuiTableSortLabel-icon MuiTableSortLabel-iconDirectionAsc css-1vweko9-MuiSvgIcon-root-MuiTableSortLabel-icon"
                    data-testid="ArrowDownwardIcon"
                    focusable="false"
                    viewBox="0 0 24 24"
                  >
                    <path
                      d="M20 12l-1.41-1.41L13 16.17V4h-2v12.17l-5.58-5.59L4 12l8 8 8-8z"
                    />
                  </svg>
                </span>
              </th>
              <th
                class="MuiTableCell-root MuiTableCell-head MuiTableCell-alignRight MuiTableCell-sizeMedium css-1azl6jz-MuiTableCell-root"
                scope="col"
              >
                <span
                  class="MuiButtonBase-root MuiTableSortLabel-root sc-jTQCzO iYmYap css-1qgma8u-MuiButtonBase-root-MuiTableSortLabel-root"
                  data-cy="table-label"
                  role="button"
                  tabindex="0"
                >
                  Total Delivered Quantity
                  <svg
                    aria-hidden="true"
                    class="MuiSvgIcon-root MuiSvgIcon-fontSizeMedium MuiTableSortLabel-icon MuiTableSortLabel-iconDirectionAsc css-1vweko9-MuiSvgIcon-root-MuiTableSortLabel-icon"
                    data-testid="ArrowDownwardIcon"
                    focusable="false"
                    viewBox="0 0 24 24"
                  >
                    <path
                      d="M20 12l-1.41-1.41L13 16.17V4h-2v12.17l-5.58-5.59L4 12l8 8 8-8z"
                    />
                  </svg>
                </span>
              </th>
              <th
                class="MuiTableCell-root MuiTableCell-head MuiTableCell-alignRight MuiTableCell-sizeMedium css-1azl6jz-MuiTableCell-root"
                scope="col"
              >
                <span
                  class="MuiButtonBase-root MuiTableSortLabel-root sc-jTQCzO iYmYap css-1qgma8u-MuiButtonBase-root-MuiTableSortLabel-root"
                  data-cy="table-label"
                  role="button"
                  tabindex="0"
                >
                  Total Undelivered Quantity
                  <svg
                    aria-hidden="true"
                    class="MuiSvgIcon-root MuiSvgIcon-fontSizeMedium MuiTableSortLabel-icon MuiTableSortLabel-iconDirectionAsc css-1vweko9-MuiSvgIcon-root-MuiTableSortLabel-icon"
                    data-testid="ArrowDownwardIcon"
                    focusable="false"
                    viewBox="0 0 24 24"
                  >
                    <path
                      d="M20 12l-1.41-1.41L13 16.17V4h-2v12.17l-5.58-5.59L4 12l8 8 8-8z"
                    />
                  </svg>
                </span>
              </th>
              <th
                class="MuiTableCell-root MuiTableCell-head MuiTableCell-alignLeft MuiTableCell-sizeMedium css-1ygcj2i-MuiTableCell-root"
                scope="col"
              >
                <span
                  class="MuiButtonBase-root MuiTableSortLabel-root sc-jTQCzO iYmYap css-1qgma8u-MuiButtonBase-root-MuiTableSortLabel-root"
                  data-cy="table-label"
                  role="button"
                  tabindex="0"
                >
                  Dispersion Start Date
                  <svg
                    aria-hidden="true"
                    class="MuiSvgIcon-root MuiSvgIcon-fontSizeMedium MuiTableSortLabel-icon MuiTableSortLabel-iconDirectionAsc css-1vweko9-MuiSvgIcon-root-MuiTableSortLabel-icon"
                    data-testid="ArrowDownwardIcon"
                    focusable="false"
                    viewBox="0 0 24 24"
                  >
                    <path
                      d="M20 12l-1.41-1.41L13 16.17V4h-2v12.17l-5.58-5.59L4 12l8 8 8-8z"
                    />
                  </svg>
                </span>
              </th>
              <th
                class="MuiTableCell-root MuiTableCell-head MuiTableCell-alignLeft MuiTableCell-sizeMedium css-1ygcj2i-MuiTableCell-root"
                scope="col"
              >
                <span
                  class="MuiButtonBase-root MuiTableSortLabel-root sc-jTQCzO iYmYap css-1qgma8u-MuiButtonBase-root-MuiTableSortLabel-root"
                  data-cy="table-label"
                  role="button"
                  tabindex="0"
                >
                  Dispersion End Date
                  <svg
                    aria-hidden="true"
                    class="MuiSvgIcon-root MuiSvgIcon-fontSizeMedium MuiTableSortLabel-icon MuiTableSortLabel-iconDirectionAsc css-1vweko9-MuiSvgIcon-root-MuiTableSortLabel-icon"
                    data-testid="ArrowDownwardIcon"
                    focusable="false"
                    viewBox="0 0 24 24"
                  >
                    <path
                      d="M20 12l-1.41-1.41L13 16.17V4h-2v12.17l-5.58-5.59L4 12l8 8 8-8z"
                    />
                  </svg>
                </span>
              </th>
              <th
                class="MuiTableCell-root MuiTableCell-head MuiTableCell-alignLeft MuiTableCell-sizeMedium css-1ygcj2i-MuiTableCell-root"
                scope="col"
              >
                <span
                  class="MuiButtonBase-root MuiTableSortLabel-root sc-jTQCzO iYmYap css-1qgma8u-MuiButtonBase-root-MuiTableSortLabel-root"
                  data-cy="table-label"
                  role="button"
                  tabindex="0"
                >
                  Follow-up Payment Plans
                  <svg
                    aria-hidden="true"
                    class="MuiSvgIcon-root MuiSvgIcon-fontSizeMedium MuiTableSortLabel-icon MuiTableSortLabel-iconDirectionAsc css-1vweko9-MuiSvgIcon-root-MuiTableSortLabel-icon"
                    data-testid="ArrowDownwardIcon"
                    focusable="false"
                    viewBox="0 0 24 24"
                  >
                    <path
                      d="M20 12l-1.41-1.41L13 16.17V4h-2v12.17l-5.58-5.59L4 12l8 8 8-8z"
                    />
                  </svg>
                </span>
              </th>
            </tr>
          </thead>
          <tbody
            class="MuiTableBody-root css-apqrd9-MuiTableBody-root"
          >
            <tr
<<<<<<< HEAD
              class="MuiTableRow-root sc-csKJxZ fqLiNT css-n2dwpd-MuiTableRow-root"
              style="height: 70px;"
            >
              <td
                class="MuiTableCell-root MuiTableCell-body MuiTableCell-sizeMedium sc-eTNRI envhJg css-1ex1afd-MuiTableCell-root"
                colspan="11"
              />
=======
              class="MuiTableRow-root"
              data-cy="table-row"
              style="height: 70px; min-height: 70px;"
            >
              <td
                class="MuiTableCell-root MuiTableCell-body"
                colspan="12"
              >
                <span
                  class="MuiSkeleton-root MuiSkeleton-rect MuiSkeleton-pulse"
                  style="width: 100%; height: 70px;"
                />
              </td>
            </tr>
            <tr
              class="MuiTableRow-root"
              data-cy="table-row"
              style="height: 70px; min-height: 70px;"
            >
              <td
                class="MuiTableCell-root MuiTableCell-body"
                colspan="12"
              >
                <span
                  class="MuiSkeleton-root MuiSkeleton-rect MuiSkeleton-pulse"
                  style="width: 100%; height: 70px;"
                />
              </td>
            </tr>
            <tr
              class="MuiTableRow-root"
              data-cy="table-row"
              style="height: 70px; min-height: 70px;"
            >
              <td
                class="MuiTableCell-root MuiTableCell-body"
                colspan="12"
              >
                <span
                  class="MuiSkeleton-root MuiSkeleton-rect MuiSkeleton-pulse"
                  style="width: 100%; height: 70px;"
                />
              </td>
            </tr>
            <tr
              class="MuiTableRow-root"
              data-cy="table-row"
              style="height: 70px; min-height: 70px;"
            >
              <td
                class="MuiTableCell-root MuiTableCell-body"
                colspan="12"
              >
                <span
                  class="MuiSkeleton-root MuiSkeleton-rect MuiSkeleton-pulse"
                  style="width: 100%; height: 70px;"
                />
              </td>
            </tr>
            <tr
              class="MuiTableRow-root"
              data-cy="table-row"
              style="height: 70px; min-height: 70px;"
            >
              <td
                class="MuiTableCell-root MuiTableCell-body"
                colspan="12"
              >
                <span
                  class="MuiSkeleton-root MuiSkeleton-rect MuiSkeleton-pulse"
                  style="width: 100%; height: 70px;"
                />
              </td>
>>>>>>> fb43e064
            </tr>
          </tbody>
        </table>
      </div>
      <div
        class="MuiTablePagination-root css-jtlhu6-MuiTablePagination-root"
        data-cy="table-pagination"
      >
        <div
          class="MuiToolbar-root MuiToolbar-gutters MuiToolbar-regular MuiTablePagination-toolbar css-wogcmv-MuiToolbar-root-MuiTablePagination-toolbar"
        >
          <div
            class="MuiTablePagination-spacer css-1psng7p-MuiTablePagination-spacer"
          />
          <p
            class="MuiTablePagination-selectLabel css-pdct74-MuiTablePagination-selectLabel"
            id=":r4:"
          >
            Rows per page:
          </p>
          <div
            class="MuiInputBase-root MuiInputBase-colorPrimary MuiTablePagination-input css-16c50h-MuiInputBase-root-MuiTablePagination-select"
          >
            <div
              aria-controls=":r5:"
              aria-expanded="false"
              aria-haspopup="listbox"
              aria-labelledby=":r4: :r3:"
              class="MuiSelect-select MuiTablePagination-select MuiSelect-standard MuiInputBase-input css-194a1fa-MuiSelect-select-MuiInputBase-input"
              id=":r3:"
              role="combobox"
              tabindex="0"
            >
              5
            </div>
            <input
              aria-hidden="true"
              aria-invalid="false"
              class="MuiSelect-nativeInput css-yf8vq0-MuiSelect-nativeInput"
              tabindex="-1"
              value="5"
            />
            <svg
              aria-hidden="true"
              class="MuiSvgIcon-root MuiSvgIcon-fontSizeMedium MuiSelect-icon MuiTablePagination-selectIcon MuiSelect-iconStandard css-pqjvzy-MuiSvgIcon-root-MuiSelect-icon"
              data-testid="ArrowDropDownIcon"
              focusable="false"
              viewBox="0 0 24 24"
            >
              <path
                d="M7 10l5 5 5-5z"
              />
            </svg>
          </div>
          <p
            class="MuiTablePagination-displayedRows css-levciy-MuiTablePagination-displayedRows"
          >
            1–2 of 2
          </p>
          <div
            class="MuiBox-root css-nkn1dz"
          >
            <button
              aria-label="previous page"
              class="MuiButtonBase-root Mui-disabled MuiIconButton-root Mui-disabled MuiIconButton-sizeMedium css-78trlr-MuiButtonBase-root-MuiIconButton-root"
              disabled=""
              tabindex="-1"
              type="button"
            >
              <svg
                aria-hidden="true"
                class="MuiSvgIcon-root MuiSvgIcon-fontSizeMedium css-i4bv87-MuiSvgIcon-root"
                data-testid="KeyboardArrowLeftIcon"
                focusable="false"
                viewBox="0 0 24 24"
              >
                <path
                  d="M15.41 16.59 10.83 12l4.58-4.59L14 6l-6 6 6 6z"
                />
              </svg>
            </button>
            <button
              aria-label="next page"
              class="MuiButtonBase-root MuiIconButton-root MuiIconButton-sizeMedium css-78trlr-MuiButtonBase-root-MuiIconButton-root"
              tabindex="0"
              type="button"
            >
              <svg
                aria-hidden="true"
                class="MuiSvgIcon-root MuiSvgIcon-fontSizeMedium css-i4bv87-MuiSvgIcon-root"
                data-testid="KeyboardArrowRightIcon"
                focusable="false"
                viewBox="0 0 24 24"
              >
                <path
                  d="M8.59 16.59 13.17 12 8.59 7.41 10 6l6 6-6 6z"
                />
              </svg>
              <span
                class="MuiTouchRipple-root css-8je8zh-MuiTouchRipple-root"
              />
            </button>
          </div>
        </div>
      </div>
    </div>
  </div>
</div>
`;

exports[`containers/tables/payments/PaymentPlansTable should render with data 1`] = `
<div>
  <div
    class="sc-iBdnpw dcYiFg"
  >
    <div
      class="MuiPaper-root MuiPaper-elevation MuiPaper-rounded MuiPaper-elevation1 sc-fsYfdN jHXnCk css-1ps6pg7-MuiPaper-root"
    >
      <div
        class="MuiTableContainer-root sc-ktwOfi css-rorn0c-MuiTableContainer-root"
      >
        <div
          class="sc-hABBmJ IOzft MuiBox-root css-0"
        >
          <div
            class="MuiToolbar-root MuiToolbar-gutters MuiToolbar-regular css-1f0itq8-MuiToolbar-root"
          >
            <h6
              class="MuiTypography-root MuiTypography-h6 css-cdr39q-MuiTypography-root"
              data-cy="table-title"
            >
              Payment Plans
            </h6>
          </div>
          <div
            class="sc-hABBmJ IOzft MuiBox-root css-1ruxp1v"
          />
        </div>
        <table
          class="MuiTable-root sc-qZrbh sc-fmKFGs haQfFY cYYCMt css-b1kpk9-MuiTable-root"
        >
          <thead
            class="MuiTableHead-root css-15wwp11-MuiTableHead-root"
          >
            <tr
              class="MuiTableRow-root MuiTableRow-head css-n2dwpd-MuiTableRow-root"
            >
              <th
                class="MuiTableCell-root MuiTableCell-head MuiTableCell-alignLeft MuiTableCell-sizeMedium css-1ygcj2i-MuiTableCell-root"
                scope="col"
              >
                <span
                  class="MuiButtonBase-root MuiTableSortLabel-root sc-jTQCzO iYmYap css-1qgma8u-MuiButtonBase-root-MuiTableSortLabel-root"
                  data-cy="table-label"
                  role="button"
                  tabindex="0"
                >
                  Payment Plan ID
                  <svg
                    aria-hidden="true"
                    class="MuiSvgIcon-root MuiSvgIcon-fontSizeMedium MuiTableSortLabel-icon MuiTableSortLabel-iconDirectionAsc css-1vweko9-MuiSvgIcon-root-MuiTableSortLabel-icon"
                    data-testid="ArrowDownwardIcon"
                    focusable="false"
                    viewBox="0 0 24 24"
                  >
                    <path
                      d="M20 12l-1.41-1.41L13 16.17V4h-2v12.17l-5.58-5.59L4 12l8 8 8-8z"
                    />
                  </svg>
                </span>
              </th>
              <th
                class="MuiTableCell-root MuiTableCell-head MuiTableCell-alignLeft MuiTableCell-sizeMedium css-1ygcj2i-MuiTableCell-root"
                scope="col"
              >
                <span
                  class="MuiButtonBase-root MuiTableSortLabel-root sc-jTQCzO iYmYap css-1qgma8u-MuiButtonBase-root-MuiTableSortLabel-root"
                  data-cy="table-label"
                  role="button"
                  tabindex="0"
                >
                  Name
                  <svg
                    aria-hidden="true"
                    class="MuiSvgIcon-root MuiSvgIcon-fontSizeMedium MuiTableSortLabel-icon MuiTableSortLabel-iconDirectionAsc css-1vweko9-MuiSvgIcon-root-MuiTableSortLabel-icon"
                    data-testid="ArrowDownwardIcon"
                    focusable="false"
                    viewBox="0 0 24 24"
                  >
                    <path
                      d="M20 12l-1.41-1.41L13 16.17V4h-2v12.17l-5.58-5.59L4 12l8 8 8-8z"
                    />
                  </svg>
                </span>
              </th>
              <th
                class="MuiTableCell-root MuiTableCell-head MuiTableCell-alignLeft MuiTableCell-sizeMedium css-1ygcj2i-MuiTableCell-root"
                scope="col"
              >
                <span
                  class="MuiButtonBase-root MuiTableSortLabel-root sc-jTQCzO iYmYap css-1qgma8u-MuiButtonBase-root-MuiTableSortLabel-root"
                  data-cy="table-label"
                  role="button"
                  tabindex="0"
                >
                  Status
                  <svg
                    aria-hidden="true"
                    class="MuiSvgIcon-root MuiSvgIcon-fontSizeMedium MuiTableSortLabel-icon MuiTableSortLabel-iconDirectionAsc css-1vweko9-MuiSvgIcon-root-MuiTableSortLabel-icon"
                    data-testid="ArrowDownwardIcon"
                    focusable="false"
                    viewBox="0 0 24 24"
                  >
                    <path
                      d="M20 12l-1.41-1.41L13 16.17V4h-2v12.17l-5.58-5.59L4 12l8 8 8-8z"
                    />
                  </svg>
                </span>
              </th>
              <th
                class="MuiTableCell-root MuiTableCell-head MuiTableCell-alignLeft MuiTableCell-sizeMedium css-1ygcj2i-MuiTableCell-root"
                scope="col"
              >
                <span
                  class="MuiButtonBase-root MuiTableSortLabel-root sc-jTQCzO iYmYap css-1qgma8u-MuiButtonBase-root-MuiTableSortLabel-root"
                  data-cy="table-label"
                  role="button"
                  tabindex="0"
                >
                  Target Population
                  <svg
                    aria-hidden="true"
                    class="MuiSvgIcon-root MuiTableSortLabel-icon MuiTableSortLabel-iconDirectionAsc"
                    focusable="false"
                    viewBox="0 0 24 24"
                  >
                    <path
                      d="M20 12l-1.41-1.41L13 16.17V4h-2v12.17l-5.58-5.59L4 12l8 8 8-8z"
                    />
                  </svg>
                </span>
              </th>
              <th
                class="MuiTableCell-root MuiTableCell-head MuiTableCell-alignLeft"
                scope="col"
              >
                <span
                  aria-disabled="false"
                  class="MuiButtonBase-root MuiTableSortLabel-root sc-ifAKCX ddlfpg"
                  data-cy="table-label"
                  role="button"
                  tabindex="0"
                >
                  Num. of Households
                  <svg
                    aria-hidden="true"
                    class="MuiSvgIcon-root MuiSvgIcon-fontSizeMedium MuiTableSortLabel-icon MuiTableSortLabel-iconDirectionAsc css-1vweko9-MuiSvgIcon-root-MuiTableSortLabel-icon"
                    data-testid="ArrowDownwardIcon"
                    focusable="false"
                    viewBox="0 0 24 24"
                  >
                    <path
                      d="M20 12l-1.41-1.41L13 16.17V4h-2v12.17l-5.58-5.59L4 12l8 8 8-8z"
                    />
                  </svg>
                </span>
              </th>
              <th
                class="MuiTableCell-root MuiTableCell-head MuiTableCell-alignLeft MuiTableCell-sizeMedium css-1ygcj2i-MuiTableCell-root"
                scope="col"
              >
                <span
                  class="MuiButtonBase-root MuiTableSortLabel-root sc-jTQCzO iYmYap css-1qgma8u-MuiButtonBase-root-MuiTableSortLabel-root"
                  data-cy="table-label"
                  role="button"
                  tabindex="0"
                >
                  Currency
                  <svg
                    aria-hidden="true"
                    class="MuiSvgIcon-root MuiSvgIcon-fontSizeMedium MuiTableSortLabel-icon MuiTableSortLabel-iconDirectionAsc css-1vweko9-MuiSvgIcon-root-MuiTableSortLabel-icon"
                    data-testid="ArrowDownwardIcon"
                    focusable="false"
                    viewBox="0 0 24 24"
                  >
                    <path
                      d="M20 12l-1.41-1.41L13 16.17V4h-2v12.17l-5.58-5.59L4 12l8 8 8-8z"
                    />
                  </svg>
                </span>
              </th>
              <th
                class="MuiTableCell-root MuiTableCell-head MuiTableCell-alignRight MuiTableCell-sizeMedium css-1azl6jz-MuiTableCell-root"
                scope="col"
              >
                <span
                  class="MuiButtonBase-root MuiTableSortLabel-root sc-jTQCzO iYmYap css-1qgma8u-MuiButtonBase-root-MuiTableSortLabel-root"
                  data-cy="table-label"
                  role="button"
                  tabindex="0"
                >
                  Total Entitled Quantity
                  <svg
                    aria-hidden="true"
                    class="MuiSvgIcon-root MuiSvgIcon-fontSizeMedium MuiTableSortLabel-icon MuiTableSortLabel-iconDirectionAsc css-1vweko9-MuiSvgIcon-root-MuiTableSortLabel-icon"
                    data-testid="ArrowDownwardIcon"
                    focusable="false"
                    viewBox="0 0 24 24"
                  >
                    <path
                      d="M20 12l-1.41-1.41L13 16.17V4h-2v12.17l-5.58-5.59L4 12l8 8 8-8z"
                    />
                  </svg>
                </span>
              </th>
              <th
                class="MuiTableCell-root MuiTableCell-head MuiTableCell-alignRight MuiTableCell-sizeMedium css-1azl6jz-MuiTableCell-root"
                scope="col"
              >
                <span
                  class="MuiButtonBase-root MuiTableSortLabel-root sc-jTQCzO iYmYap css-1qgma8u-MuiButtonBase-root-MuiTableSortLabel-root"
                  data-cy="table-label"
                  role="button"
                  tabindex="0"
                >
                  Total Delivered Quantity
                  <svg
                    aria-hidden="true"
                    class="MuiSvgIcon-root MuiSvgIcon-fontSizeMedium MuiTableSortLabel-icon MuiTableSortLabel-iconDirectionAsc css-1vweko9-MuiSvgIcon-root-MuiTableSortLabel-icon"
                    data-testid="ArrowDownwardIcon"
                    focusable="false"
                    viewBox="0 0 24 24"
                  >
                    <path
                      d="M20 12l-1.41-1.41L13 16.17V4h-2v12.17l-5.58-5.59L4 12l8 8 8-8z"
                    />
                  </svg>
                </span>
              </th>
              <th
                class="MuiTableCell-root MuiTableCell-head MuiTableCell-alignRight MuiTableCell-sizeMedium css-1azl6jz-MuiTableCell-root"
                scope="col"
              >
                <span
                  class="MuiButtonBase-root MuiTableSortLabel-root sc-jTQCzO iYmYap css-1qgma8u-MuiButtonBase-root-MuiTableSortLabel-root"
                  data-cy="table-label"
                  role="button"
                  tabindex="0"
                >
                  Total Undelivered Quantity
                  <svg
                    aria-hidden="true"
                    class="MuiSvgIcon-root MuiSvgIcon-fontSizeMedium MuiTableSortLabel-icon MuiTableSortLabel-iconDirectionAsc css-1vweko9-MuiSvgIcon-root-MuiTableSortLabel-icon"
                    data-testid="ArrowDownwardIcon"
                    focusable="false"
                    viewBox="0 0 24 24"
                  >
                    <path
                      d="M20 12l-1.41-1.41L13 16.17V4h-2v12.17l-5.58-5.59L4 12l8 8 8-8z"
                    />
                  </svg>
                </span>
              </th>
              <th
                class="MuiTableCell-root MuiTableCell-head MuiTableCell-alignLeft MuiTableCell-sizeMedium css-1ygcj2i-MuiTableCell-root"
                scope="col"
              >
                <span
                  class="MuiButtonBase-root MuiTableSortLabel-root sc-jTQCzO iYmYap css-1qgma8u-MuiButtonBase-root-MuiTableSortLabel-root"
                  data-cy="table-label"
                  role="button"
                  tabindex="0"
                >
                  Dispersion Start Date
                  <svg
                    aria-hidden="true"
                    class="MuiSvgIcon-root MuiSvgIcon-fontSizeMedium MuiTableSortLabel-icon MuiTableSortLabel-iconDirectionAsc css-1vweko9-MuiSvgIcon-root-MuiTableSortLabel-icon"
                    data-testid="ArrowDownwardIcon"
                    focusable="false"
                    viewBox="0 0 24 24"
                  >
                    <path
                      d="M20 12l-1.41-1.41L13 16.17V4h-2v12.17l-5.58-5.59L4 12l8 8 8-8z"
                    />
                  </svg>
                </span>
              </th>
              <th
                class="MuiTableCell-root MuiTableCell-head MuiTableCell-alignLeft MuiTableCell-sizeMedium css-1ygcj2i-MuiTableCell-root"
                scope="col"
              >
                <span
                  class="MuiButtonBase-root MuiTableSortLabel-root sc-jTQCzO iYmYap css-1qgma8u-MuiButtonBase-root-MuiTableSortLabel-root"
                  data-cy="table-label"
                  role="button"
                  tabindex="0"
                >
                  Dispersion End Date
                  <svg
                    aria-hidden="true"
                    class="MuiSvgIcon-root MuiSvgIcon-fontSizeMedium MuiTableSortLabel-icon MuiTableSortLabel-iconDirectionAsc css-1vweko9-MuiSvgIcon-root-MuiTableSortLabel-icon"
                    data-testid="ArrowDownwardIcon"
                    focusable="false"
                    viewBox="0 0 24 24"
                  >
                    <path
                      d="M20 12l-1.41-1.41L13 16.17V4h-2v12.17l-5.58-5.59L4 12l8 8 8-8z"
                    />
                  </svg>
                </span>
              </th>
              <th
                class="MuiTableCell-root MuiTableCell-head MuiTableCell-alignLeft MuiTableCell-sizeMedium css-1ygcj2i-MuiTableCell-root"
                scope="col"
              >
                <span
                  class="MuiButtonBase-root MuiTableSortLabel-root sc-jTQCzO iYmYap css-1qgma8u-MuiButtonBase-root-MuiTableSortLabel-root"
                  data-cy="table-label"
                  role="button"
                  tabindex="0"
                >
                  Follow-up Payment Plans
                  <svg
                    aria-hidden="true"
                    class="MuiSvgIcon-root MuiSvgIcon-fontSizeMedium MuiTableSortLabel-icon MuiTableSortLabel-iconDirectionAsc css-1vweko9-MuiSvgIcon-root-MuiTableSortLabel-icon"
                    data-testid="ArrowDownwardIcon"
                    focusable="false"
                    viewBox="0 0 24 24"
                  >
                    <path
                      d="M20 12l-1.41-1.41L13 16.17V4h-2v12.17l-5.58-5.59L4 12l8 8 8-8z"
                    />
                  </svg>
                </span>
              </th>
            </tr>
          </thead>
          <tbody
            class="MuiTableBody-root css-apqrd9-MuiTableBody-root"
          >
            <tr
              class="MuiTableRow-root sc-csKJxZ fqLiNT css-n2dwpd-MuiTableRow-root"
              style="height: 70px;"
            >
              <td
<<<<<<< HEAD
                class="MuiTableCell-root MuiTableCell-body MuiTableCell-sizeMedium sc-eTNRI envhJg css-1ex1afd-MuiTableCell-root"
                colspan="11"
=======
                class="MuiTableCell-root MuiTableCell-body"
                colspan="12"
>>>>>>> fb43e064
              />
            </tr>
          </tbody>
        </table>
      </div>
      <div
        class="MuiTablePagination-root css-jtlhu6-MuiTablePagination-root"
        data-cy="table-pagination"
      >
        <div
          class="MuiToolbar-root MuiToolbar-gutters MuiToolbar-regular MuiTablePagination-toolbar css-wogcmv-MuiToolbar-root-MuiTablePagination-toolbar"
        >
          <div
            class="MuiTablePagination-spacer css-1psng7p-MuiTablePagination-spacer"
          />
          <p
            class="MuiTablePagination-selectLabel css-pdct74-MuiTablePagination-selectLabel"
            id=":r1:"
          >
            Rows per page:
          </p>
          <div
            class="MuiInputBase-root MuiInputBase-colorPrimary MuiTablePagination-input css-16c50h-MuiInputBase-root-MuiTablePagination-select"
          >
            <div
              aria-controls=":r2:"
              aria-expanded="false"
              aria-haspopup="listbox"
              aria-labelledby=":r1: :r0:"
              class="MuiSelect-select MuiTablePagination-select MuiSelect-standard MuiInputBase-input css-194a1fa-MuiSelect-select-MuiInputBase-input"
              id=":r0:"
              role="combobox"
              tabindex="0"
            >
              5
            </div>
            <input
              aria-hidden="true"
              aria-invalid="false"
              class="MuiSelect-nativeInput css-yf8vq0-MuiSelect-nativeInput"
              tabindex="-1"
              value="5"
            />
            <svg
              aria-hidden="true"
              class="MuiSvgIcon-root MuiSvgIcon-fontSizeMedium MuiSelect-icon MuiTablePagination-selectIcon MuiSelect-iconStandard css-pqjvzy-MuiSvgIcon-root-MuiSelect-icon"
              data-testid="ArrowDropDownIcon"
              focusable="false"
              viewBox="0 0 24 24"
            >
              <path
                d="M7 10l5 5 5-5z"
              />
            </svg>
          </div>
          <p
            class="MuiTablePagination-displayedRows css-levciy-MuiTablePagination-displayedRows"
          >
            1–2 of 2
          </p>
          <div
            class="MuiBox-root css-nkn1dz"
          >
            <button
              aria-label="previous page"
              class="MuiButtonBase-root Mui-disabled MuiIconButton-root Mui-disabled MuiIconButton-sizeMedium css-78trlr-MuiButtonBase-root-MuiIconButton-root"
              disabled=""
              tabindex="-1"
              type="button"
            >
              <svg
                aria-hidden="true"
                class="MuiSvgIcon-root MuiSvgIcon-fontSizeMedium css-i4bv87-MuiSvgIcon-root"
                data-testid="KeyboardArrowLeftIcon"
                focusable="false"
                viewBox="0 0 24 24"
              >
                <path
                  d="M15.41 16.59 10.83 12l4.58-4.59L14 6l-6 6 6 6z"
                />
              </svg>
            </button>
            <button
              aria-label="next page"
              class="MuiButtonBase-root MuiIconButton-root MuiIconButton-sizeMedium css-78trlr-MuiButtonBase-root-MuiIconButton-root"
              tabindex="0"
              type="button"
            >
              <svg
                aria-hidden="true"
                class="MuiSvgIcon-root MuiSvgIcon-fontSizeMedium css-i4bv87-MuiSvgIcon-root"
                data-testid="KeyboardArrowRightIcon"
                focusable="false"
                viewBox="0 0 24 24"
              >
                <path
                  d="M8.59 16.59 13.17 12 8.59 7.41 10 6l6 6-6 6z"
                />
              </svg>
              <span
                class="MuiTouchRipple-root css-8je8zh-MuiTouchRipple-root"
              />
            </button>
          </div>
        </div>
      </div>
    </div>
  </div>
</div>
`;<|MERGE_RESOLUTION|>--- conflicted
+++ resolved
@@ -3,46 +3,50 @@
 exports[`containers/tables/payments/PaymentPlansTable should render loading 1`] = `
 <div>
   <div
-    class="sc-iBdnpw dcYiFg"
+    class="makeStyles-root-13"
   >
     <div
-      class="MuiPaper-root MuiPaper-elevation MuiPaper-rounded MuiPaper-elevation1 sc-fsYfdN jHXnCk css-1ps6pg7-MuiPaper-root"
+      class="MuiPaper-root makeStyles-paper-14 MuiPaper-elevation1 MuiPaper-rounded"
     >
       <div
-        class="MuiTableContainer-root sc-ktwOfi css-rorn0c-MuiTableContainer-root"
+        class="MuiTableContainer-root"
       >
         <div
-          class="sc-hABBmJ IOzft MuiBox-root css-0"
+          class="MuiBox-root MuiBox-root-19"
         >
           <div
-            class="MuiToolbar-root MuiToolbar-gutters MuiToolbar-regular css-1f0itq8-MuiToolbar-root"
+            class="MuiToolbar-root MuiToolbar-regular makeStyles-root-20 MuiToolbar-gutters"
           >
             <h6
-              class="MuiTypography-root MuiTypography-h6 css-cdr39q-MuiTypography-root"
+              class="MuiTypography-root makeStyles-title-22 MuiTypography-h6"
               data-cy="table-title"
             >
               Payment Plans
             </h6>
           </div>
           <div
-            class="sc-hABBmJ IOzft MuiBox-root css-1ruxp1v"
+            class="MuiBox-root MuiBox-root-23"
           />
         </div>
         <table
-          class="MuiTable-root sc-qZrbh sc-fmKFGs haQfFY cYYCMt css-b1kpk9-MuiTable-root"
+          aria-label="enhanced table"
+          aria-labelledby="tableTitle"
+          class="MuiTable-root makeStyles-table-15"
+          data-cy="table-title"
         >
           <thead
-            class="MuiTableHead-root css-15wwp11-MuiTableHead-root"
+            class="MuiTableHead-root"
           >
             <tr
-              class="MuiTableRow-root MuiTableRow-head css-n2dwpd-MuiTableRow-root"
-            >
-              <th
-                class="MuiTableCell-root MuiTableCell-head MuiTableCell-alignLeft MuiTableCell-sizeMedium css-1ygcj2i-MuiTableCell-root"
-                scope="col"
-              >
-                <span
-                  class="MuiButtonBase-root MuiTableSortLabel-root sc-jTQCzO iYmYap css-1qgma8u-MuiButtonBase-root-MuiTableSortLabel-root"
+              class="MuiTableRow-root MuiTableRow-head"
+            >
+              <th
+                class="MuiTableCell-root MuiTableCell-head MuiTableCell-alignLeft"
+                scope="col"
+              >
+                <span
+                  aria-disabled="false"
+                  class="MuiButtonBase-root MuiTableSortLabel-root sc-ifAKCX ddlfpg"
                   data-cy="table-label"
                   role="button"
                   tabindex="0"
@@ -50,23 +54,23 @@
                   Payment Plan ID
                   <svg
                     aria-hidden="true"
-                    class="MuiSvgIcon-root MuiSvgIcon-fontSizeMedium MuiTableSortLabel-icon MuiTableSortLabel-iconDirectionAsc css-1vweko9-MuiSvgIcon-root-MuiTableSortLabel-icon"
-                    data-testid="ArrowDownwardIcon"
-                    focusable="false"
-                    viewBox="0 0 24 24"
-                  >
-                    <path
-                      d="M20 12l-1.41-1.41L13 16.17V4h-2v12.17l-5.58-5.59L4 12l8 8 8-8z"
-                    />
-                  </svg>
-                </span>
-              </th>
-              <th
-                class="MuiTableCell-root MuiTableCell-head MuiTableCell-alignLeft MuiTableCell-sizeMedium css-1ygcj2i-MuiTableCell-root"
-                scope="col"
-              >
-                <span
-                  class="MuiButtonBase-root MuiTableSortLabel-root sc-jTQCzO iYmYap css-1qgma8u-MuiButtonBase-root-MuiTableSortLabel-root"
+                    class="MuiSvgIcon-root MuiTableSortLabel-icon MuiTableSortLabel-iconDirectionAsc"
+                    focusable="false"
+                    viewBox="0 0 24 24"
+                  >
+                    <path
+                      d="M20 12l-1.41-1.41L13 16.17V4h-2v12.17l-5.58-5.59L4 12l8 8 8-8z"
+                    />
+                  </svg>
+                </span>
+              </th>
+              <th
+                class="MuiTableCell-root MuiTableCell-head MuiTableCell-alignLeft"
+                scope="col"
+              >
+                <span
+                  aria-disabled="false"
+                  class="MuiButtonBase-root MuiTableSortLabel-root sc-ifAKCX ddlfpg"
                   data-cy="table-label"
                   role="button"
                   tabindex="0"
@@ -74,23 +78,23 @@
                   Name
                   <svg
                     aria-hidden="true"
-                    class="MuiSvgIcon-root MuiSvgIcon-fontSizeMedium MuiTableSortLabel-icon MuiTableSortLabel-iconDirectionAsc css-1vweko9-MuiSvgIcon-root-MuiTableSortLabel-icon"
-                    data-testid="ArrowDownwardIcon"
-                    focusable="false"
-                    viewBox="0 0 24 24"
-                  >
-                    <path
-                      d="M20 12l-1.41-1.41L13 16.17V4h-2v12.17l-5.58-5.59L4 12l8 8 8-8z"
-                    />
-                  </svg>
-                </span>
-              </th>
-              <th
-                class="MuiTableCell-root MuiTableCell-head MuiTableCell-alignLeft MuiTableCell-sizeMedium css-1ygcj2i-MuiTableCell-root"
-                scope="col"
-              >
-                <span
-                  class="MuiButtonBase-root MuiTableSortLabel-root sc-jTQCzO iYmYap css-1qgma8u-MuiButtonBase-root-MuiTableSortLabel-root"
+                    class="MuiSvgIcon-root MuiTableSortLabel-icon MuiTableSortLabel-iconDirectionAsc"
+                    focusable="false"
+                    viewBox="0 0 24 24"
+                  >
+                    <path
+                      d="M20 12l-1.41-1.41L13 16.17V4h-2v12.17l-5.58-5.59L4 12l8 8 8-8z"
+                    />
+                  </svg>
+                </span>
+              </th>
+              <th
+                class="MuiTableCell-root MuiTableCell-head MuiTableCell-alignLeft"
+                scope="col"
+              >
+                <span
+                  aria-disabled="false"
+                  class="MuiButtonBase-root MuiTableSortLabel-root sc-ifAKCX ddlfpg"
                   data-cy="table-label"
                   role="button"
                   tabindex="0"
@@ -98,23 +102,23 @@
                   Status
                   <svg
                     aria-hidden="true"
-                    class="MuiSvgIcon-root MuiSvgIcon-fontSizeMedium MuiTableSortLabel-icon MuiTableSortLabel-iconDirectionAsc css-1vweko9-MuiSvgIcon-root-MuiTableSortLabel-icon"
-                    data-testid="ArrowDownwardIcon"
-                    focusable="false"
-                    viewBox="0 0 24 24"
-                  >
-                    <path
-                      d="M20 12l-1.41-1.41L13 16.17V4h-2v12.17l-5.58-5.59L4 12l8 8 8-8z"
-                    />
-                  </svg>
-                </span>
-              </th>
-              <th
-                class="MuiTableCell-root MuiTableCell-head MuiTableCell-alignLeft MuiTableCell-sizeMedium css-1ygcj2i-MuiTableCell-root"
-                scope="col"
-              >
-                <span
-                  class="MuiButtonBase-root MuiTableSortLabel-root sc-jTQCzO iYmYap css-1qgma8u-MuiButtonBase-root-MuiTableSortLabel-root"
+                    class="MuiSvgIcon-root MuiTableSortLabel-icon MuiTableSortLabel-iconDirectionAsc"
+                    focusable="false"
+                    viewBox="0 0 24 24"
+                  >
+                    <path
+                      d="M20 12l-1.41-1.41L13 16.17V4h-2v12.17l-5.58-5.59L4 12l8 8 8-8z"
+                    />
+                  </svg>
+                </span>
+              </th>
+              <th
+                class="MuiTableCell-root MuiTableCell-head MuiTableCell-alignLeft"
+                scope="col"
+              >
+                <span
+                  aria-disabled="false"
+                  class="MuiButtonBase-root MuiTableSortLabel-root sc-ifAKCX ddlfpg"
                   data-cy="table-label"
                   role="button"
                   tabindex="0"
@@ -146,23 +150,23 @@
                   Num. of Households
                   <svg
                     aria-hidden="true"
-                    class="MuiSvgIcon-root MuiSvgIcon-fontSizeMedium MuiTableSortLabel-icon MuiTableSortLabel-iconDirectionAsc css-1vweko9-MuiSvgIcon-root-MuiTableSortLabel-icon"
-                    data-testid="ArrowDownwardIcon"
-                    focusable="false"
-                    viewBox="0 0 24 24"
-                  >
-                    <path
-                      d="M20 12l-1.41-1.41L13 16.17V4h-2v12.17l-5.58-5.59L4 12l8 8 8-8z"
-                    />
-                  </svg>
-                </span>
-              </th>
-              <th
-                class="MuiTableCell-root MuiTableCell-head MuiTableCell-alignLeft MuiTableCell-sizeMedium css-1ygcj2i-MuiTableCell-root"
-                scope="col"
-              >
-                <span
-                  class="MuiButtonBase-root MuiTableSortLabel-root sc-jTQCzO iYmYap css-1qgma8u-MuiButtonBase-root-MuiTableSortLabel-root"
+                    class="MuiSvgIcon-root MuiTableSortLabel-icon MuiTableSortLabel-iconDirectionAsc"
+                    focusable="false"
+                    viewBox="0 0 24 24"
+                  >
+                    <path
+                      d="M20 12l-1.41-1.41L13 16.17V4h-2v12.17l-5.58-5.59L4 12l8 8 8-8z"
+                    />
+                  </svg>
+                </span>
+              </th>
+              <th
+                class="MuiTableCell-root MuiTableCell-head MuiTableCell-alignLeft"
+                scope="col"
+              >
+                <span
+                  aria-disabled="false"
+                  class="MuiButtonBase-root MuiTableSortLabel-root sc-ifAKCX ddlfpg"
                   data-cy="table-label"
                   role="button"
                   tabindex="0"
@@ -170,23 +174,23 @@
                   Currency
                   <svg
                     aria-hidden="true"
-                    class="MuiSvgIcon-root MuiSvgIcon-fontSizeMedium MuiTableSortLabel-icon MuiTableSortLabel-iconDirectionAsc css-1vweko9-MuiSvgIcon-root-MuiTableSortLabel-icon"
-                    data-testid="ArrowDownwardIcon"
-                    focusable="false"
-                    viewBox="0 0 24 24"
-                  >
-                    <path
-                      d="M20 12l-1.41-1.41L13 16.17V4h-2v12.17l-5.58-5.59L4 12l8 8 8-8z"
-                    />
-                  </svg>
-                </span>
-              </th>
-              <th
-                class="MuiTableCell-root MuiTableCell-head MuiTableCell-alignRight MuiTableCell-sizeMedium css-1azl6jz-MuiTableCell-root"
-                scope="col"
-              >
-                <span
-                  class="MuiButtonBase-root MuiTableSortLabel-root sc-jTQCzO iYmYap css-1qgma8u-MuiButtonBase-root-MuiTableSortLabel-root"
+                    class="MuiSvgIcon-root MuiTableSortLabel-icon MuiTableSortLabel-iconDirectionAsc"
+                    focusable="false"
+                    viewBox="0 0 24 24"
+                  >
+                    <path
+                      d="M20 12l-1.41-1.41L13 16.17V4h-2v12.17l-5.58-5.59L4 12l8 8 8-8z"
+                    />
+                  </svg>
+                </span>
+              </th>
+              <th
+                class="MuiTableCell-root MuiTableCell-head MuiTableCell-alignRight"
+                scope="col"
+              >
+                <span
+                  aria-disabled="false"
+                  class="MuiButtonBase-root MuiTableSortLabel-root sc-ifAKCX ddlfpg"
                   data-cy="table-label"
                   role="button"
                   tabindex="0"
@@ -194,23 +198,23 @@
                   Total Entitled Quantity
                   <svg
                     aria-hidden="true"
-                    class="MuiSvgIcon-root MuiSvgIcon-fontSizeMedium MuiTableSortLabel-icon MuiTableSortLabel-iconDirectionAsc css-1vweko9-MuiSvgIcon-root-MuiTableSortLabel-icon"
-                    data-testid="ArrowDownwardIcon"
-                    focusable="false"
-                    viewBox="0 0 24 24"
-                  >
-                    <path
-                      d="M20 12l-1.41-1.41L13 16.17V4h-2v12.17l-5.58-5.59L4 12l8 8 8-8z"
-                    />
-                  </svg>
-                </span>
-              </th>
-              <th
-                class="MuiTableCell-root MuiTableCell-head MuiTableCell-alignRight MuiTableCell-sizeMedium css-1azl6jz-MuiTableCell-root"
-                scope="col"
-              >
-                <span
-                  class="MuiButtonBase-root MuiTableSortLabel-root sc-jTQCzO iYmYap css-1qgma8u-MuiButtonBase-root-MuiTableSortLabel-root"
+                    class="MuiSvgIcon-root MuiTableSortLabel-icon MuiTableSortLabel-iconDirectionAsc"
+                    focusable="false"
+                    viewBox="0 0 24 24"
+                  >
+                    <path
+                      d="M20 12l-1.41-1.41L13 16.17V4h-2v12.17l-5.58-5.59L4 12l8 8 8-8z"
+                    />
+                  </svg>
+                </span>
+              </th>
+              <th
+                class="MuiTableCell-root MuiTableCell-head MuiTableCell-alignRight"
+                scope="col"
+              >
+                <span
+                  aria-disabled="false"
+                  class="MuiButtonBase-root MuiTableSortLabel-root sc-ifAKCX ddlfpg"
                   data-cy="table-label"
                   role="button"
                   tabindex="0"
@@ -218,23 +222,23 @@
                   Total Delivered Quantity
                   <svg
                     aria-hidden="true"
-                    class="MuiSvgIcon-root MuiSvgIcon-fontSizeMedium MuiTableSortLabel-icon MuiTableSortLabel-iconDirectionAsc css-1vweko9-MuiSvgIcon-root-MuiTableSortLabel-icon"
-                    data-testid="ArrowDownwardIcon"
-                    focusable="false"
-                    viewBox="0 0 24 24"
-                  >
-                    <path
-                      d="M20 12l-1.41-1.41L13 16.17V4h-2v12.17l-5.58-5.59L4 12l8 8 8-8z"
-                    />
-                  </svg>
-                </span>
-              </th>
-              <th
-                class="MuiTableCell-root MuiTableCell-head MuiTableCell-alignRight MuiTableCell-sizeMedium css-1azl6jz-MuiTableCell-root"
-                scope="col"
-              >
-                <span
-                  class="MuiButtonBase-root MuiTableSortLabel-root sc-jTQCzO iYmYap css-1qgma8u-MuiButtonBase-root-MuiTableSortLabel-root"
+                    class="MuiSvgIcon-root MuiTableSortLabel-icon MuiTableSortLabel-iconDirectionAsc"
+                    focusable="false"
+                    viewBox="0 0 24 24"
+                  >
+                    <path
+                      d="M20 12l-1.41-1.41L13 16.17V4h-2v12.17l-5.58-5.59L4 12l8 8 8-8z"
+                    />
+                  </svg>
+                </span>
+              </th>
+              <th
+                class="MuiTableCell-root MuiTableCell-head MuiTableCell-alignRight"
+                scope="col"
+              >
+                <span
+                  aria-disabled="false"
+                  class="MuiButtonBase-root MuiTableSortLabel-root sc-ifAKCX ddlfpg"
                   data-cy="table-label"
                   role="button"
                   tabindex="0"
@@ -242,23 +246,23 @@
                   Total Undelivered Quantity
                   <svg
                     aria-hidden="true"
-                    class="MuiSvgIcon-root MuiSvgIcon-fontSizeMedium MuiTableSortLabel-icon MuiTableSortLabel-iconDirectionAsc css-1vweko9-MuiSvgIcon-root-MuiTableSortLabel-icon"
-                    data-testid="ArrowDownwardIcon"
-                    focusable="false"
-                    viewBox="0 0 24 24"
-                  >
-                    <path
-                      d="M20 12l-1.41-1.41L13 16.17V4h-2v12.17l-5.58-5.59L4 12l8 8 8-8z"
-                    />
-                  </svg>
-                </span>
-              </th>
-              <th
-                class="MuiTableCell-root MuiTableCell-head MuiTableCell-alignLeft MuiTableCell-sizeMedium css-1ygcj2i-MuiTableCell-root"
-                scope="col"
-              >
-                <span
-                  class="MuiButtonBase-root MuiTableSortLabel-root sc-jTQCzO iYmYap css-1qgma8u-MuiButtonBase-root-MuiTableSortLabel-root"
+                    class="MuiSvgIcon-root MuiTableSortLabel-icon MuiTableSortLabel-iconDirectionAsc"
+                    focusable="false"
+                    viewBox="0 0 24 24"
+                  >
+                    <path
+                      d="M20 12l-1.41-1.41L13 16.17V4h-2v12.17l-5.58-5.59L4 12l8 8 8-8z"
+                    />
+                  </svg>
+                </span>
+              </th>
+              <th
+                class="MuiTableCell-root MuiTableCell-head MuiTableCell-alignLeft"
+                scope="col"
+              >
+                <span
+                  aria-disabled="false"
+                  class="MuiButtonBase-root MuiTableSortLabel-root sc-ifAKCX ddlfpg"
                   data-cy="table-label"
                   role="button"
                   tabindex="0"
@@ -266,23 +270,23 @@
                   Dispersion Start Date
                   <svg
                     aria-hidden="true"
-                    class="MuiSvgIcon-root MuiSvgIcon-fontSizeMedium MuiTableSortLabel-icon MuiTableSortLabel-iconDirectionAsc css-1vweko9-MuiSvgIcon-root-MuiTableSortLabel-icon"
-                    data-testid="ArrowDownwardIcon"
-                    focusable="false"
-                    viewBox="0 0 24 24"
-                  >
-                    <path
-                      d="M20 12l-1.41-1.41L13 16.17V4h-2v12.17l-5.58-5.59L4 12l8 8 8-8z"
-                    />
-                  </svg>
-                </span>
-              </th>
-              <th
-                class="MuiTableCell-root MuiTableCell-head MuiTableCell-alignLeft MuiTableCell-sizeMedium css-1ygcj2i-MuiTableCell-root"
-                scope="col"
-              >
-                <span
-                  class="MuiButtonBase-root MuiTableSortLabel-root sc-jTQCzO iYmYap css-1qgma8u-MuiButtonBase-root-MuiTableSortLabel-root"
+                    class="MuiSvgIcon-root MuiTableSortLabel-icon MuiTableSortLabel-iconDirectionAsc"
+                    focusable="false"
+                    viewBox="0 0 24 24"
+                  >
+                    <path
+                      d="M20 12l-1.41-1.41L13 16.17V4h-2v12.17l-5.58-5.59L4 12l8 8 8-8z"
+                    />
+                  </svg>
+                </span>
+              </th>
+              <th
+                class="MuiTableCell-root MuiTableCell-head MuiTableCell-alignLeft"
+                scope="col"
+              >
+                <span
+                  aria-disabled="false"
+                  class="MuiButtonBase-root MuiTableSortLabel-root sc-ifAKCX ddlfpg"
                   data-cy="table-label"
                   role="button"
                   tabindex="0"
@@ -290,23 +294,23 @@
                   Dispersion End Date
                   <svg
                     aria-hidden="true"
-                    class="MuiSvgIcon-root MuiSvgIcon-fontSizeMedium MuiTableSortLabel-icon MuiTableSortLabel-iconDirectionAsc css-1vweko9-MuiSvgIcon-root-MuiTableSortLabel-icon"
-                    data-testid="ArrowDownwardIcon"
-                    focusable="false"
-                    viewBox="0 0 24 24"
-                  >
-                    <path
-                      d="M20 12l-1.41-1.41L13 16.17V4h-2v12.17l-5.58-5.59L4 12l8 8 8-8z"
-                    />
-                  </svg>
-                </span>
-              </th>
-              <th
-                class="MuiTableCell-root MuiTableCell-head MuiTableCell-alignLeft MuiTableCell-sizeMedium css-1ygcj2i-MuiTableCell-root"
-                scope="col"
-              >
-                <span
-                  class="MuiButtonBase-root MuiTableSortLabel-root sc-jTQCzO iYmYap css-1qgma8u-MuiButtonBase-root-MuiTableSortLabel-root"
+                    class="MuiSvgIcon-root MuiTableSortLabel-icon MuiTableSortLabel-iconDirectionAsc"
+                    focusable="false"
+                    viewBox="0 0 24 24"
+                  >
+                    <path
+                      d="M20 12l-1.41-1.41L13 16.17V4h-2v12.17l-5.58-5.59L4 12l8 8 8-8z"
+                    />
+                  </svg>
+                </span>
+              </th>
+              <th
+                class="MuiTableCell-root MuiTableCell-head MuiTableCell-alignLeft"
+                scope="col"
+              >
+                <span
+                  aria-disabled="false"
+                  class="MuiButtonBase-root MuiTableSortLabel-root sc-ifAKCX ddlfpg"
                   data-cy="table-label"
                   role="button"
                   tabindex="0"
@@ -314,8 +318,7 @@
                   Follow-up Payment Plans
                   <svg
                     aria-hidden="true"
-                    class="MuiSvgIcon-root MuiSvgIcon-fontSizeMedium MuiTableSortLabel-icon MuiTableSortLabel-iconDirectionAsc css-1vweko9-MuiSvgIcon-root-MuiTableSortLabel-icon"
-                    data-testid="ArrowDownwardIcon"
+                    class="MuiSvgIcon-root MuiTableSortLabel-icon MuiTableSortLabel-iconDirectionAsc"
                     focusable="false"
                     viewBox="0 0 24 24"
                   >
@@ -328,18 +331,9 @@
             </tr>
           </thead>
           <tbody
-            class="MuiTableBody-root css-apqrd9-MuiTableBody-root"
+            class="MuiTableBody-root"
           >
             <tr
-<<<<<<< HEAD
-              class="MuiTableRow-root sc-csKJxZ fqLiNT css-n2dwpd-MuiTableRow-root"
-              style="height: 70px;"
-            >
-              <td
-                class="MuiTableCell-root MuiTableCell-body MuiTableCell-sizeMedium sc-eTNRI envhJg css-1ex1afd-MuiTableCell-root"
-                colspan="11"
-              />
-=======
               class="MuiTableRow-root"
               data-cy="table-row"
               style="height: 70px; min-height: 70px;"
@@ -413,53 +407,48 @@
                   style="width: 100%; height: 70px;"
                 />
               </td>
->>>>>>> fb43e064
             </tr>
           </tbody>
         </table>
       </div>
       <div
-        class="MuiTablePagination-root css-jtlhu6-MuiTablePagination-root"
+        class="MuiTablePagination-root"
         data-cy="table-pagination"
       >
         <div
-          class="MuiToolbar-root MuiToolbar-gutters MuiToolbar-regular MuiTablePagination-toolbar css-wogcmv-MuiToolbar-root-MuiTablePagination-toolbar"
+          class="MuiToolbar-root MuiToolbar-regular MuiTablePagination-toolbar MuiToolbar-gutters"
         >
           <div
-            class="MuiTablePagination-spacer css-1psng7p-MuiTablePagination-spacer"
+            class="MuiTablePagination-spacer"
           />
           <p
-            class="MuiTablePagination-selectLabel css-pdct74-MuiTablePagination-selectLabel"
-            id=":r4:"
+            class="MuiTypography-root MuiTablePagination-caption MuiTypography-body2 MuiTypography-colorInherit"
+            id="mui-5806"
           >
             Rows per page:
           </p>
           <div
-            class="MuiInputBase-root MuiInputBase-colorPrimary MuiTablePagination-input css-16c50h-MuiInputBase-root-MuiTablePagination-select"
+            class="MuiInputBase-root MuiTablePagination-input MuiTablePagination-selectRoot"
           >
             <div
-              aria-controls=":r5:"
-              aria-expanded="false"
               aria-haspopup="listbox"
-              aria-labelledby=":r4: :r3:"
-              class="MuiSelect-select MuiTablePagination-select MuiSelect-standard MuiInputBase-input css-194a1fa-MuiSelect-select-MuiInputBase-input"
-              id=":r3:"
-              role="combobox"
+              aria-labelledby="mui-5806 mui-73230"
+              class="MuiSelect-root MuiSelect-select MuiTablePagination-select MuiSelect-selectMenu MuiInputBase-input"
+              id="mui-73230"
+              role="button"
               tabindex="0"
             >
               5
             </div>
             <input
               aria-hidden="true"
-              aria-invalid="false"
-              class="MuiSelect-nativeInput css-yf8vq0-MuiSelect-nativeInput"
+              class="MuiSelect-nativeInput"
               tabindex="-1"
               value="5"
             />
             <svg
               aria-hidden="true"
-              class="MuiSvgIcon-root MuiSvgIcon-fontSizeMedium MuiSelect-icon MuiTablePagination-selectIcon MuiSelect-iconStandard css-pqjvzy-MuiSvgIcon-root-MuiSelect-icon"
-              data-testid="ArrowDropDownIcon"
+              class="MuiSvgIcon-root MuiSelect-icon MuiTablePagination-selectIcon"
               focusable="false"
               viewBox="0 0 24 24"
             >
@@ -469,52 +458,58 @@
             </svg>
           </div>
           <p
-            class="MuiTablePagination-displayedRows css-levciy-MuiTablePagination-displayedRows"
-          >
-            1–2 of 2
+            class="MuiTypography-root MuiTablePagination-caption MuiTypography-body2 MuiTypography-colorInherit"
+          >
+            1-NaN of undefined
           </p>
           <div
-            class="MuiBox-root css-nkn1dz"
+            class="MuiTablePagination-actions"
           >
             <button
-              aria-label="previous page"
-              class="MuiButtonBase-root Mui-disabled MuiIconButton-root Mui-disabled MuiIconButton-sizeMedium css-78trlr-MuiButtonBase-root-MuiIconButton-root"
+              aria-label="Previous page"
+              class="MuiButtonBase-root MuiIconButton-root MuiIconButton-colorInherit Mui-disabled Mui-disabled"
               disabled=""
               tabindex="-1"
+              title="Previous page"
               type="button"
             >
-              <svg
-                aria-hidden="true"
-                class="MuiSvgIcon-root MuiSvgIcon-fontSizeMedium css-i4bv87-MuiSvgIcon-root"
-                data-testid="KeyboardArrowLeftIcon"
-                focusable="false"
-                viewBox="0 0 24 24"
-              >
-                <path
-                  d="M15.41 16.59 10.83 12l4.58-4.59L14 6l-6 6 6 6z"
-                />
-              </svg>
+              <span
+                class="MuiIconButton-label"
+              >
+                <svg
+                  aria-hidden="true"
+                  class="MuiSvgIcon-root"
+                  focusable="false"
+                  viewBox="0 0 24 24"
+                >
+                  <path
+                    d="M15.41 16.09l-4.58-4.59 4.58-4.59L14 5.5l-6 6 6 6z"
+                  />
+                </svg>
+              </span>
             </button>
             <button
-              aria-label="next page"
-              class="MuiButtonBase-root MuiIconButton-root MuiIconButton-sizeMedium css-78trlr-MuiButtonBase-root-MuiIconButton-root"
-              tabindex="0"
+              aria-label="Next page"
+              class="MuiButtonBase-root MuiIconButton-root MuiIconButton-colorInherit Mui-disabled Mui-disabled"
+              disabled=""
+              tabindex="-1"
+              title="Next page"
               type="button"
             >
-              <svg
-                aria-hidden="true"
-                class="MuiSvgIcon-root MuiSvgIcon-fontSizeMedium css-i4bv87-MuiSvgIcon-root"
-                data-testid="KeyboardArrowRightIcon"
-                focusable="false"
-                viewBox="0 0 24 24"
-              >
-                <path
-                  d="M8.59 16.59 13.17 12 8.59 7.41 10 6l6 6-6 6z"
-                />
-              </svg>
               <span
-                class="MuiTouchRipple-root css-8je8zh-MuiTouchRipple-root"
-              />
+                class="MuiIconButton-label"
+              >
+                <svg
+                  aria-hidden="true"
+                  class="MuiSvgIcon-root"
+                  focusable="false"
+                  viewBox="0 0 24 24"
+                >
+                  <path
+                    d="M8.59 16.34l4.58-4.59-4.58-4.59L10 5.75l6 6-6 6z"
+                  />
+                </svg>
+              </span>
             </button>
           </div>
         </div>
@@ -527,46 +522,50 @@
 exports[`containers/tables/payments/PaymentPlansTable should render with data 1`] = `
 <div>
   <div
-    class="sc-iBdnpw dcYiFg"
+    class="makeStyles-root-1"
   >
     <div
-      class="MuiPaper-root MuiPaper-elevation MuiPaper-rounded MuiPaper-elevation1 sc-fsYfdN jHXnCk css-1ps6pg7-MuiPaper-root"
+      class="MuiPaper-root makeStyles-paper-2 MuiPaper-elevation1 MuiPaper-rounded"
     >
       <div
-        class="MuiTableContainer-root sc-ktwOfi css-rorn0c-MuiTableContainer-root"
+        class="MuiTableContainer-root"
       >
         <div
-          class="sc-hABBmJ IOzft MuiBox-root css-0"
+          class="MuiBox-root MuiBox-root-7"
         >
           <div
-            class="MuiToolbar-root MuiToolbar-gutters MuiToolbar-regular css-1f0itq8-MuiToolbar-root"
+            class="MuiToolbar-root MuiToolbar-regular makeStyles-root-8 MuiToolbar-gutters"
           >
             <h6
-              class="MuiTypography-root MuiTypography-h6 css-cdr39q-MuiTypography-root"
+              class="MuiTypography-root makeStyles-title-10 MuiTypography-h6"
               data-cy="table-title"
             >
               Payment Plans
             </h6>
           </div>
           <div
-            class="sc-hABBmJ IOzft MuiBox-root css-1ruxp1v"
+            class="MuiBox-root MuiBox-root-11"
           />
         </div>
         <table
-          class="MuiTable-root sc-qZrbh sc-fmKFGs haQfFY cYYCMt css-b1kpk9-MuiTable-root"
+          aria-label="enhanced table"
+          aria-labelledby="tableTitle"
+          class="MuiTable-root makeStyles-table-3"
+          data-cy="table-title"
         >
           <thead
-            class="MuiTableHead-root css-15wwp11-MuiTableHead-root"
+            class="MuiTableHead-root"
           >
             <tr
-              class="MuiTableRow-root MuiTableRow-head css-n2dwpd-MuiTableRow-root"
-            >
-              <th
-                class="MuiTableCell-root MuiTableCell-head MuiTableCell-alignLeft MuiTableCell-sizeMedium css-1ygcj2i-MuiTableCell-root"
-                scope="col"
-              >
-                <span
-                  class="MuiButtonBase-root MuiTableSortLabel-root sc-jTQCzO iYmYap css-1qgma8u-MuiButtonBase-root-MuiTableSortLabel-root"
+              class="MuiTableRow-root MuiTableRow-head"
+            >
+              <th
+                class="MuiTableCell-root MuiTableCell-head MuiTableCell-alignLeft"
+                scope="col"
+              >
+                <span
+                  aria-disabled="false"
+                  class="MuiButtonBase-root MuiTableSortLabel-root sc-ifAKCX ddlfpg"
                   data-cy="table-label"
                   role="button"
                   tabindex="0"
@@ -574,23 +573,23 @@
                   Payment Plan ID
                   <svg
                     aria-hidden="true"
-                    class="MuiSvgIcon-root MuiSvgIcon-fontSizeMedium MuiTableSortLabel-icon MuiTableSortLabel-iconDirectionAsc css-1vweko9-MuiSvgIcon-root-MuiTableSortLabel-icon"
-                    data-testid="ArrowDownwardIcon"
-                    focusable="false"
-                    viewBox="0 0 24 24"
-                  >
-                    <path
-                      d="M20 12l-1.41-1.41L13 16.17V4h-2v12.17l-5.58-5.59L4 12l8 8 8-8z"
-                    />
-                  </svg>
-                </span>
-              </th>
-              <th
-                class="MuiTableCell-root MuiTableCell-head MuiTableCell-alignLeft MuiTableCell-sizeMedium css-1ygcj2i-MuiTableCell-root"
-                scope="col"
-              >
-                <span
-                  class="MuiButtonBase-root MuiTableSortLabel-root sc-jTQCzO iYmYap css-1qgma8u-MuiButtonBase-root-MuiTableSortLabel-root"
+                    class="MuiSvgIcon-root MuiTableSortLabel-icon MuiTableSortLabel-iconDirectionAsc"
+                    focusable="false"
+                    viewBox="0 0 24 24"
+                  >
+                    <path
+                      d="M20 12l-1.41-1.41L13 16.17V4h-2v12.17l-5.58-5.59L4 12l8 8 8-8z"
+                    />
+                  </svg>
+                </span>
+              </th>
+              <th
+                class="MuiTableCell-root MuiTableCell-head MuiTableCell-alignLeft"
+                scope="col"
+              >
+                <span
+                  aria-disabled="false"
+                  class="MuiButtonBase-root MuiTableSortLabel-root sc-ifAKCX ddlfpg"
                   data-cy="table-label"
                   role="button"
                   tabindex="0"
@@ -598,23 +597,23 @@
                   Name
                   <svg
                     aria-hidden="true"
-                    class="MuiSvgIcon-root MuiSvgIcon-fontSizeMedium MuiTableSortLabel-icon MuiTableSortLabel-iconDirectionAsc css-1vweko9-MuiSvgIcon-root-MuiTableSortLabel-icon"
-                    data-testid="ArrowDownwardIcon"
-                    focusable="false"
-                    viewBox="0 0 24 24"
-                  >
-                    <path
-                      d="M20 12l-1.41-1.41L13 16.17V4h-2v12.17l-5.58-5.59L4 12l8 8 8-8z"
-                    />
-                  </svg>
-                </span>
-              </th>
-              <th
-                class="MuiTableCell-root MuiTableCell-head MuiTableCell-alignLeft MuiTableCell-sizeMedium css-1ygcj2i-MuiTableCell-root"
-                scope="col"
-              >
-                <span
-                  class="MuiButtonBase-root MuiTableSortLabel-root sc-jTQCzO iYmYap css-1qgma8u-MuiButtonBase-root-MuiTableSortLabel-root"
+                    class="MuiSvgIcon-root MuiTableSortLabel-icon MuiTableSortLabel-iconDirectionAsc"
+                    focusable="false"
+                    viewBox="0 0 24 24"
+                  >
+                    <path
+                      d="M20 12l-1.41-1.41L13 16.17V4h-2v12.17l-5.58-5.59L4 12l8 8 8-8z"
+                    />
+                  </svg>
+                </span>
+              </th>
+              <th
+                class="MuiTableCell-root MuiTableCell-head MuiTableCell-alignLeft"
+                scope="col"
+              >
+                <span
+                  aria-disabled="false"
+                  class="MuiButtonBase-root MuiTableSortLabel-root sc-ifAKCX ddlfpg"
                   data-cy="table-label"
                   role="button"
                   tabindex="0"
@@ -622,23 +621,23 @@
                   Status
                   <svg
                     aria-hidden="true"
-                    class="MuiSvgIcon-root MuiSvgIcon-fontSizeMedium MuiTableSortLabel-icon MuiTableSortLabel-iconDirectionAsc css-1vweko9-MuiSvgIcon-root-MuiTableSortLabel-icon"
-                    data-testid="ArrowDownwardIcon"
-                    focusable="false"
-                    viewBox="0 0 24 24"
-                  >
-                    <path
-                      d="M20 12l-1.41-1.41L13 16.17V4h-2v12.17l-5.58-5.59L4 12l8 8 8-8z"
-                    />
-                  </svg>
-                </span>
-              </th>
-              <th
-                class="MuiTableCell-root MuiTableCell-head MuiTableCell-alignLeft MuiTableCell-sizeMedium css-1ygcj2i-MuiTableCell-root"
-                scope="col"
-              >
-                <span
-                  class="MuiButtonBase-root MuiTableSortLabel-root sc-jTQCzO iYmYap css-1qgma8u-MuiButtonBase-root-MuiTableSortLabel-root"
+                    class="MuiSvgIcon-root MuiTableSortLabel-icon MuiTableSortLabel-iconDirectionAsc"
+                    focusable="false"
+                    viewBox="0 0 24 24"
+                  >
+                    <path
+                      d="M20 12l-1.41-1.41L13 16.17V4h-2v12.17l-5.58-5.59L4 12l8 8 8-8z"
+                    />
+                  </svg>
+                </span>
+              </th>
+              <th
+                class="MuiTableCell-root MuiTableCell-head MuiTableCell-alignLeft"
+                scope="col"
+              >
+                <span
+                  aria-disabled="false"
+                  class="MuiButtonBase-root MuiTableSortLabel-root sc-ifAKCX ddlfpg"
                   data-cy="table-label"
                   role="button"
                   tabindex="0"
@@ -670,23 +669,23 @@
                   Num. of Households
                   <svg
                     aria-hidden="true"
-                    class="MuiSvgIcon-root MuiSvgIcon-fontSizeMedium MuiTableSortLabel-icon MuiTableSortLabel-iconDirectionAsc css-1vweko9-MuiSvgIcon-root-MuiTableSortLabel-icon"
-                    data-testid="ArrowDownwardIcon"
-                    focusable="false"
-                    viewBox="0 0 24 24"
-                  >
-                    <path
-                      d="M20 12l-1.41-1.41L13 16.17V4h-2v12.17l-5.58-5.59L4 12l8 8 8-8z"
-                    />
-                  </svg>
-                </span>
-              </th>
-              <th
-                class="MuiTableCell-root MuiTableCell-head MuiTableCell-alignLeft MuiTableCell-sizeMedium css-1ygcj2i-MuiTableCell-root"
-                scope="col"
-              >
-                <span
-                  class="MuiButtonBase-root MuiTableSortLabel-root sc-jTQCzO iYmYap css-1qgma8u-MuiButtonBase-root-MuiTableSortLabel-root"
+                    class="MuiSvgIcon-root MuiTableSortLabel-icon MuiTableSortLabel-iconDirectionAsc"
+                    focusable="false"
+                    viewBox="0 0 24 24"
+                  >
+                    <path
+                      d="M20 12l-1.41-1.41L13 16.17V4h-2v12.17l-5.58-5.59L4 12l8 8 8-8z"
+                    />
+                  </svg>
+                </span>
+              </th>
+              <th
+                class="MuiTableCell-root MuiTableCell-head MuiTableCell-alignLeft"
+                scope="col"
+              >
+                <span
+                  aria-disabled="false"
+                  class="MuiButtonBase-root MuiTableSortLabel-root sc-ifAKCX ddlfpg"
                   data-cy="table-label"
                   role="button"
                   tabindex="0"
@@ -694,23 +693,23 @@
                   Currency
                   <svg
                     aria-hidden="true"
-                    class="MuiSvgIcon-root MuiSvgIcon-fontSizeMedium MuiTableSortLabel-icon MuiTableSortLabel-iconDirectionAsc css-1vweko9-MuiSvgIcon-root-MuiTableSortLabel-icon"
-                    data-testid="ArrowDownwardIcon"
-                    focusable="false"
-                    viewBox="0 0 24 24"
-                  >
-                    <path
-                      d="M20 12l-1.41-1.41L13 16.17V4h-2v12.17l-5.58-5.59L4 12l8 8 8-8z"
-                    />
-                  </svg>
-                </span>
-              </th>
-              <th
-                class="MuiTableCell-root MuiTableCell-head MuiTableCell-alignRight MuiTableCell-sizeMedium css-1azl6jz-MuiTableCell-root"
-                scope="col"
-              >
-                <span
-                  class="MuiButtonBase-root MuiTableSortLabel-root sc-jTQCzO iYmYap css-1qgma8u-MuiButtonBase-root-MuiTableSortLabel-root"
+                    class="MuiSvgIcon-root MuiTableSortLabel-icon MuiTableSortLabel-iconDirectionAsc"
+                    focusable="false"
+                    viewBox="0 0 24 24"
+                  >
+                    <path
+                      d="M20 12l-1.41-1.41L13 16.17V4h-2v12.17l-5.58-5.59L4 12l8 8 8-8z"
+                    />
+                  </svg>
+                </span>
+              </th>
+              <th
+                class="MuiTableCell-root MuiTableCell-head MuiTableCell-alignRight"
+                scope="col"
+              >
+                <span
+                  aria-disabled="false"
+                  class="MuiButtonBase-root MuiTableSortLabel-root sc-ifAKCX ddlfpg"
                   data-cy="table-label"
                   role="button"
                   tabindex="0"
@@ -718,23 +717,23 @@
                   Total Entitled Quantity
                   <svg
                     aria-hidden="true"
-                    class="MuiSvgIcon-root MuiSvgIcon-fontSizeMedium MuiTableSortLabel-icon MuiTableSortLabel-iconDirectionAsc css-1vweko9-MuiSvgIcon-root-MuiTableSortLabel-icon"
-                    data-testid="ArrowDownwardIcon"
-                    focusable="false"
-                    viewBox="0 0 24 24"
-                  >
-                    <path
-                      d="M20 12l-1.41-1.41L13 16.17V4h-2v12.17l-5.58-5.59L4 12l8 8 8-8z"
-                    />
-                  </svg>
-                </span>
-              </th>
-              <th
-                class="MuiTableCell-root MuiTableCell-head MuiTableCell-alignRight MuiTableCell-sizeMedium css-1azl6jz-MuiTableCell-root"
-                scope="col"
-              >
-                <span
-                  class="MuiButtonBase-root MuiTableSortLabel-root sc-jTQCzO iYmYap css-1qgma8u-MuiButtonBase-root-MuiTableSortLabel-root"
+                    class="MuiSvgIcon-root MuiTableSortLabel-icon MuiTableSortLabel-iconDirectionAsc"
+                    focusable="false"
+                    viewBox="0 0 24 24"
+                  >
+                    <path
+                      d="M20 12l-1.41-1.41L13 16.17V4h-2v12.17l-5.58-5.59L4 12l8 8 8-8z"
+                    />
+                  </svg>
+                </span>
+              </th>
+              <th
+                class="MuiTableCell-root MuiTableCell-head MuiTableCell-alignRight"
+                scope="col"
+              >
+                <span
+                  aria-disabled="false"
+                  class="MuiButtonBase-root MuiTableSortLabel-root sc-ifAKCX ddlfpg"
                   data-cy="table-label"
                   role="button"
                   tabindex="0"
@@ -742,23 +741,23 @@
                   Total Delivered Quantity
                   <svg
                     aria-hidden="true"
-                    class="MuiSvgIcon-root MuiSvgIcon-fontSizeMedium MuiTableSortLabel-icon MuiTableSortLabel-iconDirectionAsc css-1vweko9-MuiSvgIcon-root-MuiTableSortLabel-icon"
-                    data-testid="ArrowDownwardIcon"
-                    focusable="false"
-                    viewBox="0 0 24 24"
-                  >
-                    <path
-                      d="M20 12l-1.41-1.41L13 16.17V4h-2v12.17l-5.58-5.59L4 12l8 8 8-8z"
-                    />
-                  </svg>
-                </span>
-              </th>
-              <th
-                class="MuiTableCell-root MuiTableCell-head MuiTableCell-alignRight MuiTableCell-sizeMedium css-1azl6jz-MuiTableCell-root"
-                scope="col"
-              >
-                <span
-                  class="MuiButtonBase-root MuiTableSortLabel-root sc-jTQCzO iYmYap css-1qgma8u-MuiButtonBase-root-MuiTableSortLabel-root"
+                    class="MuiSvgIcon-root MuiTableSortLabel-icon MuiTableSortLabel-iconDirectionAsc"
+                    focusable="false"
+                    viewBox="0 0 24 24"
+                  >
+                    <path
+                      d="M20 12l-1.41-1.41L13 16.17V4h-2v12.17l-5.58-5.59L4 12l8 8 8-8z"
+                    />
+                  </svg>
+                </span>
+              </th>
+              <th
+                class="MuiTableCell-root MuiTableCell-head MuiTableCell-alignRight"
+                scope="col"
+              >
+                <span
+                  aria-disabled="false"
+                  class="MuiButtonBase-root MuiTableSortLabel-root sc-ifAKCX ddlfpg"
                   data-cy="table-label"
                   role="button"
                   tabindex="0"
@@ -766,23 +765,23 @@
                   Total Undelivered Quantity
                   <svg
                     aria-hidden="true"
-                    class="MuiSvgIcon-root MuiSvgIcon-fontSizeMedium MuiTableSortLabel-icon MuiTableSortLabel-iconDirectionAsc css-1vweko9-MuiSvgIcon-root-MuiTableSortLabel-icon"
-                    data-testid="ArrowDownwardIcon"
-                    focusable="false"
-                    viewBox="0 0 24 24"
-                  >
-                    <path
-                      d="M20 12l-1.41-1.41L13 16.17V4h-2v12.17l-5.58-5.59L4 12l8 8 8-8z"
-                    />
-                  </svg>
-                </span>
-              </th>
-              <th
-                class="MuiTableCell-root MuiTableCell-head MuiTableCell-alignLeft MuiTableCell-sizeMedium css-1ygcj2i-MuiTableCell-root"
-                scope="col"
-              >
-                <span
-                  class="MuiButtonBase-root MuiTableSortLabel-root sc-jTQCzO iYmYap css-1qgma8u-MuiButtonBase-root-MuiTableSortLabel-root"
+                    class="MuiSvgIcon-root MuiTableSortLabel-icon MuiTableSortLabel-iconDirectionAsc"
+                    focusable="false"
+                    viewBox="0 0 24 24"
+                  >
+                    <path
+                      d="M20 12l-1.41-1.41L13 16.17V4h-2v12.17l-5.58-5.59L4 12l8 8 8-8z"
+                    />
+                  </svg>
+                </span>
+              </th>
+              <th
+                class="MuiTableCell-root MuiTableCell-head MuiTableCell-alignLeft"
+                scope="col"
+              >
+                <span
+                  aria-disabled="false"
+                  class="MuiButtonBase-root MuiTableSortLabel-root sc-ifAKCX ddlfpg"
                   data-cy="table-label"
                   role="button"
                   tabindex="0"
@@ -790,23 +789,23 @@
                   Dispersion Start Date
                   <svg
                     aria-hidden="true"
-                    class="MuiSvgIcon-root MuiSvgIcon-fontSizeMedium MuiTableSortLabel-icon MuiTableSortLabel-iconDirectionAsc css-1vweko9-MuiSvgIcon-root-MuiTableSortLabel-icon"
-                    data-testid="ArrowDownwardIcon"
-                    focusable="false"
-                    viewBox="0 0 24 24"
-                  >
-                    <path
-                      d="M20 12l-1.41-1.41L13 16.17V4h-2v12.17l-5.58-5.59L4 12l8 8 8-8z"
-                    />
-                  </svg>
-                </span>
-              </th>
-              <th
-                class="MuiTableCell-root MuiTableCell-head MuiTableCell-alignLeft MuiTableCell-sizeMedium css-1ygcj2i-MuiTableCell-root"
-                scope="col"
-              >
-                <span
-                  class="MuiButtonBase-root MuiTableSortLabel-root sc-jTQCzO iYmYap css-1qgma8u-MuiButtonBase-root-MuiTableSortLabel-root"
+                    class="MuiSvgIcon-root MuiTableSortLabel-icon MuiTableSortLabel-iconDirectionAsc"
+                    focusable="false"
+                    viewBox="0 0 24 24"
+                  >
+                    <path
+                      d="M20 12l-1.41-1.41L13 16.17V4h-2v12.17l-5.58-5.59L4 12l8 8 8-8z"
+                    />
+                  </svg>
+                </span>
+              </th>
+              <th
+                class="MuiTableCell-root MuiTableCell-head MuiTableCell-alignLeft"
+                scope="col"
+              >
+                <span
+                  aria-disabled="false"
+                  class="MuiButtonBase-root MuiTableSortLabel-root sc-ifAKCX ddlfpg"
                   data-cy="table-label"
                   role="button"
                   tabindex="0"
@@ -814,23 +813,23 @@
                   Dispersion End Date
                   <svg
                     aria-hidden="true"
-                    class="MuiSvgIcon-root MuiSvgIcon-fontSizeMedium MuiTableSortLabel-icon MuiTableSortLabel-iconDirectionAsc css-1vweko9-MuiSvgIcon-root-MuiTableSortLabel-icon"
-                    data-testid="ArrowDownwardIcon"
-                    focusable="false"
-                    viewBox="0 0 24 24"
-                  >
-                    <path
-                      d="M20 12l-1.41-1.41L13 16.17V4h-2v12.17l-5.58-5.59L4 12l8 8 8-8z"
-                    />
-                  </svg>
-                </span>
-              </th>
-              <th
-                class="MuiTableCell-root MuiTableCell-head MuiTableCell-alignLeft MuiTableCell-sizeMedium css-1ygcj2i-MuiTableCell-root"
-                scope="col"
-              >
-                <span
-                  class="MuiButtonBase-root MuiTableSortLabel-root sc-jTQCzO iYmYap css-1qgma8u-MuiButtonBase-root-MuiTableSortLabel-root"
+                    class="MuiSvgIcon-root MuiTableSortLabel-icon MuiTableSortLabel-iconDirectionAsc"
+                    focusable="false"
+                    viewBox="0 0 24 24"
+                  >
+                    <path
+                      d="M20 12l-1.41-1.41L13 16.17V4h-2v12.17l-5.58-5.59L4 12l8 8 8-8z"
+                    />
+                  </svg>
+                </span>
+              </th>
+              <th
+                class="MuiTableCell-root MuiTableCell-head MuiTableCell-alignLeft"
+                scope="col"
+              >
+                <span
+                  aria-disabled="false"
+                  class="MuiButtonBase-root MuiTableSortLabel-root sc-ifAKCX ddlfpg"
                   data-cy="table-label"
                   role="button"
                   tabindex="0"
@@ -838,8 +837,7 @@
                   Follow-up Payment Plans
                   <svg
                     aria-hidden="true"
-                    class="MuiSvgIcon-root MuiSvgIcon-fontSizeMedium MuiTableSortLabel-icon MuiTableSortLabel-iconDirectionAsc css-1vweko9-MuiSvgIcon-root-MuiTableSortLabel-icon"
-                    data-testid="ArrowDownwardIcon"
+                    class="MuiSvgIcon-root MuiTableSortLabel-icon MuiTableSortLabel-iconDirectionAsc"
                     focusable="false"
                     viewBox="0 0 24 24"
                   >
@@ -852,67 +850,58 @@
             </tr>
           </thead>
           <tbody
-            class="MuiTableBody-root css-apqrd9-MuiTableBody-root"
+            class="MuiTableBody-root"
           >
             <tr
-              class="MuiTableRow-root sc-csKJxZ fqLiNT css-n2dwpd-MuiTableRow-root"
+              class="MuiTableRow-root"
               style="height: 70px;"
             >
               <td
-<<<<<<< HEAD
-                class="MuiTableCell-root MuiTableCell-body MuiTableCell-sizeMedium sc-eTNRI envhJg css-1ex1afd-MuiTableCell-root"
-                colspan="11"
-=======
                 class="MuiTableCell-root MuiTableCell-body"
                 colspan="12"
->>>>>>> fb43e064
               />
             </tr>
           </tbody>
         </table>
       </div>
       <div
-        class="MuiTablePagination-root css-jtlhu6-MuiTablePagination-root"
+        class="MuiTablePagination-root"
         data-cy="table-pagination"
       >
         <div
-          class="MuiToolbar-root MuiToolbar-gutters MuiToolbar-regular MuiTablePagination-toolbar css-wogcmv-MuiToolbar-root-MuiTablePagination-toolbar"
+          class="MuiToolbar-root MuiToolbar-regular MuiTablePagination-toolbar MuiToolbar-gutters"
         >
           <div
-            class="MuiTablePagination-spacer css-1psng7p-MuiTablePagination-spacer"
+            class="MuiTablePagination-spacer"
           />
           <p
-            class="MuiTablePagination-selectLabel css-pdct74-MuiTablePagination-selectLabel"
-            id=":r1:"
+            class="MuiTypography-root MuiTablePagination-caption MuiTypography-body2 MuiTypography-colorInherit"
+            id="mui-5806"
           >
             Rows per page:
           </p>
           <div
-            class="MuiInputBase-root MuiInputBase-colorPrimary MuiTablePagination-input css-16c50h-MuiInputBase-root-MuiTablePagination-select"
+            class="MuiInputBase-root MuiTablePagination-input MuiTablePagination-selectRoot"
           >
             <div
-              aria-controls=":r2:"
-              aria-expanded="false"
               aria-haspopup="listbox"
-              aria-labelledby=":r1: :r0:"
-              class="MuiSelect-select MuiTablePagination-select MuiSelect-standard MuiInputBase-input css-194a1fa-MuiSelect-select-MuiInputBase-input"
-              id=":r0:"
-              role="combobox"
+              aria-labelledby="mui-5806 mui-73230"
+              class="MuiSelect-root MuiSelect-select MuiTablePagination-select MuiSelect-selectMenu MuiInputBase-input"
+              id="mui-73230"
+              role="button"
               tabindex="0"
             >
               5
             </div>
             <input
               aria-hidden="true"
-              aria-invalid="false"
-              class="MuiSelect-nativeInput css-yf8vq0-MuiSelect-nativeInput"
+              class="MuiSelect-nativeInput"
               tabindex="-1"
               value="5"
             />
             <svg
               aria-hidden="true"
-              class="MuiSvgIcon-root MuiSvgIcon-fontSizeMedium MuiSelect-icon MuiTablePagination-selectIcon MuiSelect-iconStandard css-pqjvzy-MuiSvgIcon-root-MuiSelect-icon"
-              data-testid="ArrowDropDownIcon"
+              class="MuiSvgIcon-root MuiSelect-icon MuiTablePagination-selectIcon"
               focusable="false"
               viewBox="0 0 24 24"
             >
@@ -922,52 +911,58 @@
             </svg>
           </div>
           <p
-            class="MuiTablePagination-displayedRows css-levciy-MuiTablePagination-displayedRows"
-          >
-            1–2 of 2
+            class="MuiTypography-root MuiTablePagination-caption MuiTypography-body2 MuiTypography-colorInherit"
+          >
+            1-2 of 2
           </p>
           <div
-            class="MuiBox-root css-nkn1dz"
+            class="MuiTablePagination-actions"
           >
             <button
-              aria-label="previous page"
-              class="MuiButtonBase-root Mui-disabled MuiIconButton-root Mui-disabled MuiIconButton-sizeMedium css-78trlr-MuiButtonBase-root-MuiIconButton-root"
+              aria-label="Previous page"
+              class="MuiButtonBase-root MuiIconButton-root MuiIconButton-colorInherit Mui-disabled Mui-disabled"
               disabled=""
               tabindex="-1"
+              title="Previous page"
               type="button"
             >
-              <svg
-                aria-hidden="true"
-                class="MuiSvgIcon-root MuiSvgIcon-fontSizeMedium css-i4bv87-MuiSvgIcon-root"
-                data-testid="KeyboardArrowLeftIcon"
-                focusable="false"
-                viewBox="0 0 24 24"
-              >
-                <path
-                  d="M15.41 16.59 10.83 12l4.58-4.59L14 6l-6 6 6 6z"
-                />
-              </svg>
+              <span
+                class="MuiIconButton-label"
+              >
+                <svg
+                  aria-hidden="true"
+                  class="MuiSvgIcon-root"
+                  focusable="false"
+                  viewBox="0 0 24 24"
+                >
+                  <path
+                    d="M15.41 16.09l-4.58-4.59 4.58-4.59L14 5.5l-6 6 6 6z"
+                  />
+                </svg>
+              </span>
             </button>
             <button
-              aria-label="next page"
-              class="MuiButtonBase-root MuiIconButton-root MuiIconButton-sizeMedium css-78trlr-MuiButtonBase-root-MuiIconButton-root"
-              tabindex="0"
+              aria-label="Next page"
+              class="MuiButtonBase-root MuiIconButton-root MuiIconButton-colorInherit Mui-disabled Mui-disabled"
+              disabled=""
+              tabindex="-1"
+              title="Next page"
               type="button"
             >
-              <svg
-                aria-hidden="true"
-                class="MuiSvgIcon-root MuiSvgIcon-fontSizeMedium css-i4bv87-MuiSvgIcon-root"
-                data-testid="KeyboardArrowRightIcon"
-                focusable="false"
-                viewBox="0 0 24 24"
-              >
-                <path
-                  d="M8.59 16.59 13.17 12 8.59 7.41 10 6l6 6-6 6z"
-                />
-              </svg>
               <span
-                class="MuiTouchRipple-root css-8je8zh-MuiTouchRipple-root"
-              />
+                class="MuiIconButton-label"
+              >
+                <svg
+                  aria-hidden="true"
+                  class="MuiSvgIcon-root"
+                  focusable="false"
+                  viewBox="0 0 24 24"
+                >
+                  <path
+                    d="M8.59 16.34l4.58-4.59-4.58-4.59L10 5.75l6 6-6 6z"
+                  />
+                </svg>
+              </span>
             </button>
           </div>
         </div>
