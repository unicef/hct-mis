import moment from 'moment';
import React, { ReactElement } from 'react';
import { useTranslation } from 'react-i18next';
import styled from 'styled-components';
import {
  AllRegistrationDataImportsQueryVariables,
  RegistrationDataImportNode,
  useAllRegistrationDataImportsQuery,
} from '../../../../__generated__/graphql';
import { TableWrapper } from '../../../../components/core/TableWrapper';
import { useBaseUrl } from '../../../../hooks/useBaseUrl';
import { decodeIdString } from '../../../../utils/utils';
import { UniversalTable } from '../../UniversalTable';
import { headCells } from './RegistrationDataImportTableHeadCells';
import { RegistrationDataImportTableRow } from './RegistrationDataImportTableRow';

interface RegistrationDataImportProps {
  filter;
  canViewDetails: boolean;
  enableRadioButton?: boolean;
  selectedRDI?;
  handleChange?;
  noTableStyling?;
  noTitle?;
}

const NoTableStyling = styled.div`
  .MuiPaper-elevation1 {
    box-shadow: none;
    padding: 0 !important;
  }
`;

export const RegistrationDataImportTable = ({
  filter,
  canViewDetails,
  enableRadioButton,
  selectedRDI,
  handleChange,
  noTableStyling,
  noTitle,
}: RegistrationDataImportProps): ReactElement => {
  const { t } = useTranslation();
  const { businessArea, programId } = useBaseUrl();
  const initialVariables = {
    search: filter.search,
    importDate: filter.importDate
      ? moment(filter.importDate).format('YYYY-MM-DD')
      : null,
    importedBy: filter.importedBy
      ? decodeIdString(filter.importedBy)
      : undefined,
    status: filter.status !== '' ? filter.status : undefined,
    businessArea,
<<<<<<< HEAD
    importDateRange: JSON.stringify(filter.importDateRange),
    size: JSON.stringify(filter.size),
    program: programId,
=======
    importDateRange: JSON.stringify({
      min: filter.importDateRangeMin,
      max: filter.importDateRangeMax,
    }),
    size: JSON.stringify({ min: filter.sizeMin, max: filter.sizeMax }),
>>>>>>> 10bdfe3d
  };

  const handleRadioChange = (id: string): void => {
    handleChange(id);
  };

  const renderTable = (): React.ReactElement => {
    return (
      <TableWrapper>
        <UniversalTable<
          RegistrationDataImportNode,
          AllRegistrationDataImportsQueryVariables
        >
          title={noTitle ? null : t('List of Imports')}
          getTitle={(data) =>
            noTitle
              ? null
              : `${t('List of Imports')} (${
                  data.allRegistrationDataImports.totalCount
                })`
          }
          headCells={enableRadioButton ? headCells : headCells.slice(1)}
          defaultOrderBy='importDate'
          defaultOrderDirection='desc'
          rowsPerPageOptions={[10, 15, 20]}
          query={useAllRegistrationDataImportsQuery}
          queriedObjectName='allRegistrationDataImports'
          initialVariables={initialVariables}
          renderRow={(row) => (
            <RegistrationDataImportTableRow
              key={row.id}
              radioChangeHandler={enableRadioButton && handleRadioChange}
              selectedRDI={selectedRDI}
              registrationDataImport={row}
              canViewDetails={canViewDetails}
            />
          )}
        />
      </TableWrapper>
    );
  };
  return noTableStyling ? (
    <NoTableStyling>{renderTable()}</NoTableStyling>
  ) : (
    renderTable()
  );
};<|MERGE_RESOLUTION|>--- conflicted
+++ resolved
@@ -41,7 +41,7 @@
   noTitle,
 }: RegistrationDataImportProps): ReactElement => {
   const { t } = useTranslation();
-  const { businessArea, programId } = useBaseUrl();
+  const { businessArea } = useBaseUrl();
   const initialVariables = {
     search: filter.search,
     importDate: filter.importDate
@@ -52,17 +52,11 @@
       : undefined,
     status: filter.status !== '' ? filter.status : undefined,
     businessArea,
-<<<<<<< HEAD
-    importDateRange: JSON.stringify(filter.importDateRange),
-    size: JSON.stringify(filter.size),
-    program: programId,
-=======
     importDateRange: JSON.stringify({
       min: filter.importDateRangeMin,
       max: filter.importDateRangeMax,
     }),
     size: JSON.stringify({ min: filter.sizeMin, max: filter.sizeMax }),
->>>>>>> 10bdfe3d
   };
 
   const handleRadioChange = (id: string): void => {
