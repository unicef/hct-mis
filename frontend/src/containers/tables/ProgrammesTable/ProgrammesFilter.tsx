import { Grid, MenuItem } from '@material-ui/core';
import GroupIcon from '@material-ui/icons/Group';
import moment from 'moment';
import React from 'react';
import { useHistory, useLocation } from 'react-router-dom';
<<<<<<< HEAD
=======
import { ProgrammeChoiceDataQuery } from '../../../__generated__/graphql';
>>>>>>> 11ba98a8
import { DatePickerFilter } from '../../../components/core/DatePickerFilter';
import { NumberTextField } from '../../../components/core/NumberTextField';
import { SearchTextField } from '../../../components/core/SearchTextField';
import { SelectFilter } from '../../../components/core/SelectFilter';
<<<<<<< HEAD
import { createHandleFilterChange } from '../../../utils/utils';
import { ProgrammeChoiceDataQuery } from '../../../__generated__/graphql';
=======
import { createHandleApplyFilterChange } from '../../../utils/utils';
import { ContainerWithBorder } from '../../../components/core/ContainerWithBorder';
import { ClearApplyButtons } from '../../../components/core/ClearApplyButtons';
>>>>>>> 11ba98a8

interface ProgrammesFilterProps {
  filter;
  choicesData: ProgrammeChoiceDataQuery;
  setFilter: (filter) => void;
  initialFilter;
  appliedFilter;
  setAppliedFilter: (filter) => void;
}
export const ProgrammesFilters = ({
  filter,
  choicesData,
  setFilter,
  initialFilter,
  appliedFilter,
  setAppliedFilter,
}: ProgrammesFilterProps): React.ReactElement => {
  const history = useHistory();
  const location = useLocation();

  const {
    handleFilterChange,
    applyFilterChanges,
    clearFilter,
  } = createHandleApplyFilterChange(
    initialFilter,
    history,
    location,
    filter,
    setFilter,
    appliedFilter,
    setAppliedFilter,
  );

  const handleApplyFilter = (): void => {
    applyFilterChanges();
  };

  const handleClearFilter = (): void => {
    clearFilter();
  };

  return (
<<<<<<< HEAD
    <Grid container alignItems='center' spacing={3}>
      <Grid container alignItems='center' spacing={3}>
        <Grid item xs={12}>
          <Grid container alignItems='center' spacing={3}>
            <Grid item xs={6}>
              <SearchTextField
                label='Search'
                value={filter.search}
                onChange={(e) => handleFilterChange('search', e.target.value)}
                data-cy='filters-search'
                fullWidth
              />
            </Grid>
            <Grid item xs={6}>
              <SelectFilter
                onChange={(e) => handleFilterChange('status', e.target.value)}
                label='Status'
                value={filter.status}
                fullWidth
              >
                <MenuItem value=''>
                  <em>None</em>
                </MenuItem>
                {choicesData.programStatusChoices.map((item) => {
                  return (
                    <MenuItem key={item.value} value={item.value}>
                      {item.name}
                    </MenuItem>
                  );
                })}
              </SelectFilter>
            </Grid>
            <Grid item xs={3}>
              <DatePickerFilter
                label='Start Date'
                onChange={(date) =>
                  handleFilterChange(
                    'startDate',
                    moment(date).format('YYYY-MM-DD'),
                  )
                }
                value={filter.startDate}
              />
            </Grid>
            <Grid item xs={3}>
              <DatePickerFilter
                label='End Date'
                onChange={(date) =>
                  handleFilterChange(
                    'endDate',
                    moment(date).format('YYYY-MM-DD'),
                  )
                }
                value={filter.endDate}
              />
            </Grid>
            <Grid item xs={6}>
              <SelectFilter
                onChange={(e) => handleFilterChange('sector', e.target.value)}
                label='Sector'
                value={filter.sector}
                fullWidth
                multiple
              >
                <MenuItem value=''>
                  <em>None</em>
=======
    <ContainerWithBorder>
      <Grid container alignItems='flex-end' spacing={3}>
        <Grid item xs={3}>
          <SearchTextField
            label='Search'
            value={filter.search}
            onChange={(e) => handleFilterChange('search', e.target.value)}
            data-cy='filters-search'
          />
        </Grid>
        <Grid item xs={3}>
          <SelectFilter
            onChange={(e) => handleFilterChange('status', e.target.value)}
            label='Status'
            value={filter.status}
          >
            <MenuItem value=''>
              <em>None</em>
            </MenuItem>
            {choicesData.programStatusChoices.map((item) => {
              return (
                <MenuItem key={item.value} value={item.value}>
                  {item.name}
                </MenuItem>
              );
            })}
          </SelectFilter>
        </Grid>
        <Grid item xs={3}>
          <DatePickerFilter
            label='Start Date'
            onChange={(date) =>
              handleFilterChange('startDate', moment(date).format('YYYY-MM-DD'))
            }
            value={filter.startDate}
          />
        </Grid>
        <Grid item xs={3}>
          <DatePickerFilter
            label='End Date'
            onChange={(date) =>
              handleFilterChange('endDate', moment(date).format('YYYY-MM-DD'))
            }
            value={filter.endDate}
          />
        </Grid>
        <Grid item xs={3}>
          <SelectFilter
            onChange={(e) => handleFilterChange('sector', e.target.value)}
            label='Sector'
            value={filter.sector}
            multiple
          >
            <MenuItem value=''>
              <em>None</em>
            </MenuItem>
            {choicesData.programSectorChoices.map((item) => {
              return (
                <MenuItem key={item.value} value={item.value}>
                  {item.name}
>>>>>>> 11ba98a8
                </MenuItem>
              );
            })}
          </SelectFilter>
        </Grid>
        <Grid item xs={3}>
          <NumberTextField
            topLabel='Num. of Households'
            placeholder='From'
            value={filter.numberOfHouseholdsMin}
            onChange={(e) =>
              handleFilterChange('numberOfHouseholdsMin', e.target.value)
            }
            icon={<GroupIcon />}
          />
        </Grid>
        <Grid item xs={3}>
          <NumberTextField
            value={filter.numberOfHouseholdsMax}
            placeholder='To'
            onChange={(e) =>
              handleFilterChange('numberOfHouseholdsMax', e.target.value)
            }
            icon={<GroupIcon />}
          />
        </Grid>
        <Grid item xs={3}>
          <NumberTextField
            topLabel='Budget (USD)'
            value={filter.budgetMin}
            placeholder='From'
            onChange={(e) => handleFilterChange('budgetMin', e.target.value)}
          />
        </Grid>
<<<<<<< HEAD
        <Grid item xs={12}>
          <Grid container alignItems='flex-end' spacing={3}>
            <Grid item xs={3}>
              <NumberTextField
                topLabel='Num. of Households'
                placeholder='From'
                value={filter.numberOfHouseholdsMin}
                onChange={(e) =>
                  handleFilterChange('numberOfHouseholdsMin', e.target.value)
                }
                icon={<GroupIcon />}
              />
            </Grid>
            <Grid item xs={3}>
              <NumberTextField
                value={filter.numberOfHouseholdsMax}
                placeholder='To'
                onChange={(e) =>
                  handleFilterChange('numberOfHouseholdsMax', e.target.value)
                }
                icon={<GroupIcon />}
              />
            </Grid>
            <Grid item xs={3}>
              <NumberTextField
                topLabel='Budget (USD)'
                value={filter.budgetMin}
                placeholder='From'
                onChange={(e) =>
                  handleFilterChange('budgetMin', e.target.value)
                }
              />
            </Grid>
            <Grid item xs={3}>
              <NumberTextField
                value={filter.budgetMax}
                placeholder='To'
                onChange={(e) =>
                  handleFilterChange('budgetMax', e.target.value)
                }
              />
            </Grid>
          </Grid>
        </Grid>
      </Grid>
    </Grid>
=======
        <Grid item xs={3}>
          <NumberTextField
            value={filter.budgetMax}
            placeholder='To'
            onChange={(e) => handleFilterChange('budgetMax', e.target.value)}
          />
        </Grid>
      </Grid>
      <ClearApplyButtons
        clearHandler={handleClearFilter}
        applyHandler={handleApplyFilter}
      />
    </ContainerWithBorder>
>>>>>>> 11ba98a8
  );
};<|MERGE_RESOLUTION|>--- conflicted
+++ resolved
@@ -3,22 +3,14 @@
 import moment from 'moment';
 import React from 'react';
 import { useHistory, useLocation } from 'react-router-dom';
-<<<<<<< HEAD
-=======
 import { ProgrammeChoiceDataQuery } from '../../../__generated__/graphql';
->>>>>>> 11ba98a8
 import { DatePickerFilter } from '../../../components/core/DatePickerFilter';
 import { NumberTextField } from '../../../components/core/NumberTextField';
 import { SearchTextField } from '../../../components/core/SearchTextField';
 import { SelectFilter } from '../../../components/core/SelectFilter';
-<<<<<<< HEAD
-import { createHandleFilterChange } from '../../../utils/utils';
-import { ProgrammeChoiceDataQuery } from '../../../__generated__/graphql';
-=======
+import { ClearApplyButtons } from '../../../components/core/ClearApplyButtons';
+import { ContainerWithBorder } from '../../../components/core/ContainerWithBorder';
 import { createHandleApplyFilterChange } from '../../../utils/utils';
-import { ContainerWithBorder } from '../../../components/core/ContainerWithBorder';
-import { ClearApplyButtons } from '../../../components/core/ClearApplyButtons';
->>>>>>> 11ba98a8
 
 interface ProgrammesFilterProps {
   filter;
@@ -62,74 +54,6 @@
   };
 
   return (
-<<<<<<< HEAD
-    <Grid container alignItems='center' spacing={3}>
-      <Grid container alignItems='center' spacing={3}>
-        <Grid item xs={12}>
-          <Grid container alignItems='center' spacing={3}>
-            <Grid item xs={6}>
-              <SearchTextField
-                label='Search'
-                value={filter.search}
-                onChange={(e) => handleFilterChange('search', e.target.value)}
-                data-cy='filters-search'
-                fullWidth
-              />
-            </Grid>
-            <Grid item xs={6}>
-              <SelectFilter
-                onChange={(e) => handleFilterChange('status', e.target.value)}
-                label='Status'
-                value={filter.status}
-                fullWidth
-              >
-                <MenuItem value=''>
-                  <em>None</em>
-                </MenuItem>
-                {choicesData.programStatusChoices.map((item) => {
-                  return (
-                    <MenuItem key={item.value} value={item.value}>
-                      {item.name}
-                    </MenuItem>
-                  );
-                })}
-              </SelectFilter>
-            </Grid>
-            <Grid item xs={3}>
-              <DatePickerFilter
-                label='Start Date'
-                onChange={(date) =>
-                  handleFilterChange(
-                    'startDate',
-                    moment(date).format('YYYY-MM-DD'),
-                  )
-                }
-                value={filter.startDate}
-              />
-            </Grid>
-            <Grid item xs={3}>
-              <DatePickerFilter
-                label='End Date'
-                onChange={(date) =>
-                  handleFilterChange(
-                    'endDate',
-                    moment(date).format('YYYY-MM-DD'),
-                  )
-                }
-                value={filter.endDate}
-              />
-            </Grid>
-            <Grid item xs={6}>
-              <SelectFilter
-                onChange={(e) => handleFilterChange('sector', e.target.value)}
-                label='Sector'
-                value={filter.sector}
-                fullWidth
-                multiple
-              >
-                <MenuItem value=''>
-                  <em>None</em>
-=======
     <ContainerWithBorder>
       <Grid container alignItems='flex-end' spacing={3}>
         <Grid item xs={3}>
@@ -190,7 +114,6 @@
               return (
                 <MenuItem key={item.value} value={item.value}>
                   {item.name}
->>>>>>> 11ba98a8
                 </MenuItem>
               );
             })}
@@ -225,54 +148,6 @@
             onChange={(e) => handleFilterChange('budgetMin', e.target.value)}
           />
         </Grid>
-<<<<<<< HEAD
-        <Grid item xs={12}>
-          <Grid container alignItems='flex-end' spacing={3}>
-            <Grid item xs={3}>
-              <NumberTextField
-                topLabel='Num. of Households'
-                placeholder='From'
-                value={filter.numberOfHouseholdsMin}
-                onChange={(e) =>
-                  handleFilterChange('numberOfHouseholdsMin', e.target.value)
-                }
-                icon={<GroupIcon />}
-              />
-            </Grid>
-            <Grid item xs={3}>
-              <NumberTextField
-                value={filter.numberOfHouseholdsMax}
-                placeholder='To'
-                onChange={(e) =>
-                  handleFilterChange('numberOfHouseholdsMax', e.target.value)
-                }
-                icon={<GroupIcon />}
-              />
-            </Grid>
-            <Grid item xs={3}>
-              <NumberTextField
-                topLabel='Budget (USD)'
-                value={filter.budgetMin}
-                placeholder='From'
-                onChange={(e) =>
-                  handleFilterChange('budgetMin', e.target.value)
-                }
-              />
-            </Grid>
-            <Grid item xs={3}>
-              <NumberTextField
-                value={filter.budgetMax}
-                placeholder='To'
-                onChange={(e) =>
-                  handleFilterChange('budgetMax', e.target.value)
-                }
-              />
-            </Grid>
-          </Grid>
-        </Grid>
-      </Grid>
-    </Grid>
-=======
         <Grid item xs={3}>
           <NumberTextField
             value={filter.budgetMax}
@@ -286,6 +161,5 @@
         applyHandler={handleApplyFilter}
       />
     </ContainerWithBorder>
->>>>>>> 11ba98a8
   );
 };