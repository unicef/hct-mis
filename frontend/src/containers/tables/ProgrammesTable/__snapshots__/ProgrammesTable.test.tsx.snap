// Jest Snapshot v1, https://goo.gl/fbAQLP

exports[`containers/tables/ProgrammesTable should render loading 1`] = `
<div>
  <div
    class="sc-bdVaJa ksQzqc"
  >
    <div
      class="sc-bwzfXH iIRzZu"
      data-cy="loading-container"
    >
      <div
        class="MuiCircularProgress-root MuiCircularProgress-colorPrimary MuiCircularProgress-indeterminate"
        role="progressbar"
        style="width: 40px; height: 40px;"
      >
        <svg
          class="MuiCircularProgress-svg"
          viewBox="22 22 44 44"
        >
          <circle
            class="MuiCircularProgress-circle MuiCircularProgress-circleIndeterminate"
            cx="44"
            cy="44"
            fill="none"
            r="20.2"
            stroke-width="3.6"
          />
        </svg>
      </div>
    </div>
  </div>
</div>
`;

exports[`containers/tables/ProgrammesTable should render with data 1`] = `
<div>
  <div
    class="sc-bdVaJa ksQzqc"
  >
    <div
      class="makeStyles-root-1"
    >
      <div
        class="MuiPaper-root makeStyles-paper-2 MuiPaper-elevation1 MuiPaper-rounded"
      >
        <div
          class="MuiTableContainer-root"
        >
          <div
            class="MuiBox-root MuiBox-root-7"
          >
            <div
              class="MuiToolbar-root MuiToolbar-regular makeStyles-root-8 MuiToolbar-gutters"
            >
              <h6
                class="MuiTypography-root makeStyles-title-10 MuiTypography-h6"
                data-cy="table-title"
              >
                Programmes
              </h6>
            </div>
            <div
              class="MuiBox-root MuiBox-root-11"
            />
          </div>
          <table
            aria-label="enhanced table"
            aria-labelledby="tableTitle"
            class="MuiTable-root makeStyles-table-3"
            data-cy="table-title"
          >
            <thead
              class="MuiTableHead-root"
            >
              <tr
                class="MuiTableRow-root MuiTableRow-head"
              >
                <th
                  class="MuiTableCell-root MuiTableCell-head MuiTableCell-alignLeft"
                  scope="col"
                >
                  <span
                    aria-disabled="false"
                    class="MuiButtonBase-root MuiTableSortLabel-root sc-bZQynM ciIUPU"
                    data-cy="table-label"
                    role="button"
                    tabindex="0"
                  >
                    Name
                    <svg
                      aria-hidden="true"
                      class="MuiSvgIcon-root MuiTableSortLabel-icon MuiTableSortLabel-iconDirectionAsc"
                      focusable="false"
                      viewBox="0 0 24 24"
                    >
                      <path
                        d="M20 12l-1.41-1.41L13 16.17V4h-2v12.17l-5.58-5.59L4 12l8 8 8-8z"
                      />
                    </svg>
                  </span>
                </th>
                <th
                  class="MuiTableCell-root MuiTableCell-head MuiTableCell-alignLeft"
                  scope="col"
                >
                  <span
                    aria-disabled="false"
                    class="MuiButtonBase-root MuiTableSortLabel-root sc-bZQynM ciIUPU"
                    data-cy="table-label"
                    role="button"
                    tabindex="0"
                  >
                    Status
                    <svg
                      aria-hidden="true"
                      class="MuiSvgIcon-root MuiTableSortLabel-icon MuiTableSortLabel-iconDirectionAsc"
                      focusable="false"
                      viewBox="0 0 24 24"
                    >
                      <path
                        d="M20 12l-1.41-1.41L13 16.17V4h-2v12.17l-5.58-5.59L4 12l8 8 8-8z"
                      />
                    </svg>
                  </span>
                </th>
                <th
                  class="MuiTableCell-root MuiTableCell-head MuiTableCell-alignLeft"
                  scope="col"
                >
                  <span
                    aria-disabled="false"
                    class="MuiButtonBase-root MuiTableSortLabel-root sc-bZQynM ciIUPU"
                    data-cy="table-label"
                    role="button"
                    tabindex="0"
                  >
                    Timeframe
                    <svg
                      aria-hidden="true"
                      class="MuiSvgIcon-root MuiTableSortLabel-icon MuiTableSortLabel-iconDirectionAsc"
                      focusable="false"
                      viewBox="0 0 24 24"
                    >
                      <path
                        d="M20 12l-1.41-1.41L13 16.17V4h-2v12.17l-5.58-5.59L4 12l8 8 8-8z"
                      />
                    </svg>
                  </span>
                </th>
                <th
                  class="MuiTableCell-root MuiTableCell-head MuiTableCell-alignLeft"
                  scope="col"
                >
                  <span
                    aria-disabled="false"
                    class="MuiButtonBase-root MuiTableSortLabel-root sc-bZQynM ciIUPU"
                    data-cy="table-label"
                    role="button"
                    tabindex="0"
                  >
                    Sector
                    <svg
                      aria-hidden="true"
                      class="MuiSvgIcon-root MuiTableSortLabel-icon MuiTableSortLabel-iconDirectionAsc"
                      focusable="false"
                      viewBox="0 0 24 24"
                    >
                      <path
                        d="M20 12l-1.41-1.41L13 16.17V4h-2v12.17l-5.58-5.59L4 12l8 8 8-8z"
                      />
                    </svg>
                  </span>
                </th>
                <th
                  class="MuiTableCell-root MuiTableCell-head MuiTableCell-alignRight"
                  scope="col"
                >
                  <span
                    aria-disabled="false"
                    class="MuiButtonBase-root MuiTableSortLabel-root sc-bZQynM ciIUPU"
                    data-cy="table-label"
                    role="button"
                    tabindex="0"
                  >
                    Num. of Households
                    <svg
                      aria-hidden="true"
                      class="MuiSvgIcon-root MuiTableSortLabel-icon MuiTableSortLabel-iconDirectionAsc"
                      focusable="false"
                      viewBox="0 0 24 24"
                    >
                      <path
                        d="M20 12l-1.41-1.41L13 16.17V4h-2v12.17l-5.58-5.59L4 12l8 8 8-8z"
                      />
                    </svg>
                  </span>
                </th>
                <th
                  class="MuiTableCell-root MuiTableCell-head MuiTableCell-alignRight"
                  scope="col"
                >
                  <span
                    aria-disabled="false"
                    class="MuiButtonBase-root MuiTableSortLabel-root sc-bZQynM ciIUPU"
                    data-cy="table-label"
                    role="button"
                    tabindex="0"
                  >
                    Budget (USD)
                    <svg
                      aria-hidden="true"
                      class="MuiSvgIcon-root MuiTableSortLabel-icon MuiTableSortLabel-iconDirectionAsc"
                      focusable="false"
                      viewBox="0 0 24 24"
                    >
                      <path
                        d="M20 12l-1.41-1.41L13 16.17V4h-2v12.17l-5.58-5.59L4 12l8 8 8-8z"
                      />
                    </svg>
                  </span>
                </th>
              </tr>
            </thead>
            <tbody
              class="MuiTableBody-root"
            >
              <tr
                class="MuiTableRow-root sc-gZMcBi Qfbta MuiTableRow-hover"
                role="checkbox"
              >
                <td
                  class="MuiTableCell-root MuiTableCell-body MuiTableCell-alignLeft"
                >
                  <a
                    class="sc-htoDjs jgMSRO"
<<<<<<< HEAD
                    href="/afghanistan/programs/undefined/details/UHJvZ3JhbU5vZGU6ZDM4YWI4MTQtOTQyNy00ZmJkLTg4ODctOGUyYzlkMzcxYjg2"
=======
                    href="/afghanistan/programs/UHJvZ3JhbU5vZGU6ZDM4YWI4MTQtOTQyNy00ZmJkLTg4ODctOGUyYzlkMzcxYjg2"
>>>>>>> 59db5b26
                  >
                    Notice hair fall college enough perhaps.
                  </a>
                </td>
                <td
                  class="MuiTableCell-root MuiTableCell-body MuiTableCell-alignLeft"
                >
                  <div
                    class="sc-dnqmqq fRlUlo"
                  >
                    <div
                      class="sc-iwsKbI ixxNkH"
                      data-cy="status-container"
                    >
                      ACTIVE
                    </div>
                  </div>
                </td>
                <td
                  class="MuiTableCell-root MuiTableCell-body MuiTableCell-alignLeft"
                >
                  <time
                    datetime="1579478400000"
                  >
                    20 Jan 2020
                  </time>
                   -
                   
                  <time
                    datetime="1597795200000"
                  >
                    19 Aug 2020
                  </time>
                </td>
                <td
                  class="MuiTableCell-root MuiTableCell-body MuiTableCell-alignLeft"
                >
                  Education
                </td>
                <td
                  class="MuiTableCell-root MuiTableCell-body MuiTableCell-alignRight"
                >
                  12
                </td>
                <td
                  class="MuiTableCell-root MuiTableCell-body MuiTableCell-alignRight"
                >
                  691946197.49 USD
                </td>
              </tr>
            </tbody>
          </table>
        </div>
        <div
          class="MuiTablePagination-root"
          data-cy="table-pagination"
        >
          <div
            class="MuiToolbar-root MuiToolbar-regular MuiTablePagination-toolbar MuiToolbar-gutters"
          >
            <div
              class="MuiTablePagination-spacer"
            />
            <p
              class="MuiTypography-root MuiTablePagination-caption MuiTypography-body2 MuiTypography-colorInherit"
              id="mui-5806"
            >
              Rows per page:
            </p>
            <div
              class="MuiInputBase-root MuiTablePagination-input MuiTablePagination-selectRoot"
            >
              <div
                aria-haspopup="listbox"
                aria-labelledby="mui-5806 mui-73230"
                class="MuiSelect-root MuiSelect-select MuiTablePagination-select MuiSelect-selectMenu MuiInputBase-input"
                id="mui-73230"
                role="button"
                tabindex="0"
              >
                5
              </div>
              <input
                aria-hidden="true"
                class="MuiSelect-nativeInput"
                tabindex="-1"
                value="5"
              />
              <svg
                aria-hidden="true"
                class="MuiSvgIcon-root MuiSelect-icon MuiTablePagination-selectIcon"
                focusable="false"
                viewBox="0 0 24 24"
              >
                <path
                  d="M7 10l5 5 5-5z"
                />
              </svg>
            </div>
            <p
              class="MuiTypography-root MuiTablePagination-caption MuiTypography-body2 MuiTypography-colorInherit"
            >
              1-5 of 9
            </p>
            <div
              class="MuiTablePagination-actions"
            >
              <button
                aria-label="Previous page"
                class="MuiButtonBase-root MuiIconButton-root MuiIconButton-colorInherit Mui-disabled Mui-disabled"
                disabled=""
                tabindex="-1"
                title="Previous page"
                type="button"
              >
                <span
                  class="MuiIconButton-label"
                >
                  <svg
                    aria-hidden="true"
                    class="MuiSvgIcon-root"
                    focusable="false"
                    viewBox="0 0 24 24"
                  >
                    <path
                      d="M15.41 16.09l-4.58-4.59 4.58-4.59L14 5.5l-6 6 6 6z"
                    />
                  </svg>
                </span>
              </button>
              <button
                aria-label="Next page"
                class="MuiButtonBase-root MuiIconButton-root MuiIconButton-colorInherit"
                tabindex="0"
                title="Next page"
                type="button"
              >
                <span
                  class="MuiIconButton-label"
                >
                  <svg
                    aria-hidden="true"
                    class="MuiSvgIcon-root"
                    focusable="false"
                    viewBox="0 0 24 24"
                  >
                    <path
                      d="M8.59 16.34l4.58-4.59-4.58-4.59L10 5.75l6 6-6 6z"
                    />
                  </svg>
                </span>
                <span
                  class="MuiTouchRipple-root"
                />
              </button>
            </div>
          </div>
        </div>
      </div>
    </div>
  </div>
</div>
`;<|MERGE_RESOLUTION|>--- conflicted
+++ resolved
@@ -234,11 +234,7 @@
                 >
                   <a
                     class="sc-htoDjs jgMSRO"
-<<<<<<< HEAD
                     href="/afghanistan/programs/undefined/details/UHJvZ3JhbU5vZGU6ZDM4YWI4MTQtOTQyNy00ZmJkLTg4ODctOGUyYzlkMzcxYjg2"
-=======
-                    href="/afghanistan/programs/UHJvZ3JhbU5vZGU6ZDM4YWI4MTQtOTQyNy00ZmJkLTg4ODctOGUyYzlkMzcxYjg2"
->>>>>>> 59db5b26
                   >
                     Notice hair fall college enough perhaps.
                   </a>
@@ -266,7 +262,7 @@
                     20 Jan 2020
                   </time>
                    -
-                   
+
                   <time
                     datetime="1597795200000"
                   >
