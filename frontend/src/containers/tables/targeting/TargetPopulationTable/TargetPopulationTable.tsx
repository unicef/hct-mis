--- conflicted
+++ resolved
@@ -47,15 +47,11 @@
     totalHouseholdsCountMax: filter.totalHouseholdsCountMax,
     status: filter.status,
     businessArea,
-<<<<<<< HEAD
-    createdAtRange: JSON.stringify(filter.createdAtRange),
     program: decodeIdString(programId),
-=======
     createdAtRange: JSON.stringify({
       min: filter.createdAtRangeMin,
       max: filter.createdAtRangeMax,
     }),
->>>>>>> bc8a30e4
   };
   const handleRadioChange = (id: string): void => {
     handleChange(id);
