--- conflicted
+++ resolved
@@ -23,9 +23,6 @@
   },
   {
     disablePadding: false,
-<<<<<<< HEAD
-    label: 'Num. of households',
-=======
     label: 'Programme',
     id: 'program__id',
     numeric: false,
@@ -33,7 +30,6 @@
   {
     disablePadding: false,
     label: 'Num. of Households',
->>>>>>> 4c4f1cff
     id: 'final_list_total_households',
     numeric: false,
   },
