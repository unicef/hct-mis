--- conflicted
+++ resolved
@@ -7,11 +7,8 @@
   useAllSurveysQuery,
 } from '../../../../__generated__/graphql';
 import { TableWrapper } from '../../../../components/core/TableWrapper';
-<<<<<<< HEAD
+import { choicesToDict, dateToIsoString } from '../../../../utils/utils';
 import { useBaseUrl } from '../../../../hooks/useBaseUrl';
-=======
->>>>>>> 6f96b6a1
-import { choicesToDict, dateToIsoString } from '../../../../utils/utils';
 import { UniversalTable } from '../../UniversalTable';
 import { headCells } from './SurveysTableHeadCells';
 import { SurveysTableRow } from './SurveysTableRow';
@@ -34,18 +31,11 @@
     search: filter.search,
     targetPopulation: filter.targetPopulation || '',
     createdBy: filter.createdBy || '',
-<<<<<<< HEAD
     program: programId,
-=======
->>>>>>> 6f96b6a1
     createdAtRange: JSON.stringify({
       min: dateToIsoString(filter.createdAtRangeMin, 'startOfDay'),
       max: dateToIsoString(filter.createdAtRangeMax, 'endOfDay'),
     }),
-<<<<<<< HEAD
-=======
-    program: filter.program || '',
->>>>>>> 6f96b6a1
   };
   const categoryDict = choicesToDict(choicesData.surveyCategoryChoices);
 
