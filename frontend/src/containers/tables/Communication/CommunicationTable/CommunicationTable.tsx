import React, { ReactElement } from 'react';
import { TableWrapper } from '../../../../components/core/TableWrapper';
import {
  AllAccountabilityCommunicationMessagesQueryVariables,
  CommunicationMessageNode,
  useAllAccountabilityCommunicationMessagesQuery,
} from '../../../../__generated__/graphql';
import { UniversalTable } from '../../UniversalTable';
import { headCells } from './CommunicationTableHeadCells';
import { CommunicationTableRow } from './CommunicationTableRow';
<<<<<<< HEAD
import { useBaseUrl } from '../../../../hooks/useBaseUrl';
=======
import { useTranslation } from 'react-i18next';
>>>>>>> aa92a576

interface CommunicationTableProps {
  filter;
  canViewDetails: boolean;
}

export const CommunicationTable = ({
  filter,
  canViewDetails,
}: CommunicationTableProps): ReactElement => {
<<<<<<< HEAD
  const { programId } = useBaseUrl();
=======
  const { t } = useTranslation();
>>>>>>> aa92a576
  const initialVariables: AllAccountabilityCommunicationMessagesQueryVariables = {
    createdAtRange: filter.createdAtRange
      ? JSON.stringify(filter.createdAtRange)
      : '',
    program: programId,
    targetPopulation: filter.targetPopulation,
    createdBy: filter.createdBy || '',
  };
  return (
    <TableWrapper>
      <UniversalTable<
        CommunicationMessageNode,
        AllAccountabilityCommunicationMessagesQueryVariables
      >
        title={t('Messages List')}
        headCells={headCells}
        rowsPerPageOptions={[10, 15, 20]}
        query={useAllAccountabilityCommunicationMessagesQuery}
        queriedObjectName='allAccountabilityCommunicationMessages'
        defaultOrderBy='createdAt'
        defaultOrderDirection='desc'
        initialVariables={initialVariables}
        renderRow={(row) => (
          <CommunicationTableRow
            key={row.id}
            message={row}
            canViewDetails={canViewDetails}
          />
        )}
      />
    </TableWrapper>
  );
};<|MERGE_RESOLUTION|>--- conflicted
+++ resolved
@@ -8,11 +8,8 @@
 import { UniversalTable } from '../../UniversalTable';
 import { headCells } from './CommunicationTableHeadCells';
 import { CommunicationTableRow } from './CommunicationTableRow';
-<<<<<<< HEAD
 import { useBaseUrl } from '../../../../hooks/useBaseUrl';
-=======
 import { useTranslation } from 'react-i18next';
->>>>>>> aa92a576
 
 interface CommunicationTableProps {
   filter;
@@ -23,11 +20,8 @@
   filter,
   canViewDetails,
 }: CommunicationTableProps): ReactElement => {
-<<<<<<< HEAD
   const { programId } = useBaseUrl();
-=======
   const { t } = useTranslation();
->>>>>>> aa92a576
   const initialVariables: AllAccountabilityCommunicationMessagesQueryVariables = {
     createdAtRange: filter.createdAtRange
       ? JSON.stringify(filter.createdAtRange)
