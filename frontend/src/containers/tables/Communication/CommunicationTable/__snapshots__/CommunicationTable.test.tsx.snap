// Jest Snapshot v1, https://goo.gl/fbAQLP

exports[`containers/tables//Communication/CommunicationTable should render loading 1`] = `
<div>
  <div
    class="sc-bdVaJa ksQzqc"
  >
    <div
      class="sc-bwzfXH iIRzZu"
      data-cy="loading-container"
    >
      <div
        class="MuiCircularProgress-root MuiCircularProgress-colorPrimary MuiCircularProgress-indeterminate"
        role="progressbar"
        style="width: 40px; height: 40px;"
      >
        <svg
          class="MuiCircularProgress-svg"
          viewBox="22 22 44 44"
        >
          <circle
            class="MuiCircularProgress-circle MuiCircularProgress-circleIndeterminate"
            cx="44"
            cy="44"
            fill="none"
            r="20.2"
            stroke-width="3.6"
          />
        </svg>
      </div>
    </div>
  </div>
</div>
`;

exports[`containers/tables//Communication/CommunicationTable should render with data 1`] = `
<div>
  <div
    class="sc-bdVaJa ksQzqc"
  >
<<<<<<< HEAD
    <div>
      Unexpected error
=======
    <div
      class="makeStyles-root-1"
    >
      <div
        class="MuiPaper-root makeStyles-paper-2 MuiPaper-elevation1 MuiPaper-rounded"
      >
        <div
          class="MuiTableContainer-root"
        >
          <div
            class="MuiBox-root MuiBox-root-7"
          >
            <div
              class="MuiToolbar-root MuiToolbar-regular makeStyles-root-8 MuiToolbar-gutters"
            >
              <h6
                class="MuiTypography-root makeStyles-title-10 MuiTypography-h6"
                data-cy="table-title"
              >
                Messages List
              </h6>
            </div>
            <div
              class="MuiBox-root MuiBox-root-11"
            />
          </div>
          <table
            aria-label="enhanced table"
            aria-labelledby="tableTitle"
            class="MuiTable-root makeStyles-table-3"
            data-cy="table-title"
          >
            <thead
              class="MuiTableHead-root"
            >
              <tr
                class="MuiTableRow-root MuiTableRow-head"
              >
                <th
                  class="MuiTableCell-root MuiTableCell-head MuiTableCell-alignLeft"
                  scope="col"
                >
                  <span
                    aria-disabled="false"
                    class="MuiButtonBase-root MuiTableSortLabel-root sc-bZQynM ciIUPU"
                    data-cy="table-label"
                    role="button"
                    tabindex="0"
                  >
                    Message ID
                    <svg
                      aria-hidden="true"
                      class="MuiSvgIcon-root MuiTableSortLabel-icon MuiTableSortLabel-iconDirectionAsc"
                      focusable="false"
                      viewBox="0 0 24 24"
                    >
                      <path
                        d="M20 12l-1.41-1.41L13 16.17V4h-2v12.17l-5.58-5.59L4 12l8 8 8-8z"
                      />
                    </svg>
                  </span>
                </th>
                <th
                  class="MuiTableCell-root MuiTableCell-head MuiTableCell-alignLeft"
                  scope="col"
                >
                  <span
                    aria-disabled="false"
                    class="MuiButtonBase-root MuiTableSortLabel-root sc-bZQynM ciIUPU"
                    data-cy="table-label"
                    role="button"
                    tabindex="0"
                  >
                    Title
                    <svg
                      aria-hidden="true"
                      class="MuiSvgIcon-root MuiTableSortLabel-icon MuiTableSortLabel-iconDirectionAsc"
                      focusable="false"
                      viewBox="0 0 24 24"
                    >
                      <path
                        d="M20 12l-1.41-1.41L13 16.17V4h-2v12.17l-5.58-5.59L4 12l8 8 8-8z"
                      />
                    </svg>
                  </span>
                </th>
                <th
                  class="MuiTableCell-root MuiTableCell-head MuiTableCell-alignLeft"
                  scope="col"
                >
                  <span
                    aria-disabled="false"
                    class="MuiButtonBase-root MuiTableSortLabel-root sc-bZQynM ciIUPU"
                    data-cy="table-label"
                    role="button"
                    tabindex="0"
                  >
                    Number of Recipients
                    <svg
                      aria-hidden="true"
                      class="MuiSvgIcon-root MuiTableSortLabel-icon MuiTableSortLabel-iconDirectionAsc"
                      focusable="false"
                      viewBox="0 0 24 24"
                    >
                      <path
                        d="M20 12l-1.41-1.41L13 16.17V4h-2v12.17l-5.58-5.59L4 12l8 8 8-8z"
                      />
                    </svg>
                  </span>
                </th>
                <th
                  class="MuiTableCell-root MuiTableCell-head MuiTableCell-alignLeft"
                  scope="col"
                >
                  <span
                    aria-disabled="false"
                    class="MuiButtonBase-root MuiTableSortLabel-root sc-bZQynM ciIUPU"
                    data-cy="table-label"
                    role="button"
                    tabindex="0"
                  >
                    Created by
                    <svg
                      aria-hidden="true"
                      class="MuiSvgIcon-root MuiTableSortLabel-icon MuiTableSortLabel-iconDirectionAsc"
                      focusable="false"
                      viewBox="0 0 24 24"
                    >
                      <path
                        d="M20 12l-1.41-1.41L13 16.17V4h-2v12.17l-5.58-5.59L4 12l8 8 8-8z"
                      />
                    </svg>
                  </span>
                </th>
                <th
                  class="MuiTableCell-root MuiTableCell-head MuiTableCell-alignLeft"
                  scope="col"
                >
                  <span
                    aria-disabled="false"
                    class="MuiButtonBase-root MuiTableSortLabel-root sc-bZQynM ciIUPU"
                    data-cy="table-label"
                    role="button"
                    tabindex="0"
                  >
                    Creation Date
                    <svg
                      aria-hidden="true"
                      class="MuiSvgIcon-root MuiTableSortLabel-icon MuiTableSortLabel-iconDirectionAsc"
                      focusable="false"
                      viewBox="0 0 24 24"
                    >
                      <path
                        d="M20 12l-1.41-1.41L13 16.17V4h-2v12.17l-5.58-5.59L4 12l8 8 8-8z"
                      />
                    </svg>
                  </span>
                </th>
              </tr>
            </thead>
            <tbody
              class="MuiTableBody-root"
            >
              <tr
                class="MuiTableRow-root sc-htoDjs ehUDZT MuiTableRow-hover"
                role="checkbox"
              >
                <td
                  class="MuiTableCell-root MuiTableCell-body MuiTableCell-alignLeft"
                >
                  MSG-23-0005
                </td>
                <td
                  class="MuiTableCell-root MuiTableCell-body MuiTableCell-alignLeft"
                >
                  jij
                </td>
                <td
                  class="MuiTableCell-root MuiTableCell-body MuiTableCell-alignLeft"
                >
                  1
                </td>
                <td
                  class="MuiTableCell-root MuiTableCell-body MuiTableCell-alignLeft"
                >
                  Root Rootkowski
                </td>
                <td
                  class="MuiTableCell-root MuiTableCell-body MuiTableCell-alignLeft"
                >
                  <time
                    datetime="1685537355147"
                  >
                    31 May 2023
                  </time>
                </td>
              </tr>
              <tr
                class="MuiTableRow-root sc-htoDjs ehUDZT MuiTableRow-hover"
                role="checkbox"
              >
                <td
                  class="MuiTableCell-root MuiTableCell-body MuiTableCell-alignLeft"
                >
                  MSG-22-0002
                </td>
                <td
                  class="MuiTableCell-root MuiTableCell-body MuiTableCell-alignLeft"
                >
                  You got credit of USD 200
                </td>
                <td
                  class="MuiTableCell-root MuiTableCell-body MuiTableCell-alignLeft"
                >
                  2
                </td>
                <td
                  class="MuiTableCell-root MuiTableCell-body MuiTableCell-alignLeft"
                >
                  Root Rootkowski
                </td>
                <td
                  class="MuiTableCell-root MuiTableCell-body MuiTableCell-alignLeft"
                >
                  <time
                    datetime="1663317189955"
                  >
                    16 Sep 2022
                  </time>
                </td>
              </tr>
              <tr
                class="MuiTableRow-root sc-htoDjs ehUDZT MuiTableRow-hover"
                role="checkbox"
              >
                <td
                  class="MuiTableCell-root MuiTableCell-body MuiTableCell-alignLeft"
                >
                  MSG-22-0004
                </td>
                <td
                  class="MuiTableCell-root MuiTableCell-body MuiTableCell-alignLeft"
                >
                  We hold your back!
                </td>
                <td
                  class="MuiTableCell-root MuiTableCell-body MuiTableCell-alignLeft"
                >
                  2
                </td>
                <td
                  class="MuiTableCell-root MuiTableCell-body MuiTableCell-alignLeft"
                >
                  Root Rootkowski
                </td>
                <td
                  class="MuiTableCell-root MuiTableCell-body MuiTableCell-alignLeft"
                >
                  <time
                    datetime="1663254095261"
                  >
                    15 Sep 2022
                  </time>
                </td>
              </tr>
              <tr
                class="MuiTableRow-root sc-htoDjs ehUDZT MuiTableRow-hover"
                role="checkbox"
              >
                <td
                  class="MuiTableCell-root MuiTableCell-body MuiTableCell-alignLeft"
                >
                  MSG-22-0003
                </td>
                <td
                  class="MuiTableCell-root MuiTableCell-body MuiTableCell-alignLeft"
                >
                  Hello There!
                </td>
                <td
                  class="MuiTableCell-root MuiTableCell-body MuiTableCell-alignLeft"
                >
                  2
                </td>
                <td
                  class="MuiTableCell-root MuiTableCell-body MuiTableCell-alignLeft"
                >
                  Root Rootkowski
                </td>
                <td
                  class="MuiTableCell-root MuiTableCell-body MuiTableCell-alignLeft"
                >
                  <time
                    datetime="1663253991410"
                  >
                    15 Sep 2022
                  </time>
                </td>
              </tr>
              <tr
                class="MuiTableRow-root sc-htoDjs ehUDZT MuiTableRow-hover"
                role="checkbox"
              >
                <td
                  class="MuiTableCell-root MuiTableCell-body MuiTableCell-alignLeft"
                >
                  MSG-22-0001
                </td>
                <td
                  class="MuiTableCell-root MuiTableCell-body MuiTableCell-alignLeft"
                >
                  Hello World!
                </td>
                <td
                  class="MuiTableCell-root MuiTableCell-body MuiTableCell-alignLeft"
                >
                  2
                </td>
                <td
                  class="MuiTableCell-root MuiTableCell-body MuiTableCell-alignLeft"
                >
                  Root Rootkowski
                </td>
                <td
                  class="MuiTableCell-root MuiTableCell-body MuiTableCell-alignLeft"
                >
                  <time
                    datetime="1663253956221"
                  >
                    15 Sep 2022
                  </time>
                </td>
              </tr>
              <tr
                class="MuiTableRow-root"
                style="height: 54px;"
              >
                <td
                  class="MuiTableCell-root MuiTableCell-body"
                  colspan="5"
                />
              </tr>
            </tbody>
          </table>
        </div>
        <div
          class="MuiTablePagination-root"
          data-cy="table-pagination"
        >
          <div
            class="MuiToolbar-root MuiToolbar-regular MuiTablePagination-toolbar MuiToolbar-gutters"
          >
            <div
              class="MuiTablePagination-spacer"
            />
            <p
              class="MuiTypography-root MuiTablePagination-caption MuiTypography-body2 MuiTypography-colorInherit"
              id="mui-5806"
            >
              Rows per page:
            </p>
            <div
              class="MuiInputBase-root MuiTablePagination-input MuiTablePagination-selectRoot"
            >
              <div
                aria-haspopup="listbox"
                aria-labelledby="mui-5806 mui-73230"
                class="MuiSelect-root MuiSelect-select MuiTablePagination-select MuiSelect-selectMenu MuiInputBase-input"
                id="mui-73230"
                role="button"
                tabindex="0"
              >
                10
              </div>
              <input
                aria-hidden="true"
                class="MuiSelect-nativeInput"
                tabindex="-1"
                value="10"
              />
              <svg
                aria-hidden="true"
                class="MuiSvgIcon-root MuiSelect-icon MuiTablePagination-selectIcon"
                focusable="false"
                viewBox="0 0 24 24"
              >
                <path
                  d="M7 10l5 5 5-5z"
                />
              </svg>
            </div>
            <p
              class="MuiTypography-root MuiTablePagination-caption MuiTypography-body2 MuiTypography-colorInherit"
            >
              1-5 of 5
            </p>
            <div
              class="MuiTablePagination-actions"
            >
              <button
                aria-label="Previous page"
                class="MuiButtonBase-root MuiIconButton-root MuiIconButton-colorInherit Mui-disabled Mui-disabled"
                disabled=""
                tabindex="-1"
                title="Previous page"
                type="button"
              >
                <span
                  class="MuiIconButton-label"
                >
                  <svg
                    aria-hidden="true"
                    class="MuiSvgIcon-root"
                    focusable="false"
                    viewBox="0 0 24 24"
                  >
                    <path
                      d="M15.41 16.09l-4.58-4.59 4.58-4.59L14 5.5l-6 6 6 6z"
                    />
                  </svg>
                </span>
              </button>
              <button
                aria-label="Next page"
                class="MuiButtonBase-root MuiIconButton-root MuiIconButton-colorInherit Mui-disabled Mui-disabled"
                disabled=""
                tabindex="-1"
                title="Next page"
                type="button"
              >
                <span
                  class="MuiIconButton-label"
                >
                  <svg
                    aria-hidden="true"
                    class="MuiSvgIcon-root"
                    focusable="false"
                    viewBox="0 0 24 24"
                  >
                    <path
                      d="M8.59 16.34l4.58-4.59-4.58-4.59L10 5.75l6 6-6 6z"
                    />
                  </svg>
                </span>
              </button>
            </div>
          </div>
        </div>
      </div>
>>>>>>> 80f0f651
    </div>
  </div>
</div>
`;<|MERGE_RESOLUTION|>--- conflicted
+++ resolved
@@ -38,10 +38,6 @@
   <div
     class="sc-bdVaJa ksQzqc"
   >
-<<<<<<< HEAD
-    <div>
-      Unexpected error
-=======
     <div
       class="makeStyles-root-1"
     >
@@ -491,7 +487,6 @@
           </div>
         </div>
       </div>
->>>>>>> 80f0f651
     </div>
   </div>
 </div>
