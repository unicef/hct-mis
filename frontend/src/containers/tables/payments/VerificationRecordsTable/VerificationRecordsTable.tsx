import React, { ReactElement } from 'react';
import { useTranslation } from 'react-i18next';
import {
  AllPaymentVerificationsQueryVariables,
  PaymentVerificationNode,
  useAllPaymentVerificationsQuery,
} from '../../../../__generated__/graphql';
import { UniversalTable } from '../../UniversalTable';
import { headCells } from './VerificationRecordsHeadCells';
import { VerificationRecordsTableRow } from './VerificationRecordsTableRow';

interface VerificationRecordsTableProps {
  paymentPlanId?: string;
  filter;
  canViewRecordDetails: boolean;
  businessArea: string;
}

export const VerificationRecordsTable = ({
  paymentPlanId,
  filter,
  canViewRecordDetails,
  businessArea,
<<<<<<< HEAD
}: VerificationRecordsTableProps): ReactElement {
=======
}: Props): ReactElement => {
>>>>>>> 7ef0ff68
  const { t } = useTranslation();

  const initialVariables: AllPaymentVerificationsQueryVariables = {
    ...filter,
    businessArea,
    paymentPlanId,
  };

  return (
    <UniversalTable<
      PaymentVerificationNode,
      AllPaymentVerificationsQueryVariables
    >
      title={t('Verification Records')}
      headCells={headCells}
      query={useAllPaymentVerificationsQuery}
      queriedObjectName='allPaymentVerifications'
      initialVariables={initialVariables}
      renderRow={(paymentVerification) => (
        <VerificationRecordsTableRow
          key={paymentVerification.id}
          paymentVerification={paymentVerification}
          canViewRecordDetails={canViewRecordDetails}
        />
      )}
    />
  );
};<|MERGE_RESOLUTION|>--- conflicted
+++ resolved
@@ -21,11 +21,7 @@
   filter,
   canViewRecordDetails,
   businessArea,
-<<<<<<< HEAD
-}: VerificationRecordsTableProps): ReactElement {
-=======
-}: Props): ReactElement => {
->>>>>>> 7ef0ff68
+}: VerificationRecordsTableProps): ReactElement => {
   const { t } = useTranslation();
 
   const initialVariables: AllPaymentVerificationsQueryVariables = {
