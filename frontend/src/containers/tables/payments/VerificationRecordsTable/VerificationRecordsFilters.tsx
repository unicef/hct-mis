--- conflicted
+++ resolved
@@ -136,11 +136,7 @@
                   handleFilterChange(e, 'paymentVerificationPlan')
                 }
                 label={t('Verification Plan Id')}
-<<<<<<< HEAD
-                value={filter.paymentVerificationPlan || ''}
-=======
-                value={filter.cashPlanPaymentVerification}
->>>>>>> 1a31bccf
+                value={filter.paymentVerificationPlan}
               >
                 <MenuItem value=''>
                   <em>None</em>
