--- conflicted
+++ resolved
@@ -136,11 +136,7 @@
                   handleFilterChange(e, 'paymentVerificationPlan')
                 }
                 label={t('Verification Plan Id')}
-<<<<<<< HEAD
-                value={filter.paymentVerificationPlan || ''}
-=======
-                value={filter.cashPlanPaymentVerification}
->>>>>>> 71e53c28
+                value={filter.paymentVerificationPlan}
               >
                 <MenuItem value=''>
                   <em>None</em>
