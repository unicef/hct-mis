--- conflicted
+++ resolved
@@ -143,25 +143,6 @@
             value={filter.endDate}
           />
         </Grid>
-<<<<<<< HEAD
-=======
-        <Grid item xs={3}>
-          <SelectFilter
-            onChange={(e) => handleFilterChange('program', e.target.value)}
-            label='Programme'
-            fullWidth
-            data-cy='filter-program'
-            value={filter.program}
-            icon={<FlashOnIcon />}
-          >
-            {programs.map((program) => (
-              <MenuItem key={program.id} value={program.id}>
-                {program.name}
-              </MenuItem>
-            ))}
-          </SelectFilter>
-        </Grid>
->>>>>>> a9eadf2c
       </Grid>
       <ClearApplyButtons
         clearHandler={handleClearFilter}
