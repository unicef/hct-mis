// Jest Snapshot v1, https://goo.gl/fbAQLP

exports[`containers/tables/population/IndividualsListTable should render loading 1`] = `
<div>
  <div
    class="sc-bdVaJa ksQzqc"
  >
    <div
      class="sc-bwzfXH iIRzZu"
      data-cy="loading-container"
    >
      <div
        class="MuiCircularProgress-root MuiCircularProgress-colorPrimary MuiCircularProgress-indeterminate"
        role="progressbar"
        style="width: 40px; height: 40px;"
      >
        <svg
          class="MuiCircularProgress-svg"
          viewBox="22 22 44 44"
        >
          <circle
            class="MuiCircularProgress-circle MuiCircularProgress-circleIndeterminate"
            cx="44"
            cy="44"
            fill="none"
            r="20.2"
            stroke-width="3.6"
          />
        </svg>
      </div>
    </div>
  </div>
</div>
`;

exports[`containers/tables/population/IndividualsListTable should render with data 1`] = `
<div>
  <div
    class="sc-bdVaJa ksQzqc"
  >
    <div
      class="makeStyles-root-1"
    >
      <div
        class="MuiPaper-root makeStyles-paper-2 MuiPaper-elevation1 MuiPaper-rounded"
      >
        <div
          class="MuiTableContainer-root"
        >
          <div
            class="MuiBox-root MuiBox-root-7"
          >
            <div
              class="MuiToolbar-root MuiToolbar-regular makeStyles-root-8 MuiToolbar-gutters"
            >
              <h6
                class="MuiTypography-root makeStyles-title-10 MuiTypography-h6"
                data-cy="table-title"
              >
                Individuals
              </h6>
            </div>
            <div
              class="MuiBox-root MuiBox-root-11"
            />
          </div>
          <table
            aria-label="enhanced table"
            aria-labelledby="tableTitle"
            class="MuiTable-root makeStyles-table-3"
            data-cy="table-title"
          >
            <thead
              class="MuiTableHead-root"
            >
              <tr
                class="MuiTableRow-root MuiTableRow-head"
              >
                <th
                  class="MuiTableCell-root MuiTableCell-head MuiTableCell-alignLeft"
                  data-cy="sanction-list-possible-match"
                  scope="col"
                >
                  <span
                    class="sc-gzVnrw dYSoUE"
                    data-cy="table-label"
                  />
                </th>
                <th
                  class="MuiTableCell-root MuiTableCell-head MuiTableCell-alignLeft"
                  data-cy="individual-id"
                  scope="col"
                >
                  <span
                    class="sc-gzVnrw dYSoUE"
                    data-cy="table-label"
                  >
                    Individual ID
                  </span>
                </th>
                <th
                  class="MuiTableCell-root MuiTableCell-head MuiTableCell-alignLeft"
                  data-cy="individual-name"
                  scope="col"
                >
                  <span
                    class="sc-gzVnrw dYSoUE"
                    data-cy="table-label"
                  >
                    Individual
                  </span>
                </th>
                <th
                  class="MuiTableCell-root MuiTableCell-head MuiTableCell-alignLeft"
                  data-cy="household-id"
                  scope="col"
                >
                  <span
                    class="sc-gzVnrw dYSoUE"
                    data-cy="table-label"
                  >
                    Household ID
                  </span>
                </th>
                <th
                  class="MuiTableCell-root MuiTableCell-head MuiTableCell-alignLeft"
                  data-cy="relationship"
                  scope="col"
                >
                  <span
                    class="sc-gzVnrw dYSoUE"
                    data-cy="table-label"
                  >
                    Relationship to HoH
                  </span>
                </th>
                <th
                  class="MuiTableCell-root MuiTableCell-head MuiTableCell-alignRight"
                  data-cy="individual-age"
                  scope="col"
                >
                  <span
                    class="sc-gzVnrw dYSoUE"
                    data-cy="table-label"
                  >
                    Age
                  </span>
                </th>
                <th
                  class="MuiTableCell-root MuiTableCell-head MuiTableCell-alignLeft"
                  data-cy="individual-sex"
                  scope="col"
                >
                  <span
                    class="sc-gzVnrw dYSoUE"
                    data-cy="table-label"
                  >
                    Gender
                  </span>
                </th>
                <th
                  class="MuiTableCell-root MuiTableCell-head MuiTableCell-alignLeft"
                  data-cy="individual-location"
                  scope="col"
                >
                  <span
                    class="sc-gzVnrw dYSoUE"
                    data-cy="table-label"
                  >
                    Administrative Level 2
                  </span>
                </th>
              </tr>
            </thead>
            <tbody
              class="MuiTableBody-root"
            >
              <tr
                class="MuiTableRow-root sc-iwsKbI jVTAHI MuiTableRow-hover"
                data-cy="individual-table-row"
                role="checkbox"
              >
                <td
                  class="MuiTableCell-root MuiTableCell-body MuiTableCell-alignLeft"
                >
                  <div
                    class="MuiBox-root MuiBox-root-13"
                  >
                    <svg
                      aria-hidden="true"
                      class="MuiSvgIcon-root sc-gZMcBi ehqlMD"
                      confirmed="0"
                      focusable="false"
                      title="Possible Duplicate"
                      viewBox="0 0 24 24"
                    >
                      <path
                        d="M1 21h22L12 2 1 21zm12-3h-2v-2h2v2zm0-4h-2v-4h2v4z"
                      />
                    </svg>
                  </div>
                  <div
                    class="MuiBox-root MuiBox-root-14"
                  />
                  <div
                    class="MuiBox-root MuiBox-root-15"
                  />
                </td>
                <td
                  class="MuiTableCell-root MuiTableCell-body MuiTableCell-alignLeft"
                >
                  <a
<<<<<<< HEAD
                    class="sc-htoDjs jgMSRO"
                    href="/afghanistan/programs/UHJvZ3JhbU5vZGU6YzRkNTY1N2QtMWEyOS00NmUxLTgxOTAtZGY3Zjg1YTBkMmVm/population/individuals/SW5kaXZpZHVhbE5vZGU6Y2VkZDRiNDktNTRlMC00NDA4LThmZDItMTAzMGYwNWE3YTZh"
=======
                    class="sc-htoDjs htbFJq"
                    href="/afghanistan/population/individuals/SW5kaXZpZHVhbE5vZGU6Y2VkZDRiNDktNTRlMC00NDA4LThmZDItMTAzMGYwNWE3YTZh"
>>>>>>> 02c16b35
                  >
                    IND-74-0000.0006
                  </a>
                </td>
                <td
                  class="MuiTableCell-root MuiTableCell-body MuiTableCell-alignLeft"
                >
                  HH-20-0000.0002
                </td>
                <td
                  class="MuiTableCell-root MuiTableCell-body MuiTableCell-alignLeft"
                >
                  Head of household (self)
                </td>
                <td
                  class="MuiTableCell-root MuiTableCell-body MuiTableCell-alignRight"
                >
                  30
                </td>
                <td
                  class="MuiTableCell-root MuiTableCell-body MuiTableCell-alignLeft"
                >
                  Male
                </td>
                <td
                  class="MuiTableCell-root MuiTableCell-body MuiTableCell-alignLeft"
                >
                  Abband
                </td>
              </tr>
              <tr
                class="MuiTableRow-root"
                style="height: 54px;"
              >
                <td
                  class="MuiTableCell-root MuiTableCell-body"
                  colspan="8"
                />
              </tr>
            </tbody>
          </table>
        </div>
        <div
          class="MuiTablePagination-root"
          data-cy="table-pagination"
        >
          <div
            class="MuiToolbar-root MuiToolbar-regular MuiTablePagination-toolbar MuiToolbar-gutters"
          >
            <div
              class="MuiTablePagination-spacer"
            />
            <p
              class="MuiTypography-root MuiTablePagination-caption MuiTypography-body2 MuiTypography-colorInherit"
              id="mui-82186"
            >
              Rows per page:
            </p>
            <div
              class="MuiInputBase-root MuiTablePagination-input MuiTablePagination-selectRoot"
            >
              <div
                aria-haspopup="listbox"
                aria-labelledby="mui-82186 mui-5806"
                class="MuiSelect-root MuiSelect-select MuiTablePagination-select MuiSelect-selectMenu MuiInputBase-input"
                id="mui-5806"
                role="button"
                tabindex="0"
              >
                10
              </div>
              <input
                aria-hidden="true"
                class="MuiSelect-nativeInput"
                tabindex="-1"
                value="10"
              />
              <svg
                aria-hidden="true"
                class="MuiSvgIcon-root MuiSelect-icon MuiTablePagination-selectIcon"
                focusable="false"
                viewBox="0 0 24 24"
              >
                <path
                  d="M7 10l5 5 5-5z"
                />
              </svg>
            </div>
            <p
              class="MuiTypography-root MuiTablePagination-caption MuiTypography-body2 MuiTypography-colorInherit"
            >
              1-6 of 6
            </p>
            <div
              class="MuiTablePagination-actions"
            >
              <button
                aria-label="Previous page"
                class="MuiButtonBase-root MuiIconButton-root MuiIconButton-colorInherit Mui-disabled Mui-disabled"
                disabled=""
                tabindex="-1"
                title="Previous page"
                type="button"
              >
                <span
                  class="MuiIconButton-label"
                >
                  <svg
                    aria-hidden="true"
                    class="MuiSvgIcon-root"
                    focusable="false"
                    viewBox="0 0 24 24"
                  >
                    <path
                      d="M15.41 16.09l-4.58-4.59 4.58-4.59L14 5.5l-6 6 6 6z"
                    />
                  </svg>
                </span>
              </button>
              <button
                aria-label="Next page"
                class="MuiButtonBase-root MuiIconButton-root MuiIconButton-colorInherit Mui-disabled Mui-disabled"
                disabled=""
                tabindex="-1"
                title="Next page"
                type="button"
              >
                <span
                  class="MuiIconButton-label"
                >
                  <svg
                    aria-hidden="true"
                    class="MuiSvgIcon-root"
                    focusable="false"
                    viewBox="0 0 24 24"
                  >
                    <path
                      d="M8.59 16.34l4.58-4.59-4.58-4.59L10 5.75l6 6-6 6z"
                    />
                  </svg>
                </span>
              </button>
            </div>
          </div>
        </div>
      </div>
    </div>
  </div>
</div>
`;<|MERGE_RESOLUTION|>--- conflicted
+++ resolved
@@ -210,13 +210,8 @@
                   class="MuiTableCell-root MuiTableCell-body MuiTableCell-alignLeft"
                 >
                   <a
-<<<<<<< HEAD
-                    class="sc-htoDjs jgMSRO"
+                    class="sc-htoDjs htbFJq"
                     href="/afghanistan/programs/UHJvZ3JhbU5vZGU6YzRkNTY1N2QtMWEyOS00NmUxLTgxOTAtZGY3Zjg1YTBkMmVm/population/individuals/SW5kaXZpZHVhbE5vZGU6Y2VkZDRiNDktNTRlMC00NDA4LThmZDItMTAzMGYwNWE3YTZh"
-=======
-                    class="sc-htoDjs htbFJq"
-                    href="/afghanistan/population/individuals/SW5kaXZpZHVhbE5vZGU6Y2VkZDRiNDktNTRlMC00NDA4LThmZDItMTAzMGYwNWE3YTZh"
->>>>>>> 02c16b35
                   >
                     IND-74-0000.0006
                   </a>
