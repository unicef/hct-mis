import React from 'react';
import styled from 'styled-components';
import { makeStyles } from '@material-ui/core';
import CssBaseline from '@material-ui/core/CssBaseline';
import { Redirect, Route, Switch, useLocation } from 'react-router-dom';
import { MiśTheme } from '../theme';
import { Drawer } from '../components/Drawer/Drawer';
import { AppBar } from '../components/AppBar';
import { isAuthenticated } from '../utils/utils';
import { DashboardPage } from './pages/DashboardPage';
import { ProgramsPage } from './pages/ProgramsPage';
import { ProgramDetailsPage } from './pages/ProgramDetailsPage';
import { CashPlanDetailsPage } from './pages/CashPlanDetailsPage';
import { PaymentRecordDetailsPage } from './pages/PaymentRecordDetailsPage';
import { PopulationHouseholdPage } from './pages/PopulationHouseholdPage';
<<<<<<< HEAD
import { PopulationHouseholdDetailsPage } from './pages/PopulationHouseholdDetailsPage';
=======
import { PopulationIndividualsPage } from './pages/PopulationIndividualsPage';
>>>>>>> 904269a1

const Root = styled.div`
  display: flex;
`;
const MainContent = styled.div`
  flex-grow: 1;
  height: 100vh;
  overflow: auto;
`;
const useStyles = makeStyles((theme: MiśTheme) => ({
  appBarSpacer: theme.mixins.toolbar,
}));

export function HomeRouter(): React.ReactElement {
  const authenticated = isAuthenticated();
  const [open, setOpen] = React.useState(true);
  const classes = useStyles({});
  const location = useLocation();
  const handleDrawerOpen = (): void => {
    setOpen(true);
  };
  const handleDrawerClose = (): void => {
    setOpen(false);
  };

  if (!authenticated) {
    return <Redirect to='/login' />;
  }
  return (
    <Root>
      <CssBaseline />
      <AppBar open={open} handleDrawerOpen={handleDrawerOpen} />
      <Drawer
        open={open}
        handleDrawerClose={handleDrawerClose}
        currentLocation={location.pathname}
      />
      <MainContent>
        <div className={classes.appBarSpacer} />
        <Switch>
<<<<<<< HEAD
          <Route path='/:businessArea/population/household/:id'>
            <PopulationHouseholdDetailsPage />
          </Route>
=======
>>>>>>> 904269a1
          <Route path='/:businessArea/cashplans/:id'>
            <CashPlanDetailsPage />
          </Route>
          <Route path='/:businessArea/population/household'>
            <PopulationHouseholdPage />
          </Route>
          <Route path='/:businessArea/population/individuals'>
            <PopulationIndividualsPage />
          </Route>
          <Route path='/:businessArea/programs/:id'>
            <ProgramDetailsPage />
          </Route>
          <Route path='/:businessArea/payment_records/:id'>
            <PaymentRecordDetailsPage />
          </Route>
          <Route path='/:businessArea/payment_records/:id'>
            <PaymentRecordDetailsPage />
          </Route>
          <Route path='/:businessArea/programs'>
            <ProgramsPage />
          </Route>
          <Route path='/'>
            <DashboardPage />
          </Route>
        </Switch>
      </MainContent>
    </Root>
  );
}<|MERGE_RESOLUTION|>--- conflicted
+++ resolved
@@ -13,11 +13,8 @@
 import { CashPlanDetailsPage } from './pages/CashPlanDetailsPage';
 import { PaymentRecordDetailsPage } from './pages/PaymentRecordDetailsPage';
 import { PopulationHouseholdPage } from './pages/PopulationHouseholdPage';
-<<<<<<< HEAD
 import { PopulationHouseholdDetailsPage } from './pages/PopulationHouseholdDetailsPage';
-=======
 import { PopulationIndividualsPage } from './pages/PopulationIndividualsPage';
->>>>>>> 904269a1
 
 const Root = styled.div`
   display: flex;
@@ -58,12 +55,9 @@
       <MainContent>
         <div className={classes.appBarSpacer} />
         <Switch>
-<<<<<<< HEAD
           <Route path='/:businessArea/population/household/:id'>
             <PopulationHouseholdDetailsPage />
           </Route>
-=======
->>>>>>> 904269a1
           <Route path='/:businessArea/cashplans/:id'>
             <CashPlanDetailsPage />
           </Route>
