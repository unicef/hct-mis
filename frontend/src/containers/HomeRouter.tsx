--- conflicted
+++ resolved
@@ -54,17 +54,13 @@
           <Route path='/:businessArea/programs/:id'>
             <ProgramDetailsPage />
           </Route>
-<<<<<<< HEAD
+          <Route path='/:businessArea/payment_records/:id'>
+            <PaymentRecordDetailsPage />
+          </Route>
           <Route path='/:businessArea/payment_records/:id'>
             <PaymentRecordDetailsPage />
           </Route>
           <Route path='/:businessArea/programs'>
-=======
-          <Route path='/payment_records/:id'>
-            <PaymentRecordDetailsPage />
-          </Route>
-          <Route path='/programs'>
->>>>>>> c6dacef8
             <ProgramsPage />
           </Route>
           <Route path='/'>
