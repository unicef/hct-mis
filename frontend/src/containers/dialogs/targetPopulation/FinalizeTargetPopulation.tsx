--- conflicted
+++ resolved
@@ -85,12 +85,8 @@
             onClick={() => onSubmit(targetPopulationId)}
             color='primary'
             variant='contained'
-<<<<<<< HEAD
-            disabled={!loading}
+            disabled={!loading || !totalHouseholds}
             data-cy='button-target-population-send-to-cash-assist'
-=======
-            disabled={!loading || !totalHouseholds}
->>>>>>> 6059726f
           >
             Send to cash assist
           </Button>
