import { Button, DialogContent, DialogTitle } from '@mui/material';
import { Field, Formik } from 'formik';
import * as React from 'react';
import { useTranslation } from 'react-i18next';
import * as Yup from 'yup';
<<<<<<< HEAD
import { AutoSubmitFormOnEnter } from '@components/core/AutoSubmitFormOnEnter';
import { LoadingButton } from '@components/core/LoadingButton';
import { useSnackbar } from '@hooks/useSnackBar';
import { FormikTextField } from '@shared/Formik/FormikTextField';
import { useCopyTargetPopulationMutation } from '@generated/graphql';
=======
import { useHistory } from 'react-router-dom';
import { AutoSubmitFormOnEnter } from '../../../components/core/AutoSubmitFormOnEnter';
import { LoadingButton } from '../../../components/core/LoadingButton';
import { useSnackbar } from '../../../hooks/useSnackBar';
import { FormikTextField } from '../../../shared/Formik/FormikTextField';
import { useCopyTargetPopulationMutation } from '../../../__generated__/graphql';
>>>>>>> fb43e064
import { Dialog } from '../Dialog';
import { DialogActions } from '../DialogActions';
import { DialogDescription } from '../DialogDescription';
import { DialogFooter } from '../DialogFooter';
import { DialogTitleWrapper } from '../DialogTitleWrapper';
import { useBaseUrl } from '@hooks/useBaseUrl';

const validationSchema = Yup.object().shape({
  name: Yup.string().required('Name is required'),
});

interface DuplicateTargetPopulationProps {
  open: boolean;
  setOpen: (open: boolean) => void;
  targetPopulationId: string;
}

export const DuplicateTargetPopulation = ({
  open,
  setOpen,
  targetPopulationId,
<<<<<<< HEAD
}: DuplicateTargetPopulationProps): React.ReactElement => {
=======
}: DuplicateTargetPopulationPropTypes): React.ReactElement => {
  const history = useHistory();
>>>>>>> fb43e064
  const { t } = useTranslation();
  const [mutate, { loading }] = useCopyTargetPopulationMutation();
  const { showMessage } = useSnackbar();
  const { baseUrl } = useBaseUrl();
  const initialValues = {
    name: '',
    id: targetPopulationId,
  };

  return (
    <Dialog
      open={open}
      onClose={() => setOpen(false)}
      scroll="paper"
      aria-labelledby="form-dialog-title"
    >
      <Formik
        validationSchema={validationSchema}
        initialValues={initialValues}
        onSubmit={async (values) => {
          try {
            const res = await mutate({
              variables: { input: { targetPopulationData: { ...values } } },
            });
            setOpen(false);
            showMessage(t('Target Population Duplicated'));
            history.push(
              `/${baseUrl}/target-population/${res.data.copyTargetPopulation.targetPopulation.id}`,
            );
          } catch (e) {
            e.graphQLErrors.map((x) => showMessage(x.message));
          }
        }}
      >
        {({ submitForm }) => (
          <>
            {open && <AutoSubmitFormOnEnter />}
            <DialogTitleWrapper>
              <DialogTitle>Duplicate Target Population?</DialogTitle>
            </DialogTitleWrapper>
            <DialogContent>
              <DialogDescription>
                {t(
                  'Please use a unique name for the copy of this Target Population.',
                )}
                <br /> <strong>{t('Note')}</strong>:{' '}
                {t(
                  'This duplicate will copy the Target Criteria of the Programme Population and update to the latest results from the system.',
                )}
              </DialogDescription>
              <Field
                name="name"
                fullWidth
                label={t('Name Copy of Target Population')}
                required
                variant="outlined"
                component={FormikTextField}
              />
            </DialogContent>
            <DialogFooter>
              <DialogActions>
                <Button data-cy="button-cancel" onClick={() => setOpen(false)}>
                  {t('CANCEL')}
                </Button>
                <LoadingButton
                  loading={loading}
                  type="submit"
                  color="primary"
                  variant="contained"
                  onClick={submitForm}
                  data-cy="button-target-population-duplicate"
                >
                  {t('Save')}
                </LoadingButton>
              </DialogActions>
            </DialogFooter>
          </>
        )}
      </Formik>
    </Dialog>
  );
};<|MERGE_RESOLUTION|>--- conflicted
+++ resolved
@@ -3,20 +3,12 @@
 import * as React from 'react';
 import { useTranslation } from 'react-i18next';
 import * as Yup from 'yup';
-<<<<<<< HEAD
+import { useHistory } from 'react-router-dom';
 import { AutoSubmitFormOnEnter } from '@components/core/AutoSubmitFormOnEnter';
 import { LoadingButton } from '@components/core/LoadingButton';
 import { useSnackbar } from '@hooks/useSnackBar';
 import { FormikTextField } from '@shared/Formik/FormikTextField';
 import { useCopyTargetPopulationMutation } from '@generated/graphql';
-=======
-import { useHistory } from 'react-router-dom';
-import { AutoSubmitFormOnEnter } from '../../../components/core/AutoSubmitFormOnEnter';
-import { LoadingButton } from '../../../components/core/LoadingButton';
-import { useSnackbar } from '../../../hooks/useSnackBar';
-import { FormikTextField } from '../../../shared/Formik/FormikTextField';
-import { useCopyTargetPopulationMutation } from '../../../__generated__/graphql';
->>>>>>> fb43e064
 import { Dialog } from '../Dialog';
 import { DialogActions } from '../DialogActions';
 import { DialogDescription } from '../DialogDescription';
@@ -38,12 +30,8 @@
   open,
   setOpen,
   targetPopulationId,
-<<<<<<< HEAD
 }: DuplicateTargetPopulationProps): React.ReactElement => {
-=======
-}: DuplicateTargetPopulationPropTypes): React.ReactElement => {
   const history = useHistory();
->>>>>>> fb43e064
   const { t } = useTranslation();
   const [mutate, { loading }] = useCopyTargetPopulationMutation();
   const { showMessage } = useSnackbar();
