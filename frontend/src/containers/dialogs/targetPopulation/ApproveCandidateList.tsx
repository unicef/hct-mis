import React from 'react';
import {
  Button,
  DialogContent,
  DialogTitle,
  Typography,
  makeStyles,
} from '@material-ui/core';
import styled from 'styled-components';
import WarningIcon from '@material-ui/icons/Warning';
import { Field, Formik } from 'formik';
import * as Yup from 'yup';
<<<<<<< HEAD
=======
import { FormikSelectField } from '../../../shared/Formik/FormikSelectField';
>>>>>>> bba37b0f
import { ProgrammeAutocomplete } from '../../../shared/ProgrammeAutocomplete';
import {
  useAllProgramsQuery,
  useApproveTpMutation,
} from '../../../__generated__/graphql';
import { useSnackbar } from '../../../hooks/useSnackBar';
import { useBusinessArea } from '../../../hooks/useBusinessArea';
import { DialogActions } from '../DialogActions';
import { Dialog } from '../Dialog';
import { MiśTheme } from '../../../theme';

export interface ApproveCandidateListPropTypes {
  open: boolean;
  setOpen: Function;
}

const DialogTitleWrapper = styled.div`
  border-bottom: 1px solid ${({ theme }) => theme.hctPalette.lighterGray};
`;

const DialogFooter = styled.div`
  padding: 12px 16px;
  margin: 0;
  border-top: 1px solid ${({ theme }) => theme.hctPalette.lighterGray};
  text-align: right;
`;

const DialogDescription = styled.div`
  margin: 20px 0;
  font-size: 14px;
  color: rgba(0, 0, 0, 0.54);
`;

const Box = styled.div`
  display: flex;
  align-items: center;
`;

const validationSchema = Yup.object().shape({
  program: Yup.object().shape({
    id: Yup.string().required('Programme is required'),
  }),
});

const useStyles = makeStyles((theme: MiśTheme) => ({
  warning: { color: theme.hctPalette.oragne, marginRight: '10px' },
}));

export function ApproveCandidateList({ open, setOpen, targetPopulationId }) {
  const { data: programs } = useAllProgramsQuery({
    variables: { status: 'ACTIVE' },
  });
  const { showMessage } = useSnackbar();
  const businessArea = useBusinessArea();
  const [mutate, loading] = useApproveTpMutation();
  const classes = useStyles();
  if (!programs) return null;
  const choices = programs.allPrograms.edges.map((program) => {
    return { ...program.node, value: program.node.id };
  });
  return (
    <Dialog
      open={open}
      onClose={() => setOpen(false)}
      scroll='paper'
      aria-labelledby='form-dialog-title'
    >
      <Formik
        validationSchema={validationSchema}
        initialValues={{ program: null }}
        onSubmit={(values) => {
          mutate({
            variables: { id: targetPopulationId, programId: values.program.id },
          }).then(() => {
            setOpen(false);
            showMessage('Programme Population Approved', {
              pathname: `/${businessArea}/target-population/${targetPopulationId}`,
            });
          });
        }}
      >
        {({ submitForm, values, setFieldValue }) => (
          <>
            <DialogTitleWrapper>
              <DialogTitle id='scroll-dialog-title'>
                <Typography variant='h6'>Close Programme Population</Typography>
              </DialogTitle>
            </DialogTitleWrapper>
            <DialogContent>
              <DialogDescription>
                After you close this Programme Population, the selected criteria
                will no longer accept new results from the Population. Only the
                Target Population can be editable.
<<<<<<< HEAD
              </DialogDescription>
              <DialogDescription>
                Note: You may duplicate the Programme Population target criteria
                at any time.
              </DialogDescription>
              <DialogDescription>
                Please select a Programme that this list will be associated
                with.
              </DialogDescription>
              <DialogDescription>
=======
              </DialogDescription>
              <DialogDescription>
                Note: You may duplicate the Programme Population target criteria
                at any time.
              </DialogDescription>
              <DialogDescription>
                Please select a Programme that this list will be associated
                with.
              </DialogDescription>
              <DialogDescription>
>>>>>>> bba37b0f
                <Box>
                  <WarningIcon className={classes.warning} />
                  You can only select a programme that is compatible with your
                  filtering criteria
                </Box>
              </DialogDescription>
              {values.program && values.program.individualDataNeeded ? (
                <DialogDescription>
                  <strong>
                    Warning: You can only select a programme that is compatible
                    with your filtering criteria
                  </strong>
                </DialogDescription>
              ) : null}

              <Field
                name='program'
                label='Select a Programme'
                choices={choices}
                getOptionDisabled={(option) => {
                  if (option.status === 'ACTIVE') {
                    return false;
                  }
                  return true;
                }}
                onChange={(e, object) => {
                  if (object) {
                    setFieldValue('program', object);
                  }
                }}
                component={ProgrammeAutocomplete}
              />
            </DialogContent>
            <DialogFooter>
              <DialogActions>
                <Button onClick={() => setOpen(false)}>CANCEL</Button>
                <Button
                  type='submit'
                  color='primary'
                  variant='contained'
                  onClick={submitForm}
                  disabled={
                    !loading ||
                    !values.program ||
                    values.program.status !== 'ACTIVE'
                  }
                  data-cy='button-target-population-close'
                >
                  Close
                </Button>
              </DialogActions>
            </DialogFooter>
          </>
        )}
      </Formik>
    </Dialog>
  );
}<|MERGE_RESOLUTION|>--- conflicted
+++ resolved
@@ -10,10 +10,7 @@
 import WarningIcon from '@material-ui/icons/Warning';
 import { Field, Formik } from 'formik';
 import * as Yup from 'yup';
-<<<<<<< HEAD
-=======
 import { FormikSelectField } from '../../../shared/Formik/FormikSelectField';
->>>>>>> bba37b0f
 import { ProgrammeAutocomplete } from '../../../shared/ProgrammeAutocomplete';
 import {
   useAllProgramsQuery,
@@ -107,7 +104,6 @@
                 After you close this Programme Population, the selected criteria
                 will no longer accept new results from the Population. Only the
                 Target Population can be editable.
-<<<<<<< HEAD
               </DialogDescription>
               <DialogDescription>
                 Note: You may duplicate the Programme Population target criteria
@@ -118,18 +114,6 @@
                 with.
               </DialogDescription>
               <DialogDescription>
-=======
-              </DialogDescription>
-              <DialogDescription>
-                Note: You may duplicate the Programme Population target criteria
-                at any time.
-              </DialogDescription>
-              <DialogDescription>
-                Please select a Programme that this list will be associated
-                with.
-              </DialogDescription>
-              <DialogDescription>
->>>>>>> bba37b0f
                 <Box>
                   <WarningIcon className={classes.warning} />
                   You can only select a programme that is compatible with your
