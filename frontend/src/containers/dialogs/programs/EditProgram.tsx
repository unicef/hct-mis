--- conflicted
+++ resolved
@@ -11,15 +11,7 @@
 import { LoadingButton } from '../../../components/core/LoadingButton';
 import { useBaseUrl } from '../../../hooks/useBaseUrl';
 import { useSnackbar } from '../../../hooks/useSnackBar';
-<<<<<<< HEAD
-import { decodeIdString, handleValidationErrors } from '../../../utils/utils';
-=======
 import { decodeIdString } from '../../../utils/utils';
-import {
-  ProgramNode,
-  useUpdateProgramMutation,
-} from '../../../__generated__/graphql';
->>>>>>> d11d553f
 import { ProgramForm } from '../../forms/ProgramForm';
 
 interface EditProgramProps {
