--- conflicted
+++ resolved
@@ -68,20 +68,10 @@
 import { LookUpRelatedTickets } from '../../../components/grievances/LookUps/LookUpRelatedTickets/LookUpRelatedTickets';
 import { LookUpHouseholdIndividualSelection } from '../../../components/grievances/LookUps/LookUpHouseholdIndividual/LookUpHouseholdIndividualSelection';
 import { LookUpPaymentRecord } from '../../../components/grievances/LookUps/LookUpPaymentRecord/LookUpPaymentRecord';
-<<<<<<< HEAD
 import { HouseholdQuestionnaire } from '../../../components/accountability/Feedback/HouseholdQuestionnaire/HouseholdQuestionnaire';
 import { IndividualQuestionnaire } from '../../../components/grievances/IndividualQuestionnnaire/IndividualQuestionnaire';
-=======
 import { Title } from '../../../components/core/Title';
 import { NewDocumentationFieldArray } from '../../../components/grievances/Documentation/NewDocumentationFieldArray';
-
-const steps = [
-  'Category Selection',
-  'Household/Individual Look up',
-  'Identity Verification',
-  'Description',
-];
->>>>>>> bddaae1b
 
 const BoxPadding = styled.div`
   padding: 15px 0;
@@ -151,13 +141,10 @@
     partner: null,
     programme: null,
     comments: null,
-<<<<<<< HEAD
     linkedFeedbackId: linkedFeedbackId
       ? decodeIdString(linkedFeedbackId)
       : null,
-=======
     documentation: [],
->>>>>>> bddaae1b
   };
   const { data: userData, loading: userDataLoading } = useAllUsersQuery({
     variables: { businessArea, first: 1000 },
