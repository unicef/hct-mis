--- conflicted
+++ resolved
@@ -197,11 +197,7 @@
   const breadCrumbsItems: BreadCrumbsItem[] = [
     {
       title: t('Grievance and Feedback'),
-<<<<<<< HEAD
-      to: `/${baseUrl}/grievance-and-feedback/tickets/`,
-=======
-      to: `/${businessArea}/grievance/tickets/`,
->>>>>>> c67cf743
+      to: `/${baseUrl}/grievance/tickets/`,
     },
   ];
 
@@ -263,26 +259,18 @@
                   'Grievance Tickets created',
                 )}.`,
                 {
-<<<<<<< HEAD
-                  pathname: `/${baseUrl}/grievance-and-feedback/tickets`,
-=======
-                  pathname: `/${businessArea}/grievance/tickets`,
->>>>>>> c67cf743
+                  pathname: `/${baseUrl}/grievance/tickets`,
                   historyMethod: 'push',
                 },
               );
             } else {
               showMessage(t('Grievance Ticket created.'), {
-<<<<<<< HEAD
-                pathname: `/${baseUrl}/grievance-and-feedback/user-generated/${response.data.createGrievanceTicket.grievanceTickets[0].id}`,
-=======
                 pathname: getGrievanceDetailsPath(
                   response.data.createGrievanceTicket.grievanceTickets[0].id,
                   response.data.createGrievanceTicket.grievanceTickets[0]
                     .category,
-                  businessArea,
+                  baseUrl,
                 ),
->>>>>>> c67cf743
                 historyMethod: 'push',
               });
             }
@@ -402,11 +390,7 @@
                         <Box mr={3}>
                           <Button
                             component={Link}
-<<<<<<< HEAD
-                            to={`/${baseUrl}/grievance-and-feedback/tickets`}
-=======
-                            to={`/${businessArea}/grievance/tickets/user-generated`}
->>>>>>> c67cf743
+                            to={`/${baseUrl}/grievance/tickets/user-generated`}
                           >
                             {t('Cancel')}
                           </Button>
