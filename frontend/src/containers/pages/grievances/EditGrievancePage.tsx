--- conflicted
+++ resolved
@@ -85,12 +85,8 @@
   padding: 15px 0;
 `;
 
-<<<<<<< HEAD
-export function EditGrievancePage(): React.ReactElement {
-=======
 export const EditGrievancePage = (): React.ReactElement => {
   const history = useHistory();
->>>>>>> fb43e064
   const { t } = useTranslation();
   const { baseUrl, businessArea, isAllPrograms } = useBaseUrl();
   const permissions = usePermissions();
@@ -579,4 +575,4 @@
       }}
     </Formik>
   );
-}+};