import { Box } from '@material-ui/core';
import React, { useState } from 'react';
import { useTranslation } from 'react-i18next';
import { useLocation } from 'react-router-dom';
import { useHouseholdChoiceDataQuery } from '../../../__generated__/graphql';
import { LoadingComponent } from '../../../components/core/LoadingComponent';
import { PageHeader } from '../../../components/core/PageHeader';
import { PermissionDenied } from '../../../components/core/PermissionDenied';
import { HouseholdFilters } from '../../../components/population/HouseholdFilter';
import { PERMISSIONS, hasPermissions } from '../../../config/permissions';
import { useBaseUrl } from '../../../hooks/useBaseUrl';
import { usePermissions } from '../../../hooks/usePermissions';
import { getFilterFromQueryParams } from '../../../utils/utils';
import { HouseholdTable } from '../../tables/population/HouseholdTable';

<<<<<<< HEAD
=======
const initialFilter = {
  search: '',
  searchType: 'household_id',
  program: '',
  residenceStatus: '',
  admin2: '',
  householdSizeMin: '',
  householdSizeMax: '',
  orderBy: 'unicef_id',
  withdrawn: null,
};

>>>>>>> a41a5db5
export const PopulationHouseholdPage = (): React.ReactElement => {
  const { t } = useTranslation();
  const location = useLocation();
  const initialFilter = {
    search: '',
    residenceStatus: '',
    admin2: '',
    householdSizeMin: '',
    householdSizeMax: '',
    orderBy: 'unicef_id',
    withdrawn: null,
  };

  const [filter, setFilter] = useState(
    getFilterFromQueryParams(location, initialFilter),
  );
  const [appliedFilter, setAppliedFilter] = useState(
    getFilterFromQueryParams(location, initialFilter),
  );

  const { businessArea } = useBaseUrl();
  const permissions = usePermissions();

  const {
    data: choicesData,
    loading: choicesLoading,
  } = useHouseholdChoiceDataQuery({
    variables: { businessArea },
    fetchPolicy: 'cache-first',
  });

  if (choicesLoading) return <LoadingComponent />;
  if (permissions === null) return null;

  if (!hasPermissions(PERMISSIONS.POPULATION_VIEW_HOUSEHOLDS_LIST, permissions))
    return <PermissionDenied />;

  if (!choicesData) return null;

  return (
    <>
      <PageHeader title={t('Households')} />
      <HouseholdFilters
        filter={filter}
        choicesData={choicesData}
        setFilter={setFilter}
        initialFilter={initialFilter}
        appliedFilter={appliedFilter}
        setAppliedFilter={setAppliedFilter}
      />
      <Box
        display='flex'
        flexDirection='column'
        data-cy='page-details-container'
      >
        <HouseholdTable
          filter={appliedFilter}
          businessArea={businessArea}
          choicesData={choicesData}
          canViewDetails={hasPermissions(
            PERMISSIONS.POPULATION_VIEW_HOUSEHOLDS_DETAILS,
            permissions,
          )}
        />
      </Box>
    </>
  );
};<|MERGE_RESOLUTION|>--- conflicted
+++ resolved
@@ -13,26 +13,12 @@
 import { getFilterFromQueryParams } from '../../../utils/utils';
 import { HouseholdTable } from '../../tables/population/HouseholdTable';
 
-<<<<<<< HEAD
-=======
-const initialFilter = {
-  search: '',
-  searchType: 'household_id',
-  program: '',
-  residenceStatus: '',
-  admin2: '',
-  householdSizeMin: '',
-  householdSizeMax: '',
-  orderBy: 'unicef_id',
-  withdrawn: null,
-};
-
->>>>>>> a41a5db5
 export const PopulationHouseholdPage = (): React.ReactElement => {
   const { t } = useTranslation();
   const location = useLocation();
   const initialFilter = {
     search: '',
+    searchType: 'household_id',
     residenceStatus: '',
     admin2: '',
     householdSizeMin: '',
