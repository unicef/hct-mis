import { Box } from '@material-ui/core';
import React from 'react';
import { useTranslation } from 'react-i18next';
import { useParams } from 'react-router-dom';
import styled from 'styled-components';
import { BreadCrumbsItem } from '../../../components/core/BreadCrumbs';
import { FlagTooltip } from '../../../components/core/FlagTooltip';
import { WarningTooltip } from '../../../components/core/WarningTooltip';
import { LoadingComponent } from '../../../components/core/LoadingComponent';
import { PageHeader } from '../../../components/core/PageHeader';
import { PermissionDenied } from '../../../components/core/PermissionDenied';
import { IndividualBioData } from '../../../components/population/IndividualBioData/IndividualBioData';
import { IndividualPhotoModal } from '../../../components/population/IndividualPhotoModal';
import { IndividualVulnerabilities } from '../../../components/population/IndividualVulnerabilities/IndividualVunerabilities';
import { hasPermissions, PERMISSIONS } from '../../../config/permissions';
import { useBusinessArea } from '../../../hooks/useBusinessArea';
import { usePermissions } from '../../../hooks/usePermissions';
import { isPermissionDeniedError } from '../../../utils/utils';
import {
  IndividualNode,
  useHouseholdChoiceDataQuery,
  useIndividualQuery,
  useAllIndividualsFlexFieldsAttributesQuery,
  useGrievancesChoiceDataQuery,
} from '../../../__generated__/graphql';
import { UniversalActivityLogTable } from '../../tables/UniversalActivityLogTable';

const Container = styled.div`
  padding: 20px;
  && {
    display: flex;
    flex-direction: column;
    width: 100%;
  }
`;

export const PopulationIndividualsDetailsPage = (): React.ReactElement => {
  const { t } = useTranslation();
  const { id } = useParams();
  const businessArea = useBusinessArea();
  const permissions = usePermissions();

  const { data, loading, error } = useIndividualQuery({
    variables: {
      id,
    },
    fetchPolicy: 'cache-and-network',
  });

  const {
    data: choicesData,
    loading: choicesLoading,
  } = useHouseholdChoiceDataQuery();

  const {
    data: flexFieldsData,
    loading: flexFieldsDataLoading,
  } = useAllIndividualsFlexFieldsAttributesQuery();

<<<<<<< HEAD
  const {
    data: grievancesChoices,
    loading: grievancesChoicesLoading,
  } = useGrievancesChoiceDataQuery();
=======
  const { data: grievancesChoices } = useGrievancesChoiceDataQuery();
>>>>>>> 56c04808

  if (
    loading ||
    choicesLoading ||
    flexFieldsDataLoading ||
    grievancesChoicesLoading
  )
    return <LoadingComponent />;

  if (isPermissionDeniedError(error)) return <PermissionDenied />;

  if (
    !data ||
    !choicesData ||
    !flexFieldsData ||
    !grievancesChoices ||
    permissions === null
  )
    return null;

  const breadCrumbsItems: BreadCrumbsItem[] = [
    {
      title: 'Individuals',
      to: `/${businessArea}/population/individuals`,
    },
  ];

  const { individual } = data;

  let duplicateTooltip = null;
  if (individual?.status === 'DUPLICATE') {
    duplicateTooltip = (
      <WarningTooltip confirmed message={t('Confirmed Duplicate')} />
    );
  } else if (individual?.deduplicationGoldenRecordStatus !== 'UNIQUE') {
    duplicateTooltip = <WarningTooltip message={t('Possible Duplicate')} />;
  }

  return (
    <div>
      <PageHeader
        title={`${t('Individual ID')}: ${individual?.unicefId}`}
        breadCrumbs={
          hasPermissions(
            PERMISSIONS.POPULATION_VIEW_INDIVIDUALS_LIST,
            permissions,
          )
            ? breadCrumbsItems
            : null
        }
        flags={
          <>
            <Box mr={2}>{duplicateTooltip}</Box>
            <Box mr={2}>
              {individual?.sanctionListPossibleMatch && (
                <FlagTooltip message={t('Sanction List Possible Match')} />
              )}
            </Box>
            <Box mr={2}>
              {individual?.sanctionListConfirmedMatch && (
                <FlagTooltip
                  message={t('Sanction List Confirmed Match')}
                  confirmed
                />
              )}
            </Box>
          </>
        }
      >
        <Box mr={2}>
          {individual?.photo ? (
            <IndividualPhotoModal individual={individual as IndividualNode} />
          ) : null}
        </Box>
      </PageHeader>

      <Container>
        <IndividualBioData
          businessArea={businessArea}
          individual={individual as IndividualNode}
          choicesData={choicesData}
          grievancesChoices={grievancesChoices}
        />
        <IndividualVulnerabilities
          flexFieldsData={flexFieldsData}
          individual={individual as IndividualNode}
        />
        {hasPermissions(PERMISSIONS.ACTIVITY_LOG_VIEW, permissions) && (
          <UniversalActivityLogTable objectId={individual?.id} />
        )}
      </Container>
    </div>
  );
};<|MERGE_RESOLUTION|>--- conflicted
+++ resolved
@@ -57,14 +57,10 @@
     loading: flexFieldsDataLoading,
   } = useAllIndividualsFlexFieldsAttributesQuery();
 
-<<<<<<< HEAD
   const {
     data: grievancesChoices,
     loading: grievancesChoicesLoading,
   } = useGrievancesChoiceDataQuery();
-=======
-  const { data: grievancesChoices } = useGrievancesChoiceDataQuery();
->>>>>>> 56c04808
 
   if (
     loading ||
