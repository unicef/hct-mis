--- conflicted
+++ resolved
@@ -21,12 +21,8 @@
 import { hasPermissionInModule } from '../../../config/permissions';
 import { usePermissions } from '@hooks/usePermissions';
 
-<<<<<<< HEAD
-export function DuplicateProgramPage(): ReactElement {
-=======
 export const DuplicateProgramPage = (): ReactElement => {
   const history = useHistory();
->>>>>>> fb43e064
   const { t } = useTranslation();
   const { id } = useParams();
   const permissions = usePermissions();
@@ -217,4 +213,4 @@
       }}
     </Formik>
   );
-}+};