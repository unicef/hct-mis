--- conflicted
+++ resolved
@@ -2,11 +2,8 @@
 import React from 'react';
 import { useParams } from 'react-router-dom';
 import {
-<<<<<<< HEAD
-=======
   ProgramNode,
   ProgramStatus,
->>>>>>> 08230748
   useBusinessAreaDataQuery,
   useProgrammeChoiceDataQuery,
   useProgramQuery,
