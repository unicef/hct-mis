--- conflicted
+++ resolved
@@ -35,11 +35,8 @@
   if (!data || !choicesData || permissions === null) return null;
 
   const paymentVerification = data.paymentRecordVerification as PaymentVerificationNode;
-<<<<<<< HEAD
   const verification =
     paymentVerification.paymentRecord?.parent?.verifications?.edges[0].node;
-=======
->>>>>>> 0260a72a
   const breadCrumbsItems: BreadCrumbsItem[] = [
     ...(hasPermissions(PERMISSIONS.PAYMENT_VERIFICATION_VIEW_LIST, permissions)
       ? [
