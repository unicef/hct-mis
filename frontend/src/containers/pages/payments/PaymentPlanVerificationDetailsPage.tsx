import { Button } from '@material-ui/core';
import React, { useState } from 'react';
import { useTranslation } from 'react-i18next';
import { Link, useLocation, useParams } from 'react-router-dom';
import styled from 'styled-components';
import {
  PaymentVerificationPlanStatus,
  useCashPlanVerificationSamplingChoicesQuery,
  usePaymentPlanQuery,
} from '../../../__generated__/graphql';
import { BlackLink } from '../../../components/core/BlackLink';
import { BreadCrumbsItem } from '../../../components/core/BreadCrumbs';
import { LoadingComponent } from '../../../components/core/LoadingComponent';
import { PageHeader } from '../../../components/core/PageHeader';
import { PermissionDenied } from '../../../components/core/PermissionDenied';
import { TableWrapper } from '../../../components/core/TableWrapper';
import { CashPlanDetailsSection } from '../../../components/payments/CashPlanDetailsSection';
import { CreateVerificationPlan } from '../../../components/payments/CreateVerificationPlan';
import { VerificationPlanDetails } from '../../../components/payments/VerificationPlanDetails';
import { VerificationPlansSummary } from '../../../components/payments/VerificationPlansSummary';
<<<<<<< HEAD
import { hasPermissions, PERMISSIONS } from '../../../config/permissions';
import { useDebounce } from '../../../hooks/useDebounce';
=======
import { PERMISSIONS, hasPermissions } from '../../../config/permissions';
import { useBusinessArea } from '../../../hooks/useBusinessArea';
>>>>>>> bf4a7e33
import { usePermissions } from '../../../hooks/usePermissions';
import {
  decodeIdString,
  getFilterFromQueryParams,
  isPermissionDeniedError,
} from '../../../utils/utils';
import { UniversalActivityLogTablePaymentVerification } from '../../tables/UniversalActivityLogTablePaymentVerification';
import { VerificationsTable } from '../../tables/payments/VerificationRecordsTable';
import { VerificationRecordsFilters } from '../../tables/payments/VerificationRecordsTable/VerificationRecordsFilters';
<<<<<<< HEAD
import { UniversalActivityLogTablePaymentVerification } from '../../tables/UniversalActivityLogTablePaymentVerification';
import { useBaseUrl } from '../../../hooks/useBaseUrl';
=======
>>>>>>> bf4a7e33

const Container = styled.div`
  display: flex;
  flex: 1;
  width: 100%;
  background-color: #fff;
  padding: ${({ theme }) => theme.spacing(8)}px
    ${({ theme }) => theme.spacing(11)}px;
  flex-direction: column;
  border-color: #b1b1b5;
  border-bottom-width: 1px;
  border-bottom-style: solid;
`;

const BottomTitle = styled.div`
  color: rgba(0, 0, 0, 0.38);
  font-size: 24px;
  line-height: 28px;
  text-align: center;
  padding: 70px;
`;

<<<<<<< HEAD
export const PaymentPlanVerificationDetailsPage = (): React.ReactElement => {
  const { t } = useTranslation();
  const permissions = usePermissions();
  const { baseUrl, businessArea, isAllPrograms } = useBaseUrl();
  const [filter, setFilter] = useState({
    search: null,
    status: null,
    verificationChannel: null,
    paymentVerificationPlan: null,
  });
  const debouncedFilter = useDebounce(filter, 500);
=======
const initialFilter = {
  search: '',
  status: '',
  verificationChannel: '',
  paymentVerificationPlan: '',
};

export const PaymentPlanVerificationDetailsPage = (): React.ReactElement => {
  const { t } = useTranslation();
  const permissions = usePermissions();
  const businessArea = useBusinessArea();
  const location = useLocation();
  const [filter, setFilter] = useState(
    getFilterFromQueryParams(location, initialFilter),
  );
  const [appliedFilter, setAppliedFilter] = useState(
    getFilterFromQueryParams(location, initialFilter),
  );
>>>>>>> bf4a7e33
  const { id } = useParams();
  const { data, loading, error } = usePaymentPlanQuery({
    variables: { id },
    fetchPolicy: 'cache-and-network',
  });
  const {
    data: choicesData,
    loading: choicesLoading,
  } = useCashPlanVerificationSamplingChoicesQuery();

  if (loading || choicesLoading) return <LoadingComponent />;

  if (isPermissionDeniedError(error)) return <PermissionDenied />;
  if (!data || !choicesData || permissions === null) return null;

  const { paymentPlan } = data;

  const breadCrumbsItems: BreadCrumbsItem[] = [
    {
      title: 'Payment Verification',
      to: `/${baseUrl}/payment-verification`,
    },
  ];

  const canCreate = hasPermissions(
    PERMISSIONS.PAYMENT_VERIFICATION_CREATE,
    permissions,
  );

  const statesArray = paymentPlan.verificationPlans?.edges?.map(
    (v) => v.node.status,
  );

  const canSeeVerificationRecords = (): boolean => {
    const showTable =
      statesArray.includes(PaymentVerificationPlanStatus.Finished) ||
      statesArray.includes(PaymentVerificationPlanStatus.Active);

    return showTable && statesArray.length > 0;
  };
  const canSeeCreationMessage = (): boolean => {
    return statesArray.length === 0;
  };

  const canSeeActivationMessage = (): boolean => {
    return !canSeeVerificationRecords() && !canSeeCreationMessage();
  };

  const isFinished =
    paymentPlan?.paymentVerificationSummary?.status === 'FINISHED';

  const toolbar = (
    <PageHeader
      title={
        <BlackLink
          data-cy='plan-link'
          to={`/${baseUrl}/payment-plans/${paymentPlan.id}`}
          fullWidth
        >
          {t('Payment Plan')}{' '}
          <span data-cy='plan-id'>{paymentPlan.unicefId}</span>
        </BlackLink>
      }
      breadCrumbs={
        hasPermissions(PERMISSIONS.PAYMENT_VERIFICATION_VIEW_LIST, permissions)
          ? breadCrumbsItems
          : null
      }
    >
      <>
        {canCreate && (
          <CreateVerificationPlan
            disabled={false}
            cashOrPaymentPlanId={paymentPlan.id}
            canCreatePaymentVerificationPlan={
              paymentPlan.canCreatePaymentVerificationPlan
            }
          />
        )}

        {isFinished &&
          (isAllPrograms ? (
            <Button
              variant='contained'
              color='primary'
              component={Link}
              to={`/${baseUrl}/grievance/payment-verification/${decodeIdString(
                paymentPlan.id,
              )}`}
            >
              {t('View Tickets')}
            </Button>
          ) : null)}
      </>
    </PageHeader>
  );

  return (
    <>
      {toolbar}
      <Container>
        <CashPlanDetailsSection planNode={paymentPlan} />
      </Container>
      <Container>
        <VerificationPlansSummary planNode={paymentPlan} />
      </Container>
      {paymentPlan.verificationPlans?.edges?.length
        ? paymentPlan.verificationPlans.edges.map((edge) => (
            <VerificationPlanDetails
              key={edge.node.id}
              samplingChoicesData={choicesData}
              verificationPlan={edge.node}
              planNode={paymentPlan}
            />
          ))
        : null}
      {canSeeVerificationRecords() ? (
        <>
          <Container>
            <VerificationRecordsFilters
              filter={filter}
              setFilter={setFilter}
              initialFilter={initialFilter}
              appliedFilter={appliedFilter}
              setAppliedFilter={setAppliedFilter}
              verifications={paymentPlan.verificationPlans}
            />
          </Container>
          <TableWrapper>
            <VerificationsTable
              paymentPlanId={paymentPlan.id}
              filter={appliedFilter}
              businessArea={businessArea}
              canViewRecordDetails={hasPermissions(
                PERMISSIONS.PAYMENT_VERIFICATION_VIEW_PAYMENT_RECORD_DETAILS,
                permissions,
              )}
            />
          </TableWrapper>
        </>
      ) : null}
      {canSeeActivationMessage() ? (
        <BottomTitle>
          {t('To see more details please activate Verification Plan')}
        </BottomTitle>
      ) : null}

      {canSeeCreationMessage() ? (
        <BottomTitle>
          {t('To see more details please create Verification Plan')}
        </BottomTitle>
      ) : null}
      {paymentPlan.verificationPlans?.edges[0]?.node?.id &&
        hasPermissions(PERMISSIONS.ACTIVITY_LOG_VIEW, permissions) && (
          <UniversalActivityLogTablePaymentVerification
            objectId={paymentPlan.id}
            objectType='PaymentPlan'
          />
        )}
    </>
  );
};<|MERGE_RESOLUTION|>--- conflicted
+++ resolved
@@ -18,13 +18,8 @@
 import { CreateVerificationPlan } from '../../../components/payments/CreateVerificationPlan';
 import { VerificationPlanDetails } from '../../../components/payments/VerificationPlanDetails';
 import { VerificationPlansSummary } from '../../../components/payments/VerificationPlansSummary';
-<<<<<<< HEAD
-import { hasPermissions, PERMISSIONS } from '../../../config/permissions';
-import { useDebounce } from '../../../hooks/useDebounce';
-=======
 import { PERMISSIONS, hasPermissions } from '../../../config/permissions';
-import { useBusinessArea } from '../../../hooks/useBusinessArea';
->>>>>>> bf4a7e33
+import { useBaseUrl } from '../../../hooks/useBaseUrl';
 import { usePermissions } from '../../../hooks/usePermissions';
 import {
   decodeIdString,
@@ -34,11 +29,6 @@
 import { UniversalActivityLogTablePaymentVerification } from '../../tables/UniversalActivityLogTablePaymentVerification';
 import { VerificationsTable } from '../../tables/payments/VerificationRecordsTable';
 import { VerificationRecordsFilters } from '../../tables/payments/VerificationRecordsTable/VerificationRecordsFilters';
-<<<<<<< HEAD
-import { UniversalActivityLogTablePaymentVerification } from '../../tables/UniversalActivityLogTablePaymentVerification';
-import { useBaseUrl } from '../../../hooks/useBaseUrl';
-=======
->>>>>>> bf4a7e33
 
 const Container = styled.div`
   display: flex;
@@ -61,19 +51,6 @@
   padding: 70px;
 `;
 
-<<<<<<< HEAD
-export const PaymentPlanVerificationDetailsPage = (): React.ReactElement => {
-  const { t } = useTranslation();
-  const permissions = usePermissions();
-  const { baseUrl, businessArea, isAllPrograms } = useBaseUrl();
-  const [filter, setFilter] = useState({
-    search: null,
-    status: null,
-    verificationChannel: null,
-    paymentVerificationPlan: null,
-  });
-  const debouncedFilter = useDebounce(filter, 500);
-=======
 const initialFilter = {
   search: '',
   status: '',
@@ -84,7 +61,7 @@
 export const PaymentPlanVerificationDetailsPage = (): React.ReactElement => {
   const { t } = useTranslation();
   const permissions = usePermissions();
-  const businessArea = useBusinessArea();
+  const { baseUrl, businessArea, isAllPrograms } = useBaseUrl();
   const location = useLocation();
   const [filter, setFilter] = useState(
     getFilterFromQueryParams(location, initialFilter),
@@ -92,7 +69,6 @@
   const [appliedFilter, setAppliedFilter] = useState(
     getFilterFromQueryParams(location, initialFilter),
   );
->>>>>>> bf4a7e33
   const { id } = useParams();
   const { data, loading, error } = usePaymentPlanQuery({
     variables: { id },
