
      export interface IntrospectionResultData {
        __schema: {
          types: {
            kind: string;
            name: string;
            possibleTypes: {
              name: string;
            }[];
          }[];
        };
      }
      const result: IntrospectionResultData = {
  "__schema": {
    "types": [
      {
        "kind": "INTERFACE",
        "name": "Node",
        "possibleTypes": [
          {
            "name": "GrievanceTicketNode"
          },
          {
            "name": "UserNode"
          },
          {
            "name": "UserBusinessAreaNode"
          },
          {
            "name": "AdminAreaTypeNode"
          },
          {
            "name": "AdminAreaNode"
          },
          {
            "name": "HouseholdNode"
          },
          {
            "name": "IndividualNode"
          },
          {
            "name": "RegistrationDataImportNode"
          },
          {
            "name": "TicketComplaintDetailsNode"
          },
          {
            "name": "PaymentRecordNode"
          },
          {
            "name": "CashPlanNode"
          },
          {
            "name": "ProgramNode"
          },
          {
            "name": "TargetPopulationNode"
          },
          {
<<<<<<< HEAD
            "name": "CashPlanPaymentVerificationNode"
          },
          {
            "name": "PaymentVerificationNode"
          },
          {
=======
            "name": "SteficonRuleNode"
          },
          {
            "name": "CashPlanPaymentVerificationNode"
          },
          {
            "name": "PaymentVerificationNode"
          },
          {
>>>>>>> 3c0f4691
            "name": "ServiceProviderNode"
          },
          {
            "name": "TicketSensitiveDetailsNode"
          },
          {
            "name": "DocumentNode"
          },
          {
            "name": "TicketNoteNode"
          },
          {
            "name": "BusinessAreaNode"
          },
          {
            "name": "ImportedHouseholdNode"
          },
          {
            "name": "ImportedIndividualNode"
          },
          {
            "name": "RegistrationDataImportDatahubNode"
          },
          {
            "name": "ImportDataNode"
          },
          {
            "name": "ImportedDocumentNode"
          }
        ]
      }
    ]
  }
};
      export default result;
    <|MERGE_RESOLUTION|>--- conflicted
+++ resolved
@@ -1,113 +1,102 @@
-
-      export interface IntrospectionResultData {
-        __schema: {
-          types: {
-            kind: string;
-            name: string;
-            possibleTypes: {
-              name: string;
-            }[];
-          }[];
-        };
-      }
-      const result: IntrospectionResultData = {
-  "__schema": {
-    "types": [
+export interface IntrospectionResultData {
+  __schema: {
+    types: {
+      kind: string;
+      name: string;
+      possibleTypes: {
+        name: string;
+      }[];
+    }[];
+  };
+}
+const result: IntrospectionResultData = {
+  __schema: {
+    types: [
       {
-        "kind": "INTERFACE",
-        "name": "Node",
-        "possibleTypes": [
+        kind: 'INTERFACE',
+        name: 'Node',
+        possibleTypes: [
           {
-            "name": "GrievanceTicketNode"
+            name: 'GrievanceTicketNode',
           },
           {
-            "name": "UserNode"
+            name: 'UserNode',
           },
           {
-            "name": "UserBusinessAreaNode"
+            name: 'UserBusinessAreaNode',
           },
           {
-            "name": "AdminAreaTypeNode"
+            name: 'AdminAreaTypeNode',
           },
           {
-            "name": "AdminAreaNode"
+            name: 'AdminAreaNode',
           },
           {
-            "name": "HouseholdNode"
+            name: 'HouseholdNode',
           },
           {
-            "name": "IndividualNode"
+            name: 'IndividualNode',
           },
           {
-            "name": "RegistrationDataImportNode"
+            name: 'RegistrationDataImportNode',
           },
           {
-            "name": "TicketComplaintDetailsNode"
+            name: 'TicketComplaintDetailsNode',
           },
           {
-            "name": "PaymentRecordNode"
+            name: 'PaymentRecordNode',
           },
           {
-            "name": "CashPlanNode"
+            name: 'CashPlanNode',
           },
           {
-            "name": "ProgramNode"
+            name: 'ProgramNode',
           },
           {
-            "name": "TargetPopulationNode"
+            name: 'TargetPopulationNode',
           },
           {
-<<<<<<< HEAD
-            "name": "CashPlanPaymentVerificationNode"
+            name: 'SteficonRuleNode',
           },
           {
-            "name": "PaymentVerificationNode"
+            name: 'CashPlanPaymentVerificationNode',
           },
           {
-=======
-            "name": "SteficonRuleNode"
+            name: 'PaymentVerificationNode',
           },
           {
-            "name": "CashPlanPaymentVerificationNode"
+            name: 'ServiceProviderNode',
           },
           {
-            "name": "PaymentVerificationNode"
+            name: 'TicketSensitiveDetailsNode',
           },
           {
->>>>>>> 3c0f4691
-            "name": "ServiceProviderNode"
+            name: 'DocumentNode',
           },
           {
-            "name": "TicketSensitiveDetailsNode"
+            name: 'TicketNoteNode',
           },
           {
-            "name": "DocumentNode"
+            name: 'BusinessAreaNode',
           },
           {
-            "name": "TicketNoteNode"
+            name: 'ImportedHouseholdNode',
           },
           {
-            "name": "BusinessAreaNode"
+            name: 'ImportedIndividualNode',
           },
           {
-            "name": "ImportedHouseholdNode"
+            name: 'RegistrationDataImportDatahubNode',
           },
           {
-            "name": "ImportedIndividualNode"
+            name: 'ImportDataNode',
           },
           {
-            "name": "RegistrationDataImportDatahubNode"
+            name: 'ImportedDocumentNode',
           },
-          {
-            "name": "ImportDataNode"
-          },
-          {
-            "name": "ImportedDocumentNode"
-          }
-        ]
-      }
-    ]
-  }
+        ],
+      },
+    ],
+  },
 };
-      export default result;
-    +export default result;