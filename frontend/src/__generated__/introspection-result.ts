
      export interface IntrospectionResultData {
        __schema: {
          types: {
            kind: string;
            name: string;
            possibleTypes: {
              name: string;
            }[];
          }[];
        };
      }
      const result: IntrospectionResultData = {
  "__schema": {
    "types": [
      {
        "kind": "INTERFACE",
        "name": "Node",
        "possibleTypes": [
          {
            "name": "AreaNode"
          },
          {
            "name": "AreaTypeNode"
          },
          {
            "name": "GrievanceTicketNode"
          },
          {
            "name": "UserNode"
          },
          {
            "name": "UserBusinessAreaNode"
          },
          {
            "name": "PaymentRecordNode"
          },
          {
            "name": "CashPlanNode"
          },
          {
            "name": "ProgramNode"
          },
          {
            "name": "HouseholdNode"
          },
          {
            "name": "IndividualNode"
          },
          {
            "name": "RegistrationDataImportNode"
          },
          {
            "name": "TicketComplaintDetailsNode"
          },
          {
            "name": "TicketSensitiveDetailsNode"
          },
          {
            "name": "TicketIndividualDataUpdateDetailsNode"
          },
          {
            "name": "TicketDeleteIndividualDetailsNode"
          },
          {
            "name": "TicketSystemFlaggingDetailsNode"
          },
          {
            "name": "SanctionListIndividualNode"
          },
          {
            "name": "SanctionListIndividualDocumentNode"
          },
          {
            "name": "SanctionListIndividualNationalitiesNode"
          },
          {
            "name": "SanctionListIndividualCountriesNode"
          },
          {
            "name": "SanctionListIndividualAliasNameNode"
          },
          {
            "name": "SanctionListIndividualDateOfBirthNode"
          },
          {
            "name": "TicketNeedsAdjudicationDetailsNode"
          },
          {
            "name": "TicketPositiveFeedbackDetailsNode"
          },
          {
            "name": "TicketNegativeFeedbackDetailsNode"
          },
          {
            "name": "TicketReferralDetailsNode"
          },
          {
            "name": "DocumentNode"
          },
          {
            "name": "IndividualIdentityNode"
          },
          {
            "name": "TicketHouseholdDataUpdateDetailsNode"
          },
          {
            "name": "TicketAddIndividualDetailsNode"
          },
          {
            "name": "TicketDeleteHouseholdDetailsNode"
          },
          {
            "name": "TargetPopulationNode"
          },
          {
            "name": "RuleCommitNode"
          },
          {
            "name": "SteficonRuleNode"
          },
          {
            "name": "ReportNode"
          },
          {
            "name": "ServiceProviderNode"
          },
          {
            "name": "CashPlanPaymentVerificationNode"
          },
          {
            "name": "PaymentVerificationNode"
          },
          {
            "name": "TicketPaymentVerificationDetailsNode"
          },
          {
            "name": "CashPlanPaymentVerificationSummaryNode"
          },
          {
            "name": "PaymentVerificationLogEntryNode"
          },
          {
            "name": "TicketNoteNode"
          },
          {
<<<<<<< HEAD
=======
            "name": "TicketNeedsAdjudicationDetailsNode"
          },
          {
            "name": "LogEntryNode"
          },
          {
>>>>>>> 1027f65d
            "name": "BusinessAreaNode"
          },
          {
            "name": "ImportedHouseholdNode"
          },
          {
            "name": "ImportedIndividualNode"
          },
          {
            "name": "RegistrationDataImportDatahubNode"
          },
          {
            "name": "ImportDataNode"
          },
          {
            "name": "KoboImportDataNode"
          },
          {
            "name": "ImportedDocumentNode"
          },
          {
            "name": "ImportedIndividualIdentityNode"
          }
        ]
      }
    ]
  }
};
      export default result;
    <|MERGE_RESOLUTION|>--- conflicted
+++ resolved
@@ -84,9 +84,6 @@
             "name": "SanctionListIndividualDateOfBirthNode"
           },
           {
-            "name": "TicketNeedsAdjudicationDetailsNode"
-          },
-          {
             "name": "TicketPositiveFeedbackDetailsNode"
           },
           {
@@ -144,15 +141,12 @@
             "name": "TicketNoteNode"
           },
           {
-<<<<<<< HEAD
-=======
             "name": "TicketNeedsAdjudicationDetailsNode"
           },
           {
             "name": "LogEntryNode"
           },
           {
->>>>>>> 1027f65d
             "name": "BusinessAreaNode"
           },
           {
