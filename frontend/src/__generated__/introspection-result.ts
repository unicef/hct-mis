--- conflicted
+++ resolved
@@ -48,15 +48,6 @@
             "name": "RegistrationDataImportNode"
           },
           {
-<<<<<<< HEAD
-            "name": "SavedTargetRuleNode"
-          },
-          {
-            "name": "FlexibleAttributeChoiceNode"
-          },
-          {
-=======
->>>>>>> 636b58d0
             "name": "ImportedHouseholdNode"
           },
           {
