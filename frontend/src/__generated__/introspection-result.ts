
      export interface IntrospectionResultData {
        __schema: {
          types: {
            kind: string;
            name: string;
            possibleTypes: {
              name: string;
            }[];
          }[];
        };
      }
      const result: IntrospectionResultData = {
  "__schema": {
    "types": [
      {
        "kind": "INTERFACE",
        "name": "Node",
        "possibleTypes": [
          {
            "name": "CommunicationMessageNode"
          },
          {
            "name": "UserNode"
          },
          {
            "name": "IndividualIdentityNode"
          },
          {
            "name": "IndividualNode"
          },
          {
            "name": "HouseholdNode"
          },
          {
            "name": "AreaNode"
          },
          {
            "name": "AreaTypeNode"
          },
          {
            "name": "GrievanceTicketNode"
          },
          {
            "name": "UserBusinessAreaNode"
          },
          {
            "name": "RegistrationDataImportNode"
          },
          {
            "name": "ProgramNode"
          },
          {
            "name": "PaymentPlanNode"
          },
          {
            "name": "TargetPopulationNode"
          },
          {
            "name": "RuleCommitNode"
          },
          {
            "name": "SteficonRuleNode"
          },
          {
            "name": "PaymentRecordNode"
          },
          {
            "name": "CashPlanNode"
          },
          {
            "name": "ServiceProviderNode"
          },
          {
            "name": "PaymentVerificationPlanNode"
          },
          {
            "name": "PaymentVerificationNode"
          },
          {
            "name": "TicketPaymentVerificationDetailsNode"
          },
          {
            "name": "PaymentVerificationSummaryNode"
          },
          {
            "name": "TicketComplaintDetailsNode"
          },
          {
            "name": "TicketSensitiveDetailsNode"
          },
          {
            "name": "PaymentVerificationLogEntryNode"
          },
          {
            "name": "SurveyNode"
          },
          {
            "name": "DeliveryMechanismNode"
          },
          {
            "name": "FinancialServiceProviderNode"
          },
          {
            "name": "FinancialServiceProviderXlsxTemplateNode"
          },
          {
            "name": "FinancialServiceProviderXlsxReportNode"
          },
          {
            "name": "PaymentNode"
          },
          {
<<<<<<< HEAD
            "name": "ApprovalProcessNode"
=======
            "name": "PaymentHouseholdSnapshotNode"
          },
          {
            "name": "ReportNode"
>>>>>>> 10bdfe3d
          },
          {
            "name": "VolumeByDeliveryMechanismNode"
          },
          {
            "name": "ReportNode"
          },
          {
            "name": "FeedbackNode"
          },
          {
            "name": "FeedbackMessageNode"
          },
          {
            "name": "TicketNoteNode"
          },
          {
            "name": "TicketHouseholdDataUpdateDetailsNode"
          },
          {
            "name": "TicketIndividualDataUpdateDetailsNode"
          },
          {
            "name": "TicketAddIndividualDetailsNode"
          },
          {
            "name": "TicketDeleteIndividualDetailsNode"
          },
          {
            "name": "TicketDeleteHouseholdDetailsNode"
          },
          {
            "name": "TicketSystemFlaggingDetailsNode"
          },
          {
            "name": "SanctionListIndividualNode"
          },
          {
            "name": "SanctionListIndividualDocumentNode"
          },
          {
            "name": "SanctionListIndividualNationalitiesNode"
          },
          {
            "name": "SanctionListIndividualCountriesNode"
          },
          {
            "name": "SanctionListIndividualAliasNameNode"
          },
          {
            "name": "SanctionListIndividualDateOfBirthNode"
          },
          {
            "name": "TicketNeedsAdjudicationDetailsNode"
          },
          {
            "name": "TicketPositiveFeedbackDetailsNode"
          },
          {
            "name": "TicketNegativeFeedbackDetailsNode"
          },
          {
            "name": "TicketReferralDetailsNode"
          },
          {
            "name": "GrievanceDocumentNode"
          },
          {
            "name": "DocumentNode"
          },
          {
            "name": "BankAccountInfoNode"
          },
          {
            "name": "CommunicationMessageRecipientMapNode"
          },
          {
            "name": "RecipientNode"
          },
          {
            "name": "LogEntryNode"
          },
          {
            "name": "BusinessAreaNode"
          },
          {
            "name": "ImportedHouseholdNode"
          },
          {
            "name": "ImportedIndividualNode"
          },
          {
            "name": "RegistrationDataImportDatahubNode"
          },
          {
            "name": "ImportDataNode"
          },
          {
            "name": "KoboImportDataNode"
          },
          {
            "name": "ImportedDocumentNode"
          },
          {
            "name": "ImportedIndividualIdentityNode"
          }
        ]
      }
    ]
  }
};
      export default result;
    <|MERGE_RESOLUTION|>--- conflicted
+++ resolved
@@ -111,17 +111,13 @@
             "name": "PaymentNode"
           },
           {
-<<<<<<< HEAD
             "name": "ApprovalProcessNode"
-=======
+          },
+          {
+            "name": "VolumeByDeliveryMechanismNode"
+          },
+          {
             "name": "PaymentHouseholdSnapshotNode"
-          },
-          {
-            "name": "ReportNode"
->>>>>>> 10bdfe3d
-          },
-          {
-            "name": "VolumeByDeliveryMechanismNode"
           },
           {
             "name": "ReportNode"
