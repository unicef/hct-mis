--- conflicted
+++ resolved
@@ -48,14 +48,10 @@
             "name": "RegistrationDataImportNode"
           },
           {
-            "name": "ProgramNodeForAccountability"
-          },
-          {
-<<<<<<< HEAD
+            "name": "ProgramNode"
+          },
+          {
             "name": "PaymentPlanNode"
-=======
-            "name": "ProgramNode"
->>>>>>> dcbd5eb5
           },
           {
             "name": "TargetPopulationNode"
