import { GraphQLResolveInfo, GraphQLScalarType, GraphQLScalarTypeConfig } from 'graphql';
import gql from 'graphql-tag';
import * as ApolloReactCommon from '@apollo/react-common';
import * as React from 'react';
import * as ApolloReactComponents from '@apollo/react-components';
import * as ApolloReactHoc from '@apollo/react-hoc';
import * as ApolloReactHooks from '@apollo/react-hooks';
export type Maybe<T> = T | null;
export type RequireFields<T, K extends keyof T> = { [X in Exclude<keyof T, K>]?: T[X] } & { [P in K]-?: NonNullable<T[P]> };
export type Omit<T, K extends keyof T> = Pick<T, Exclude<keyof T, K>>;
/** All built-in and custom scalars, mapped to their actual values */
export type Scalars = {
  ID: string,
  String: string,
  Boolean: boolean,
  Int: number,
  Float: number,
  DateTime: any,
  UUID: any,
  JSONString: any,
  Date: any,
  Decimal: any,
};

export type BusinessAreaNode = Node & {
   __typename?: 'BusinessAreaNode',
  id: Scalars['ID'],
  createdAt: Scalars['DateTime'],
  updatedAt: Scalars['DateTime'],
  code: Scalars['String'],
  name: Scalars['String'],
  longName: Scalars['String'],
  regionCode: Scalars['String'],
  regionName: Scalars['String'],
  koboToken?: Maybe<Scalars['String']>,
  slug: Scalars['String'],
  userSet: Array<UserObjectType>,
  locations: LocationNodeConnection,
  programSet: ProgramNodeConnection,
};


export type BusinessAreaNodeLocationsArgs = {
  before?: Maybe<Scalars['String']>,
  after?: Maybe<Scalars['String']>,
  first?: Maybe<Scalars['Int']>,
  last?: Maybe<Scalars['Int']>,
  title?: Maybe<Scalars['String']>
};


export type BusinessAreaNodeProgramSetArgs = {
  before?: Maybe<Scalars['String']>,
  after?: Maybe<Scalars['String']>,
  first?: Maybe<Scalars['Int']>,
  last?: Maybe<Scalars['Int']>,
  name?: Maybe<Scalars['String']>
};

export type BusinessAreaNodeConnection = {
   __typename?: 'BusinessAreaNodeConnection',
  pageInfo: PageInfo,
  edges: Array<Maybe<BusinessAreaNodeEdge>>,
  totalCount?: Maybe<Scalars['Int']>,
  edgeCount?: Maybe<Scalars['Int']>,
};

export type BusinessAreaNodeEdge = {
   __typename?: 'BusinessAreaNodeEdge',
  node?: Maybe<BusinessAreaNode>,
  cursor: Scalars['String'],
};

export type CashPlanNode = Node & {
   __typename?: 'CashPlanNode',
  id: Scalars['ID'],
  createdAt: Scalars['DateTime'],
  updatedAt: Scalars['DateTime'],
  program: ProgramNode,
  name: Scalars['String'],
  startDate: Scalars['DateTime'],
  endDate: Scalars['DateTime'],
  disbursementDate: Scalars['DateTime'],
  numberOfHouseholds: Scalars['Int'],
  createdDate: Scalars['DateTime'],
  createdBy?: Maybe<UserObjectType>,
  coverageDuration: Scalars['Int'],
  coverageUnits: Scalars['String'],
  targetPopulation: TargetPopulationNode,
  cashAssistId: Scalars['String'],
  distributionModality: Scalars['String'],
  fsp: Scalars['String'],
  status: CashPlanStatus,
  currency: Scalars['String'],
  totalEntitledQuantity: Scalars['Float'],
  totalDeliveredQuantity: Scalars['Float'],
  totalUndeliveredQuantity: Scalars['Float'],
  dispersionDate: Scalars['Date'],
  deliveryType: Scalars['String'],
  assistanceThrough: Scalars['String'],
  paymentRecords: PaymentRecordNodeConnection,
};


export type CashPlanNodePaymentRecordsArgs = {
  before?: Maybe<Scalars['String']>,
  after?: Maybe<Scalars['String']>,
  first?: Maybe<Scalars['Int']>,
  last?: Maybe<Scalars['Int']>,
  cashPlan?: Maybe<Scalars['ID']>,
  household?: Maybe<Scalars['ID']>
};

export type CashPlanNodeConnection = {
   __typename?: 'CashPlanNodeConnection',
  pageInfo: PageInfo,
  edges: Array<Maybe<CashPlanNodeEdge>>,
  totalCount?: Maybe<Scalars['Int']>,
  edgeCount?: Maybe<Scalars['Int']>,
};

export type CashPlanNodeEdge = {
   __typename?: 'CashPlanNodeEdge',
  node?: Maybe<CashPlanNode>,
  cursor: Scalars['String'],
};

export enum CashPlanStatus {
  NotStarted = 'NOT_STARTED',
  Started = 'STARTED',
  Complete = 'COMPLETE'
}

export type ChoiceObject = {
   __typename?: 'ChoiceObject',
  name?: Maybe<Scalars['String']>,
  value?: Maybe<Scalars['String']>,
};

export type CreateCashPlan = {
   __typename?: 'CreateCashPlan',
  cashPlan?: Maybe<CashPlanNode>,
};

export type CreateCashPlanInput = {
  programId?: Maybe<Scalars['String']>,
  name?: Maybe<Scalars['String']>,
  startDate?: Maybe<Scalars['DateTime']>,
  endDate?: Maybe<Scalars['DateTime']>,
  disbursementDate?: Maybe<Scalars['DateTime']>,
  numberOfHouseholds?: Maybe<Scalars['Int']>,
  coverageDuration?: Maybe<Scalars['Int']>,
  coverageUnits?: Maybe<Scalars['String']>,
  targetPopulationId?: Maybe<Scalars['String']>,
  cashAssistId?: Maybe<Scalars['String']>,
  distributionModality?: Maybe<Scalars['String']>,
  fsp?: Maybe<Scalars['String']>,
  status?: Maybe<Scalars['String']>,
  currency?: Maybe<Scalars['String']>,
  totalEntitledQuantity?: Maybe<Scalars['Decimal']>,
  totalDeliveredQuantity?: Maybe<Scalars['Decimal']>,
  totalUndeliveredQuantity?: Maybe<Scalars['Decimal']>,
  dispersionDate?: Maybe<Scalars['Date']>,
};

export type CreateHousehold = {
   __typename?: 'CreateHousehold',
  household?: Maybe<HouseholdNode>,
};

export type CreateHouseholdInput = {
  householdCaId: Scalars['String'],
  residenceStatus: Scalars['String'],
  nationality: Scalars['String'],
  familySize?: Maybe<Scalars['Int']>,
  address?: Maybe<Scalars['String']>,
  locationId: Scalars['String'],
  registrationDataImportId: Scalars['String'],
};

export type CreateLocation = {
   __typename?: 'CreateLocation',
  location?: Maybe<LocationNode>,
};

export type CreateLocationInput = {
  name?: Maybe<Scalars['String']>,
  country?: Maybe<Scalars['String']>,
};

export type CreateProgram = {
   __typename?: 'CreateProgram',
  program?: Maybe<ProgramNode>,
};

export type CreateProgramInput = {
  name?: Maybe<Scalars['String']>,
  startDate?: Maybe<Scalars['DateTime']>,
  endDate?: Maybe<Scalars['DateTime']>,
  description?: Maybe<Scalars['String']>,
  programCaId?: Maybe<Scalars['String']>,
  budget?: Maybe<Scalars['Float']>,
  frequencyOfPayments?: Maybe<Scalars['String']>,
  sector?: Maybe<Scalars['String']>,
  scope?: Maybe<Scalars['String']>,
  cashPlus?: Maybe<Scalars['Boolean']>,
  populationGoal?: Maybe<Scalars['Int']>,
  administrativeAreasOfImplementation?: Maybe<Scalars['String']>,
  businessAreaSlug?: Maybe<Scalars['String']>,
};

export type CreateRegistrationDataImport = {
   __typename?: 'CreateRegistrationDataImport',
  registrationDataImport?: Maybe<RegistrationDataImportNode>,
};

export type CreateRegistrationDataImportInput = {
  name?: Maybe<Scalars['String']>,
  status?: Maybe<Scalars['String']>,
  importDate?: Maybe<Scalars['DateTime']>,
  importedById?: Maybe<Scalars['String']>,
  dataSource?: Maybe<Scalars['String']>,
  numberOfIndividuals?: Maybe<Scalars['Int']>,
  numberOfHouseholds?: Maybe<Scalars['Int']>,
};




export type DeleteCashPlan = {
   __typename?: 'DeleteCashPlan',
  ok?: Maybe<Scalars['Boolean']>,
};

export type DeleteHousehold = {
   __typename?: 'DeleteHousehold',
  ok?: Maybe<Scalars['Boolean']>,
};

export type DeleteLocation = {
   __typename?: 'DeleteLocation',
  ok?: Maybe<Scalars['Boolean']>,
};

export type DeleteProgram = {
   __typename?: 'DeleteProgram',
  ok?: Maybe<Scalars['Boolean']>,
};

export type DeleteRegistrationDataImport = {
   __typename?: 'DeleteRegistrationDataImport',
  ok?: Maybe<Scalars['Boolean']>,
};

export type DjangoDebug = {
   __typename?: 'DjangoDebug',
  sql?: Maybe<Array<Maybe<DjangoDebugSql>>>,
};

export type DjangoDebugSql = {
   __typename?: 'DjangoDebugSQL',
  vendor: Scalars['String'],
  alias: Scalars['String'],
  sql?: Maybe<Scalars['String']>,
  duration: Scalars['Float'],
  rawSql: Scalars['String'],
  params: Scalars['String'],
  startTime: Scalars['Float'],
  stopTime: Scalars['Float'],
  isSlow: Scalars['Boolean'],
  isSelect: Scalars['Boolean'],
  transId?: Maybe<Scalars['String']>,
  transStatus?: Maybe<Scalars['String']>,
  isoLevel?: Maybe<Scalars['String']>,
  encoding?: Maybe<Scalars['String']>,
};

export enum HouseholdNationality {
  Af = 'AF',
  Al = 'AL',
  Dz = 'DZ',
  Ad = 'AD',
  Ao = 'AO',
  Ar = 'AR',
  Am = 'AM',
  A = 'A',
  At = 'AT',
  Az = 'AZ',
  Bs = 'BS',
  Bh = 'BH',
  Bd = 'BD',
  Bb = 'BB',
  By = 'BY',
  Be = 'BE',
  Bz = 'BZ',
  Bj = 'BJ',
  Bt = 'BT',
  Bo = 'BO',
  Ba = 'BA',
  Bw = 'BW',
  Br = 'BR',
  Gb = 'GB',
  Bn = 'BN',
  Bg = 'BG',
  Bf = 'BF',
  Mm = 'MM',
  Bf_28 = 'BF_28',
  Bi = 'BI',
  Cm = 'CM',
  Ca = 'CA',
  Cv = 'CV',
  Td = 'TD',
  Cl = 'CL',
  Cn = 'CN',
  Co = 'CO',
  Cg = 'CG',
  Cr = 'CR',
  Hr = 'HR',
  C = 'C',
  Cy = 'CY',
  Cz = 'CZ',
  Dk = 'DK',
  Dj = 'DJ',
  Dm = 'DM',
  Do = 'DO',
  Ec = 'EC',
  Eg = 'EG',
  Sv = 'SV',
  Gb_50 = 'GB_50',
  Er = 'ER',
  Ee = 'EE',
  Et = 'ET',
  Fj = 'FJ',
  Fi = 'FI',
  Fr = 'FR',
  Ga = 'GA',
  Gm = 'GM',
  Ge = 'GE',
  De = 'DE',
  Gh = 'GH',
  Gr = 'GR',
  Gd = 'GD',
  Gt = 'GT',
  Gq = 'GQ',
  Gy = 'GY',
  Ht = 'HT',
  Nl = 'NL',
  Hn = 'HN',
  H = 'H',
  Is = 'IS',
  Io = 'IO',
  Id = 'ID',
  Ir = 'IR',
  Iq = 'IQ',
  Ie = 'IE',
  Il = 'IL',
  It = 'IT',
  Jm = 'JM',
  Jp = 'JP',
  Jo = 'JO',
  Kz = 'KZ',
  Ke = 'KE',
  Kw = 'KW',
  La = 'LA',
  Lv = 'LV',
  Lb = 'LB',
  Lr = 'LR',
  Ly = 'LY',
  Lt = 'LT',
  Mk = 'MK',
  Mg = 'MG',
  Mw = 'MW',
  My = 'MY',
  Mv = 'MV',
  Ml = 'ML',
  Mt = 'MT',
  Mr = 'MR',
  M = 'M',
  Mx = 'MX',
  Md = 'MD',
  Mc = 'MC',
  Mn = 'MN',
  Me = 'ME',
  Ma = 'MA',
  Mz = 'MZ',
  Na = 'NA',
  Np = 'NP',
  Ni = 'NI',
  Ne = 'NE',
  Ng = 'NG',
  Kp = 'KP',
  No = 'NO',
  Om = 'OM',
  Pk = 'PK',
  Pa = 'PA',
  Pg = 'PG',
  Py = 'PY',
  Pe = 'PE',
  Ph = 'PH',
  Pl = 'PL',
  Pt = 'PT',
  Qa = 'QA',
  Ro = 'RO',
  R = 'R',
  Rw = 'RW',
  Sa = 'SA',
  Ae = 'AE',
  Sn = 'SN',
  Rs = 'RS',
  Sc = 'SC',
  Sl = 'SL',
  Sg = 'SG',
  Sk = 'SK',
  Si = 'SI',
  So = 'SO',
  Za = 'ZA',
  Kr = 'KR',
  Es = 'ES',
  Lk = 'LK',
  Sd = 'SD',
  Sr = 'SR',
  Sz = 'SZ',
  Se = 'SE',
  Ch = 'CH',
  Sy = 'SY',
  Tw = 'TW',
  Tj = 'TJ',
  Tz = 'TZ',
  Th = 'TH',
  Tg = 'TG',
  Tt = 'TT',
  Tn = 'TN',
  Tr = 'TR',
  Tm = 'TM',
  Tv = 'TV',
  Ug = 'UG',
  Ua = 'UA',
  Uy = 'UY',
  Uz = 'UZ',
  V = 'V',
  Ve = 'VE',
  Vn = 'VN',
  Gb_164 = 'GB_164',
  Ye = 'YE',
  Zm = 'ZM',
  Zw = 'ZW'
}

export type HouseholdNode = Node & {
   __typename?: 'HouseholdNode',
  id: Scalars['ID'],
  createdAt: Scalars['DateTime'],
  updatedAt: Scalars['DateTime'],
  householdCaId: Scalars['String'],
  consent: Scalars['String'],
  residenceStatus: HouseholdResidenceStatus,
  nationality: HouseholdNationality,
  familySize?: Maybe<Scalars['Int']>,
  address?: Maybe<Scalars['String']>,
  location: LocationNode,
  registrationDataImportId: RegistrationDataImportNode,
  paymentRecords: PaymentRecordNodeConnection,
  targetPopulations: TargetPopulationNodeConnection,
};


export type HouseholdNodePaymentRecordsArgs = {
  before?: Maybe<Scalars['String']>,
  after?: Maybe<Scalars['String']>,
  first?: Maybe<Scalars['Int']>,
  last?: Maybe<Scalars['Int']>,
  cashPlan?: Maybe<Scalars['ID']>,
  household?: Maybe<Scalars['ID']>
};


export type HouseholdNodeTargetPopulationsArgs = {
  before?: Maybe<Scalars['String']>,
  after?: Maybe<Scalars['String']>,
  first?: Maybe<Scalars['Int']>,
  last?: Maybe<Scalars['Int']>
};

export type HouseholdNodeConnection = {
   __typename?: 'HouseholdNodeConnection',
  pageInfo: PageInfo,
  edges: Array<Maybe<HouseholdNodeEdge>>,
  totalCount?: Maybe<Scalars['Int']>,
  edgeCount?: Maybe<Scalars['Int']>,
};

export type HouseholdNodeEdge = {
   __typename?: 'HouseholdNodeEdge',
  node?: Maybe<HouseholdNode>,
  cursor: Scalars['String'],
};

export enum HouseholdResidenceStatus {
  Refugee = 'REFUGEE',
  Migrant = 'MIGRANT',
  Citizen = 'CITIZEN',
  Idp = 'IDP',
  Other = 'OTHER'
}


export type LocationNode = Node & {
   __typename?: 'LocationNode',
  id: Scalars['ID'],
  title: Scalars['String'],
  businessArea?: Maybe<BusinessAreaNode>,
  latitude?: Maybe<Scalars['Float']>,
  longitude?: Maybe<Scalars['Float']>,
  pCode?: Maybe<Scalars['String']>,
  parent?: Maybe<LocationNode>,
  lft: Scalars['Int'],
  rght: Scalars['Int'],
  treeId: Scalars['Int'],
  level: Scalars['Int'],
  children: LocationNodeConnection,
  households: HouseholdNodeConnection,
  programs: ProgramNodeConnection,
};


export type LocationNodeChildrenArgs = {
  before?: Maybe<Scalars['String']>,
  after?: Maybe<Scalars['String']>,
  first?: Maybe<Scalars['Int']>,
  last?: Maybe<Scalars['Int']>,
  title?: Maybe<Scalars['String']>
};


export type LocationNodeHouseholdsArgs = {
  before?: Maybe<Scalars['String']>,
  after?: Maybe<Scalars['String']>,
  first?: Maybe<Scalars['Int']>,
  last?: Maybe<Scalars['Int']>
};


export type LocationNodeProgramsArgs = {
  before?: Maybe<Scalars['String']>,
  after?: Maybe<Scalars['String']>,
  first?: Maybe<Scalars['Int']>,
  last?: Maybe<Scalars['Int']>,
  name?: Maybe<Scalars['String']>
};

export type LocationNodeConnection = {
   __typename?: 'LocationNodeConnection',
  pageInfo: PageInfo,
  edges: Array<Maybe<LocationNodeEdge>>,
  totalCount?: Maybe<Scalars['Int']>,
  edgeCount?: Maybe<Scalars['Int']>,
};

export type LocationNodeEdge = {
   __typename?: 'LocationNodeEdge',
  node?: Maybe<LocationNode>,
  cursor: Scalars['String'],
};

export type Mutations = {
   __typename?: 'Mutations',
  createProgram?: Maybe<CreateProgram>,
  updateProgram?: Maybe<UpdateProgram>,
  deleteProgram?: Maybe<DeleteProgram>,
  createCashPlan?: Maybe<CreateCashPlan>,
  updateCashPlan?: Maybe<UpdateCashPlan>,
  deleteCashPlan?: Maybe<DeleteCashPlan>,
  createHousehold?: Maybe<CreateHousehold>,
  updateHousehold?: Maybe<UpdateHousehold>,
  deleteHousehold?: Maybe<DeleteHousehold>,
  createRegistrationDataImport?: Maybe<CreateRegistrationDataImport>,
  updateRegistrationDataImport?: Maybe<UpdateRegistrationDataImport>,
  deleteRegistrationDataImport?: Maybe<DeleteRegistrationDataImport>,
  createLocation?: Maybe<CreateLocation>,
  updateLocation?: Maybe<UpdateLocation>,
  deleteLocation?: Maybe<DeleteLocation>,
};


export type MutationsCreateProgramArgs = {
  programData: CreateProgramInput
};


export type MutationsUpdateProgramArgs = {
  programData?: Maybe<UpdateProgramInput>
};


export type MutationsDeleteProgramArgs = {
  programId: Scalars['String']
};


export type MutationsCreateCashPlanArgs = {
  cashPlanData: CreateCashPlanInput
};


export type MutationsUpdateCashPlanArgs = {
  cashPlanData?: Maybe<UpdateCashPlanInput>
};


export type MutationsDeleteCashPlanArgs = {
  cashPlanId: Scalars['String']
};


export type MutationsCreateHouseholdArgs = {
  householdData?: Maybe<CreateHouseholdInput>
};


export type MutationsUpdateHouseholdArgs = {
  householdData?: Maybe<UpdateHouseholdInput>
};


export type MutationsDeleteHouseholdArgs = {
  householdId: Scalars['String']
};


export type MutationsCreateRegistrationDataImportArgs = {
  registrationDataImportData: CreateRegistrationDataImportInput
};


export type MutationsUpdateRegistrationDataImportArgs = {
  registrationDataImportData?: Maybe<UpdateRegistrationDataImportInput>
};


export type MutationsDeleteRegistrationDataImportArgs = {
  registrationDataImportId: Scalars['String']
};


export type MutationsCreateLocationArgs = {
  locationData: CreateLocationInput
};


export type MutationsUpdateLocationArgs = {
  locationData?: Maybe<UpdateLocationInput>
};


export type MutationsDeleteLocationArgs = {
  locationId: Scalars['String']
};

export type Node = {
  id: Scalars['ID'],
};

export type PageInfo = {
   __typename?: 'PageInfo',
  hasNextPage: Scalars['Boolean'],
  hasPreviousPage: Scalars['Boolean'],
  startCursor?: Maybe<Scalars['String']>,
  endCursor?: Maybe<Scalars['String']>,
};

export enum PaymentEntitlementDeliveryType {
  Cash = 'CASH',
  DepositToCard = 'DEPOSIT_TO_CARD',
  Transfer = 'TRANSFER'
}

export type PaymentEntitlementNode = {
   __typename?: 'PaymentEntitlementNode',
  id: Scalars['UUID'],
  createdAt: Scalars['DateTime'],
  updatedAt: Scalars['DateTime'],
  deliveryType: PaymentEntitlementDeliveryType,
  entitlementQuantity: Scalars['Float'],
  deliveredQuantity?: Maybe<Scalars['Float']>,
  entitlementCardIssueDate?: Maybe<Scalars['Date']>,
  entitlementCardNumber: Scalars['String'],
  currency: Scalars['String'],
  deliveryDate?: Maybe<Scalars['DateTime']>,
  transactionReferenceId: Scalars['String'],
  fsp: Scalars['String'],
  paymentRecord?: Maybe<PaymentRecordNode>,
};

export type PaymentRecordNode = Node & {
   __typename?: 'PaymentRecordNode',
  id: Scalars['ID'],
  createdAt: Scalars['DateTime'],
  updatedAt: Scalars['DateTime'],
  status: PaymentRecordStatus,
  name: Scalars['String'],
  statusDate: Scalars['DateTime'],
  cashAssistId: Scalars['String'],
  cashPlan: CashPlanNode,
  household: HouseholdNode,
  headOfHousehold: Scalars['String'],
  totalPersonCovered: Scalars['Int'],
  distributionModality: Scalars['String'],
  targetPopulation: TargetPopulationNode,
  entitlement?: Maybe<PaymentEntitlementNode>,
};

export type PaymentRecordNodeConnection = {
   __typename?: 'PaymentRecordNodeConnection',
  pageInfo: PageInfo,
  edges: Array<Maybe<PaymentRecordNodeEdge>>,
  totalCount?: Maybe<Scalars['Int']>,
  edgeCount?: Maybe<Scalars['Int']>,
};

export type PaymentRecordNodeEdge = {
   __typename?: 'PaymentRecordNodeEdge',
  node?: Maybe<PaymentRecordNode>,
  cursor: Scalars['String'],
};

export enum PaymentRecordStatus {
  Success = 'SUCCESS',
  Pending = 'PENDING',
  Error = 'ERROR'
}

export enum ProgramFrequencyOfPayments {
  Regular = 'REGULAR',
  OneOff = 'ONE_OFF'
}

export type ProgramNode = Node & {
   __typename?: 'ProgramNode',
  id: Scalars['ID'],
  createdAt: Scalars['DateTime'],
  updatedAt: Scalars['DateTime'],
  name: Scalars['String'],
  status: ProgramStatus,
  startDate: Scalars['DateTime'],
  endDate: Scalars['DateTime'],
  description: Scalars['String'],
  programCaId: Scalars['String'],
  locations: LocationNodeConnection,
  businessArea: BusinessAreaNode,
  budget: Scalars['Float'],
  frequencyOfPayments: ProgramFrequencyOfPayments,
  sector: ProgramSector,
  scope: ProgramScope,
  cashPlus: Scalars['Boolean'],
  populationGoal: Scalars['Int'],
  administrativeAreasOfImplementation: Scalars['String'],
  cashPlans: CashPlanNodeConnection,
  totalNumberOfHouseholds?: Maybe<Scalars['Int']>,
};


export type ProgramNodeLocationsArgs = {
  before?: Maybe<Scalars['String']>,
  after?: Maybe<Scalars['String']>,
  first?: Maybe<Scalars['Int']>,
  last?: Maybe<Scalars['Int']>,
  title?: Maybe<Scalars['String']>
};


export type ProgramNodeCashPlansArgs = {
  before?: Maybe<Scalars['String']>,
  after?: Maybe<Scalars['String']>,
  first?: Maybe<Scalars['Int']>,
  last?: Maybe<Scalars['Int']>
};

export type ProgramNodeConnection = {
   __typename?: 'ProgramNodeConnection',
  pageInfo: PageInfo,
  edges: Array<Maybe<ProgramNodeEdge>>,
  totalCount?: Maybe<Scalars['Int']>,
  edgeCount?: Maybe<Scalars['Int']>,
};

export type ProgramNodeEdge = {
   __typename?: 'ProgramNodeEdge',
  node?: Maybe<ProgramNode>,
  cursor: Scalars['String'],
};

export enum ProgramScope {
  Full = 'FULL',
  Partial = 'PARTIAL',
  NoIntegration = 'NO_INTEGRATION'
}

export enum ProgramSector {
  ChildProtection = 'CHILD_PROTECTION',
  Education = 'EDUCATION',
  Gender = 'GENDER',
  Health = 'HEALTH',
  HivAids = 'HIV_AIDS',
  MultiPurpose = 'MULTI_PURPOSE',
  Nutrition = 'NUTRITION',
  SocialPolicy = 'SOCIAL_POLICY',
  Wash = 'WASH'
}

export enum ProgramStatus {
  Draft = 'DRAFT',
  Active = 'ACTIVE',
  Finished = 'FINISHED'
}

export type Query = {
   __typename?: 'Query',
  paymentRecord?: Maybe<PaymentRecordNode>,
  allPaymentRecords?: Maybe<PaymentRecordNodeConnection>,
  paymentRecordStatusChoices?: Maybe<Array<Maybe<ChoiceObject>>>,
  allPaymentEntitlements?: Maybe<Array<Maybe<PaymentEntitlementNode>>>,
  location?: Maybe<LocationNode>,
  allLocations?: Maybe<LocationNodeConnection>,
  allBusinessAreas?: Maybe<BusinessAreaNodeConnection>,
  program?: Maybe<ProgramNode>,
  allPrograms?: Maybe<ProgramNodeConnection>,
  cashPlan?: Maybe<CashPlanNode>,
  allCashPlans?: Maybe<CashPlanNodeConnection>,
  programStatusChoices?: Maybe<Array<Maybe<ChoiceObject>>>,
  programFrequencyOfPaymentsChoices?: Maybe<Array<Maybe<ChoiceObject>>>,
  programSectorChoices?: Maybe<Array<Maybe<ChoiceObject>>>,
  programScopeChoices?: Maybe<Array<Maybe<ChoiceObject>>>,
  cashPlanStatusChoices?: Maybe<Array<Maybe<ChoiceObject>>>,
  targetPopulation?: Maybe<TargetPopulationNode>,
  allTargetPopulation?: Maybe<TargetPopulationNodeConnection>,
  household?: Maybe<HouseholdNode>,
  allHouseholds?: Maybe<HouseholdNodeConnection>,
  registrationDataImport?: Maybe<RegistrationDataImportNode>,
  allRegistrationDataImports?: Maybe<RegistrationDataImportNodeConnection>,
  me?: Maybe<UserObjectType>,
  _debug?: Maybe<DjangoDebug>,
};


export type QueryPaymentRecordArgs = {
  id: Scalars['ID']
};


export type QueryAllPaymentRecordsArgs = {
  before?: Maybe<Scalars['String']>,
  after?: Maybe<Scalars['String']>,
  first?: Maybe<Scalars['Int']>,
  last?: Maybe<Scalars['Int']>,
  cashPlan?: Maybe<Scalars['ID']>,
  household?: Maybe<Scalars['ID']>
};


export type QueryLocationArgs = {
  id: Scalars['ID']
};


export type QueryAllLocationsArgs = {
  before?: Maybe<Scalars['String']>,
  after?: Maybe<Scalars['String']>,
  first?: Maybe<Scalars['Int']>,
  last?: Maybe<Scalars['Int']>,
  title?: Maybe<Scalars['String']>
};


export type QueryAllBusinessAreasArgs = {
  before?: Maybe<Scalars['String']>,
  after?: Maybe<Scalars['String']>,
  first?: Maybe<Scalars['Int']>,
  last?: Maybe<Scalars['Int']>,
  id?: Maybe<Scalars['UUID']>
};


export type QueryProgramArgs = {
  id: Scalars['ID']
};


export type QueryAllProgramsArgs = {
  before?: Maybe<Scalars['String']>,
  after?: Maybe<Scalars['String']>,
  first?: Maybe<Scalars['Int']>,
  last?: Maybe<Scalars['Int']>,
  id?: Maybe<Scalars['UUID']>,
  businessArea?: Maybe<Scalars['String']>
};


export type QueryCashPlanArgs = {
  id: Scalars['ID']
};


export type QueryAllCashPlansArgs = {
  before?: Maybe<Scalars['String']>,
  after?: Maybe<Scalars['String']>,
  first?: Maybe<Scalars['Int']>,
  last?: Maybe<Scalars['Int']>,
  program?: Maybe<Scalars['ID']>,
  orderBy?: Maybe<Scalars['String']>
};


export type QueryTargetPopulationArgs = {
  id: Scalars['ID']
};


export type QueryAllTargetPopulationArgs = {
  before?: Maybe<Scalars['String']>,
  after?: Maybe<Scalars['String']>,
  first?: Maybe<Scalars['Int']>,
  last?: Maybe<Scalars['Int']>
};


export type QueryHouseholdArgs = {
  id: Scalars['ID']
};


export type QueryAllHouseholdsArgs = {
  before?: Maybe<Scalars['String']>,
  after?: Maybe<Scalars['String']>,
  first?: Maybe<Scalars['Int']>,
  last?: Maybe<Scalars['Int']>
};


export type QueryRegistrationDataImportArgs = {
  id: Scalars['ID']
};


export type QueryAllRegistrationDataImportsArgs = {
  before?: Maybe<Scalars['String']>,
  after?: Maybe<Scalars['String']>,
  first?: Maybe<Scalars['Int']>,
  last?: Maybe<Scalars['Int']>
};

export enum RegistrationDataImportDataSource {
  Xls = 'XLS',
  A_3RdParty = 'A_3RD_PARTY',
  Xml = 'XML',
  Other = 'OTHER'
}

export type RegistrationDataImportNode = Node & {
   __typename?: 'RegistrationDataImportNode',
  id: Scalars['ID'],
  createdAt: Scalars['DateTime'],
  updatedAt: Scalars['DateTime'],
  name: Scalars['String'],
  status: RegistrationDataImportStatus,
  importDate: Scalars['DateTime'],
  importedBy: UserObjectType,
  dataSource: RegistrationDataImportDataSource,
  numberOfIndividuals: Scalars['Int'],
  numberOfHouseholds: Scalars['Int'],
  households: HouseholdNodeConnection,
};


export type RegistrationDataImportNodeHouseholdsArgs = {
  before?: Maybe<Scalars['String']>,
  after?: Maybe<Scalars['String']>,
  first?: Maybe<Scalars['Int']>,
  last?: Maybe<Scalars['Int']>
};

export type RegistrationDataImportNodeConnection = {
   __typename?: 'RegistrationDataImportNodeConnection',
  pageInfo: PageInfo,
  edges: Array<Maybe<RegistrationDataImportNodeEdge>>,
  totalCount?: Maybe<Scalars['Int']>,
  edgeCount?: Maybe<Scalars['Int']>,
};

export type RegistrationDataImportNodeEdge = {
   __typename?: 'RegistrationDataImportNodeEdge',
  node?: Maybe<RegistrationDataImportNode>,
  cursor: Scalars['String'],
};

export enum RegistrationDataImportStatus {
  InProgress = 'IN_PROGRESS',
  Done = 'DONE'
}

export type TargetPopulationNode = Node & {
   __typename?: 'TargetPopulationNode',
  id: Scalars['ID'],
  name: Scalars['String'],
  createdAt: Scalars['DateTime'],
  createdBy?: Maybe<UserObjectType>,
  rules: Scalars['JSONString'],
  households: HouseholdNodeConnection,
  paymentRecords: PaymentRecordNodeConnection,
  cashPlans: CashPlanNodeConnection,
};


export type TargetPopulationNodeHouseholdsArgs = {
  before?: Maybe<Scalars['String']>,
  after?: Maybe<Scalars['String']>,
  first?: Maybe<Scalars['Int']>,
  last?: Maybe<Scalars['Int']>
};


export type TargetPopulationNodePaymentRecordsArgs = {
  before?: Maybe<Scalars['String']>,
  after?: Maybe<Scalars['String']>,
  first?: Maybe<Scalars['Int']>,
  last?: Maybe<Scalars['Int']>,
  cashPlan?: Maybe<Scalars['ID']>,
  household?: Maybe<Scalars['ID']>
};


export type TargetPopulationNodeCashPlansArgs = {
  before?: Maybe<Scalars['String']>,
  after?: Maybe<Scalars['String']>,
  first?: Maybe<Scalars['Int']>,
  last?: Maybe<Scalars['Int']>
};

export type TargetPopulationNodeConnection = {
   __typename?: 'TargetPopulationNodeConnection',
  pageInfo: PageInfo,
  edges: Array<Maybe<TargetPopulationNodeEdge>>,
  totalCount?: Maybe<Scalars['Int']>,
  edgeCount?: Maybe<Scalars['Int']>,
};

export type TargetPopulationNodeEdge = {
   __typename?: 'TargetPopulationNodeEdge',
  node?: Maybe<TargetPopulationNode>,
  cursor: Scalars['String'],
};

export type UpdateCashPlan = {
   __typename?: 'UpdateCashPlan',
  cashPlan?: Maybe<CashPlanNode>,
};

export type UpdateCashPlanInput = {
  id: Scalars['String'],
  programId?: Maybe<Scalars['String']>,
  name?: Maybe<Scalars['String']>,
  startDate?: Maybe<Scalars['DateTime']>,
  endDate?: Maybe<Scalars['DateTime']>,
  disbursementDate?: Maybe<Scalars['DateTime']>,
  numberOfHouseholds?: Maybe<Scalars['Int']>,
  coverageDuration?: Maybe<Scalars['Int']>,
  coverageUnits?: Maybe<Scalars['String']>,
  targetPopulationId?: Maybe<Scalars['String']>,
  cashAssistId?: Maybe<Scalars['String']>,
  distributionModality?: Maybe<Scalars['String']>,
  fsp?: Maybe<Scalars['String']>,
  status?: Maybe<Scalars['String']>,
  currency?: Maybe<Scalars['String']>,
  totalEntitledQuantity?: Maybe<Scalars['Decimal']>,
  totalDeliveredQuantity?: Maybe<Scalars['Decimal']>,
  totalUndeliveredQuantity?: Maybe<Scalars['Decimal']>,
  dispersionDate?: Maybe<Scalars['Date']>,
};

export type UpdateHousehold = {
   __typename?: 'UpdateHousehold',
  household?: Maybe<HouseholdNode>,
};

export type UpdateHouseholdInput = {
  id: Scalars['String'],
  householdCaId?: Maybe<Scalars['String']>,
  consent?: Maybe<Scalars['String']>,
  residenceStatus?: Maybe<Scalars['String']>,
  nationality?: Maybe<Scalars['String']>,
  familySize?: Maybe<Scalars['Int']>,
  address?: Maybe<Scalars['String']>,
  locationId?: Maybe<Scalars['String']>,
  registrationDataImportId?: Maybe<Scalars['String']>,
};

export type UpdateLocation = {
   __typename?: 'UpdateLocation',
  location?: Maybe<LocationNode>,
};

export type UpdateLocationInput = {
  id: Scalars['String'],
  name?: Maybe<Scalars['String']>,
  country?: Maybe<Scalars['String']>,
};

export type UpdateProgram = {
   __typename?: 'UpdateProgram',
  program?: Maybe<ProgramNode>,
};

export type UpdateProgramInput = {
  id: Scalars['String'],
  name?: Maybe<Scalars['String']>,
  status?: Maybe<Scalars['String']>,
  startDate?: Maybe<Scalars['DateTime']>,
  endDate?: Maybe<Scalars['DateTime']>,
  description?: Maybe<Scalars['String']>,
  programCaId?: Maybe<Scalars['String']>,
  budget?: Maybe<Scalars['Float']>,
  frequencyOfPayments?: Maybe<Scalars['String']>,
  sector?: Maybe<Scalars['String']>,
  scope?: Maybe<Scalars['String']>,
  cashPlus?: Maybe<Scalars['Boolean']>,
  populationGoal?: Maybe<Scalars['Int']>,
  administrativeAreasOfImplementation?: Maybe<Scalars['String']>,
  businessAreaSlug?: Maybe<Scalars['String']>,
};

export type UpdateRegistrationDataImport = {
   __typename?: 'UpdateRegistrationDataImport',
  registrationDataImport?: Maybe<RegistrationDataImportNode>,
};

export type UpdateRegistrationDataImportInput = {
  id: Scalars['String'],
  name?: Maybe<Scalars['String']>,
  status?: Maybe<Scalars['String']>,
  importDate?: Maybe<Scalars['DateTime']>,
  importedById?: Maybe<Scalars['String']>,
  dataSource?: Maybe<Scalars['String']>,
  numberOfIndividuals?: Maybe<Scalars['Int']>,
  numberOfHouseholds?: Maybe<Scalars['Int']>,
};

export type UserObjectType = {
   __typename?: 'UserObjectType',
  lastLogin?: Maybe<Scalars['DateTime']>,
  isSuperuser: Scalars['Boolean'],
  username: Scalars['String'],
  firstName: Scalars['String'],
  lastName: Scalars['String'],
  email: Scalars['String'],
  isStaff: Scalars['Boolean'],
  isActive: Scalars['Boolean'],
  dateJoined: Scalars['DateTime'],
  id: Scalars['UUID'],
  businessAreas: BusinessAreaNodeConnection,
  registrationDataImports: RegistrationDataImportNodeConnection,
  cashPlans: CashPlanNodeConnection,
  targetPopulations: TargetPopulationNodeConnection,
};


export type UserObjectTypeBusinessAreasArgs = {
  before?: Maybe<Scalars['String']>,
  after?: Maybe<Scalars['String']>,
  first?: Maybe<Scalars['Int']>,
  last?: Maybe<Scalars['Int']>,
  id?: Maybe<Scalars['UUID']>
};


export type UserObjectTypeRegistrationDataImportsArgs = {
  before?: Maybe<Scalars['String']>,
  after?: Maybe<Scalars['String']>,
  first?: Maybe<Scalars['Int']>,
  last?: Maybe<Scalars['Int']>
};


export type UserObjectTypeCashPlansArgs = {
  before?: Maybe<Scalars['String']>,
  after?: Maybe<Scalars['String']>,
  first?: Maybe<Scalars['Int']>,
  last?: Maybe<Scalars['Int']>
};


export type UserObjectTypeTargetPopulationsArgs = {
  before?: Maybe<Scalars['String']>,
  after?: Maybe<Scalars['String']>,
  first?: Maybe<Scalars['Int']>,
  last?: Maybe<Scalars['Int']>
};


export type CreateProgramMutationVariables = {
  programData: CreateProgramInput
};


export type CreateProgramMutation = (
  { __typename?: 'Mutations' }
  & { createProgram: Maybe<(
    { __typename?: 'CreateProgram' }
    & { program: Maybe<(
      { __typename?: 'ProgramNode' }
      & Pick<ProgramNode, 'id' | 'name' | 'status' | 'startDate' | 'endDate' | 'programCaId' | 'budget' | 'description' | 'frequencyOfPayments' | 'sector' | 'scope' | 'cashPlus' | 'populationGoal'>
    )> }
  )> }
);

export type DeleteProgramMutationVariables = {
  programId: Scalars['String']
};


export type DeleteProgramMutation = (
  { __typename?: 'Mutations' }
  & { deleteProgram: Maybe<(
    { __typename?: 'DeleteProgram' }
    & Pick<DeleteProgram, 'ok'>
  )> }
);

export type UpdateProgramMutationVariables = {
  programData: UpdateProgramInput
};


export type UpdateProgramMutation = (
  { __typename?: 'Mutations' }
  & { updateProgram: Maybe<(
    { __typename?: 'UpdateProgram' }
    & { program: Maybe<(
      { __typename?: 'ProgramNode' }
      & Pick<ProgramNode, 'id' | 'name' | 'startDate' | 'endDate' | 'status' | 'programCaId' | 'description' | 'budget' | 'frequencyOfPayments' | 'cashPlus' | 'populationGoal' | 'scope' | 'sector' | 'totalNumberOfHouseholds' | 'administrativeAreasOfImplementation'>
    )> }
  )> }
);

export type AllBusinessAreasQueryVariables = {};


export type AllBusinessAreasQuery = (
  { __typename?: 'Query' }
  & { allBusinessAreas: Maybe<(
    { __typename?: 'BusinessAreaNodeConnection' }
    & { pageInfo: (
      { __typename?: 'PageInfo' }
      & Pick<PageInfo, 'hasNextPage' | 'hasPreviousPage' | 'endCursor' | 'startCursor'>
    ), edges: Array<Maybe<(
      { __typename?: 'BusinessAreaNodeEdge' }
      & { node: Maybe<(
        { __typename?: 'BusinessAreaNode' }
        & Pick<BusinessAreaNode, 'id' | 'name' | 'slug'>
      )> }
    )>> }
  )> }
);

export type AllCashPlansQueryVariables = {
  program: Scalars['ID'],
  after?: Maybe<Scalars['String']>,
  before?: Maybe<Scalars['String']>,
  count?: Maybe<Scalars['Int']>,
  orderBy?: Maybe<Scalars['String']>
};


export type AllCashPlansQuery = (
  { __typename?: 'Query' }
  & { allCashPlans: Maybe<(
    { __typename?: 'CashPlanNodeConnection' }
    & Pick<CashPlanNodeConnection, 'totalCount'>
    & { pageInfo: (
      { __typename?: 'PageInfo' }
      & Pick<PageInfo, 'hasNextPage' | 'hasPreviousPage' | 'startCursor' | 'endCursor'>
    ), edges: Array<Maybe<(
      { __typename?: 'CashPlanNodeEdge' }
      & Pick<CashPlanNodeEdge, 'cursor'>
      & { node: Maybe<(
        { __typename?: 'CashPlanNode' }
        & Pick<CashPlanNode, 'id' | 'cashAssistId' | 'numberOfHouseholds' | 'disbursementDate' | 'currency' | 'status' | 'totalEntitledQuantity' | 'totalDeliveredQuantity' | 'totalUndeliveredQuantity'>
      )> }
    )>> }
  )> }
);

<<<<<<< HEAD
export type AllPaymentRecordsQueryVariables = {
  cashPlan: Scalars['ID'],
  after?: Maybe<Scalars['String']>,
  first?: Maybe<Scalars['Int']>
};


export type AllPaymentRecordsQuery = (
  { __typename?: 'Query' }
  & { allPaymentRecords: Maybe<(
    { __typename?: 'PaymentRecordNodeConnection' }
    & Pick<PaymentRecordNodeConnection, 'totalCount' | 'edgeCount'>
    & { pageInfo: (
      { __typename?: 'PageInfo' }
      & Pick<PageInfo, 'hasNextPage' | 'hasPreviousPage' | 'startCursor' | 'endCursor'>
    ), edges: Array<Maybe<(
      { __typename?: 'PaymentRecordNodeEdge' }
      & Pick<PaymentRecordNodeEdge, 'cursor'>
      & { node: Maybe<(
        { __typename?: 'PaymentRecordNode' }
        & Pick<PaymentRecordNode, 'id' | 'createdAt' | 'updatedAt' | 'name' | 'startDate' | 'endDate' | 'cashAssistId' | 'deliveryType'>
        & { household: (
          { __typename?: 'HouseholdNode' }
          & Pick<HouseholdNode, 'householdCaId'>
        ) }
      )> }
    )>> }
  )> }
);

export type AllProgramsQueryVariables = {};
=======
export type AllProgramsQueryVariables = {
  businessArea?: Maybe<Scalars['String']>
};
>>>>>>> 9c1c9974


export type AllProgramsQuery = (
  { __typename?: 'Query' }
  & { allPrograms: Maybe<(
    { __typename?: 'ProgramNodeConnection' }
    & { pageInfo: (
      { __typename?: 'PageInfo' }
      & Pick<PageInfo, 'hasNextPage' | 'hasPreviousPage' | 'endCursor' | 'startCursor'>
    ), edges: Array<Maybe<(
      { __typename?: 'ProgramNodeEdge' }
      & { node: Maybe<(
        { __typename?: 'ProgramNode' }
        & Pick<ProgramNode, 'id' | 'name' | 'startDate' | 'endDate' | 'status' | 'programCaId' | 'description' | 'budget' | 'frequencyOfPayments' | 'populationGoal' | 'sector' | 'totalNumberOfHouseholds'>
      )> }
    )>> }
  )> }
);

<<<<<<< HEAD
export type CashPlanQueryVariables = {
  id: Scalars['ID']
};


export type CashPlanQuery = (
  { __typename?: 'Query' }
  & { cashPlan: Maybe<(
    { __typename?: 'CashPlanNode' }
    & Pick<CashPlanNode, 'id' | 'name' | 'startDate' | 'endDate' | 'status' | 'cashAssistId' | 'dispersionDate'>
    & { targetPopulation: (
      { __typename?: 'TargetPopulationNode' }
      & Pick<TargetPopulationNode, 'name'>
    ), paymentRecords: (
      { __typename?: 'PaymentRecordNodeConnection' }
      & Pick<PaymentRecordNodeConnection, 'totalCount' | 'edgeCount'>
    ) }
  )> }
);

export type AllLocationsQueryVariables = {};
=======
export type MeQueryVariables = {};
>>>>>>> 9c1c9974


export type MeQuery = (
  { __typename?: 'Query' }
  & { me: Maybe<(
    { __typename?: 'UserObjectType' }
    & Pick<UserObjectType, 'id' | 'username' | 'email' | 'firstName' | 'lastName'>
    & { businessAreas: (
      { __typename?: 'BusinessAreaNodeConnection' }
      & { edges: Array<Maybe<(
        { __typename?: 'BusinessAreaNodeEdge' }
        & { node: Maybe<(
          { __typename?: 'BusinessAreaNode' }
          & Pick<BusinessAreaNode, 'id' | 'name' | 'slug'>
        )> }
      )>> }
    ) }
  )> }
);

export type PaymentRecordQueryVariables = {
  id: Scalars['ID']
};


export type PaymentRecordQuery = (
  { __typename?: 'Query' }
  & { paymentRecord: Maybe<(
    { __typename?: 'PaymentRecordNode' }
    & Pick<PaymentRecordNode, 'id' | 'status' | 'statusDate' | 'cashAssistId' | 'headOfHousehold' | 'distributionModality' | 'totalPersonCovered'>
    & { household: (
      { __typename?: 'HouseholdNode' }
      & Pick<HouseholdNode, 'householdCaId' | 'familySize'>
    ), targetPopulation: (
      { __typename?: 'TargetPopulationNode' }
      & Pick<TargetPopulationNode, 'name'>
    ), entitlement: Maybe<(
      { __typename?: 'PaymentEntitlementNode' }
      & Pick<PaymentEntitlementNode, 'id' | 'currency' | 'entitlementQuantity' | 'deliveredQuantity' | 'deliveryType' | 'deliveryDate' | 'entitlementCardIssueDate' | 'transactionReferenceId' | 'fsp' | 'entitlementCardNumber'>
    )> }
  )> }
);

export type ProgramQueryVariables = {
  id: Scalars['ID']
};


export type ProgramQuery = (
  { __typename?: 'Query' }
  & { program: Maybe<(
    { __typename?: 'ProgramNode' }
    & Pick<ProgramNode, 'id' | 'name' | 'startDate' | 'endDate' | 'status' | 'programCaId' | 'description' | 'budget' | 'frequencyOfPayments' | 'cashPlus' | 'populationGoal' | 'scope' | 'sector' | 'totalNumberOfHouseholds' | 'administrativeAreasOfImplementation'>
  )> }
);

export type ProgrammeChoiceDataQueryVariables = {};


export type ProgrammeChoiceDataQuery = (
  { __typename?: 'Query' }
  & { programFrequencyOfPaymentsChoices: Maybe<Array<Maybe<(
    { __typename?: 'ChoiceObject' }
    & Pick<ChoiceObject, 'name' | 'value'>
  )>>>, programScopeChoices: Maybe<Array<Maybe<(
    { __typename?: 'ChoiceObject' }
    & Pick<ChoiceObject, 'name' | 'value'>
  )>>>, programSectorChoices: Maybe<Array<Maybe<(
    { __typename?: 'ChoiceObject' }
    & Pick<ChoiceObject, 'name' | 'value'>
  )>>>, programStatusChoices: Maybe<Array<Maybe<(
    { __typename?: 'ChoiceObject' }
    & Pick<ChoiceObject, 'name' | 'value'>
  )>>> }
);


export const CreateProgramDocument = gql`
    mutation CreateProgram($programData: CreateProgramInput!) {
  createProgram(programData: $programData) {
    program {
      id
      name
      status
      startDate
      endDate
      programCaId
      budget
      description
      frequencyOfPayments
      sector
      scope
      cashPlus
      populationGoal
    }
  }
}
    `;
export type CreateProgramMutationFn = ApolloReactCommon.MutationFunction<CreateProgramMutation, CreateProgramMutationVariables>;
export type CreateProgramComponentProps = Omit<ApolloReactComponents.MutationComponentOptions<CreateProgramMutation, CreateProgramMutationVariables>, 'mutation'>;

    export const CreateProgramComponent = (props: CreateProgramComponentProps) => (
      <ApolloReactComponents.Mutation<CreateProgramMutation, CreateProgramMutationVariables> mutation={CreateProgramDocument} {...props} />
    );
    
export type CreateProgramProps<TChildProps = {}> = ApolloReactHoc.MutateProps<CreateProgramMutation, CreateProgramMutationVariables> & TChildProps;
export function withCreateProgram<TProps, TChildProps = {}>(operationOptions?: ApolloReactHoc.OperationOption<
  TProps,
  CreateProgramMutation,
  CreateProgramMutationVariables,
  CreateProgramProps<TChildProps>>) {
    return ApolloReactHoc.withMutation<TProps, CreateProgramMutation, CreateProgramMutationVariables, CreateProgramProps<TChildProps>>(CreateProgramDocument, {
      alias: 'createProgram',
      ...operationOptions
    });
};

/**
 * __useCreateProgramMutation__
 *
 * To run a mutation, you first call `useCreateProgramMutation` within a React component and pass it any options that fit your needs.
 * When your component renders, `useCreateProgramMutation` returns a tuple that includes:
 * - A mutate function that you can call at any time to execute the mutation
 * - An object with fields that represent the current status of the mutation's execution
 *
 * @param baseOptions options that will be passed into the mutation, supported options are listed on: https://www.apollographql.com/docs/react/api/react-hooks/#options-2;
 *
 * @example
 * const [createProgramMutation, { data, loading, error }] = useCreateProgramMutation({
 *   variables: {
 *      programData: // value for 'programData'
 *   },
 * });
 */
export function useCreateProgramMutation(baseOptions?: ApolloReactHooks.MutationHookOptions<CreateProgramMutation, CreateProgramMutationVariables>) {
        return ApolloReactHooks.useMutation<CreateProgramMutation, CreateProgramMutationVariables>(CreateProgramDocument, baseOptions);
      }
export type CreateProgramMutationHookResult = ReturnType<typeof useCreateProgramMutation>;
export type CreateProgramMutationResult = ApolloReactCommon.MutationResult<CreateProgramMutation>;
export type CreateProgramMutationOptions = ApolloReactCommon.BaseMutationOptions<CreateProgramMutation, CreateProgramMutationVariables>;
export const DeleteProgramDocument = gql`
    mutation DeleteProgram($programId: String!) {
  deleteProgram(programId: $programId) {
    ok
  }
}
    `;
export type DeleteProgramMutationFn = ApolloReactCommon.MutationFunction<DeleteProgramMutation, DeleteProgramMutationVariables>;
export type DeleteProgramComponentProps = Omit<ApolloReactComponents.MutationComponentOptions<DeleteProgramMutation, DeleteProgramMutationVariables>, 'mutation'>;

    export const DeleteProgramComponent = (props: DeleteProgramComponentProps) => (
      <ApolloReactComponents.Mutation<DeleteProgramMutation, DeleteProgramMutationVariables> mutation={DeleteProgramDocument} {...props} />
    );
    
export type DeleteProgramProps<TChildProps = {}> = ApolloReactHoc.MutateProps<DeleteProgramMutation, DeleteProgramMutationVariables> & TChildProps;
export function withDeleteProgram<TProps, TChildProps = {}>(operationOptions?: ApolloReactHoc.OperationOption<
  TProps,
  DeleteProgramMutation,
  DeleteProgramMutationVariables,
  DeleteProgramProps<TChildProps>>) {
    return ApolloReactHoc.withMutation<TProps, DeleteProgramMutation, DeleteProgramMutationVariables, DeleteProgramProps<TChildProps>>(DeleteProgramDocument, {
      alias: 'deleteProgram',
      ...operationOptions
    });
};

/**
 * __useDeleteProgramMutation__
 *
 * To run a mutation, you first call `useDeleteProgramMutation` within a React component and pass it any options that fit your needs.
 * When your component renders, `useDeleteProgramMutation` returns a tuple that includes:
 * - A mutate function that you can call at any time to execute the mutation
 * - An object with fields that represent the current status of the mutation's execution
 *
 * @param baseOptions options that will be passed into the mutation, supported options are listed on: https://www.apollographql.com/docs/react/api/react-hooks/#options-2;
 *
 * @example
 * const [deleteProgramMutation, { data, loading, error }] = useDeleteProgramMutation({
 *   variables: {
 *      programId: // value for 'programId'
 *   },
 * });
 */
export function useDeleteProgramMutation(baseOptions?: ApolloReactHooks.MutationHookOptions<DeleteProgramMutation, DeleteProgramMutationVariables>) {
        return ApolloReactHooks.useMutation<DeleteProgramMutation, DeleteProgramMutationVariables>(DeleteProgramDocument, baseOptions);
      }
export type DeleteProgramMutationHookResult = ReturnType<typeof useDeleteProgramMutation>;
export type DeleteProgramMutationResult = ApolloReactCommon.MutationResult<DeleteProgramMutation>;
export type DeleteProgramMutationOptions = ApolloReactCommon.BaseMutationOptions<DeleteProgramMutation, DeleteProgramMutationVariables>;
export const UpdateProgramDocument = gql`
    mutation UpdateProgram($programData: UpdateProgramInput!) {
  updateProgram(programData: $programData) {
    program {
      id
      name
      startDate
      endDate
      status
      programCaId
      description
      budget
      frequencyOfPayments
      cashPlus
      populationGoal
      scope
      sector
      totalNumberOfHouseholds
      administrativeAreasOfImplementation
    }
  }
}
    `;
export type UpdateProgramMutationFn = ApolloReactCommon.MutationFunction<UpdateProgramMutation, UpdateProgramMutationVariables>;
export type UpdateProgramComponentProps = Omit<ApolloReactComponents.MutationComponentOptions<UpdateProgramMutation, UpdateProgramMutationVariables>, 'mutation'>;

    export const UpdateProgramComponent = (props: UpdateProgramComponentProps) => (
      <ApolloReactComponents.Mutation<UpdateProgramMutation, UpdateProgramMutationVariables> mutation={UpdateProgramDocument} {...props} />
    );
    
export type UpdateProgramProps<TChildProps = {}> = ApolloReactHoc.MutateProps<UpdateProgramMutation, UpdateProgramMutationVariables> & TChildProps;
export function withUpdateProgram<TProps, TChildProps = {}>(operationOptions?: ApolloReactHoc.OperationOption<
  TProps,
  UpdateProgramMutation,
  UpdateProgramMutationVariables,
  UpdateProgramProps<TChildProps>>) {
    return ApolloReactHoc.withMutation<TProps, UpdateProgramMutation, UpdateProgramMutationVariables, UpdateProgramProps<TChildProps>>(UpdateProgramDocument, {
      alias: 'updateProgram',
      ...operationOptions
    });
};

/**
 * __useUpdateProgramMutation__
 *
 * To run a mutation, you first call `useUpdateProgramMutation` within a React component and pass it any options that fit your needs.
 * When your component renders, `useUpdateProgramMutation` returns a tuple that includes:
 * - A mutate function that you can call at any time to execute the mutation
 * - An object with fields that represent the current status of the mutation's execution
 *
 * @param baseOptions options that will be passed into the mutation, supported options are listed on: https://www.apollographql.com/docs/react/api/react-hooks/#options-2;
 *
 * @example
 * const [updateProgramMutation, { data, loading, error }] = useUpdateProgramMutation({
 *   variables: {
 *      programData: // value for 'programData'
 *   },
 * });
 */
export function useUpdateProgramMutation(baseOptions?: ApolloReactHooks.MutationHookOptions<UpdateProgramMutation, UpdateProgramMutationVariables>) {
        return ApolloReactHooks.useMutation<UpdateProgramMutation, UpdateProgramMutationVariables>(UpdateProgramDocument, baseOptions);
      }
export type UpdateProgramMutationHookResult = ReturnType<typeof useUpdateProgramMutation>;
export type UpdateProgramMutationResult = ApolloReactCommon.MutationResult<UpdateProgramMutation>;
export type UpdateProgramMutationOptions = ApolloReactCommon.BaseMutationOptions<UpdateProgramMutation, UpdateProgramMutationVariables>;
export const AllBusinessAreasDocument = gql`
    query AllBusinessAreas {
  allBusinessAreas {
    pageInfo {
      hasNextPage
      hasPreviousPage
      endCursor
      startCursor
    }
    edges {
      node {
        id
        name
        slug
      }
    }
  }
}
    `;
export type AllBusinessAreasComponentProps = Omit<ApolloReactComponents.QueryComponentOptions<AllBusinessAreasQuery, AllBusinessAreasQueryVariables>, 'query'>;

    export const AllBusinessAreasComponent = (props: AllBusinessAreasComponentProps) => (
      <ApolloReactComponents.Query<AllBusinessAreasQuery, AllBusinessAreasQueryVariables> query={AllBusinessAreasDocument} {...props} />
    );
    
export type AllBusinessAreasProps<TChildProps = {}> = ApolloReactHoc.DataProps<AllBusinessAreasQuery, AllBusinessAreasQueryVariables> & TChildProps;
export function withAllBusinessAreas<TProps, TChildProps = {}>(operationOptions?: ApolloReactHoc.OperationOption<
  TProps,
  AllBusinessAreasQuery,
  AllBusinessAreasQueryVariables,
  AllBusinessAreasProps<TChildProps>>) {
    return ApolloReactHoc.withQuery<TProps, AllBusinessAreasQuery, AllBusinessAreasQueryVariables, AllBusinessAreasProps<TChildProps>>(AllBusinessAreasDocument, {
      alias: 'allBusinessAreas',
      ...operationOptions
    });
};

/**
 * __useAllBusinessAreasQuery__
 *
 * To run a query within a React component, call `useAllBusinessAreasQuery` and pass it any options that fit your needs.
 * When your component renders, `useAllBusinessAreasQuery` returns an object from Apollo Client that contains loading, error, and data properties 
 * you can use to render your UI.
 *
 * @param baseOptions options that will be passed into the query, supported options are listed on: https://www.apollographql.com/docs/react/api/react-hooks/#options;
 *
 * @example
 * const { data, loading, error } = useAllBusinessAreasQuery({
 *   variables: {
 *   },
 * });
 */
export function useAllBusinessAreasQuery(baseOptions?: ApolloReactHooks.QueryHookOptions<AllBusinessAreasQuery, AllBusinessAreasQueryVariables>) {
        return ApolloReactHooks.useQuery<AllBusinessAreasQuery, AllBusinessAreasQueryVariables>(AllBusinessAreasDocument, baseOptions);
      }
export function useAllBusinessAreasLazyQuery(baseOptions?: ApolloReactHooks.LazyQueryHookOptions<AllBusinessAreasQuery, AllBusinessAreasQueryVariables>) {
          return ApolloReactHooks.useLazyQuery<AllBusinessAreasQuery, AllBusinessAreasQueryVariables>(AllBusinessAreasDocument, baseOptions);
        }
export type AllBusinessAreasQueryHookResult = ReturnType<typeof useAllBusinessAreasQuery>;
export type AllBusinessAreasLazyQueryHookResult = ReturnType<typeof useAllBusinessAreasLazyQuery>;
export type AllBusinessAreasQueryResult = ApolloReactCommon.QueryResult<AllBusinessAreasQuery, AllBusinessAreasQueryVariables>;
export const AllCashPlansDocument = gql`
    query AllCashPlans($program: ID!, $after: String, $before: String, $count: Int, $orderBy: String) {
  allCashPlans(program: $program, after: $after, before: $before, first: $count, orderBy: $orderBy) {
    pageInfo {
      hasNextPage
      hasPreviousPage
      startCursor
      endCursor
    }
    totalCount
    edges {
      cursor
      node {
        id
        cashAssistId
        numberOfHouseholds
        disbursementDate
        currency
        status
        totalEntitledQuantity
        totalDeliveredQuantity
        totalUndeliveredQuantity
      }
    }
  }
}
    `;
export type AllCashPlansComponentProps = Omit<ApolloReactComponents.QueryComponentOptions<AllCashPlansQuery, AllCashPlansQueryVariables>, 'query'> & ({ variables: AllCashPlansQueryVariables; skip?: boolean; } | { skip: boolean; });

    export const AllCashPlansComponent = (props: AllCashPlansComponentProps) => (
      <ApolloReactComponents.Query<AllCashPlansQuery, AllCashPlansQueryVariables> query={AllCashPlansDocument} {...props} />
    );
    
export type AllCashPlansProps<TChildProps = {}> = ApolloReactHoc.DataProps<AllCashPlansQuery, AllCashPlansQueryVariables> & TChildProps;
export function withAllCashPlans<TProps, TChildProps = {}>(operationOptions?: ApolloReactHoc.OperationOption<
  TProps,
  AllCashPlansQuery,
  AllCashPlansQueryVariables,
  AllCashPlansProps<TChildProps>>) {
    return ApolloReactHoc.withQuery<TProps, AllCashPlansQuery, AllCashPlansQueryVariables, AllCashPlansProps<TChildProps>>(AllCashPlansDocument, {
      alias: 'allCashPlans',
      ...operationOptions
    });
};

/**
 * __useAllCashPlansQuery__
 *
 * To run a query within a React component, call `useAllCashPlansQuery` and pass it any options that fit your needs.
 * When your component renders, `useAllCashPlansQuery` returns an object from Apollo Client that contains loading, error, and data properties 
 * you can use to render your UI.
 *
 * @param baseOptions options that will be passed into the query, supported options are listed on: https://www.apollographql.com/docs/react/api/react-hooks/#options;
 *
 * @example
 * const { data, loading, error } = useAllCashPlansQuery({
 *   variables: {
 *      program: // value for 'program'
 *      after: // value for 'after'
 *      before: // value for 'before'
 *      count: // value for 'count'
 *      orderBy: // value for 'orderBy'
 *   },
 * });
 */
export function useAllCashPlansQuery(baseOptions?: ApolloReactHooks.QueryHookOptions<AllCashPlansQuery, AllCashPlansQueryVariables>) {
        return ApolloReactHooks.useQuery<AllCashPlansQuery, AllCashPlansQueryVariables>(AllCashPlansDocument, baseOptions);
      }
export function useAllCashPlansLazyQuery(baseOptions?: ApolloReactHooks.LazyQueryHookOptions<AllCashPlansQuery, AllCashPlansQueryVariables>) {
          return ApolloReactHooks.useLazyQuery<AllCashPlansQuery, AllCashPlansQueryVariables>(AllCashPlansDocument, baseOptions);
        }
export type AllCashPlansQueryHookResult = ReturnType<typeof useAllCashPlansQuery>;
export type AllCashPlansLazyQueryHookResult = ReturnType<typeof useAllCashPlansLazyQuery>;
export type AllCashPlansQueryResult = ApolloReactCommon.QueryResult<AllCashPlansQuery, AllCashPlansQueryVariables>;
export const AllPaymentRecordsDocument = gql`
    query AllPaymentRecords($cashPlan: ID!, $after: String, $first: Int) {
  allPaymentRecords(cashPlan: $cashPlan, after: $after, first: $first) {
    pageInfo {
      hasNextPage
      hasPreviousPage
      startCursor
      endCursor
    }
    edges {
      cursor
      node {
        id
        createdAt
        updatedAt
        name
        startDate
        endDate
        cashAssistId
        deliveryType
        household {
          householdCaId
        }
      }
    }
    totalCount
    edgeCount
  }
}
    `;
export type AllPaymentRecordsComponentProps = Omit<ApolloReactComponents.QueryComponentOptions<AllPaymentRecordsQuery, AllPaymentRecordsQueryVariables>, 'query'> & ({ variables: AllPaymentRecordsQueryVariables; skip?: boolean; } | { skip: boolean; });

    export const AllPaymentRecordsComponent = (props: AllPaymentRecordsComponentProps) => (
      <ApolloReactComponents.Query<AllPaymentRecordsQuery, AllPaymentRecordsQueryVariables> query={AllPaymentRecordsDocument} {...props} />
    );
    
export type AllPaymentRecordsProps<TChildProps = {}> = ApolloReactHoc.DataProps<AllPaymentRecordsQuery, AllPaymentRecordsQueryVariables> & TChildProps;
export function withAllPaymentRecords<TProps, TChildProps = {}>(operationOptions?: ApolloReactHoc.OperationOption<
  TProps,
  AllPaymentRecordsQuery,
  AllPaymentRecordsQueryVariables,
  AllPaymentRecordsProps<TChildProps>>) {
    return ApolloReactHoc.withQuery<TProps, AllPaymentRecordsQuery, AllPaymentRecordsQueryVariables, AllPaymentRecordsProps<TChildProps>>(AllPaymentRecordsDocument, {
      alias: 'allPaymentRecords',
      ...operationOptions
    });
};

/**
 * __useAllPaymentRecordsQuery__
 *
 * To run a query within a React component, call `useAllPaymentRecordsQuery` and pass it any options that fit your needs.
 * When your component renders, `useAllPaymentRecordsQuery` returns an object from Apollo Client that contains loading, error, and data properties 
 * you can use to render your UI.
 *
 * @param baseOptions options that will be passed into the query, supported options are listed on: https://www.apollographql.com/docs/react/api/react-hooks/#options;
 *
 * @example
 * const { data, loading, error } = useAllPaymentRecordsQuery({
 *   variables: {
 *      cashPlan: // value for 'cashPlan'
 *      after: // value for 'after'
 *      first: // value for 'first'
 *   },
 * });
 */
export function useAllPaymentRecordsQuery(baseOptions?: ApolloReactHooks.QueryHookOptions<AllPaymentRecordsQuery, AllPaymentRecordsQueryVariables>) {
        return ApolloReactHooks.useQuery<AllPaymentRecordsQuery, AllPaymentRecordsQueryVariables>(AllPaymentRecordsDocument, baseOptions);
      }
export function useAllPaymentRecordsLazyQuery(baseOptions?: ApolloReactHooks.LazyQueryHookOptions<AllPaymentRecordsQuery, AllPaymentRecordsQueryVariables>) {
          return ApolloReactHooks.useLazyQuery<AllPaymentRecordsQuery, AllPaymentRecordsQueryVariables>(AllPaymentRecordsDocument, baseOptions);
        }
export type AllPaymentRecordsQueryHookResult = ReturnType<typeof useAllPaymentRecordsQuery>;
export type AllPaymentRecordsLazyQueryHookResult = ReturnType<typeof useAllPaymentRecordsLazyQuery>;
export type AllPaymentRecordsQueryResult = ApolloReactCommon.QueryResult<AllPaymentRecordsQuery, AllPaymentRecordsQueryVariables>;
export const AllProgramsDocument = gql`
    query AllPrograms($businessArea: String) {
  allPrograms(businessArea: $businessArea) {
    pageInfo {
      hasNextPage
      hasPreviousPage
      endCursor
      startCursor
    }
    edges {
      node {
        id
        name
        startDate
        endDate
        status
        programCaId
        description
        budget
        frequencyOfPayments
        populationGoal
        sector
        totalNumberOfHouseholds
      }
    }
  }
}
    `;
export type AllProgramsComponentProps = Omit<ApolloReactComponents.QueryComponentOptions<AllProgramsQuery, AllProgramsQueryVariables>, 'query'>;

    export const AllProgramsComponent = (props: AllProgramsComponentProps) => (
      <ApolloReactComponents.Query<AllProgramsQuery, AllProgramsQueryVariables> query={AllProgramsDocument} {...props} />
    );
    
export type AllProgramsProps<TChildProps = {}> = ApolloReactHoc.DataProps<AllProgramsQuery, AllProgramsQueryVariables> & TChildProps;
export function withAllPrograms<TProps, TChildProps = {}>(operationOptions?: ApolloReactHoc.OperationOption<
  TProps,
  AllProgramsQuery,
  AllProgramsQueryVariables,
  AllProgramsProps<TChildProps>>) {
    return ApolloReactHoc.withQuery<TProps, AllProgramsQuery, AllProgramsQueryVariables, AllProgramsProps<TChildProps>>(AllProgramsDocument, {
      alias: 'allPrograms',
      ...operationOptions
    });
};

/**
 * __useAllProgramsQuery__
 *
 * To run a query within a React component, call `useAllProgramsQuery` and pass it any options that fit your needs.
 * When your component renders, `useAllProgramsQuery` returns an object from Apollo Client that contains loading, error, and data properties 
 * you can use to render your UI.
 *
 * @param baseOptions options that will be passed into the query, supported options are listed on: https://www.apollographql.com/docs/react/api/react-hooks/#options;
 *
 * @example
 * const { data, loading, error } = useAllProgramsQuery({
 *   variables: {
 *      businessArea: // value for 'businessArea'
 *   },
 * });
 */
export function useAllProgramsQuery(baseOptions?: ApolloReactHooks.QueryHookOptions<AllProgramsQuery, AllProgramsQueryVariables>) {
        return ApolloReactHooks.useQuery<AllProgramsQuery, AllProgramsQueryVariables>(AllProgramsDocument, baseOptions);
      }
export function useAllProgramsLazyQuery(baseOptions?: ApolloReactHooks.LazyQueryHookOptions<AllProgramsQuery, AllProgramsQueryVariables>) {
          return ApolloReactHooks.useLazyQuery<AllProgramsQuery, AllProgramsQueryVariables>(AllProgramsDocument, baseOptions);
        }
export type AllProgramsQueryHookResult = ReturnType<typeof useAllProgramsQuery>;
export type AllProgramsLazyQueryHookResult = ReturnType<typeof useAllProgramsLazyQuery>;
export type AllProgramsQueryResult = ApolloReactCommon.QueryResult<AllProgramsQuery, AllProgramsQueryVariables>;
<<<<<<< HEAD
export const CashPlanDocument = gql`
    query CashPlan($id: ID!) {
  cashPlan(id: $id) {
    id
    name
    startDate
    endDate
    status
    cashAssistId
    dispersionDate
    targetPopulation {
      name
    }
    paymentRecords {
      totalCount
      edgeCount
    }
  }
}
    `;
export type CashPlanComponentProps = Omit<ApolloReactComponents.QueryComponentOptions<CashPlanQuery, CashPlanQueryVariables>, 'query'> & ({ variables: CashPlanQueryVariables; skip?: boolean; } | { skip: boolean; });

    export const CashPlanComponent = (props: CashPlanComponentProps) => (
      <ApolloReactComponents.Query<CashPlanQuery, CashPlanQueryVariables> query={CashPlanDocument} {...props} />
    );
    
export type CashPlanProps<TChildProps = {}> = ApolloReactHoc.DataProps<CashPlanQuery, CashPlanQueryVariables> & TChildProps;
export function withCashPlan<TProps, TChildProps = {}>(operationOptions?: ApolloReactHoc.OperationOption<
  TProps,
  CashPlanQuery,
  CashPlanQueryVariables,
  CashPlanProps<TChildProps>>) {
    return ApolloReactHoc.withQuery<TProps, CashPlanQuery, CashPlanQueryVariables, CashPlanProps<TChildProps>>(CashPlanDocument, {
      alias: 'cashPlan',
      ...operationOptions
    });
};

/**
 * __useCashPlanQuery__
 *
 * To run a query within a React component, call `useCashPlanQuery` and pass it any options that fit your needs.
 * When your component renders, `useCashPlanQuery` returns an object from Apollo Client that contains loading, error, and data properties 
 * you can use to render your UI.
 *
 * @param baseOptions options that will be passed into the query, supported options are listed on: https://www.apollographql.com/docs/react/api/react-hooks/#options;
 *
 * @example
 * const { data, loading, error } = useCashPlanQuery({
 *   variables: {
 *      id: // value for 'id'
 *   },
 * });
 */
export function useCashPlanQuery(baseOptions?: ApolloReactHooks.QueryHookOptions<CashPlanQuery, CashPlanQueryVariables>) {
        return ApolloReactHooks.useQuery<CashPlanQuery, CashPlanQueryVariables>(CashPlanDocument, baseOptions);
      }
export function useCashPlanLazyQuery(baseOptions?: ApolloReactHooks.LazyQueryHookOptions<CashPlanQuery, CashPlanQueryVariables>) {
          return ApolloReactHooks.useLazyQuery<CashPlanQuery, CashPlanQueryVariables>(CashPlanDocument, baseOptions);
        }
export type CashPlanQueryHookResult = ReturnType<typeof useCashPlanQuery>;
export type CashPlanLazyQueryHookResult = ReturnType<typeof useCashPlanLazyQuery>;
export type CashPlanQueryResult = ApolloReactCommon.QueryResult<CashPlanQuery, CashPlanQueryVariables>;
export const AllLocationsDocument = gql`
    query allLocations {
  allLocations {
    edges {
      node {
        id
      }
    }
  }
}
    `;
export type AllLocationsComponentProps = Omit<ApolloReactComponents.QueryComponentOptions<AllLocationsQuery, AllLocationsQueryVariables>, 'query'>;

    export const AllLocationsComponent = (props: AllLocationsComponentProps) => (
      <ApolloReactComponents.Query<AllLocationsQuery, AllLocationsQueryVariables> query={AllLocationsDocument} {...props} />
    );
    
export type AllLocationsProps<TChildProps = {}> = ApolloReactHoc.DataProps<AllLocationsQuery, AllLocationsQueryVariables> & TChildProps;
export function withAllLocations<TProps, TChildProps = {}>(operationOptions?: ApolloReactHoc.OperationOption<
  TProps,
  AllLocationsQuery,
  AllLocationsQueryVariables,
  AllLocationsProps<TChildProps>>) {
    return ApolloReactHoc.withQuery<TProps, AllLocationsQuery, AllLocationsQueryVariables, AllLocationsProps<TChildProps>>(AllLocationsDocument, {
      alias: 'allLocations',
      ...operationOptions
    });
};

/**
 * __useAllLocationsQuery__
 *
 * To run a query within a React component, call `useAllLocationsQuery` and pass it any options that fit your needs.
 * When your component renders, `useAllLocationsQuery` returns an object from Apollo Client that contains loading, error, and data properties 
 * you can use to render your UI.
 *
 * @param baseOptions options that will be passed into the query, supported options are listed on: https://www.apollographql.com/docs/react/api/react-hooks/#options;
 *
 * @example
 * const { data, loading, error } = useAllLocationsQuery({
 *   variables: {
 *   },
 * });
 */
export function useAllLocationsQuery(baseOptions?: ApolloReactHooks.QueryHookOptions<AllLocationsQuery, AllLocationsQueryVariables>) {
        return ApolloReactHooks.useQuery<AllLocationsQuery, AllLocationsQueryVariables>(AllLocationsDocument, baseOptions);
      }
export function useAllLocationsLazyQuery(baseOptions?: ApolloReactHooks.LazyQueryHookOptions<AllLocationsQuery, AllLocationsQueryVariables>) {
          return ApolloReactHooks.useLazyQuery<AllLocationsQuery, AllLocationsQueryVariables>(AllLocationsDocument, baseOptions);
        }
export type AllLocationsQueryHookResult = ReturnType<typeof useAllLocationsQuery>;
export type AllLocationsLazyQueryHookResult = ReturnType<typeof useAllLocationsLazyQuery>;
export type AllLocationsQueryResult = ApolloReactCommon.QueryResult<AllLocationsQuery, AllLocationsQueryVariables>;
=======
>>>>>>> 9c1c9974
export const MeDocument = gql`
    query Me {
  me {
    id
    username
    email
    firstName
    lastName
    businessAreas {
      edges {
        node {
          id
          name
          slug
        }
      }
    }
  }
}
    `;
export type MeComponentProps = Omit<ApolloReactComponents.QueryComponentOptions<MeQuery, MeQueryVariables>, 'query'>;

    export const MeComponent = (props: MeComponentProps) => (
      <ApolloReactComponents.Query<MeQuery, MeQueryVariables> query={MeDocument} {...props} />
    );
    
export type MeProps<TChildProps = {}> = ApolloReactHoc.DataProps<MeQuery, MeQueryVariables> & TChildProps;
export function withMe<TProps, TChildProps = {}>(operationOptions?: ApolloReactHoc.OperationOption<
  TProps,
  MeQuery,
  MeQueryVariables,
  MeProps<TChildProps>>) {
    return ApolloReactHoc.withQuery<TProps, MeQuery, MeQueryVariables, MeProps<TChildProps>>(MeDocument, {
      alias: 'me',
      ...operationOptions
    });
};

/**
 * __useMeQuery__
 *
 * To run a query within a React component, call `useMeQuery` and pass it any options that fit your needs.
 * When your component renders, `useMeQuery` returns an object from Apollo Client that contains loading, error, and data properties 
 * you can use to render your UI.
 *
 * @param baseOptions options that will be passed into the query, supported options are listed on: https://www.apollographql.com/docs/react/api/react-hooks/#options;
 *
 * @example
 * const { data, loading, error } = useMeQuery({
 *   variables: {
 *   },
 * });
 */
export function useMeQuery(baseOptions?: ApolloReactHooks.QueryHookOptions<MeQuery, MeQueryVariables>) {
        return ApolloReactHooks.useQuery<MeQuery, MeQueryVariables>(MeDocument, baseOptions);
      }
export function useMeLazyQuery(baseOptions?: ApolloReactHooks.LazyQueryHookOptions<MeQuery, MeQueryVariables>) {
          return ApolloReactHooks.useLazyQuery<MeQuery, MeQueryVariables>(MeDocument, baseOptions);
        }
export type MeQueryHookResult = ReturnType<typeof useMeQuery>;
export type MeLazyQueryHookResult = ReturnType<typeof useMeLazyQuery>;
export type MeQueryResult = ApolloReactCommon.QueryResult<MeQuery, MeQueryVariables>;
export const PaymentRecordDocument = gql`
    query PaymentRecord($id: ID!) {
  paymentRecord(id: $id) {
    id
    status
    statusDate
    cashAssistId
    household {
      householdCaId
      familySize
    }
    headOfHousehold
    distributionModality
    totalPersonCovered
    targetPopulation {
      name
    }
    entitlement {
      id
      currency
      entitlementQuantity
      deliveredQuantity
      deliveryType
      deliveryDate
      entitlementCardIssueDate
      transactionReferenceId
      fsp
      entitlementCardNumber
    }
  }
}
    `;
export type PaymentRecordComponentProps = Omit<ApolloReactComponents.QueryComponentOptions<PaymentRecordQuery, PaymentRecordQueryVariables>, 'query'> & ({ variables: PaymentRecordQueryVariables; skip?: boolean; } | { skip: boolean; });

    export const PaymentRecordComponent = (props: PaymentRecordComponentProps) => (
      <ApolloReactComponents.Query<PaymentRecordQuery, PaymentRecordQueryVariables> query={PaymentRecordDocument} {...props} />
    );
    
export type PaymentRecordProps<TChildProps = {}> = ApolloReactHoc.DataProps<PaymentRecordQuery, PaymentRecordQueryVariables> & TChildProps;
export function withPaymentRecord<TProps, TChildProps = {}>(operationOptions?: ApolloReactHoc.OperationOption<
  TProps,
  PaymentRecordQuery,
  PaymentRecordQueryVariables,
  PaymentRecordProps<TChildProps>>) {
    return ApolloReactHoc.withQuery<TProps, PaymentRecordQuery, PaymentRecordQueryVariables, PaymentRecordProps<TChildProps>>(PaymentRecordDocument, {
      alias: 'paymentRecord',
      ...operationOptions
    });
};

/**
 * __usePaymentRecordQuery__
 *
 * To run a query within a React component, call `usePaymentRecordQuery` and pass it any options that fit your needs.
 * When your component renders, `usePaymentRecordQuery` returns an object from Apollo Client that contains loading, error, and data properties 
 * you can use to render your UI.
 *
 * @param baseOptions options that will be passed into the query, supported options are listed on: https://www.apollographql.com/docs/react/api/react-hooks/#options;
 *
 * @example
 * const { data, loading, error } = usePaymentRecordQuery({
 *   variables: {
 *      id: // value for 'id'
 *   },
 * });
 */
export function usePaymentRecordQuery(baseOptions?: ApolloReactHooks.QueryHookOptions<PaymentRecordQuery, PaymentRecordQueryVariables>) {
        return ApolloReactHooks.useQuery<PaymentRecordQuery, PaymentRecordQueryVariables>(PaymentRecordDocument, baseOptions);
      }
export function usePaymentRecordLazyQuery(baseOptions?: ApolloReactHooks.LazyQueryHookOptions<PaymentRecordQuery, PaymentRecordQueryVariables>) {
          return ApolloReactHooks.useLazyQuery<PaymentRecordQuery, PaymentRecordQueryVariables>(PaymentRecordDocument, baseOptions);
        }
export type PaymentRecordQueryHookResult = ReturnType<typeof usePaymentRecordQuery>;
export type PaymentRecordLazyQueryHookResult = ReturnType<typeof usePaymentRecordLazyQuery>;
export type PaymentRecordQueryResult = ApolloReactCommon.QueryResult<PaymentRecordQuery, PaymentRecordQueryVariables>;
export const ProgramDocument = gql`
    query Program($id: ID!) {
  program(id: $id) {
    id
    name
    startDate
    endDate
    status
    programCaId
    description
    budget
    frequencyOfPayments
    cashPlus
    populationGoal
    scope
    sector
    totalNumberOfHouseholds
    administrativeAreasOfImplementation
  }
}
    `;
export type ProgramComponentProps = Omit<ApolloReactComponents.QueryComponentOptions<ProgramQuery, ProgramQueryVariables>, 'query'> & ({ variables: ProgramQueryVariables; skip?: boolean; } | { skip: boolean; });

    export const ProgramComponent = (props: ProgramComponentProps) => (
      <ApolloReactComponents.Query<ProgramQuery, ProgramQueryVariables> query={ProgramDocument} {...props} />
    );
    
export type ProgramProps<TChildProps = {}> = ApolloReactHoc.DataProps<ProgramQuery, ProgramQueryVariables> & TChildProps;
export function withProgram<TProps, TChildProps = {}>(operationOptions?: ApolloReactHoc.OperationOption<
  TProps,
  ProgramQuery,
  ProgramQueryVariables,
  ProgramProps<TChildProps>>) {
    return ApolloReactHoc.withQuery<TProps, ProgramQuery, ProgramQueryVariables, ProgramProps<TChildProps>>(ProgramDocument, {
      alias: 'program',
      ...operationOptions
    });
};

/**
 * __useProgramQuery__
 *
 * To run a query within a React component, call `useProgramQuery` and pass it any options that fit your needs.
 * When your component renders, `useProgramQuery` returns an object from Apollo Client that contains loading, error, and data properties 
 * you can use to render your UI.
 *
 * @param baseOptions options that will be passed into the query, supported options are listed on: https://www.apollographql.com/docs/react/api/react-hooks/#options;
 *
 * @example
 * const { data, loading, error } = useProgramQuery({
 *   variables: {
 *      id: // value for 'id'
 *   },
 * });
 */
export function useProgramQuery(baseOptions?: ApolloReactHooks.QueryHookOptions<ProgramQuery, ProgramQueryVariables>) {
        return ApolloReactHooks.useQuery<ProgramQuery, ProgramQueryVariables>(ProgramDocument, baseOptions);
      }
export function useProgramLazyQuery(baseOptions?: ApolloReactHooks.LazyQueryHookOptions<ProgramQuery, ProgramQueryVariables>) {
          return ApolloReactHooks.useLazyQuery<ProgramQuery, ProgramQueryVariables>(ProgramDocument, baseOptions);
        }
export type ProgramQueryHookResult = ReturnType<typeof useProgramQuery>;
export type ProgramLazyQueryHookResult = ReturnType<typeof useProgramLazyQuery>;
export type ProgramQueryResult = ApolloReactCommon.QueryResult<ProgramQuery, ProgramQueryVariables>;
export const ProgrammeChoiceDataDocument = gql`
    query ProgrammeChoiceData {
  programFrequencyOfPaymentsChoices {
    name
    value
  }
  programScopeChoices {
    name
    value
  }
  programSectorChoices {
    name
    value
  }
  programStatusChoices {
    name
    value
  }
}
    `;
export type ProgrammeChoiceDataComponentProps = Omit<ApolloReactComponents.QueryComponentOptions<ProgrammeChoiceDataQuery, ProgrammeChoiceDataQueryVariables>, 'query'>;

    export const ProgrammeChoiceDataComponent = (props: ProgrammeChoiceDataComponentProps) => (
      <ApolloReactComponents.Query<ProgrammeChoiceDataQuery, ProgrammeChoiceDataQueryVariables> query={ProgrammeChoiceDataDocument} {...props} />
    );
    
export type ProgrammeChoiceDataProps<TChildProps = {}> = ApolloReactHoc.DataProps<ProgrammeChoiceDataQuery, ProgrammeChoiceDataQueryVariables> & TChildProps;
export function withProgrammeChoiceData<TProps, TChildProps = {}>(operationOptions?: ApolloReactHoc.OperationOption<
  TProps,
  ProgrammeChoiceDataQuery,
  ProgrammeChoiceDataQueryVariables,
  ProgrammeChoiceDataProps<TChildProps>>) {
    return ApolloReactHoc.withQuery<TProps, ProgrammeChoiceDataQuery, ProgrammeChoiceDataQueryVariables, ProgrammeChoiceDataProps<TChildProps>>(ProgrammeChoiceDataDocument, {
      alias: 'programmeChoiceData',
      ...operationOptions
    });
};

/**
 * __useProgrammeChoiceDataQuery__
 *
 * To run a query within a React component, call `useProgrammeChoiceDataQuery` and pass it any options that fit your needs.
 * When your component renders, `useProgrammeChoiceDataQuery` returns an object from Apollo Client that contains loading, error, and data properties 
 * you can use to render your UI.
 *
 * @param baseOptions options that will be passed into the query, supported options are listed on: https://www.apollographql.com/docs/react/api/react-hooks/#options;
 *
 * @example
 * const { data, loading, error } = useProgrammeChoiceDataQuery({
 *   variables: {
 *   },
 * });
 */
export function useProgrammeChoiceDataQuery(baseOptions?: ApolloReactHooks.QueryHookOptions<ProgrammeChoiceDataQuery, ProgrammeChoiceDataQueryVariables>) {
        return ApolloReactHooks.useQuery<ProgrammeChoiceDataQuery, ProgrammeChoiceDataQueryVariables>(ProgrammeChoiceDataDocument, baseOptions);
      }
export function useProgrammeChoiceDataLazyQuery(baseOptions?: ApolloReactHooks.LazyQueryHookOptions<ProgrammeChoiceDataQuery, ProgrammeChoiceDataQueryVariables>) {
          return ApolloReactHooks.useLazyQuery<ProgrammeChoiceDataQuery, ProgrammeChoiceDataQueryVariables>(ProgrammeChoiceDataDocument, baseOptions);
        }
export type ProgrammeChoiceDataQueryHookResult = ReturnType<typeof useProgrammeChoiceDataQuery>;
export type ProgrammeChoiceDataLazyQueryHookResult = ReturnType<typeof useProgrammeChoiceDataLazyQuery>;
export type ProgrammeChoiceDataQueryResult = ApolloReactCommon.QueryResult<ProgrammeChoiceDataQuery, ProgrammeChoiceDataQueryVariables>;


export type ResolverTypeWrapper<T> = Promise<T> | T;

export type ResolverFn<TResult, TParent, TContext, TArgs> = (
  parent: TParent,
  args: TArgs,
  context: TContext,
  info: GraphQLResolveInfo
) => Promise<TResult> | TResult;


export type StitchingResolver<TResult, TParent, TContext, TArgs> = {
  fragment: string;
  resolve: ResolverFn<TResult, TParent, TContext, TArgs>;
};

export type Resolver<TResult, TParent = {}, TContext = {}, TArgs = {}> =
  | ResolverFn<TResult, TParent, TContext, TArgs>
  | StitchingResolver<TResult, TParent, TContext, TArgs>;

export type SubscriptionSubscribeFn<TResult, TParent, TContext, TArgs> = (
  parent: TParent,
  args: TArgs,
  context: TContext,
  info: GraphQLResolveInfo
) => AsyncIterator<TResult> | Promise<AsyncIterator<TResult>>;

export type SubscriptionResolveFn<TResult, TParent, TContext, TArgs> = (
  parent: TParent,
  args: TArgs,
  context: TContext,
  info: GraphQLResolveInfo
) => TResult | Promise<TResult>;

export interface SubscriptionSubscriberObject<TResult, TKey extends string, TParent, TContext, TArgs> {
  subscribe: SubscriptionSubscribeFn<{ [key in TKey]: TResult }, TParent, TContext, TArgs>;
  resolve?: SubscriptionResolveFn<TResult, { [key in TKey]: TResult }, TContext, TArgs>;
}

export interface SubscriptionResolverObject<TResult, TParent, TContext, TArgs> {
  subscribe: SubscriptionSubscribeFn<any, TParent, TContext, TArgs>;
  resolve: SubscriptionResolveFn<TResult, any, TContext, TArgs>;
}

export type SubscriptionObject<TResult, TKey extends string, TParent, TContext, TArgs> =
  | SubscriptionSubscriberObject<TResult, TKey, TParent, TContext, TArgs>
  | SubscriptionResolverObject<TResult, TParent, TContext, TArgs>;

export type SubscriptionResolver<TResult, TKey extends string, TParent = {}, TContext = {}, TArgs = {}> =
  | ((...args: any[]) => SubscriptionObject<TResult, TKey, TParent, TContext, TArgs>)
  | SubscriptionObject<TResult, TKey, TParent, TContext, TArgs>;

export type TypeResolveFn<TTypes, TParent = {}, TContext = {}> = (
  parent: TParent,
  context: TContext,
  info: GraphQLResolveInfo
) => Maybe<TTypes>;

export type NextResolverFn<T> = () => Promise<T>;

export type DirectiveResolverFn<TResult = {}, TParent = {}, TContext = {}, TArgs = {}> = (
  next: NextResolverFn<TResult>,
  parent: TParent,
  args: TArgs,
  context: TContext,
  info: GraphQLResolveInfo
) => TResult | Promise<TResult>;

/** Mapping between all available schema types and the resolvers types */
export type ResolversTypes = {
  Query: ResolverTypeWrapper<{}>,
  ID: ResolverTypeWrapper<Scalars['ID']>,
  PaymentRecordNode: ResolverTypeWrapper<PaymentRecordNode>,
  Node: ResolverTypeWrapper<Node>,
  DateTime: ResolverTypeWrapper<Scalars['DateTime']>,
  PaymentRecordStatus: PaymentRecordStatus,
  String: ResolverTypeWrapper<Scalars['String']>,
  CashPlanNode: ResolverTypeWrapper<CashPlanNode>,
  ProgramNode: ResolverTypeWrapper<ProgramNode>,
  ProgramStatus: ProgramStatus,
  Int: ResolverTypeWrapper<Scalars['Int']>,
  LocationNodeConnection: ResolverTypeWrapper<LocationNodeConnection>,
  PageInfo: ResolverTypeWrapper<PageInfo>,
  Boolean: ResolverTypeWrapper<Scalars['Boolean']>,
  LocationNodeEdge: ResolverTypeWrapper<LocationNodeEdge>,
  LocationNode: ResolverTypeWrapper<LocationNode>,
  BusinessAreaNode: ResolverTypeWrapper<BusinessAreaNode>,
  UserObjectType: ResolverTypeWrapper<UserObjectType>,
  UUID: ResolverTypeWrapper<Scalars['UUID']>,
  BusinessAreaNodeConnection: ResolverTypeWrapper<BusinessAreaNodeConnection>,
  BusinessAreaNodeEdge: ResolverTypeWrapper<BusinessAreaNodeEdge>,
  RegistrationDataImportNodeConnection: ResolverTypeWrapper<RegistrationDataImportNodeConnection>,
  RegistrationDataImportNodeEdge: ResolverTypeWrapper<RegistrationDataImportNodeEdge>,
  RegistrationDataImportNode: ResolverTypeWrapper<RegistrationDataImportNode>,
  RegistrationDataImportStatus: RegistrationDataImportStatus,
  RegistrationDataImportDataSource: RegistrationDataImportDataSource,
  HouseholdNodeConnection: ResolverTypeWrapper<HouseholdNodeConnection>,
  HouseholdNodeEdge: ResolverTypeWrapper<HouseholdNodeEdge>,
  HouseholdNode: ResolverTypeWrapper<HouseholdNode>,
  HouseholdResidenceStatus: HouseholdResidenceStatus,
  HouseholdNationality: HouseholdNationality,
  PaymentRecordNodeConnection: ResolverTypeWrapper<PaymentRecordNodeConnection>,
  PaymentRecordNodeEdge: ResolverTypeWrapper<PaymentRecordNodeEdge>,
  TargetPopulationNodeConnection: ResolverTypeWrapper<TargetPopulationNodeConnection>,
  TargetPopulationNodeEdge: ResolverTypeWrapper<TargetPopulationNodeEdge>,
  TargetPopulationNode: ResolverTypeWrapper<TargetPopulationNode>,
  JSONString: ResolverTypeWrapper<Scalars['JSONString']>,
  CashPlanNodeConnection: ResolverTypeWrapper<CashPlanNodeConnection>,
  CashPlanNodeEdge: ResolverTypeWrapper<CashPlanNodeEdge>,
  ProgramNodeConnection: ResolverTypeWrapper<ProgramNodeConnection>,
  ProgramNodeEdge: ResolverTypeWrapper<ProgramNodeEdge>,
  Float: ResolverTypeWrapper<Scalars['Float']>,
  ProgramFrequencyOfPayments: ProgramFrequencyOfPayments,
  ProgramSector: ProgramSector,
  ProgramScope: ProgramScope,
  CashPlanStatus: CashPlanStatus,
  Date: ResolverTypeWrapper<Scalars['Date']>,
  PaymentEntitlementNode: ResolverTypeWrapper<PaymentEntitlementNode>,
  PaymentEntitlementDeliveryType: PaymentEntitlementDeliveryType,
  ChoiceObject: ResolverTypeWrapper<ChoiceObject>,
  DjangoDebug: ResolverTypeWrapper<DjangoDebug>,
  DjangoDebugSQL: ResolverTypeWrapper<DjangoDebugSql>,
  Mutations: ResolverTypeWrapper<{}>,
  CreateProgramInput: CreateProgramInput,
  CreateProgram: ResolverTypeWrapper<CreateProgram>,
  UpdateProgramInput: UpdateProgramInput,
  UpdateProgram: ResolverTypeWrapper<UpdateProgram>,
  DeleteProgram: ResolverTypeWrapper<DeleteProgram>,
  CreateCashPlanInput: CreateCashPlanInput,
  Decimal: ResolverTypeWrapper<Scalars['Decimal']>,
  CreateCashPlan: ResolverTypeWrapper<CreateCashPlan>,
  UpdateCashPlanInput: UpdateCashPlanInput,
  UpdateCashPlan: ResolverTypeWrapper<UpdateCashPlan>,
  DeleteCashPlan: ResolverTypeWrapper<DeleteCashPlan>,
  CreateHouseholdInput: CreateHouseholdInput,
  CreateHousehold: ResolverTypeWrapper<CreateHousehold>,
  UpdateHouseholdInput: UpdateHouseholdInput,
  UpdateHousehold: ResolverTypeWrapper<UpdateHousehold>,
  DeleteHousehold: ResolverTypeWrapper<DeleteHousehold>,
  CreateRegistrationDataImportInput: CreateRegistrationDataImportInput,
  CreateRegistrationDataImport: ResolverTypeWrapper<CreateRegistrationDataImport>,
  UpdateRegistrationDataImportInput: UpdateRegistrationDataImportInput,
  UpdateRegistrationDataImport: ResolverTypeWrapper<UpdateRegistrationDataImport>,
  DeleteRegistrationDataImport: ResolverTypeWrapper<DeleteRegistrationDataImport>,
  CreateLocationInput: CreateLocationInput,
  CreateLocation: ResolverTypeWrapper<CreateLocation>,
  UpdateLocationInput: UpdateLocationInput,
  UpdateLocation: ResolverTypeWrapper<UpdateLocation>,
  DeleteLocation: ResolverTypeWrapper<DeleteLocation>,
};

/** Mapping between all available schema types and the resolvers parents */
export type ResolversParentTypes = {
  Query: {},
  ID: Scalars['ID'],
  PaymentRecordNode: PaymentRecordNode,
  Node: Node,
  DateTime: Scalars['DateTime'],
  PaymentRecordStatus: PaymentRecordStatus,
  String: Scalars['String'],
  CashPlanNode: CashPlanNode,
  ProgramNode: ProgramNode,
  ProgramStatus: ProgramStatus,
  Int: Scalars['Int'],
  LocationNodeConnection: LocationNodeConnection,
  PageInfo: PageInfo,
  Boolean: Scalars['Boolean'],
  LocationNodeEdge: LocationNodeEdge,
  LocationNode: LocationNode,
  BusinessAreaNode: BusinessAreaNode,
  UserObjectType: UserObjectType,
  UUID: Scalars['UUID'],
  BusinessAreaNodeConnection: BusinessAreaNodeConnection,
  BusinessAreaNodeEdge: BusinessAreaNodeEdge,
  RegistrationDataImportNodeConnection: RegistrationDataImportNodeConnection,
  RegistrationDataImportNodeEdge: RegistrationDataImportNodeEdge,
  RegistrationDataImportNode: RegistrationDataImportNode,
  RegistrationDataImportStatus: RegistrationDataImportStatus,
  RegistrationDataImportDataSource: RegistrationDataImportDataSource,
  HouseholdNodeConnection: HouseholdNodeConnection,
  HouseholdNodeEdge: HouseholdNodeEdge,
  HouseholdNode: HouseholdNode,
  HouseholdResidenceStatus: HouseholdResidenceStatus,
  HouseholdNationality: HouseholdNationality,
  PaymentRecordNodeConnection: PaymentRecordNodeConnection,
  PaymentRecordNodeEdge: PaymentRecordNodeEdge,
  TargetPopulationNodeConnection: TargetPopulationNodeConnection,
  TargetPopulationNodeEdge: TargetPopulationNodeEdge,
  TargetPopulationNode: TargetPopulationNode,
  JSONString: Scalars['JSONString'],
  CashPlanNodeConnection: CashPlanNodeConnection,
  CashPlanNodeEdge: CashPlanNodeEdge,
  ProgramNodeConnection: ProgramNodeConnection,
  ProgramNodeEdge: ProgramNodeEdge,
  Float: Scalars['Float'],
  ProgramFrequencyOfPayments: ProgramFrequencyOfPayments,
  ProgramSector: ProgramSector,
  ProgramScope: ProgramScope,
  CashPlanStatus: CashPlanStatus,
  Date: Scalars['Date'],
  PaymentEntitlementNode: PaymentEntitlementNode,
  PaymentEntitlementDeliveryType: PaymentEntitlementDeliveryType,
  ChoiceObject: ChoiceObject,
  DjangoDebug: DjangoDebug,
  DjangoDebugSQL: DjangoDebugSql,
  Mutations: {},
  CreateProgramInput: CreateProgramInput,
  CreateProgram: CreateProgram,
  UpdateProgramInput: UpdateProgramInput,
  UpdateProgram: UpdateProgram,
  DeleteProgram: DeleteProgram,
  CreateCashPlanInput: CreateCashPlanInput,
  Decimal: Scalars['Decimal'],
  CreateCashPlan: CreateCashPlan,
  UpdateCashPlanInput: UpdateCashPlanInput,
  UpdateCashPlan: UpdateCashPlan,
  DeleteCashPlan: DeleteCashPlan,
  CreateHouseholdInput: CreateHouseholdInput,
  CreateHousehold: CreateHousehold,
  UpdateHouseholdInput: UpdateHouseholdInput,
  UpdateHousehold: UpdateHousehold,
  DeleteHousehold: DeleteHousehold,
  CreateRegistrationDataImportInput: CreateRegistrationDataImportInput,
  CreateRegistrationDataImport: CreateRegistrationDataImport,
  UpdateRegistrationDataImportInput: UpdateRegistrationDataImportInput,
  UpdateRegistrationDataImport: UpdateRegistrationDataImport,
  DeleteRegistrationDataImport: DeleteRegistrationDataImport,
  CreateLocationInput: CreateLocationInput,
  CreateLocation: CreateLocation,
  UpdateLocationInput: UpdateLocationInput,
  UpdateLocation: UpdateLocation,
  DeleteLocation: DeleteLocation,
};

export type BusinessAreaNodeResolvers<ContextType = any, ParentType extends ResolversParentTypes['BusinessAreaNode'] = ResolversParentTypes['BusinessAreaNode']> = {
  id?: Resolver<ResolversTypes['ID'], ParentType, ContextType>,
  createdAt?: Resolver<ResolversTypes['DateTime'], ParentType, ContextType>,
  updatedAt?: Resolver<ResolversTypes['DateTime'], ParentType, ContextType>,
  code?: Resolver<ResolversTypes['String'], ParentType, ContextType>,
  name?: Resolver<ResolversTypes['String'], ParentType, ContextType>,
  longName?: Resolver<ResolversTypes['String'], ParentType, ContextType>,
  regionCode?: Resolver<ResolversTypes['String'], ParentType, ContextType>,
  regionName?: Resolver<ResolversTypes['String'], ParentType, ContextType>,
  koboToken?: Resolver<Maybe<ResolversTypes['String']>, ParentType, ContextType>,
  slug?: Resolver<ResolversTypes['String'], ParentType, ContextType>,
  userSet?: Resolver<Array<ResolversTypes['UserObjectType']>, ParentType, ContextType>,
  locations?: Resolver<ResolversTypes['LocationNodeConnection'], ParentType, ContextType, BusinessAreaNodeLocationsArgs>,
  programSet?: Resolver<ResolversTypes['ProgramNodeConnection'], ParentType, ContextType, BusinessAreaNodeProgramSetArgs>,
};

export type BusinessAreaNodeConnectionResolvers<ContextType = any, ParentType extends ResolversParentTypes['BusinessAreaNodeConnection'] = ResolversParentTypes['BusinessAreaNodeConnection']> = {
  pageInfo?: Resolver<ResolversTypes['PageInfo'], ParentType, ContextType>,
  edges?: Resolver<Array<Maybe<ResolversTypes['BusinessAreaNodeEdge']>>, ParentType, ContextType>,
  totalCount?: Resolver<Maybe<ResolversTypes['Int']>, ParentType, ContextType>,
  edgeCount?: Resolver<Maybe<ResolversTypes['Int']>, ParentType, ContextType>,
};

export type BusinessAreaNodeEdgeResolvers<ContextType = any, ParentType extends ResolversParentTypes['BusinessAreaNodeEdge'] = ResolversParentTypes['BusinessAreaNodeEdge']> = {
  node?: Resolver<Maybe<ResolversTypes['BusinessAreaNode']>, ParentType, ContextType>,
  cursor?: Resolver<ResolversTypes['String'], ParentType, ContextType>,
};

export type CashPlanNodeResolvers<ContextType = any, ParentType extends ResolversParentTypes['CashPlanNode'] = ResolversParentTypes['CashPlanNode']> = {
  id?: Resolver<ResolversTypes['ID'], ParentType, ContextType>,
  createdAt?: Resolver<ResolversTypes['DateTime'], ParentType, ContextType>,
  updatedAt?: Resolver<ResolversTypes['DateTime'], ParentType, ContextType>,
  program?: Resolver<ResolversTypes['ProgramNode'], ParentType, ContextType>,
  name?: Resolver<ResolversTypes['String'], ParentType, ContextType>,
  startDate?: Resolver<ResolversTypes['DateTime'], ParentType, ContextType>,
  endDate?: Resolver<ResolversTypes['DateTime'], ParentType, ContextType>,
  disbursementDate?: Resolver<ResolversTypes['DateTime'], ParentType, ContextType>,
  numberOfHouseholds?: Resolver<ResolversTypes['Int'], ParentType, ContextType>,
  createdDate?: Resolver<ResolversTypes['DateTime'], ParentType, ContextType>,
  createdBy?: Resolver<Maybe<ResolversTypes['UserObjectType']>, ParentType, ContextType>,
  coverageDuration?: Resolver<ResolversTypes['Int'], ParentType, ContextType>,
  coverageUnits?: Resolver<ResolversTypes['String'], ParentType, ContextType>,
  targetPopulation?: Resolver<ResolversTypes['TargetPopulationNode'], ParentType, ContextType>,
  cashAssistId?: Resolver<ResolversTypes['String'], ParentType, ContextType>,
  distributionModality?: Resolver<ResolversTypes['String'], ParentType, ContextType>,
  fsp?: Resolver<ResolversTypes['String'], ParentType, ContextType>,
  status?: Resolver<ResolversTypes['CashPlanStatus'], ParentType, ContextType>,
  currency?: Resolver<ResolversTypes['String'], ParentType, ContextType>,
  totalEntitledQuantity?: Resolver<ResolversTypes['Float'], ParentType, ContextType>,
  totalDeliveredQuantity?: Resolver<ResolversTypes['Float'], ParentType, ContextType>,
  totalUndeliveredQuantity?: Resolver<ResolversTypes['Float'], ParentType, ContextType>,
  dispersionDate?: Resolver<ResolversTypes['Date'], ParentType, ContextType>,
  deliveryType?: Resolver<ResolversTypes['String'], ParentType, ContextType>,
  assistanceThrough?: Resolver<ResolversTypes['String'], ParentType, ContextType>,
  paymentRecords?: Resolver<ResolversTypes['PaymentRecordNodeConnection'], ParentType, ContextType, CashPlanNodePaymentRecordsArgs>,
};

export type CashPlanNodeConnectionResolvers<ContextType = any, ParentType extends ResolversParentTypes['CashPlanNodeConnection'] = ResolversParentTypes['CashPlanNodeConnection']> = {
  pageInfo?: Resolver<ResolversTypes['PageInfo'], ParentType, ContextType>,
  edges?: Resolver<Array<Maybe<ResolversTypes['CashPlanNodeEdge']>>, ParentType, ContextType>,
  totalCount?: Resolver<Maybe<ResolversTypes['Int']>, ParentType, ContextType>,
  edgeCount?: Resolver<Maybe<ResolversTypes['Int']>, ParentType, ContextType>,
};

export type CashPlanNodeEdgeResolvers<ContextType = any, ParentType extends ResolversParentTypes['CashPlanNodeEdge'] = ResolversParentTypes['CashPlanNodeEdge']> = {
  node?: Resolver<Maybe<ResolversTypes['CashPlanNode']>, ParentType, ContextType>,
  cursor?: Resolver<ResolversTypes['String'], ParentType, ContextType>,
};

export type ChoiceObjectResolvers<ContextType = any, ParentType extends ResolversParentTypes['ChoiceObject'] = ResolversParentTypes['ChoiceObject']> = {
  name?: Resolver<Maybe<ResolversTypes['String']>, ParentType, ContextType>,
  value?: Resolver<Maybe<ResolversTypes['String']>, ParentType, ContextType>,
};

export type CreateCashPlanResolvers<ContextType = any, ParentType extends ResolversParentTypes['CreateCashPlan'] = ResolversParentTypes['CreateCashPlan']> = {
  cashPlan?: Resolver<Maybe<ResolversTypes['CashPlanNode']>, ParentType, ContextType>,
};

export type CreateHouseholdResolvers<ContextType = any, ParentType extends ResolversParentTypes['CreateHousehold'] = ResolversParentTypes['CreateHousehold']> = {
  household?: Resolver<Maybe<ResolversTypes['HouseholdNode']>, ParentType, ContextType>,
};

export type CreateLocationResolvers<ContextType = any, ParentType extends ResolversParentTypes['CreateLocation'] = ResolversParentTypes['CreateLocation']> = {
  location?: Resolver<Maybe<ResolversTypes['LocationNode']>, ParentType, ContextType>,
};

export type CreateProgramResolvers<ContextType = any, ParentType extends ResolversParentTypes['CreateProgram'] = ResolversParentTypes['CreateProgram']> = {
  program?: Resolver<Maybe<ResolversTypes['ProgramNode']>, ParentType, ContextType>,
};

export type CreateRegistrationDataImportResolvers<ContextType = any, ParentType extends ResolversParentTypes['CreateRegistrationDataImport'] = ResolversParentTypes['CreateRegistrationDataImport']> = {
  registrationDataImport?: Resolver<Maybe<ResolversTypes['RegistrationDataImportNode']>, ParentType, ContextType>,
};

export interface DateScalarConfig extends GraphQLScalarTypeConfig<ResolversTypes['Date'], any> {
  name: 'Date'
}

export interface DateTimeScalarConfig extends GraphQLScalarTypeConfig<ResolversTypes['DateTime'], any> {
  name: 'DateTime'
}

export interface DecimalScalarConfig extends GraphQLScalarTypeConfig<ResolversTypes['Decimal'], any> {
  name: 'Decimal'
}

export type DeleteCashPlanResolvers<ContextType = any, ParentType extends ResolversParentTypes['DeleteCashPlan'] = ResolversParentTypes['DeleteCashPlan']> = {
  ok?: Resolver<Maybe<ResolversTypes['Boolean']>, ParentType, ContextType>,
};

export type DeleteHouseholdResolvers<ContextType = any, ParentType extends ResolversParentTypes['DeleteHousehold'] = ResolversParentTypes['DeleteHousehold']> = {
  ok?: Resolver<Maybe<ResolversTypes['Boolean']>, ParentType, ContextType>,
};

export type DeleteLocationResolvers<ContextType = any, ParentType extends ResolversParentTypes['DeleteLocation'] = ResolversParentTypes['DeleteLocation']> = {
  ok?: Resolver<Maybe<ResolversTypes['Boolean']>, ParentType, ContextType>,
};

export type DeleteProgramResolvers<ContextType = any, ParentType extends ResolversParentTypes['DeleteProgram'] = ResolversParentTypes['DeleteProgram']> = {
  ok?: Resolver<Maybe<ResolversTypes['Boolean']>, ParentType, ContextType>,
};

export type DeleteRegistrationDataImportResolvers<ContextType = any, ParentType extends ResolversParentTypes['DeleteRegistrationDataImport'] = ResolversParentTypes['DeleteRegistrationDataImport']> = {
  ok?: Resolver<Maybe<ResolversTypes['Boolean']>, ParentType, ContextType>,
};

export type DjangoDebugResolvers<ContextType = any, ParentType extends ResolversParentTypes['DjangoDebug'] = ResolversParentTypes['DjangoDebug']> = {
  sql?: Resolver<Maybe<Array<Maybe<ResolversTypes['DjangoDebugSQL']>>>, ParentType, ContextType>,
};

export type DjangoDebugSqlResolvers<ContextType = any, ParentType extends ResolversParentTypes['DjangoDebugSQL'] = ResolversParentTypes['DjangoDebugSQL']> = {
  vendor?: Resolver<ResolversTypes['String'], ParentType, ContextType>,
  alias?: Resolver<ResolversTypes['String'], ParentType, ContextType>,
  sql?: Resolver<Maybe<ResolversTypes['String']>, ParentType, ContextType>,
  duration?: Resolver<ResolversTypes['Float'], ParentType, ContextType>,
  rawSql?: Resolver<ResolversTypes['String'], ParentType, ContextType>,
  params?: Resolver<ResolversTypes['String'], ParentType, ContextType>,
  startTime?: Resolver<ResolversTypes['Float'], ParentType, ContextType>,
  stopTime?: Resolver<ResolversTypes['Float'], ParentType, ContextType>,
  isSlow?: Resolver<ResolversTypes['Boolean'], ParentType, ContextType>,
  isSelect?: Resolver<ResolversTypes['Boolean'], ParentType, ContextType>,
  transId?: Resolver<Maybe<ResolversTypes['String']>, ParentType, ContextType>,
  transStatus?: Resolver<Maybe<ResolversTypes['String']>, ParentType, ContextType>,
  isoLevel?: Resolver<Maybe<ResolversTypes['String']>, ParentType, ContextType>,
  encoding?: Resolver<Maybe<ResolversTypes['String']>, ParentType, ContextType>,
};

export type HouseholdNodeResolvers<ContextType = any, ParentType extends ResolversParentTypes['HouseholdNode'] = ResolversParentTypes['HouseholdNode']> = {
  id?: Resolver<ResolversTypes['ID'], ParentType, ContextType>,
  createdAt?: Resolver<ResolversTypes['DateTime'], ParentType, ContextType>,
  updatedAt?: Resolver<ResolversTypes['DateTime'], ParentType, ContextType>,
  householdCaId?: Resolver<ResolversTypes['String'], ParentType, ContextType>,
  consent?: Resolver<ResolversTypes['String'], ParentType, ContextType>,
  residenceStatus?: Resolver<ResolversTypes['HouseholdResidenceStatus'], ParentType, ContextType>,
  nationality?: Resolver<ResolversTypes['HouseholdNationality'], ParentType, ContextType>,
  familySize?: Resolver<Maybe<ResolversTypes['Int']>, ParentType, ContextType>,
  address?: Resolver<Maybe<ResolversTypes['String']>, ParentType, ContextType>,
  location?: Resolver<ResolversTypes['LocationNode'], ParentType, ContextType>,
  registrationDataImportId?: Resolver<ResolversTypes['RegistrationDataImportNode'], ParentType, ContextType>,
  paymentRecords?: Resolver<ResolversTypes['PaymentRecordNodeConnection'], ParentType, ContextType, HouseholdNodePaymentRecordsArgs>,
  targetPopulations?: Resolver<ResolversTypes['TargetPopulationNodeConnection'], ParentType, ContextType, HouseholdNodeTargetPopulationsArgs>,
};

export type HouseholdNodeConnectionResolvers<ContextType = any, ParentType extends ResolversParentTypes['HouseholdNodeConnection'] = ResolversParentTypes['HouseholdNodeConnection']> = {
  pageInfo?: Resolver<ResolversTypes['PageInfo'], ParentType, ContextType>,
  edges?: Resolver<Array<Maybe<ResolversTypes['HouseholdNodeEdge']>>, ParentType, ContextType>,
  totalCount?: Resolver<Maybe<ResolversTypes['Int']>, ParentType, ContextType>,
  edgeCount?: Resolver<Maybe<ResolversTypes['Int']>, ParentType, ContextType>,
};

export type HouseholdNodeEdgeResolvers<ContextType = any, ParentType extends ResolversParentTypes['HouseholdNodeEdge'] = ResolversParentTypes['HouseholdNodeEdge']> = {
  node?: Resolver<Maybe<ResolversTypes['HouseholdNode']>, ParentType, ContextType>,
  cursor?: Resolver<ResolversTypes['String'], ParentType, ContextType>,
};

export interface JsonStringScalarConfig extends GraphQLScalarTypeConfig<ResolversTypes['JSONString'], any> {
  name: 'JSONString'
}

export type LocationNodeResolvers<ContextType = any, ParentType extends ResolversParentTypes['LocationNode'] = ResolversParentTypes['LocationNode']> = {
  id?: Resolver<ResolversTypes['ID'], ParentType, ContextType>,
  title?: Resolver<ResolversTypes['String'], ParentType, ContextType>,
  businessArea?: Resolver<Maybe<ResolversTypes['BusinessAreaNode']>, ParentType, ContextType>,
  latitude?: Resolver<Maybe<ResolversTypes['Float']>, ParentType, ContextType>,
  longitude?: Resolver<Maybe<ResolversTypes['Float']>, ParentType, ContextType>,
  pCode?: Resolver<Maybe<ResolversTypes['String']>, ParentType, ContextType>,
  parent?: Resolver<Maybe<ResolversTypes['LocationNode']>, ParentType, ContextType>,
  lft?: Resolver<ResolversTypes['Int'], ParentType, ContextType>,
  rght?: Resolver<ResolversTypes['Int'], ParentType, ContextType>,
  treeId?: Resolver<ResolversTypes['Int'], ParentType, ContextType>,
  level?: Resolver<ResolversTypes['Int'], ParentType, ContextType>,
  children?: Resolver<ResolversTypes['LocationNodeConnection'], ParentType, ContextType, LocationNodeChildrenArgs>,
  households?: Resolver<ResolversTypes['HouseholdNodeConnection'], ParentType, ContextType, LocationNodeHouseholdsArgs>,
  programs?: Resolver<ResolversTypes['ProgramNodeConnection'], ParentType, ContextType, LocationNodeProgramsArgs>,
};

export type LocationNodeConnectionResolvers<ContextType = any, ParentType extends ResolversParentTypes['LocationNodeConnection'] = ResolversParentTypes['LocationNodeConnection']> = {
  pageInfo?: Resolver<ResolversTypes['PageInfo'], ParentType, ContextType>,
  edges?: Resolver<Array<Maybe<ResolversTypes['LocationNodeEdge']>>, ParentType, ContextType>,
  totalCount?: Resolver<Maybe<ResolversTypes['Int']>, ParentType, ContextType>,
  edgeCount?: Resolver<Maybe<ResolversTypes['Int']>, ParentType, ContextType>,
};

export type LocationNodeEdgeResolvers<ContextType = any, ParentType extends ResolversParentTypes['LocationNodeEdge'] = ResolversParentTypes['LocationNodeEdge']> = {
  node?: Resolver<Maybe<ResolversTypes['LocationNode']>, ParentType, ContextType>,
  cursor?: Resolver<ResolversTypes['String'], ParentType, ContextType>,
};

export type MutationsResolvers<ContextType = any, ParentType extends ResolversParentTypes['Mutations'] = ResolversParentTypes['Mutations']> = {
  createProgram?: Resolver<Maybe<ResolversTypes['CreateProgram']>, ParentType, ContextType, RequireFields<MutationsCreateProgramArgs, 'programData'>>,
  updateProgram?: Resolver<Maybe<ResolversTypes['UpdateProgram']>, ParentType, ContextType, MutationsUpdateProgramArgs>,
  deleteProgram?: Resolver<Maybe<ResolversTypes['DeleteProgram']>, ParentType, ContextType, RequireFields<MutationsDeleteProgramArgs, 'programId'>>,
  createCashPlan?: Resolver<Maybe<ResolversTypes['CreateCashPlan']>, ParentType, ContextType, RequireFields<MutationsCreateCashPlanArgs, 'cashPlanData'>>,
  updateCashPlan?: Resolver<Maybe<ResolversTypes['UpdateCashPlan']>, ParentType, ContextType, MutationsUpdateCashPlanArgs>,
  deleteCashPlan?: Resolver<Maybe<ResolversTypes['DeleteCashPlan']>, ParentType, ContextType, RequireFields<MutationsDeleteCashPlanArgs, 'cashPlanId'>>,
  createHousehold?: Resolver<Maybe<ResolversTypes['CreateHousehold']>, ParentType, ContextType, MutationsCreateHouseholdArgs>,
  updateHousehold?: Resolver<Maybe<ResolversTypes['UpdateHousehold']>, ParentType, ContextType, MutationsUpdateHouseholdArgs>,
  deleteHousehold?: Resolver<Maybe<ResolversTypes['DeleteHousehold']>, ParentType, ContextType, RequireFields<MutationsDeleteHouseholdArgs, 'householdId'>>,
  createRegistrationDataImport?: Resolver<Maybe<ResolversTypes['CreateRegistrationDataImport']>, ParentType, ContextType, RequireFields<MutationsCreateRegistrationDataImportArgs, 'registrationDataImportData'>>,
  updateRegistrationDataImport?: Resolver<Maybe<ResolversTypes['UpdateRegistrationDataImport']>, ParentType, ContextType, MutationsUpdateRegistrationDataImportArgs>,
  deleteRegistrationDataImport?: Resolver<Maybe<ResolversTypes['DeleteRegistrationDataImport']>, ParentType, ContextType, RequireFields<MutationsDeleteRegistrationDataImportArgs, 'registrationDataImportId'>>,
  createLocation?: Resolver<Maybe<ResolversTypes['CreateLocation']>, ParentType, ContextType, RequireFields<MutationsCreateLocationArgs, 'locationData'>>,
  updateLocation?: Resolver<Maybe<ResolversTypes['UpdateLocation']>, ParentType, ContextType, MutationsUpdateLocationArgs>,
  deleteLocation?: Resolver<Maybe<ResolversTypes['DeleteLocation']>, ParentType, ContextType, RequireFields<MutationsDeleteLocationArgs, 'locationId'>>,
};

export type NodeResolvers<ContextType = any, ParentType extends ResolversParentTypes['Node'] = ResolversParentTypes['Node']> = {
  __resolveType: TypeResolveFn<'PaymentRecordNode' | 'CashPlanNode' | 'ProgramNode' | 'LocationNode' | 'BusinessAreaNode' | 'RegistrationDataImportNode' | 'HouseholdNode' | 'TargetPopulationNode', ParentType, ContextType>,
  id?: Resolver<ResolversTypes['ID'], ParentType, ContextType>,
};

export type PageInfoResolvers<ContextType = any, ParentType extends ResolversParentTypes['PageInfo'] = ResolversParentTypes['PageInfo']> = {
  hasNextPage?: Resolver<ResolversTypes['Boolean'], ParentType, ContextType>,
  hasPreviousPage?: Resolver<ResolversTypes['Boolean'], ParentType, ContextType>,
  startCursor?: Resolver<Maybe<ResolversTypes['String']>, ParentType, ContextType>,
  endCursor?: Resolver<Maybe<ResolversTypes['String']>, ParentType, ContextType>,
};

export type PaymentEntitlementNodeResolvers<ContextType = any, ParentType extends ResolversParentTypes['PaymentEntitlementNode'] = ResolversParentTypes['PaymentEntitlementNode']> = {
  id?: Resolver<ResolversTypes['UUID'], ParentType, ContextType>,
  createdAt?: Resolver<ResolversTypes['DateTime'], ParentType, ContextType>,
  updatedAt?: Resolver<ResolversTypes['DateTime'], ParentType, ContextType>,
  deliveryType?: Resolver<ResolversTypes['PaymentEntitlementDeliveryType'], ParentType, ContextType>,
  entitlementQuantity?: Resolver<ResolversTypes['Float'], ParentType, ContextType>,
  deliveredQuantity?: Resolver<Maybe<ResolversTypes['Float']>, ParentType, ContextType>,
  entitlementCardIssueDate?: Resolver<Maybe<ResolversTypes['Date']>, ParentType, ContextType>,
  entitlementCardNumber?: Resolver<ResolversTypes['String'], ParentType, ContextType>,
  currency?: Resolver<ResolversTypes['String'], ParentType, ContextType>,
  deliveryDate?: Resolver<Maybe<ResolversTypes['DateTime']>, ParentType, ContextType>,
  transactionReferenceId?: Resolver<ResolversTypes['String'], ParentType, ContextType>,
  fsp?: Resolver<ResolversTypes['String'], ParentType, ContextType>,
  paymentRecord?: Resolver<Maybe<ResolversTypes['PaymentRecordNode']>, ParentType, ContextType>,
};

export type PaymentRecordNodeResolvers<ContextType = any, ParentType extends ResolversParentTypes['PaymentRecordNode'] = ResolversParentTypes['PaymentRecordNode']> = {
  id?: Resolver<ResolversTypes['ID'], ParentType, ContextType>,
  createdAt?: Resolver<ResolversTypes['DateTime'], ParentType, ContextType>,
  updatedAt?: Resolver<ResolversTypes['DateTime'], ParentType, ContextType>,
  status?: Resolver<ResolversTypes['PaymentRecordStatus'], ParentType, ContextType>,
  name?: Resolver<ResolversTypes['String'], ParentType, ContextType>,
  statusDate?: Resolver<ResolversTypes['DateTime'], ParentType, ContextType>,
  cashAssistId?: Resolver<ResolversTypes['String'], ParentType, ContextType>,
  cashPlan?: Resolver<ResolversTypes['CashPlanNode'], ParentType, ContextType>,
  household?: Resolver<ResolversTypes['HouseholdNode'], ParentType, ContextType>,
  headOfHousehold?: Resolver<ResolversTypes['String'], ParentType, ContextType>,
  totalPersonCovered?: Resolver<ResolversTypes['Int'], ParentType, ContextType>,
  distributionModality?: Resolver<ResolversTypes['String'], ParentType, ContextType>,
  targetPopulation?: Resolver<ResolversTypes['TargetPopulationNode'], ParentType, ContextType>,
  entitlement?: Resolver<Maybe<ResolversTypes['PaymentEntitlementNode']>, ParentType, ContextType>,
};

export type PaymentRecordNodeConnectionResolvers<ContextType = any, ParentType extends ResolversParentTypes['PaymentRecordNodeConnection'] = ResolversParentTypes['PaymentRecordNodeConnection']> = {
  pageInfo?: Resolver<ResolversTypes['PageInfo'], ParentType, ContextType>,
  edges?: Resolver<Array<Maybe<ResolversTypes['PaymentRecordNodeEdge']>>, ParentType, ContextType>,
  totalCount?: Resolver<Maybe<ResolversTypes['Int']>, ParentType, ContextType>,
  edgeCount?: Resolver<Maybe<ResolversTypes['Int']>, ParentType, ContextType>,
};

export type PaymentRecordNodeEdgeResolvers<ContextType = any, ParentType extends ResolversParentTypes['PaymentRecordNodeEdge'] = ResolversParentTypes['PaymentRecordNodeEdge']> = {
  node?: Resolver<Maybe<ResolversTypes['PaymentRecordNode']>, ParentType, ContextType>,
  cursor?: Resolver<ResolversTypes['String'], ParentType, ContextType>,
};

export type ProgramNodeResolvers<ContextType = any, ParentType extends ResolversParentTypes['ProgramNode'] = ResolversParentTypes['ProgramNode']> = {
  id?: Resolver<ResolversTypes['ID'], ParentType, ContextType>,
  createdAt?: Resolver<ResolversTypes['DateTime'], ParentType, ContextType>,
  updatedAt?: Resolver<ResolversTypes['DateTime'], ParentType, ContextType>,
  name?: Resolver<ResolversTypes['String'], ParentType, ContextType>,
  status?: Resolver<ResolversTypes['ProgramStatus'], ParentType, ContextType>,
  startDate?: Resolver<ResolversTypes['DateTime'], ParentType, ContextType>,
  endDate?: Resolver<ResolversTypes['DateTime'], ParentType, ContextType>,
  description?: Resolver<ResolversTypes['String'], ParentType, ContextType>,
  programCaId?: Resolver<ResolversTypes['String'], ParentType, ContextType>,
  locations?: Resolver<ResolversTypes['LocationNodeConnection'], ParentType, ContextType, ProgramNodeLocationsArgs>,
  businessArea?: Resolver<ResolversTypes['BusinessAreaNode'], ParentType, ContextType>,
  budget?: Resolver<ResolversTypes['Float'], ParentType, ContextType>,
  frequencyOfPayments?: Resolver<ResolversTypes['ProgramFrequencyOfPayments'], ParentType, ContextType>,
  sector?: Resolver<ResolversTypes['ProgramSector'], ParentType, ContextType>,
  scope?: Resolver<ResolversTypes['ProgramScope'], ParentType, ContextType>,
  cashPlus?: Resolver<ResolversTypes['Boolean'], ParentType, ContextType>,
  populationGoal?: Resolver<ResolversTypes['Int'], ParentType, ContextType>,
  administrativeAreasOfImplementation?: Resolver<ResolversTypes['String'], ParentType, ContextType>,
  cashPlans?: Resolver<ResolversTypes['CashPlanNodeConnection'], ParentType, ContextType, ProgramNodeCashPlansArgs>,
  totalNumberOfHouseholds?: Resolver<Maybe<ResolversTypes['Int']>, ParentType, ContextType>,
};

export type ProgramNodeConnectionResolvers<ContextType = any, ParentType extends ResolversParentTypes['ProgramNodeConnection'] = ResolversParentTypes['ProgramNodeConnection']> = {
  pageInfo?: Resolver<ResolversTypes['PageInfo'], ParentType, ContextType>,
  edges?: Resolver<Array<Maybe<ResolversTypes['ProgramNodeEdge']>>, ParentType, ContextType>,
  totalCount?: Resolver<Maybe<ResolversTypes['Int']>, ParentType, ContextType>,
  edgeCount?: Resolver<Maybe<ResolversTypes['Int']>, ParentType, ContextType>,
};

export type ProgramNodeEdgeResolvers<ContextType = any, ParentType extends ResolversParentTypes['ProgramNodeEdge'] = ResolversParentTypes['ProgramNodeEdge']> = {
  node?: Resolver<Maybe<ResolversTypes['ProgramNode']>, ParentType, ContextType>,
  cursor?: Resolver<ResolversTypes['String'], ParentType, ContextType>,
};

export type QueryResolvers<ContextType = any, ParentType extends ResolversParentTypes['Query'] = ResolversParentTypes['Query']> = {
  paymentRecord?: Resolver<Maybe<ResolversTypes['PaymentRecordNode']>, ParentType, ContextType, RequireFields<QueryPaymentRecordArgs, 'id'>>,
  allPaymentRecords?: Resolver<Maybe<ResolversTypes['PaymentRecordNodeConnection']>, ParentType, ContextType, QueryAllPaymentRecordsArgs>,
  paymentRecordStatusChoices?: Resolver<Maybe<Array<Maybe<ResolversTypes['ChoiceObject']>>>, ParentType, ContextType>,
  allPaymentEntitlements?: Resolver<Maybe<Array<Maybe<ResolversTypes['PaymentEntitlementNode']>>>, ParentType, ContextType>,
  location?: Resolver<Maybe<ResolversTypes['LocationNode']>, ParentType, ContextType, RequireFields<QueryLocationArgs, 'id'>>,
  allLocations?: Resolver<Maybe<ResolversTypes['LocationNodeConnection']>, ParentType, ContextType, QueryAllLocationsArgs>,
  allBusinessAreas?: Resolver<Maybe<ResolversTypes['BusinessAreaNodeConnection']>, ParentType, ContextType, QueryAllBusinessAreasArgs>,
  program?: Resolver<Maybe<ResolversTypes['ProgramNode']>, ParentType, ContextType, RequireFields<QueryProgramArgs, 'id'>>,
  allPrograms?: Resolver<Maybe<ResolversTypes['ProgramNodeConnection']>, ParentType, ContextType, QueryAllProgramsArgs>,
  cashPlan?: Resolver<Maybe<ResolversTypes['CashPlanNode']>, ParentType, ContextType, RequireFields<QueryCashPlanArgs, 'id'>>,
  allCashPlans?: Resolver<Maybe<ResolversTypes['CashPlanNodeConnection']>, ParentType, ContextType, QueryAllCashPlansArgs>,
  programStatusChoices?: Resolver<Maybe<Array<Maybe<ResolversTypes['ChoiceObject']>>>, ParentType, ContextType>,
  programFrequencyOfPaymentsChoices?: Resolver<Maybe<Array<Maybe<ResolversTypes['ChoiceObject']>>>, ParentType, ContextType>,
  programSectorChoices?: Resolver<Maybe<Array<Maybe<ResolversTypes['ChoiceObject']>>>, ParentType, ContextType>,
  programScopeChoices?: Resolver<Maybe<Array<Maybe<ResolversTypes['ChoiceObject']>>>, ParentType, ContextType>,
  cashPlanStatusChoices?: Resolver<Maybe<Array<Maybe<ResolversTypes['ChoiceObject']>>>, ParentType, ContextType>,
  targetPopulation?: Resolver<Maybe<ResolversTypes['TargetPopulationNode']>, ParentType, ContextType, RequireFields<QueryTargetPopulationArgs, 'id'>>,
  allTargetPopulation?: Resolver<Maybe<ResolversTypes['TargetPopulationNodeConnection']>, ParentType, ContextType, QueryAllTargetPopulationArgs>,
  household?: Resolver<Maybe<ResolversTypes['HouseholdNode']>, ParentType, ContextType, RequireFields<QueryHouseholdArgs, 'id'>>,
  allHouseholds?: Resolver<Maybe<ResolversTypes['HouseholdNodeConnection']>, ParentType, ContextType, QueryAllHouseholdsArgs>,
  registrationDataImport?: Resolver<Maybe<ResolversTypes['RegistrationDataImportNode']>, ParentType, ContextType, RequireFields<QueryRegistrationDataImportArgs, 'id'>>,
  allRegistrationDataImports?: Resolver<Maybe<ResolversTypes['RegistrationDataImportNodeConnection']>, ParentType, ContextType, QueryAllRegistrationDataImportsArgs>,
  me?: Resolver<Maybe<ResolversTypes['UserObjectType']>, ParentType, ContextType>,
  _debug?: Resolver<Maybe<ResolversTypes['DjangoDebug']>, ParentType, ContextType>,
};

export type RegistrationDataImportNodeResolvers<ContextType = any, ParentType extends ResolversParentTypes['RegistrationDataImportNode'] = ResolversParentTypes['RegistrationDataImportNode']> = {
  id?: Resolver<ResolversTypes['ID'], ParentType, ContextType>,
  createdAt?: Resolver<ResolversTypes['DateTime'], ParentType, ContextType>,
  updatedAt?: Resolver<ResolversTypes['DateTime'], ParentType, ContextType>,
  name?: Resolver<ResolversTypes['String'], ParentType, ContextType>,
  status?: Resolver<ResolversTypes['RegistrationDataImportStatus'], ParentType, ContextType>,
  importDate?: Resolver<ResolversTypes['DateTime'], ParentType, ContextType>,
  importedBy?: Resolver<ResolversTypes['UserObjectType'], ParentType, ContextType>,
  dataSource?: Resolver<ResolversTypes['RegistrationDataImportDataSource'], ParentType, ContextType>,
  numberOfIndividuals?: Resolver<ResolversTypes['Int'], ParentType, ContextType>,
  numberOfHouseholds?: Resolver<ResolversTypes['Int'], ParentType, ContextType>,
  households?: Resolver<ResolversTypes['HouseholdNodeConnection'], ParentType, ContextType, RegistrationDataImportNodeHouseholdsArgs>,
};

export type RegistrationDataImportNodeConnectionResolvers<ContextType = any, ParentType extends ResolversParentTypes['RegistrationDataImportNodeConnection'] = ResolversParentTypes['RegistrationDataImportNodeConnection']> = {
  pageInfo?: Resolver<ResolversTypes['PageInfo'], ParentType, ContextType>,
  edges?: Resolver<Array<Maybe<ResolversTypes['RegistrationDataImportNodeEdge']>>, ParentType, ContextType>,
  totalCount?: Resolver<Maybe<ResolversTypes['Int']>, ParentType, ContextType>,
  edgeCount?: Resolver<Maybe<ResolversTypes['Int']>, ParentType, ContextType>,
};

export type RegistrationDataImportNodeEdgeResolvers<ContextType = any, ParentType extends ResolversParentTypes['RegistrationDataImportNodeEdge'] = ResolversParentTypes['RegistrationDataImportNodeEdge']> = {
  node?: Resolver<Maybe<ResolversTypes['RegistrationDataImportNode']>, ParentType, ContextType>,
  cursor?: Resolver<ResolversTypes['String'], ParentType, ContextType>,
};

export type TargetPopulationNodeResolvers<ContextType = any, ParentType extends ResolversParentTypes['TargetPopulationNode'] = ResolversParentTypes['TargetPopulationNode']> = {
  id?: Resolver<ResolversTypes['ID'], ParentType, ContextType>,
  name?: Resolver<ResolversTypes['String'], ParentType, ContextType>,
  createdAt?: Resolver<ResolversTypes['DateTime'], ParentType, ContextType>,
  createdBy?: Resolver<Maybe<ResolversTypes['UserObjectType']>, ParentType, ContextType>,
  rules?: Resolver<ResolversTypes['JSONString'], ParentType, ContextType>,
  households?: Resolver<ResolversTypes['HouseholdNodeConnection'], ParentType, ContextType, TargetPopulationNodeHouseholdsArgs>,
  paymentRecords?: Resolver<ResolversTypes['PaymentRecordNodeConnection'], ParentType, ContextType, TargetPopulationNodePaymentRecordsArgs>,
  cashPlans?: Resolver<ResolversTypes['CashPlanNodeConnection'], ParentType, ContextType, TargetPopulationNodeCashPlansArgs>,
};

export type TargetPopulationNodeConnectionResolvers<ContextType = any, ParentType extends ResolversParentTypes['TargetPopulationNodeConnection'] = ResolversParentTypes['TargetPopulationNodeConnection']> = {
  pageInfo?: Resolver<ResolversTypes['PageInfo'], ParentType, ContextType>,
  edges?: Resolver<Array<Maybe<ResolversTypes['TargetPopulationNodeEdge']>>, ParentType, ContextType>,
  totalCount?: Resolver<Maybe<ResolversTypes['Int']>, ParentType, ContextType>,
  edgeCount?: Resolver<Maybe<ResolversTypes['Int']>, ParentType, ContextType>,
};

export type TargetPopulationNodeEdgeResolvers<ContextType = any, ParentType extends ResolversParentTypes['TargetPopulationNodeEdge'] = ResolversParentTypes['TargetPopulationNodeEdge']> = {
  node?: Resolver<Maybe<ResolversTypes['TargetPopulationNode']>, ParentType, ContextType>,
  cursor?: Resolver<ResolversTypes['String'], ParentType, ContextType>,
};

export type UpdateCashPlanResolvers<ContextType = any, ParentType extends ResolversParentTypes['UpdateCashPlan'] = ResolversParentTypes['UpdateCashPlan']> = {
  cashPlan?: Resolver<Maybe<ResolversTypes['CashPlanNode']>, ParentType, ContextType>,
};

export type UpdateHouseholdResolvers<ContextType = any, ParentType extends ResolversParentTypes['UpdateHousehold'] = ResolversParentTypes['UpdateHousehold']> = {
  household?: Resolver<Maybe<ResolversTypes['HouseholdNode']>, ParentType, ContextType>,
};

export type UpdateLocationResolvers<ContextType = any, ParentType extends ResolversParentTypes['UpdateLocation'] = ResolversParentTypes['UpdateLocation']> = {
  location?: Resolver<Maybe<ResolversTypes['LocationNode']>, ParentType, ContextType>,
};

export type UpdateProgramResolvers<ContextType = any, ParentType extends ResolversParentTypes['UpdateProgram'] = ResolversParentTypes['UpdateProgram']> = {
  program?: Resolver<Maybe<ResolversTypes['ProgramNode']>, ParentType, ContextType>,
};

export type UpdateRegistrationDataImportResolvers<ContextType = any, ParentType extends ResolversParentTypes['UpdateRegistrationDataImport'] = ResolversParentTypes['UpdateRegistrationDataImport']> = {
  registrationDataImport?: Resolver<Maybe<ResolversTypes['RegistrationDataImportNode']>, ParentType, ContextType>,
};

export type UserObjectTypeResolvers<ContextType = any, ParentType extends ResolversParentTypes['UserObjectType'] = ResolversParentTypes['UserObjectType']> = {
  lastLogin?: Resolver<Maybe<ResolversTypes['DateTime']>, ParentType, ContextType>,
  isSuperuser?: Resolver<ResolversTypes['Boolean'], ParentType, ContextType>,
  username?: Resolver<ResolversTypes['String'], ParentType, ContextType>,
  firstName?: Resolver<ResolversTypes['String'], ParentType, ContextType>,
  lastName?: Resolver<ResolversTypes['String'], ParentType, ContextType>,
  email?: Resolver<ResolversTypes['String'], ParentType, ContextType>,
  isStaff?: Resolver<ResolversTypes['Boolean'], ParentType, ContextType>,
  isActive?: Resolver<ResolversTypes['Boolean'], ParentType, ContextType>,
  dateJoined?: Resolver<ResolversTypes['DateTime'], ParentType, ContextType>,
  id?: Resolver<ResolversTypes['UUID'], ParentType, ContextType>,
  businessAreas?: Resolver<ResolversTypes['BusinessAreaNodeConnection'], ParentType, ContextType, UserObjectTypeBusinessAreasArgs>,
  registrationDataImports?: Resolver<ResolversTypes['RegistrationDataImportNodeConnection'], ParentType, ContextType, UserObjectTypeRegistrationDataImportsArgs>,
  cashPlans?: Resolver<ResolversTypes['CashPlanNodeConnection'], ParentType, ContextType, UserObjectTypeCashPlansArgs>,
  targetPopulations?: Resolver<ResolversTypes['TargetPopulationNodeConnection'], ParentType, ContextType, UserObjectTypeTargetPopulationsArgs>,
};

export interface UuidScalarConfig extends GraphQLScalarTypeConfig<ResolversTypes['UUID'], any> {
  name: 'UUID'
}

export type Resolvers<ContextType = any> = {
  BusinessAreaNode?: BusinessAreaNodeResolvers<ContextType>,
  BusinessAreaNodeConnection?: BusinessAreaNodeConnectionResolvers<ContextType>,
  BusinessAreaNodeEdge?: BusinessAreaNodeEdgeResolvers<ContextType>,
  CashPlanNode?: CashPlanNodeResolvers<ContextType>,
  CashPlanNodeConnection?: CashPlanNodeConnectionResolvers<ContextType>,
  CashPlanNodeEdge?: CashPlanNodeEdgeResolvers<ContextType>,
  ChoiceObject?: ChoiceObjectResolvers<ContextType>,
  CreateCashPlan?: CreateCashPlanResolvers<ContextType>,
  CreateHousehold?: CreateHouseholdResolvers<ContextType>,
  CreateLocation?: CreateLocationResolvers<ContextType>,
  CreateProgram?: CreateProgramResolvers<ContextType>,
  CreateRegistrationDataImport?: CreateRegistrationDataImportResolvers<ContextType>,
  Date?: GraphQLScalarType,
  DateTime?: GraphQLScalarType,
  Decimal?: GraphQLScalarType,
  DeleteCashPlan?: DeleteCashPlanResolvers<ContextType>,
  DeleteHousehold?: DeleteHouseholdResolvers<ContextType>,
  DeleteLocation?: DeleteLocationResolvers<ContextType>,
  DeleteProgram?: DeleteProgramResolvers<ContextType>,
  DeleteRegistrationDataImport?: DeleteRegistrationDataImportResolvers<ContextType>,
  DjangoDebug?: DjangoDebugResolvers<ContextType>,
  DjangoDebugSQL?: DjangoDebugSqlResolvers<ContextType>,
  HouseholdNode?: HouseholdNodeResolvers<ContextType>,
  HouseholdNodeConnection?: HouseholdNodeConnectionResolvers<ContextType>,
  HouseholdNodeEdge?: HouseholdNodeEdgeResolvers<ContextType>,
  JSONString?: GraphQLScalarType,
  LocationNode?: LocationNodeResolvers<ContextType>,
  LocationNodeConnection?: LocationNodeConnectionResolvers<ContextType>,
  LocationNodeEdge?: LocationNodeEdgeResolvers<ContextType>,
  Mutations?: MutationsResolvers<ContextType>,
  Node?: NodeResolvers,
  PageInfo?: PageInfoResolvers<ContextType>,
  PaymentEntitlementNode?: PaymentEntitlementNodeResolvers<ContextType>,
  PaymentRecordNode?: PaymentRecordNodeResolvers<ContextType>,
  PaymentRecordNodeConnection?: PaymentRecordNodeConnectionResolvers<ContextType>,
  PaymentRecordNodeEdge?: PaymentRecordNodeEdgeResolvers<ContextType>,
  ProgramNode?: ProgramNodeResolvers<ContextType>,
  ProgramNodeConnection?: ProgramNodeConnectionResolvers<ContextType>,
  ProgramNodeEdge?: ProgramNodeEdgeResolvers<ContextType>,
  Query?: QueryResolvers<ContextType>,
  RegistrationDataImportNode?: RegistrationDataImportNodeResolvers<ContextType>,
  RegistrationDataImportNodeConnection?: RegistrationDataImportNodeConnectionResolvers<ContextType>,
  RegistrationDataImportNodeEdge?: RegistrationDataImportNodeEdgeResolvers<ContextType>,
  TargetPopulationNode?: TargetPopulationNodeResolvers<ContextType>,
  TargetPopulationNodeConnection?: TargetPopulationNodeConnectionResolvers<ContextType>,
  TargetPopulationNodeEdge?: TargetPopulationNodeEdgeResolvers<ContextType>,
  UpdateCashPlan?: UpdateCashPlanResolvers<ContextType>,
  UpdateHousehold?: UpdateHouseholdResolvers<ContextType>,
  UpdateLocation?: UpdateLocationResolvers<ContextType>,
  UpdateProgram?: UpdateProgramResolvers<ContextType>,
  UpdateRegistrationDataImport?: UpdateRegistrationDataImportResolvers<ContextType>,
  UserObjectType?: UserObjectTypeResolvers<ContextType>,
  UUID?: GraphQLScalarType,
};


/**
 * @deprecated
 * Use "Resolvers" root object instead. If you wish to get "IResolvers", add "typesPrefix: I" to your config.
*/
export type IResolvers<ContextType = any> = Resolvers<ContextType>;<|MERGE_RESOLUTION|>--- conflicted
+++ resolved
@@ -1288,43 +1288,9 @@
   )> }
 );
 
-<<<<<<< HEAD
-export type AllPaymentRecordsQueryVariables = {
-  cashPlan: Scalars['ID'],
-  after?: Maybe<Scalars['String']>,
-  first?: Maybe<Scalars['Int']>
-};
-
-
-export type AllPaymentRecordsQuery = (
-  { __typename?: 'Query' }
-  & { allPaymentRecords: Maybe<(
-    { __typename?: 'PaymentRecordNodeConnection' }
-    & Pick<PaymentRecordNodeConnection, 'totalCount' | 'edgeCount'>
-    & { pageInfo: (
-      { __typename?: 'PageInfo' }
-      & Pick<PageInfo, 'hasNextPage' | 'hasPreviousPage' | 'startCursor' | 'endCursor'>
-    ), edges: Array<Maybe<(
-      { __typename?: 'PaymentRecordNodeEdge' }
-      & Pick<PaymentRecordNodeEdge, 'cursor'>
-      & { node: Maybe<(
-        { __typename?: 'PaymentRecordNode' }
-        & Pick<PaymentRecordNode, 'id' | 'createdAt' | 'updatedAt' | 'name' | 'startDate' | 'endDate' | 'cashAssistId' | 'deliveryType'>
-        & { household: (
-          { __typename?: 'HouseholdNode' }
-          & Pick<HouseholdNode, 'householdCaId'>
-        ) }
-      )> }
-    )>> }
-  )> }
-);
-
-export type AllProgramsQueryVariables = {};
-=======
 export type AllProgramsQueryVariables = {
   businessArea?: Maybe<Scalars['String']>
 };
->>>>>>> 9c1c9974
 
 
 export type AllProgramsQuery = (
@@ -1344,7 +1310,6 @@
   )> }
 );
 
-<<<<<<< HEAD
 export type CashPlanQueryVariables = {
   id: Scalars['ID']
 };
@@ -1366,9 +1331,7 @@
 );
 
 export type AllLocationsQueryVariables = {};
-=======
 export type MeQueryVariables = {};
->>>>>>> 9c1c9974
 
 
 export type MeQuery = (
@@ -1904,7 +1867,6 @@
 export type AllProgramsQueryHookResult = ReturnType<typeof useAllProgramsQuery>;
 export type AllProgramsLazyQueryHookResult = ReturnType<typeof useAllProgramsLazyQuery>;
 export type AllProgramsQueryResult = ApolloReactCommon.QueryResult<AllProgramsQuery, AllProgramsQueryVariables>;
-<<<<<<< HEAD
 export const CashPlanDocument = gql`
     query CashPlan($id: ID!) {
   cashPlan(id: $id) {
@@ -2021,8 +1983,6 @@
 export type AllLocationsQueryHookResult = ReturnType<typeof useAllLocationsQuery>;
 export type AllLocationsLazyQueryHookResult = ReturnType<typeof useAllLocationsLazyQuery>;
 export type AllLocationsQueryResult = ApolloReactCommon.QueryResult<AllLocationsQuery, AllLocationsQueryVariables>;
-=======
->>>>>>> 9c1c9974
 export const MeDocument = gql`
     query Me {
   me {
