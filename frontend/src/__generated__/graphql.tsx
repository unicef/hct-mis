import { GraphQLResolveInfo, GraphQLScalarType, GraphQLScalarTypeConfig } from 'graphql';
import gql from 'graphql-tag';
import * as ApolloReactCommon from '@apollo/react-common';
import * as React from 'react';
import * as ApolloReactComponents from '@apollo/react-components';
import * as ApolloReactHoc from '@apollo/react-hoc';
import * as ApolloReactHooks from '@apollo/react-hooks';
export type Maybe<T> = T | null;
export type RequireFields<T, K extends keyof T> = { [X in Exclude<keyof T, K>]?: T[X] } & { [P in K]-?: NonNullable<T[P]> };
export type Omit<T, K extends keyof T> = Pick<T, Exclude<keyof T, K>>;
/** All built-in and custom scalars, mapped to their actual values */
export type Scalars = {
  ID: string,
  String: string,
  Boolean: boolean,
  Int: number,
  Float: number,
  DateTime: any,
  Date: any,
  UUID: any,
  JSONString: any,
  Decimal: any,
  JSONLazyString: any,
};

export type BusinessAreaNode = Node & {
   __typename?: 'BusinessAreaNode',
  id: Scalars['ID'],
  createdAt: Scalars['DateTime'],
  updatedAt: Scalars['DateTime'],
  code: Scalars['String'],
  name: Scalars['String'],
  longName: Scalars['String'],
  regionCode: Scalars['String'],
  regionName: Scalars['String'],
  koboToken?: Maybe<Scalars['String']>,
  slug: Scalars['String'],
  userSet: UserNodeConnection,
  locations: LocationNodeConnection,
  programSet: ProgramNodeConnection,
};


export type BusinessAreaNodeUserSetArgs = {
  before?: Maybe<Scalars['String']>,
  after?: Maybe<Scalars['String']>,
  first?: Maybe<Scalars['Int']>,
  last?: Maybe<Scalars['Int']>
};


export type BusinessAreaNodeLocationsArgs = {
  before?: Maybe<Scalars['String']>,
  after?: Maybe<Scalars['String']>,
  first?: Maybe<Scalars['Int']>,
  last?: Maybe<Scalars['Int']>,
  title?: Maybe<Scalars['String']>
};


export type BusinessAreaNodeProgramSetArgs = {
  before?: Maybe<Scalars['String']>,
  after?: Maybe<Scalars['String']>,
  first?: Maybe<Scalars['Int']>,
  last?: Maybe<Scalars['Int']>,
  name?: Maybe<Scalars['String']>
};

export type BusinessAreaNodeConnection = {
   __typename?: 'BusinessAreaNodeConnection',
  pageInfo: PageInfo,
  edges: Array<Maybe<BusinessAreaNodeEdge>>,
  totalCount?: Maybe<Scalars['Int']>,
  edgeCount?: Maybe<Scalars['Int']>,
};

export type BusinessAreaNodeEdge = {
   __typename?: 'BusinessAreaNodeEdge',
  node?: Maybe<BusinessAreaNode>,
  cursor: Scalars['String'],
};

export type CashPlanNode = Node & {
   __typename?: 'CashPlanNode',
  id: Scalars['ID'],
  createdAt: Scalars['DateTime'],
  updatedAt: Scalars['DateTime'],
  program: ProgramNode,
  name: Scalars['String'],
  startDate: Scalars['DateTime'],
  endDate: Scalars['DateTime'],
  disbursementDate: Scalars['DateTime'],
  numberOfHouseholds: Scalars['Int'],
  createdDate: Scalars['DateTime'],
  createdBy?: Maybe<UserNode>,
  coverageDuration: Scalars['Int'],
  coverageUnits: Scalars['String'],
  targetPopulation: TargetPopulationNode,
  cashAssistId: Scalars['String'],
  distributionModality: Scalars['String'],
  fsp: Scalars['String'],
  status: CashPlanStatus,
  currency: Scalars['String'],
  totalEntitledQuantity: Scalars['Float'],
  totalDeliveredQuantity: Scalars['Float'],
  totalUndeliveredQuantity: Scalars['Float'],
  dispersionDate: Scalars['Date'],
  deliveryType: Scalars['String'],
  assistanceThrough: Scalars['String'],
  fcId: Scalars['String'],
  dpId: Scalars['String'],
  paymentRecords: PaymentRecordNodeConnection,
};


export type CashPlanNodePaymentRecordsArgs = {
  before?: Maybe<Scalars['String']>,
  after?: Maybe<Scalars['String']>,
  first?: Maybe<Scalars['Int']>,
  last?: Maybe<Scalars['Int']>,
  cashPlan?: Maybe<Scalars['ID']>,
  household?: Maybe<Scalars['ID']>
};

export type CashPlanNodeConnection = {
   __typename?: 'CashPlanNodeConnection',
  pageInfo: PageInfo,
  edges: Array<Maybe<CashPlanNodeEdge>>,
  totalCount?: Maybe<Scalars['Int']>,
  edgeCount?: Maybe<Scalars['Int']>,
};

export type CashPlanNodeEdge = {
   __typename?: 'CashPlanNodeEdge',
  node?: Maybe<CashPlanNode>,
  cursor: Scalars['String'],
};

export enum CashPlanStatus {
  NotStarted = 'NOT_STARTED',
  Started = 'STARTED',
  Complete = 'COMPLETE'
}

export type ChoiceObject = {
   __typename?: 'ChoiceObject',
  name?: Maybe<Scalars['String']>,
  value?: Maybe<Scalars['String']>,
};

export type CreateCashPlan = {
   __typename?: 'CreateCashPlan',
  cashPlan?: Maybe<CashPlanNode>,
};

export type CreateCashPlanInput = {
  programId?: Maybe<Scalars['String']>,
  name?: Maybe<Scalars['String']>,
  startDate?: Maybe<Scalars['DateTime']>,
  endDate?: Maybe<Scalars['DateTime']>,
  disbursementDate?: Maybe<Scalars['DateTime']>,
  numberOfHouseholds?: Maybe<Scalars['Int']>,
  coverageDuration?: Maybe<Scalars['Int']>,
  coverageUnits?: Maybe<Scalars['String']>,
  targetPopulationId?: Maybe<Scalars['String']>,
  cashAssistId?: Maybe<Scalars['String']>,
  distributionModality?: Maybe<Scalars['String']>,
  fsp?: Maybe<Scalars['String']>,
  status?: Maybe<Scalars['String']>,
  currency?: Maybe<Scalars['String']>,
  totalEntitledQuantity?: Maybe<Scalars['Decimal']>,
  totalDeliveredQuantity?: Maybe<Scalars['Decimal']>,
  totalUndeliveredQuantity?: Maybe<Scalars['Decimal']>,
  dispersionDate?: Maybe<Scalars['Date']>,
};

export type CreateHousehold = {
   __typename?: 'CreateHousehold',
  household?: Maybe<HouseholdNode>,
};

export type CreateHouseholdInput = {
  householdCaId: Scalars['String'],
  residenceStatus: Scalars['String'],
  nationality: Scalars['String'],
  familySize?: Maybe<Scalars['Int']>,
  address?: Maybe<Scalars['String']>,
  locationId: Scalars['String'],
  registrationDataImportId: Scalars['String'],
};

export type CreateLocation = {
   __typename?: 'CreateLocation',
  location?: Maybe<LocationNode>,
};

export type CreateLocationInput = {
  name?: Maybe<Scalars['String']>,
  country?: Maybe<Scalars['String']>,
};

export type CreateProgram = {
   __typename?: 'CreateProgram',
  program?: Maybe<ProgramNode>,
};

export type CreateProgramInput = {
  name?: Maybe<Scalars['String']>,
  startDate?: Maybe<Scalars['Date']>,
  endDate?: Maybe<Scalars['Date']>,
  description?: Maybe<Scalars['String']>,
  programCaId?: Maybe<Scalars['String']>,
  budget?: Maybe<Scalars['Decimal']>,
  frequencyOfPayments?: Maybe<Scalars['String']>,
  sector?: Maybe<Scalars['String']>,
  scope?: Maybe<Scalars['String']>,
  cashPlus?: Maybe<Scalars['Boolean']>,
  populationGoal?: Maybe<Scalars['Int']>,
  administrativeAreasOfImplementation?: Maybe<Scalars['String']>,
  businessAreaSlug?: Maybe<Scalars['String']>,
};




export type DeleteCashPlan = {
   __typename?: 'DeleteCashPlan',
  ok?: Maybe<Scalars['Boolean']>,
};

export type DeleteHousehold = {
   __typename?: 'DeleteHousehold',
  ok?: Maybe<Scalars['Boolean']>,
};

export type DeleteLocation = {
   __typename?: 'DeleteLocation',
  ok?: Maybe<Scalars['Boolean']>,
};

export type DeleteProgram = {
   __typename?: 'DeleteProgram',
  ok?: Maybe<Scalars['Boolean']>,
};

export type DjangoDebug = {
   __typename?: 'DjangoDebug',
  sql?: Maybe<Array<Maybe<DjangoDebugSql>>>,
};

export type DjangoDebugSql = {
   __typename?: 'DjangoDebugSQL',
  vendor: Scalars['String'],
  alias: Scalars['String'],
  sql?: Maybe<Scalars['String']>,
  duration: Scalars['Float'],
  rawSql: Scalars['String'],
  params: Scalars['String'],
  startTime: Scalars['Float'],
  stopTime: Scalars['Float'],
  isSlow: Scalars['Boolean'],
  isSelect: Scalars['Boolean'],
  transId?: Maybe<Scalars['String']>,
  transStatus?: Maybe<Scalars['String']>,
  isoLevel?: Maybe<Scalars['String']>,
  encoding?: Maybe<Scalars['String']>,
};

export enum HouseholdNationality {
  Af = 'AF',
  Al = 'AL',
  Dz = 'DZ',
  Ad = 'AD',
  Ao = 'AO',
  Ar = 'AR',
  Am = 'AM',
  A = 'A',
  At = 'AT',
  Az = 'AZ',
  Bs = 'BS',
  Bh = 'BH',
  Bd = 'BD',
  Bb = 'BB',
  By = 'BY',
  Be = 'BE',
  Bz = 'BZ',
  Bj = 'BJ',
  Bt = 'BT',
  Bo = 'BO',
  Ba = 'BA',
  Bw = 'BW',
  Br = 'BR',
  Gb = 'GB',
  Bn = 'BN',
  Bg = 'BG',
  Bf = 'BF',
  Mm = 'MM',
  Bf_28 = 'BF_28',
  Bi = 'BI',
  Cm = 'CM',
  Ca = 'CA',
  Cv = 'CV',
  Td = 'TD',
  Cl = 'CL',
  Cn = 'CN',
  Co = 'CO',
  Cg = 'CG',
  Cr = 'CR',
  Hr = 'HR',
  C = 'C',
  Cy = 'CY',
  Cz = 'CZ',
  Dk = 'DK',
  Dj = 'DJ',
  Dm = 'DM',
  Do = 'DO',
  Ec = 'EC',
  Eg = 'EG',
  Sv = 'SV',
  Gb_50 = 'GB_50',
  Er = 'ER',
  Ee = 'EE',
  Et = 'ET',
  Fj = 'FJ',
  Fi = 'FI',
  Fr = 'FR',
  Ga = 'GA',
  Gm = 'GM',
  Ge = 'GE',
  De = 'DE',
  Gh = 'GH',
  Gr = 'GR',
  Gd = 'GD',
  Gt = 'GT',
  Gq = 'GQ',
  Gy = 'GY',
  Ht = 'HT',
  Nl = 'NL',
  Hn = 'HN',
  H = 'H',
  Is = 'IS',
  Io = 'IO',
  Id = 'ID',
  Ir = 'IR',
  Iq = 'IQ',
  Ie = 'IE',
  Il = 'IL',
  It = 'IT',
  Jm = 'JM',
  Jp = 'JP',
  Jo = 'JO',
  Kz = 'KZ',
  Ke = 'KE',
  Kw = 'KW',
  La = 'LA',
  Lv = 'LV',
  Lb = 'LB',
  Lr = 'LR',
  Ly = 'LY',
  Lt = 'LT',
  Mk = 'MK',
  Mg = 'MG',
  Mw = 'MW',
  My = 'MY',
  Mv = 'MV',
  Ml = 'ML',
  Mt = 'MT',
  Mr = 'MR',
  M = 'M',
  Mx = 'MX',
  Md = 'MD',
  Mc = 'MC',
  Mn = 'MN',
  Me = 'ME',
  Ma = 'MA',
  Mz = 'MZ',
  Na = 'NA',
  Np = 'NP',
  Ni = 'NI',
  Ne = 'NE',
  Ng = 'NG',
  Kp = 'KP',
  No = 'NO',
  Om = 'OM',
  Pk = 'PK',
  Pa = 'PA',
  Pg = 'PG',
  Py = 'PY',
  Pe = 'PE',
  Ph = 'PH',
  Pl = 'PL',
  Pt = 'PT',
  Qa = 'QA',
  Ro = 'RO',
  R = 'R',
  Rw = 'RW',
  Sa = 'SA',
  Ae = 'AE',
  Sn = 'SN',
  Rs = 'RS',
  Sc = 'SC',
  Sl = 'SL',
  Sg = 'SG',
  Sk = 'SK',
  Si = 'SI',
  So = 'SO',
  Za = 'ZA',
  Kr = 'KR',
  Es = 'ES',
  Lk = 'LK',
  Sd = 'SD',
  Sr = 'SR',
  Sz = 'SZ',
  Se = 'SE',
  Ch = 'CH',
  Sy = 'SY',
  Tw = 'TW',
  Tj = 'TJ',
  Tz = 'TZ',
  Th = 'TH',
  Tg = 'TG',
  Tt = 'TT',
  Tn = 'TN',
  Tr = 'TR',
  Tm = 'TM',
  Tv = 'TV',
  Ug = 'UG',
  Ua = 'UA',
  Uy = 'UY',
  Uz = 'UZ',
  V = 'V',
  Ve = 'VE',
  Vn = 'VN',
  Gb_164 = 'GB_164',
  Ye = 'YE',
  Zm = 'ZM',
  Zw = 'ZW'
}

export type HouseholdNode = Node & {
   __typename?: 'HouseholdNode',
  id: Scalars['ID'],
  createdAt: Scalars['DateTime'],
  updatedAt: Scalars['DateTime'],
  householdCaId: Scalars['String'],
  consent: Scalars['String'],
  residenceStatus: HouseholdResidenceStatus,
  nationality: HouseholdNationality,
  familySize: Scalars['Int'],
  address?: Maybe<Scalars['String']>,
  location: LocationNode,
  representative?: Maybe<IndividualNode>,
  registrationDataImportId: RegistrationDataImportNode,
  headOfHousehold?: Maybe<IndividualNode>,
  programs: ProgramNodeConnection,
  registrationDate?: Maybe<Scalars['Date']>,
  individuals: IndividualNodeConnection,
  paymentRecords: PaymentRecordNodeConnection,
  targetPopulations: TargetPopulationNodeConnection,
  totalCashReceived?: Maybe<Scalars['Decimal']>,
};


export type HouseholdNodeProgramsArgs = {
  before?: Maybe<Scalars['String']>,
  after?: Maybe<Scalars['String']>,
  first?: Maybe<Scalars['Int']>,
  last?: Maybe<Scalars['Int']>,
  name?: Maybe<Scalars['String']>
};


export type HouseholdNodeIndividualsArgs = {
  before?: Maybe<Scalars['String']>,
  after?: Maybe<Scalars['String']>,
  first?: Maybe<Scalars['Int']>,
  last?: Maybe<Scalars['Int']>
};


export type HouseholdNodePaymentRecordsArgs = {
  before?: Maybe<Scalars['String']>,
  after?: Maybe<Scalars['String']>,
  first?: Maybe<Scalars['Int']>,
  last?: Maybe<Scalars['Int']>,
  cashPlan?: Maybe<Scalars['ID']>,
  household?: Maybe<Scalars['ID']>
};


export type HouseholdNodeTargetPopulationsArgs = {
  before?: Maybe<Scalars['String']>,
  after?: Maybe<Scalars['String']>,
  first?: Maybe<Scalars['Int']>,
  last?: Maybe<Scalars['Int']>
};

export type HouseholdNodeConnection = {
   __typename?: 'HouseholdNodeConnection',
  pageInfo: PageInfo,
  edges: Array<Maybe<HouseholdNodeEdge>>,
  totalCount?: Maybe<Scalars['Int']>,
  edgeCount?: Maybe<Scalars['Int']>,
};

export type HouseholdNodeEdge = {
   __typename?: 'HouseholdNodeEdge',
  node?: Maybe<HouseholdNode>,
  cursor: Scalars['String'],
};

export enum HouseholdResidenceStatus {
  Refugee = 'REFUGEE',
  Migrant = 'MIGRANT',
  Citizen = 'CITIZEN',
  Idp = 'IDP',
  Other = 'OTHER'
}

export enum ImportedHouseholdNationality {
  Af = 'AF',
  Al = 'AL',
  Dz = 'DZ',
  Ad = 'AD',
  Ao = 'AO',
  Ar = 'AR',
  Am = 'AM',
  A = 'A',
  At = 'AT',
  Az = 'AZ',
  Bs = 'BS',
  Bh = 'BH',
  Bd = 'BD',
  Bb = 'BB',
  By = 'BY',
  Be = 'BE',
  Bz = 'BZ',
  Bj = 'BJ',
  Bt = 'BT',
  Bo = 'BO',
  Ba = 'BA',
  Bw = 'BW',
  Br = 'BR',
  Gb = 'GB',
  Bn = 'BN',
  Bg = 'BG',
  Bf = 'BF',
  Mm = 'MM',
  Bf_28 = 'BF_28',
  Bi = 'BI',
  Cm = 'CM',
  Ca = 'CA',
  Cv = 'CV',
  Td = 'TD',
  Cl = 'CL',
  Cn = 'CN',
  Co = 'CO',
  Cg = 'CG',
  Cr = 'CR',
  Hr = 'HR',
  C = 'C',
  Cy = 'CY',
  Cz = 'CZ',
  Dk = 'DK',
  Dj = 'DJ',
  Dm = 'DM',
  Do = 'DO',
  Ec = 'EC',
  Eg = 'EG',
  Sv = 'SV',
  Gb_50 = 'GB_50',
  Er = 'ER',
  Ee = 'EE',
  Et = 'ET',
  Fj = 'FJ',
  Fi = 'FI',
  Fr = 'FR',
  Ga = 'GA',
  Gm = 'GM',
  Ge = 'GE',
  De = 'DE',
  Gh = 'GH',
  Gr = 'GR',
  Gd = 'GD',
  Gt = 'GT',
  Gq = 'GQ',
  Gy = 'GY',
  Ht = 'HT',
  Nl = 'NL',
  Hn = 'HN',
  H = 'H',
  Is = 'IS',
  Io = 'IO',
  Id = 'ID',
  Ir = 'IR',
  Iq = 'IQ',
  Ie = 'IE',
  Il = 'IL',
  It = 'IT',
  Jm = 'JM',
  Jp = 'JP',
  Jo = 'JO',
  Kz = 'KZ',
  Ke = 'KE',
  Kw = 'KW',
  La = 'LA',
  Lv = 'LV',
  Lb = 'LB',
  Lr = 'LR',
  Ly = 'LY',
  Lt = 'LT',
  Mk = 'MK',
  Mg = 'MG',
  Mw = 'MW',
  My = 'MY',
  Mv = 'MV',
  Ml = 'ML',
  Mt = 'MT',
  Mr = 'MR',
  M = 'M',
  Mx = 'MX',
  Md = 'MD',
  Mc = 'MC',
  Mn = 'MN',
  Me = 'ME',
  Ma = 'MA',
  Mz = 'MZ',
  Na = 'NA',
  Np = 'NP',
  Ni = 'NI',
  Ne = 'NE',
  Ng = 'NG',
  Kp = 'KP',
  No = 'NO',
  Om = 'OM',
  Pk = 'PK',
  Pa = 'PA',
  Pg = 'PG',
  Py = 'PY',
  Pe = 'PE',
  Ph = 'PH',
  Pl = 'PL',
  Pt = 'PT',
  Qa = 'QA',
  Ro = 'RO',
  R = 'R',
  Rw = 'RW',
  Sa = 'SA',
  Ae = 'AE',
  Sn = 'SN',
  Rs = 'RS',
  Sc = 'SC',
  Sl = 'SL',
  Sg = 'SG',
  Sk = 'SK',
  Si = 'SI',
  So = 'SO',
  Za = 'ZA',
  Kr = 'KR',
  Es = 'ES',
  Lk = 'LK',
  Sd = 'SD',
  Sr = 'SR',
  Sz = 'SZ',
  Se = 'SE',
  Ch = 'CH',
  Sy = 'SY',
  Tw = 'TW',
  Tj = 'TJ',
  Tz = 'TZ',
  Th = 'TH',
  Tg = 'TG',
  Tt = 'TT',
  Tn = 'TN',
  Tr = 'TR',
  Tm = 'TM',
  Tv = 'TV',
  Ug = 'UG',
  Ua = 'UA',
  Uy = 'UY',
  Uz = 'UZ',
  V = 'V',
  Ve = 'VE',
  Vn = 'VN',
  Gb_164 = 'GB_164',
  Ye = 'YE',
  Zm = 'ZM',
  Zw = 'ZW'
}

export type ImportedHouseholdNode = Node & {
   __typename?: 'ImportedHouseholdNode',
  id: Scalars['ID'],
  createdAt: Scalars['DateTime'],
  updatedAt: Scalars['DateTime'],
  householdCaId: Scalars['String'],
  consent: Scalars['String'],
  residenceStatus: ImportedHouseholdResidenceStatus,
  nationality: ImportedHouseholdNationality,
  familySize: Scalars['Int'],
  address: Scalars['String'],
  location: Scalars['String'],
  representative?: Maybe<ImportedIndividualNode>,
  registrationDataImportId: RegistrationDataImportDatahubNode,
  headOfHousehold?: Maybe<ImportedIndividualNode>,
  individuals: ImportedIndividualNodeConnection,
};


export type ImportedHouseholdNodeIndividualsArgs = {
  before?: Maybe<Scalars['String']>,
  after?: Maybe<Scalars['String']>,
  first?: Maybe<Scalars['Int']>,
  last?: Maybe<Scalars['Int']>
};

export type ImportedHouseholdNodeConnection = {
   __typename?: 'ImportedHouseholdNodeConnection',
  pageInfo: PageInfo,
  edges: Array<Maybe<ImportedHouseholdNodeEdge>>,
  totalCount?: Maybe<Scalars['Int']>,
  edgeCount?: Maybe<Scalars['Int']>,
};

export type ImportedHouseholdNodeEdge = {
   __typename?: 'ImportedHouseholdNodeEdge',
  node?: Maybe<ImportedHouseholdNode>,
  cursor: Scalars['String'],
};

export enum ImportedHouseholdResidenceStatus {
  Refugee = 'REFUGEE',
  Migrant = 'MIGRANT',
  Citizen = 'CITIZEN',
  Idp = 'IDP',
  Other = 'OTHER'
}

export enum ImportedIndividualDisability {
  No = 'NO',
  Seeing = 'SEEING',
  Hearing = 'HEARING',
  Walking = 'WALKING',
  Memory = 'MEMORY',
  SelfCare = 'SELF_CARE',
  Communicating = 'COMMUNICATING'
}

export enum ImportedIndividualEstimatedDob {
  Yes = 'YES',
  No = 'NO'
}

export enum ImportedIndividualIdentificationType {
  Na = 'NA',
  BirthCertificate = 'BIRTH_CERTIFICATE',
  DrivingLicense = 'DRIVING_LICENSE',
  UnhcrIdCard = 'UNHCR_ID_CARD',
  NationalId = 'NATIONAL_ID',
  NationalPassport = 'NATIONAL_PASSPORT'
}

export enum ImportedIndividualMartialStatus {
  Single = 'SINGLE',
  Married = 'MARRIED',
  Widow = 'WIDOW',
  Divorced = 'DIVORCED',
  Separated = 'SEPARATED'
}

export enum ImportedIndividualNationality {
  Af = 'AF',
  Al = 'AL',
  Dz = 'DZ',
  Ad = 'AD',
  Ao = 'AO',
  Ar = 'AR',
  Am = 'AM',
  A = 'A',
  At = 'AT',
  Az = 'AZ',
  Bs = 'BS',
  Bh = 'BH',
  Bd = 'BD',
  Bb = 'BB',
  By = 'BY',
  Be = 'BE',
  Bz = 'BZ',
  Bj = 'BJ',
  Bt = 'BT',
  Bo = 'BO',
  Ba = 'BA',
  Bw = 'BW',
  Br = 'BR',
  Gb = 'GB',
  Bn = 'BN',
  Bg = 'BG',
  Bf = 'BF',
  Mm = 'MM',
  Bf_28 = 'BF_28',
  Bi = 'BI',
  Cm = 'CM',
  Ca = 'CA',
  Cv = 'CV',
  Td = 'TD',
  Cl = 'CL',
  Cn = 'CN',
  Co = 'CO',
  Cg = 'CG',
  Cr = 'CR',
  Hr = 'HR',
  C = 'C',
  Cy = 'CY',
  Cz = 'CZ',
  Dk = 'DK',
  Dj = 'DJ',
  Dm = 'DM',
  Do = 'DO',
  Ec = 'EC',
  Eg = 'EG',
  Sv = 'SV',
  Gb_50 = 'GB_50',
  Er = 'ER',
  Ee = 'EE',
  Et = 'ET',
  Fj = 'FJ',
  Fi = 'FI',
  Fr = 'FR',
  Ga = 'GA',
  Gm = 'GM',
  Ge = 'GE',
  De = 'DE',
  Gh = 'GH',
  Gr = 'GR',
  Gd = 'GD',
  Gt = 'GT',
  Gq = 'GQ',
  Gy = 'GY',
  Ht = 'HT',
  Nl = 'NL',
  Hn = 'HN',
  H = 'H',
  Is = 'IS',
  Io = 'IO',
  Id = 'ID',
  Ir = 'IR',
  Iq = 'IQ',
  Ie = 'IE',
  Il = 'IL',
  It = 'IT',
  Jm = 'JM',
  Jp = 'JP',
  Jo = 'JO',
  Kz = 'KZ',
  Ke = 'KE',
  Kw = 'KW',
  La = 'LA',
  Lv = 'LV',
  Lb = 'LB',
  Lr = 'LR',
  Ly = 'LY',
  Lt = 'LT',
  Mk = 'MK',
  Mg = 'MG',
  Mw = 'MW',
  My = 'MY',
  Mv = 'MV',
  Ml = 'ML',
  Mt = 'MT',
  Mr = 'MR',
  M = 'M',
  Mx = 'MX',
  Md = 'MD',
  Mc = 'MC',
  Mn = 'MN',
  Me = 'ME',
  Ma = 'MA',
  Mz = 'MZ',
  Na = 'NA',
  Np = 'NP',
  Ni = 'NI',
  Ne = 'NE',
  Ng = 'NG',
  Kp = 'KP',
  No = 'NO',
  Om = 'OM',
  Pk = 'PK',
  Pa = 'PA',
  Pg = 'PG',
  Py = 'PY',
  Pe = 'PE',
  Ph = 'PH',
  Pl = 'PL',
  Pt = 'PT',
  Qa = 'QA',
  Ro = 'RO',
  R = 'R',
  Rw = 'RW',
  Sa = 'SA',
  Ae = 'AE',
  Sn = 'SN',
  Rs = 'RS',
  Sc = 'SC',
  Sl = 'SL',
  Sg = 'SG',
  Sk = 'SK',
  Si = 'SI',
  So = 'SO',
  Za = 'ZA',
  Kr = 'KR',
  Es = 'ES',
  Lk = 'LK',
  Sd = 'SD',
  Sr = 'SR',
  Sz = 'SZ',
  Se = 'SE',
  Ch = 'CH',
  Sy = 'SY',
  Tw = 'TW',
  Tj = 'TJ',
  Tz = 'TZ',
  Th = 'TH',
  Tg = 'TG',
  Tt = 'TT',
  Tn = 'TN',
  Tr = 'TR',
  Tm = 'TM',
  Tv = 'TV',
  Ug = 'UG',
  Ua = 'UA',
  Uy = 'UY',
  Uz = 'UZ',
  V = 'V',
  Ve = 'VE',
  Vn = 'VN',
  Gb_164 = 'GB_164',
  Ye = 'YE',
  Zm = 'ZM',
  Zw = 'ZW'
}

export type ImportedIndividualNode = Node & {
   __typename?: 'ImportedIndividualNode',
  id: Scalars['ID'],
  createdAt: Scalars['DateTime'],
  updatedAt: Scalars['DateTime'],
  individualCaId: Scalars['String'],
  fullName: Scalars['String'],
  firstName: Scalars['String'],
  middleName: Scalars['String'],
  lastName: Scalars['String'],
  sex: ImportedIndividualSex,
  dob: Scalars['Date'],
  estimatedDob: ImportedIndividualEstimatedDob,
  nationality: ImportedIndividualNationality,
  martialStatus: ImportedIndividualMartialStatus,
  phoneNumber: Scalars['String'],
  phoneNumberAlternative: Scalars['String'],
  identificationType: ImportedIndividualIdentificationType,
  identificationNumber: Scalars['String'],
  household: ImportedHouseholdNode,
  registrationDataImportId: RegistrationDataImportDatahubNode,
  workStatus: ImportedIndividualWorkStatus,
  disability: ImportedIndividualDisability,
  representedHouseholds: ImportedHouseholdNodeConnection,
  headingHousehold?: Maybe<ImportedHouseholdNode>,
};


export type ImportedIndividualNodeRepresentedHouseholdsArgs = {
  before?: Maybe<Scalars['String']>,
  after?: Maybe<Scalars['String']>,
  first?: Maybe<Scalars['Int']>,
  last?: Maybe<Scalars['Int']>
};

export type ImportedIndividualNodeConnection = {
   __typename?: 'ImportedIndividualNodeConnection',
  pageInfo: PageInfo,
  edges: Array<Maybe<ImportedIndividualNodeEdge>>,
  totalCount?: Maybe<Scalars['Int']>,
  edgeCount?: Maybe<Scalars['Int']>,
};

export type ImportedIndividualNodeEdge = {
   __typename?: 'ImportedIndividualNodeEdge',
  node?: Maybe<ImportedIndividualNode>,
  cursor: Scalars['String'],
};

export enum ImportedIndividualSex {
  Male = 'MALE',
  Female = 'FEMALE'
}

export enum ImportedIndividualWorkStatus {
  Yes = 'YES',
  No = 'NO'
}

export enum IndividualAdministrationOfRutf {
  Yes = 'YES',
  No = 'NO'
}

export enum IndividualDisability {
  No = 'NO',
  Seeing = 'SEEING',
  Hearing = 'HEARING',
  Walking = 'WALKING',
  Memory = 'MEMORY',
  SelfCare = 'SELF_CARE',
  Communicating = 'COMMUNICATING'
}

export enum IndividualEnrolledInNutritionProgramme {
  Yes = 'YES',
  No = 'NO'
}

export enum IndividualEnrolledInSchool {
  Yes = 'YES',
  No = 'NO'
}

export enum IndividualIdentificationType {
  Na = 'NA',
  BirthCertificate = 'BIRTH_CERTIFICATE',
  DrivingLicense = 'DRIVING_LICENSE',
  UnhcrIdCard = 'UNHCR_ID_CARD',
  NationalId = 'NATIONAL_ID',
  NationalPassport = 'NATIONAL_PASSPORT'
}

export enum IndividualMartialStatus {
  Single = 'SINGLE',
  Married = 'MARRIED',
  Widow = 'WIDOW',
  Divorced = 'DIVORCED',
  Separated = 'SEPARATED'
}

export enum IndividualNationality {
  Af = 'AF',
  Al = 'AL',
  Dz = 'DZ',
  Ad = 'AD',
  Ao = 'AO',
  Ar = 'AR',
  Am = 'AM',
  A = 'A',
  At = 'AT',
  Az = 'AZ',
  Bs = 'BS',
  Bh = 'BH',
  Bd = 'BD',
  Bb = 'BB',
  By = 'BY',
  Be = 'BE',
  Bz = 'BZ',
  Bj = 'BJ',
  Bt = 'BT',
  Bo = 'BO',
  Ba = 'BA',
  Bw = 'BW',
  Br = 'BR',
  Gb = 'GB',
  Bn = 'BN',
  Bg = 'BG',
  Bf = 'BF',
  Mm = 'MM',
  Bf_28 = 'BF_28',
  Bi = 'BI',
  Cm = 'CM',
  Ca = 'CA',
  Cv = 'CV',
  Td = 'TD',
  Cl = 'CL',
  Cn = 'CN',
  Co = 'CO',
  Cg = 'CG',
  Cr = 'CR',
  Hr = 'HR',
  C = 'C',
  Cy = 'CY',
  Cz = 'CZ',
  Dk = 'DK',
  Dj = 'DJ',
  Dm = 'DM',
  Do = 'DO',
  Ec = 'EC',
  Eg = 'EG',
  Sv = 'SV',
  Gb_50 = 'GB_50',
  Er = 'ER',
  Ee = 'EE',
  Et = 'ET',
  Fj = 'FJ',
  Fi = 'FI',
  Fr = 'FR',
  Ga = 'GA',
  Gm = 'GM',
  Ge = 'GE',
  De = 'DE',
  Gh = 'GH',
  Gr = 'GR',
  Gd = 'GD',
  Gt = 'GT',
  Gq = 'GQ',
  Gy = 'GY',
  Ht = 'HT',
  Nl = 'NL',
  Hn = 'HN',
  H = 'H',
  Is = 'IS',
  Io = 'IO',
  Id = 'ID',
  Ir = 'IR',
  Iq = 'IQ',
  Ie = 'IE',
  Il = 'IL',
  It = 'IT',
  Jm = 'JM',
  Jp = 'JP',
  Jo = 'JO',
  Kz = 'KZ',
  Ke = 'KE',
  Kw = 'KW',
  La = 'LA',
  Lv = 'LV',
  Lb = 'LB',
  Lr = 'LR',
  Ly = 'LY',
  Lt = 'LT',
  Mk = 'MK',
  Mg = 'MG',
  Mw = 'MW',
  My = 'MY',
  Mv = 'MV',
  Ml = 'ML',
  Mt = 'MT',
  Mr = 'MR',
  M = 'M',
  Mx = 'MX',
  Md = 'MD',
  Mc = 'MC',
  Mn = 'MN',
  Me = 'ME',
  Ma = 'MA',
  Mz = 'MZ',
  Na = 'NA',
  Np = 'NP',
  Ni = 'NI',
  Ne = 'NE',
  Ng = 'NG',
  Kp = 'KP',
  No = 'NO',
  Om = 'OM',
  Pk = 'PK',
  Pa = 'PA',
  Pg = 'PG',
  Py = 'PY',
  Pe = 'PE',
  Ph = 'PH',
  Pl = 'PL',
  Pt = 'PT',
  Qa = 'QA',
  Ro = 'RO',
  R = 'R',
  Rw = 'RW',
  Sa = 'SA',
  Ae = 'AE',
  Sn = 'SN',
  Rs = 'RS',
  Sc = 'SC',
  Sl = 'SL',
  Sg = 'SG',
  Sk = 'SK',
  Si = 'SI',
  So = 'SO',
  Za = 'ZA',
  Kr = 'KR',
  Es = 'ES',
  Lk = 'LK',
  Sd = 'SD',
  Sr = 'SR',
  Sz = 'SZ',
  Se = 'SE',
  Ch = 'CH',
  Sy = 'SY',
  Tw = 'TW',
  Tj = 'TJ',
  Tz = 'TZ',
  Th = 'TH',
  Tg = 'TG',
  Tt = 'TT',
  Tn = 'TN',
  Tr = 'TR',
  Tm = 'TM',
  Tv = 'TV',
  Ug = 'UG',
  Ua = 'UA',
  Uy = 'UY',
  Uz = 'UZ',
  V = 'V',
  Ve = 'VE',
  Vn = 'VN',
  Gb_164 = 'GB_164',
  Ye = 'YE',
  Zm = 'ZM',
  Zw = 'ZW'
}

export type IndividualNode = Node & {
   __typename?: 'IndividualNode',
  id: Scalars['ID'],
  createdAt: Scalars['DateTime'],
  updatedAt: Scalars['DateTime'],
  individualCaId: Scalars['String'],
  fullName: Scalars['String'],
  firstName: Scalars['String'],
  middleName: Scalars['String'],
  lastName: Scalars['String'],
  sex: IndividualSex,
  dob?: Maybe<Scalars['Date']>,
  estimatedDob?: Maybe<Scalars['Date']>,
  nationality: IndividualNationality,
  martialStatus: IndividualMartialStatus,
  phoneNumber: Scalars['String'],
  phoneNumberAlternative: Scalars['String'],
  identificationType: IndividualIdentificationType,
  identificationNumber: Scalars['String'],
  household: HouseholdNode,
  registrationDataImportId: RegistrationDataImportNode,
  workStatus: IndividualWorkStatus,
  disability: IndividualDisability,
  seriousIllness: IndividualSeriousIllness,
  ageFirstMarried?: Maybe<Scalars['Int']>,
  enrolledInSchool: IndividualEnrolledInSchool,
  schoolAttendance: Scalars['String'],
  schoolType: Scalars['String'],
  yearsInSchool?: Maybe<Scalars['Int']>,
  minutesToSchool?: Maybe<Scalars['Int']>,
  enrolledInNutritionProgramme?: Maybe<IndividualEnrolledInNutritionProgramme>,
  administrationOfRutf?: Maybe<IndividualAdministrationOfRutf>,
  representedHouseholds: HouseholdNodeConnection,
  headingHousehold?: Maybe<HouseholdNode>,
};


export type IndividualNodeRepresentedHouseholdsArgs = {
  before?: Maybe<Scalars['String']>,
  after?: Maybe<Scalars['String']>,
  first?: Maybe<Scalars['Int']>,
  last?: Maybe<Scalars['Int']>
};

export type IndividualNodeConnection = {
   __typename?: 'IndividualNodeConnection',
  pageInfo: PageInfo,
  edges: Array<Maybe<IndividualNodeEdge>>,
  totalCount?: Maybe<Scalars['Int']>,
  edgeCount?: Maybe<Scalars['Int']>,
};

export type IndividualNodeEdge = {
   __typename?: 'IndividualNodeEdge',
  node?: Maybe<IndividualNode>,
  cursor: Scalars['String'],
};

export enum IndividualSeriousIllness {
  Yes = 'YES',
  No = 'NO'
}

export enum IndividualSex {
  Male = 'MALE',
  Female = 'FEMALE'
}

export enum IndividualWorkStatus {
  Yes = 'YES',
  No = 'NO'
}



export type LocationNode = Node & {
   __typename?: 'LocationNode',
  id: Scalars['ID'],
  title: Scalars['String'],
  businessArea?: Maybe<BusinessAreaNode>,
  latitude?: Maybe<Scalars['Float']>,
  longitude?: Maybe<Scalars['Float']>,
  pCode?: Maybe<Scalars['String']>,
  parent?: Maybe<LocationNode>,
  lft: Scalars['Int'],
  rght: Scalars['Int'],
  treeId: Scalars['Int'],
  level: Scalars['Int'],
  children: LocationNodeConnection,
  households: HouseholdNodeConnection,
  programs: ProgramNodeConnection,
};


export type LocationNodeChildrenArgs = {
  before?: Maybe<Scalars['String']>,
  after?: Maybe<Scalars['String']>,
  first?: Maybe<Scalars['Int']>,
  last?: Maybe<Scalars['Int']>,
  title?: Maybe<Scalars['String']>
};


export type LocationNodeHouseholdsArgs = {
  before?: Maybe<Scalars['String']>,
  after?: Maybe<Scalars['String']>,
  first?: Maybe<Scalars['Int']>,
  last?: Maybe<Scalars['Int']>
};


export type LocationNodeProgramsArgs = {
  before?: Maybe<Scalars['String']>,
  after?: Maybe<Scalars['String']>,
  first?: Maybe<Scalars['Int']>,
  last?: Maybe<Scalars['Int']>,
  name?: Maybe<Scalars['String']>
};

export type LocationNodeConnection = {
   __typename?: 'LocationNodeConnection',
  pageInfo: PageInfo,
  edges: Array<Maybe<LocationNodeEdge>>,
  totalCount?: Maybe<Scalars['Int']>,
  edgeCount?: Maybe<Scalars['Int']>,
};

export type LocationNodeEdge = {
   __typename?: 'LocationNodeEdge',
  node?: Maybe<LocationNode>,
  cursor: Scalars['String'],
};

export enum LogEntryAction {
  A_0 = 'A_0',
  A_1 = 'A_1',
  A_2 = 'A_2'
}

export type LogEntryObject = {
   __typename?: 'LogEntryObject',
  id: Scalars['ID'],
  objectPk: Scalars['String'],
  objectId?: Maybe<Scalars['Int']>,
  objectRepr: Scalars['String'],
  action: LogEntryAction,
  changes: Scalars['String'],
  actor?: Maybe<UserNode>,
  remoteAddr?: Maybe<Scalars['String']>,
  timestamp?: Maybe<Scalars['DateTime']>,
  changesDisplayDict?: Maybe<Scalars['JSONLazyString']>,
};

export type LogEntryObjectConnection = {
   __typename?: 'LogEntryObjectConnection',
  pageInfo: PageInfo,
  edges: Array<Maybe<LogEntryObjectEdge>>,
  totalCount?: Maybe<Scalars['Int']>,
};

export type LogEntryObjectEdge = {
   __typename?: 'LogEntryObjectEdge',
  node?: Maybe<LogEntryObject>,
  cursor: Scalars['String'],
};

export type Mutations = {
   __typename?: 'Mutations',
  createProgram?: Maybe<CreateProgram>,
  updateProgram?: Maybe<UpdateProgram>,
  deleteProgram?: Maybe<DeleteProgram>,
  createCashPlan?: Maybe<CreateCashPlan>,
  updateCashPlan?: Maybe<UpdateCashPlan>,
  deleteCashPlan?: Maybe<DeleteCashPlan>,
  createHousehold?: Maybe<CreateHousehold>,
  updateHousehold?: Maybe<UpdateHousehold>,
  deleteHousehold?: Maybe<DeleteHousehold>,
  createLocation?: Maybe<CreateLocation>,
  updateLocation?: Maybe<UpdateLocation>,
  deleteLocation?: Maybe<DeleteLocation>,
};


export type MutationsCreateProgramArgs = {
  programData: CreateProgramInput
};


export type MutationsUpdateProgramArgs = {
  programData?: Maybe<UpdateProgramInput>
};


export type MutationsDeleteProgramArgs = {
  programId: Scalars['String']
};


export type MutationsCreateCashPlanArgs = {
  cashPlanData: CreateCashPlanInput
};


export type MutationsUpdateCashPlanArgs = {
  cashPlanData?: Maybe<UpdateCashPlanInput>
};


export type MutationsDeleteCashPlanArgs = {
  cashPlanId: Scalars['String']
};


export type MutationsCreateHouseholdArgs = {
  householdData?: Maybe<CreateHouseholdInput>
};


export type MutationsUpdateHouseholdArgs = {
  householdData?: Maybe<UpdateHouseholdInput>
};


export type MutationsDeleteHouseholdArgs = {
  householdId: Scalars['String']
};


export type MutationsCreateLocationArgs = {
  locationData: CreateLocationInput
};


export type MutationsUpdateLocationArgs = {
  locationData?: Maybe<UpdateLocationInput>
};


export type MutationsDeleteLocationArgs = {
  locationId: Scalars['String']
};

export type Node = {
  id: Scalars['ID'],
};

export type PageInfo = {
   __typename?: 'PageInfo',
  hasNextPage: Scalars['Boolean'],
  hasPreviousPage: Scalars['Boolean'],
  startCursor?: Maybe<Scalars['String']>,
  endCursor?: Maybe<Scalars['String']>,
};

export enum PaymentEntitlementDeliveryType {
  Cash = 'CASH',
  DepositToCard = 'DEPOSIT_TO_CARD',
  Transfer = 'TRANSFER'
}

export type PaymentEntitlementNode = {
   __typename?: 'PaymentEntitlementNode',
  id: Scalars['UUID'],
  createdAt: Scalars['DateTime'],
  updatedAt: Scalars['DateTime'],
  deliveryType: PaymentEntitlementDeliveryType,
  entitlementQuantity?: Maybe<Scalars['Decimal']>,
  deliveredQuantity?: Maybe<Scalars['Decimal']>,
  entitlementCardIssueDate?: Maybe<Scalars['Date']>,
  entitlementCardNumber: Scalars['String'],
  currency: Scalars['String'],
  deliveryDate?: Maybe<Scalars['DateTime']>,
  transactionReferenceId: Scalars['String'],
  fsp: Scalars['String'],
  paymentRecord?: Maybe<PaymentRecordNode>,
};

export type PaymentRecordNode = Node & {
   __typename?: 'PaymentRecordNode',
  id: Scalars['ID'],
  createdAt: Scalars['DateTime'],
  updatedAt: Scalars['DateTime'],
  status: PaymentRecordStatus,
  name: Scalars['String'],
  statusDate: Scalars['DateTime'],
  cashAssistId: Scalars['String'],
  cashPlan: CashPlanNode,
  household: HouseholdNode,
  headOfHousehold: Scalars['String'],
  totalPersonCovered: Scalars['Int'],
  distributionModality: Scalars['String'],
  targetPopulation: TargetPopulationNode,
  entitlement?: Maybe<PaymentEntitlementNode>,
};

export type PaymentRecordNodeConnection = {
   __typename?: 'PaymentRecordNodeConnection',
  pageInfo: PageInfo,
  edges: Array<Maybe<PaymentRecordNodeEdge>>,
  totalCount?: Maybe<Scalars['Int']>,
  edgeCount?: Maybe<Scalars['Int']>,
};

export type PaymentRecordNodeEdge = {
   __typename?: 'PaymentRecordNodeEdge',
  node?: Maybe<PaymentRecordNode>,
  cursor: Scalars['String'],
};

export enum PaymentRecordStatus {
  Success = 'SUCCESS',
  Pending = 'PENDING',
  Error = 'ERROR'
}

export enum ProgramFrequencyOfPayments {
  Regular = 'REGULAR',
  OneOff = 'ONE_OFF'
}

export type ProgramNode = Node & {
   __typename?: 'ProgramNode',
  id: Scalars['ID'],
  createdAt: Scalars['DateTime'],
  updatedAt: Scalars['DateTime'],
  name: Scalars['String'],
  status: ProgramStatus,
  startDate: Scalars['Date'],
  endDate: Scalars['Date'],
  description: Scalars['String'],
  programCaId: Scalars['String'],
  locations: LocationNodeConnection,
  businessArea: BusinessAreaNode,
  budget?: Maybe<Scalars['Decimal']>,
  frequencyOfPayments: ProgramFrequencyOfPayments,
  sector: ProgramSector,
  scope: ProgramScope,
  cashPlus: Scalars['Boolean'],
  populationGoal: Scalars['Int'],
  administrativeAreasOfImplementation: Scalars['String'],
  households: HouseholdNodeConnection,
  cashPlans: CashPlanNodeConnection,
  totalEntitledQuantity?: Maybe<Scalars['Decimal']>,
  totalDeliveredQuantity?: Maybe<Scalars['Decimal']>,
  totalUndeliveredQuantity?: Maybe<Scalars['Decimal']>,
  totalNumberOfHouseholds?: Maybe<Scalars['Int']>,
  history?: Maybe<LogEntryObjectConnection>,
};


export type ProgramNodeLocationsArgs = {
  before?: Maybe<Scalars['String']>,
  after?: Maybe<Scalars['String']>,
  first?: Maybe<Scalars['Int']>,
  last?: Maybe<Scalars['Int']>,
  title?: Maybe<Scalars['String']>
};


export type ProgramNodeHouseholdsArgs = {
  before?: Maybe<Scalars['String']>,
  after?: Maybe<Scalars['String']>,
  first?: Maybe<Scalars['Int']>,
  last?: Maybe<Scalars['Int']>
};


export type ProgramNodeCashPlansArgs = {
  before?: Maybe<Scalars['String']>,
  after?: Maybe<Scalars['String']>,
  first?: Maybe<Scalars['Int']>,
  last?: Maybe<Scalars['Int']>
};


export type ProgramNodeHistoryArgs = {
  before?: Maybe<Scalars['String']>,
  after?: Maybe<Scalars['String']>,
  first?: Maybe<Scalars['Int']>,
  last?: Maybe<Scalars['Int']>
};

export type ProgramNodeConnection = {
   __typename?: 'ProgramNodeConnection',
  pageInfo: PageInfo,
  edges: Array<Maybe<ProgramNodeEdge>>,
  totalCount?: Maybe<Scalars['Int']>,
  edgeCount?: Maybe<Scalars['Int']>,
};

export type ProgramNodeEdge = {
   __typename?: 'ProgramNodeEdge',
  node?: Maybe<ProgramNode>,
  cursor: Scalars['String'],
};

export enum ProgramScope {
  Full = 'FULL',
  Partial = 'PARTIAL',
  NoIntegration = 'NO_INTEGRATION'
}

export enum ProgramSector {
  ChildProtection = 'CHILD_PROTECTION',
  Education = 'EDUCATION',
  Gender = 'GENDER',
  Health = 'HEALTH',
  HivAids = 'HIV_AIDS',
  MultiPurpose = 'MULTI_PURPOSE',
  Nutrition = 'NUTRITION',
  SocialPolicy = 'SOCIAL_POLICY',
  Wash = 'WASH'
}

export enum ProgramStatus {
  Draft = 'DRAFT',
  Active = 'ACTIVE',
  Finished = 'FINISHED'
}

export type Query = {
   __typename?: 'Query',
  paymentRecord?: Maybe<PaymentRecordNode>,
  allPaymentRecords?: Maybe<PaymentRecordNodeConnection>,
  paymentRecordStatusChoices?: Maybe<Array<Maybe<ChoiceObject>>>,
  allPaymentEntitlements?: Maybe<Array<Maybe<PaymentEntitlementNode>>>,
  location?: Maybe<LocationNode>,
  allLocations?: Maybe<LocationNodeConnection>,
  allBusinessAreas?: Maybe<BusinessAreaNodeConnection>,
  allLogEntries?: Maybe<LogEntryObjectConnection>,
  program?: Maybe<ProgramNode>,
  allPrograms?: Maybe<ProgramNodeConnection>,
  cashPlan?: Maybe<CashPlanNode>,
  allCashPlans?: Maybe<CashPlanNodeConnection>,
  programStatusChoices?: Maybe<Array<Maybe<ChoiceObject>>>,
  programFrequencyOfPaymentsChoices?: Maybe<Array<Maybe<ChoiceObject>>>,
  programSectorChoices?: Maybe<Array<Maybe<ChoiceObject>>>,
  programScopeChoices?: Maybe<Array<Maybe<ChoiceObject>>>,
  cashPlanStatusChoices?: Maybe<Array<Maybe<ChoiceObject>>>,
  targetPopulation?: Maybe<TargetPopulationNode>,
  allTargetPopulation?: Maybe<TargetPopulationNodeConnection>,
  household?: Maybe<HouseholdNode>,
  allHouseholds?: Maybe<HouseholdNodeConnection>,
  individual?: Maybe<IndividualNode>,
  allIndividuals?: Maybe<IndividualNodeConnection>,
  me?: Maybe<UserObjectType>,
  allUsers?: Maybe<UserNodeConnection>,
  importedHousehold?: Maybe<ImportedHouseholdNode>,
  allImportedHouseholds?: Maybe<ImportedHouseholdNodeConnection>,
  registrationDataImportDatahub?: Maybe<RegistrationDataImportDatahubNode>,
  allRegistrationDataImportsDatahub?: Maybe<RegistrationDataImportDatahubNodeConnection>,
  importedIndividual?: Maybe<ImportedIndividualNode>,
  allImportedIndividuals?: Maybe<ImportedIndividualNodeConnection>,
  registrationDataImport?: Maybe<RegistrationDataImportNode>,
  allRegistrationDataImports?: Maybe<RegistrationDataImportNodeConnection>,
  registrationDataStatusChoices?: Maybe<Array<Maybe<ChoiceObject>>>,
  _debug?: Maybe<DjangoDebug>,
};


export type QueryPaymentRecordArgs = {
  id: Scalars['ID']
};


export type QueryAllPaymentRecordsArgs = {
  before?: Maybe<Scalars['String']>,
  after?: Maybe<Scalars['String']>,
  first?: Maybe<Scalars['Int']>,
  last?: Maybe<Scalars['Int']>,
  cashPlan?: Maybe<Scalars['ID']>,
  household?: Maybe<Scalars['ID']>,
  orderBy?: Maybe<Scalars['String']>
};


export type QueryLocationArgs = {
  id: Scalars['ID']
};


export type QueryAllLocationsArgs = {
  before?: Maybe<Scalars['String']>,
  after?: Maybe<Scalars['String']>,
  first?: Maybe<Scalars['Int']>,
  last?: Maybe<Scalars['Int']>,
  title?: Maybe<Scalars['String']>
};


export type QueryAllBusinessAreasArgs = {
  before?: Maybe<Scalars['String']>,
  after?: Maybe<Scalars['String']>,
  first?: Maybe<Scalars['Int']>,
  last?: Maybe<Scalars['Int']>,
  id?: Maybe<Scalars['UUID']>
};


export type QueryAllLogEntriesArgs = {
  objectId: Scalars['String'],
  before?: Maybe<Scalars['String']>,
  after?: Maybe<Scalars['String']>,
  first?: Maybe<Scalars['Int']>,
  last?: Maybe<Scalars['Int']>
};


export type QueryProgramArgs = {
  id: Scalars['ID']
};


export type QueryAllProgramsArgs = {
  before?: Maybe<Scalars['String']>,
  after?: Maybe<Scalars['String']>,
  first?: Maybe<Scalars['Int']>,
  last?: Maybe<Scalars['Int']>,
  id?: Maybe<Scalars['UUID']>,
  status?: Maybe<Scalars['String']>,
  businessArea?: Maybe<Scalars['String']>
};


export type QueryCashPlanArgs = {
  id: Scalars['ID']
};


export type QueryAllCashPlansArgs = {
  before?: Maybe<Scalars['String']>,
  after?: Maybe<Scalars['String']>,
  first?: Maybe<Scalars['Int']>,
  last?: Maybe<Scalars['Int']>,
  program?: Maybe<Scalars['ID']>,
  orderBy?: Maybe<Scalars['String']>
};


export type QueryTargetPopulationArgs = {
  id: Scalars['ID']
};


export type QueryAllTargetPopulationArgs = {
  before?: Maybe<Scalars['String']>,
  after?: Maybe<Scalars['String']>,
  first?: Maybe<Scalars['Int']>,
  last?: Maybe<Scalars['Int']>
};


export type QueryHouseholdArgs = {
  id: Scalars['ID']
};


export type QueryAllHouseholdsArgs = {
  before?: Maybe<Scalars['String']>,
  after?: Maybe<Scalars['String']>,
  first?: Maybe<Scalars['Int']>,
  last?: Maybe<Scalars['Int']>,
  businessArea?: Maybe<Scalars['String']>,
  nationality?: Maybe<Scalars['String']>,
  nationality_Icontains?: Maybe<Scalars['String']>,
  address?: Maybe<Scalars['String']>,
  address_Icontains?: Maybe<Scalars['String']>,
  representative_FullName?: Maybe<Scalars['String']>,
  representative_FullName_Icontains?: Maybe<Scalars['String']>,
  headOfHousehold_FullName?: Maybe<Scalars['String']>,
  headOfHousehold_FullName_Icontains?: Maybe<Scalars['String']>,
  householdCaId?: Maybe<Scalars['String']>,
  familySize_Range?: Maybe<Scalars['Int']>,
  familySize_Lte?: Maybe<Scalars['Int']>,
  familySize_Gte?: Maybe<Scalars['Int']>,
  targetPopulations?: Maybe<Array<Maybe<Scalars['ID']>>>,
  programs?: Maybe<Array<Maybe<Scalars['ID']>>>,
  familySize?: Maybe<Scalars['String']>,
  orderBy?: Maybe<Scalars['String']>
};


export type QueryIndividualArgs = {
  id: Scalars['ID']
};


export type QueryAllIndividualsArgs = {
  before?: Maybe<Scalars['String']>,
  after?: Maybe<Scalars['String']>,
  first?: Maybe<Scalars['Int']>,
  last?: Maybe<Scalars['Int']>,
<<<<<<< HEAD
=======
  programme?: Maybe<Scalars['String']>,
>>>>>>> 8d051eb1
  businessArea?: Maybe<Scalars['String']>,
  fullName?: Maybe<Scalars['String']>,
  fullName_Icontains?: Maybe<Scalars['String']>,
  sex?: Maybe<Array<Maybe<Scalars['ID']>>>,
  age?: Maybe<Scalars['String']>,
  orderBy?: Maybe<Scalars['String']>
};


export type QueryAllUsersArgs = {
  before?: Maybe<Scalars['String']>,
  after?: Maybe<Scalars['String']>,
  first?: Maybe<Scalars['Int']>,
  last?: Maybe<Scalars['Int']>,
  fullName?: Maybe<Scalars['String']>,
  orderBy?: Maybe<Scalars['String']>
};


export type QueryImportedHouseholdArgs = {
  id: Scalars['ID']
};


export type QueryAllImportedHouseholdsArgs = {
  before?: Maybe<Scalars['String']>,
  after?: Maybe<Scalars['String']>,
  first?: Maybe<Scalars['Int']>,
  last?: Maybe<Scalars['Int']>,
  nationality?: Maybe<Scalars['String']>,
  nationality_Icontains?: Maybe<Scalars['String']>,
  address?: Maybe<Scalars['String']>,
  address_Icontains?: Maybe<Scalars['String']>,
  representative_FullName?: Maybe<Scalars['String']>,
  representative_FullName_Icontains?: Maybe<Scalars['String']>,
  headOfHousehold_FullName?: Maybe<Scalars['String']>,
  headOfHousehold_FullName_Icontains?: Maybe<Scalars['String']>,
  householdCaId?: Maybe<Scalars['String']>,
  familySize_Range?: Maybe<Scalars['Int']>,
  familySize_Lte?: Maybe<Scalars['Int']>,
  familySize_Gte?: Maybe<Scalars['Int']>,
  familySize?: Maybe<Scalars['String']>,
  orderBy?: Maybe<Scalars['String']>
};


export type QueryRegistrationDataImportDatahubArgs = {
  id: Scalars['ID']
};


export type QueryAllRegistrationDataImportsDatahubArgs = {
  before?: Maybe<Scalars['String']>,
  after?: Maybe<Scalars['String']>,
  first?: Maybe<Scalars['Int']>,
  last?: Maybe<Scalars['Int']>
};


export type QueryImportedIndividualArgs = {
  id: Scalars['ID']
};


export type QueryAllImportedIndividualsArgs = {
  before?: Maybe<Scalars['String']>,
  after?: Maybe<Scalars['String']>,
  first?: Maybe<Scalars['Int']>,
  last?: Maybe<Scalars['Int']>,
  fullName?: Maybe<Scalars['String']>,
  fullName_Icontains?: Maybe<Scalars['String']>,
  sex?: Maybe<Array<Maybe<Scalars['ID']>>>,
  age?: Maybe<Scalars['String']>,
  orderBy?: Maybe<Scalars['String']>
};


export type QueryRegistrationDataImportArgs = {
  id: Scalars['ID']
};


export type QueryAllRegistrationDataImportsArgs = {
  before?: Maybe<Scalars['String']>,
  after?: Maybe<Scalars['String']>,
  first?: Maybe<Scalars['Int']>,
  last?: Maybe<Scalars['Int']>,
  importedBy_Id?: Maybe<Scalars['UUID']>,
<<<<<<< HEAD
=======
  importDate?: Maybe<Scalars['Date']>,
>>>>>>> 8d051eb1
  status?: Maybe<Scalars['String']>,
  name?: Maybe<Scalars['String']>,
  name_Icontains?: Maybe<Scalars['String']>,
  orderBy?: Maybe<Scalars['String']>
};

export type RegistrationDataImportDatahubNode = Node & {
   __typename?: 'RegistrationDataImportDatahubNode',
  id: Scalars['ID'],
  createdAt: Scalars['DateTime'],
  updatedAt: Scalars['DateTime'],
  name: Scalars['String'],
  importDate: Scalars['DateTime'],
  hctId?: Maybe<Scalars['UUID']>,
  households: ImportedHouseholdNodeConnection,
  individuals: ImportedIndividualNodeConnection,
};


export type RegistrationDataImportDatahubNodeHouseholdsArgs = {
  before?: Maybe<Scalars['String']>,
  after?: Maybe<Scalars['String']>,
  first?: Maybe<Scalars['Int']>,
  last?: Maybe<Scalars['Int']>
};


export type RegistrationDataImportDatahubNodeIndividualsArgs = {
  before?: Maybe<Scalars['String']>,
  after?: Maybe<Scalars['String']>,
  first?: Maybe<Scalars['Int']>,
  last?: Maybe<Scalars['Int']>
};

export type RegistrationDataImportDatahubNodeConnection = {
   __typename?: 'RegistrationDataImportDatahubNodeConnection',
  pageInfo: PageInfo,
  edges: Array<Maybe<RegistrationDataImportDatahubNodeEdge>>,
  totalCount?: Maybe<Scalars['Int']>,
  edgeCount?: Maybe<Scalars['Int']>,
};

export type RegistrationDataImportDatahubNodeEdge = {
   __typename?: 'RegistrationDataImportDatahubNodeEdge',
  node?: Maybe<RegistrationDataImportDatahubNode>,
  cursor: Scalars['String'],
};

export enum RegistrationDataImportDataSource {
  Xls = 'XLS',
  A_3RdParty = 'A_3RD_PARTY',
  Xml = 'XML',
  Other = 'OTHER'
}

export type RegistrationDataImportNode = Node & {
   __typename?: 'RegistrationDataImportNode',
  id: Scalars['ID'],
  createdAt: Scalars['DateTime'],
  updatedAt: Scalars['DateTime'],
  name: Scalars['String'],
  status: RegistrationDataImportStatus,
  importDate: Scalars['DateTime'],
  importedBy: UserNode,
  dataSource: RegistrationDataImportDataSource,
  numberOfIndividuals: Scalars['Int'],
  numberOfHouseholds: Scalars['Int'],
  datahubId?: Maybe<Scalars['UUID']>,
  households: HouseholdNodeConnection,
  individuals: IndividualNodeConnection,
};


export type RegistrationDataImportNodeHouseholdsArgs = {
  before?: Maybe<Scalars['String']>,
  after?: Maybe<Scalars['String']>,
  first?: Maybe<Scalars['Int']>,
  last?: Maybe<Scalars['Int']>
};


export type RegistrationDataImportNodeIndividualsArgs = {
  before?: Maybe<Scalars['String']>,
  after?: Maybe<Scalars['String']>,
  first?: Maybe<Scalars['Int']>,
  last?: Maybe<Scalars['Int']>
};

export type RegistrationDataImportNodeConnection = {
   __typename?: 'RegistrationDataImportNodeConnection',
  pageInfo: PageInfo,
  edges: Array<Maybe<RegistrationDataImportNodeEdge>>,
  totalCount?: Maybe<Scalars['Int']>,
  edgeCount?: Maybe<Scalars['Int']>,
};

export type RegistrationDataImportNodeEdge = {
   __typename?: 'RegistrationDataImportNodeEdge',
  node?: Maybe<RegistrationDataImportNode>,
  cursor: Scalars['String'],
};

export enum RegistrationDataImportStatus {
  InReview = 'IN_REVIEW',
  Approved = 'APPROVED',
  Merged = 'MERGED',
  Merging = 'MERGING'
}

export type TargetPopulationNode = Node & {
   __typename?: 'TargetPopulationNode',
  id: Scalars['ID'],
  name: Scalars['String'],
  createdAt: Scalars['DateTime'],
  createdBy?: Maybe<UserNode>,
  rules: Scalars['JSONString'],
  households: HouseholdNodeConnection,
  status: TargetPopulationStatus,
  paymentRecords: PaymentRecordNodeConnection,
  cashPlans: CashPlanNodeConnection,
};


export type TargetPopulationNodeHouseholdsArgs = {
  before?: Maybe<Scalars['String']>,
  after?: Maybe<Scalars['String']>,
  first?: Maybe<Scalars['Int']>,
  last?: Maybe<Scalars['Int']>
};


export type TargetPopulationNodePaymentRecordsArgs = {
  before?: Maybe<Scalars['String']>,
  after?: Maybe<Scalars['String']>,
  first?: Maybe<Scalars['Int']>,
  last?: Maybe<Scalars['Int']>,
  cashPlan?: Maybe<Scalars['ID']>,
  household?: Maybe<Scalars['ID']>
};


export type TargetPopulationNodeCashPlansArgs = {
  before?: Maybe<Scalars['String']>,
  after?: Maybe<Scalars['String']>,
  first?: Maybe<Scalars['Int']>,
  last?: Maybe<Scalars['Int']>
};

export type TargetPopulationNodeConnection = {
   __typename?: 'TargetPopulationNodeConnection',
  pageInfo: PageInfo,
  edges: Array<Maybe<TargetPopulationNodeEdge>>,
  totalCount?: Maybe<Scalars['Int']>,
  edgeCount?: Maybe<Scalars['Int']>,
};

export type TargetPopulationNodeEdge = {
   __typename?: 'TargetPopulationNodeEdge',
  node?: Maybe<TargetPopulationNode>,
  cursor: Scalars['String'],
};

export enum TargetPopulationStatus {
  InProgress = 'IN_PROGRESS',
  Finalized = 'FINALIZED'
}

export type UpdateCashPlan = {
   __typename?: 'UpdateCashPlan',
  cashPlan?: Maybe<CashPlanNode>,
};

export type UpdateCashPlanInput = {
  id: Scalars['String'],
  programId?: Maybe<Scalars['String']>,
  name?: Maybe<Scalars['String']>,
  startDate?: Maybe<Scalars['DateTime']>,
  endDate?: Maybe<Scalars['DateTime']>,
  disbursementDate?: Maybe<Scalars['DateTime']>,
  numberOfHouseholds?: Maybe<Scalars['Int']>,
  coverageDuration?: Maybe<Scalars['Int']>,
  coverageUnits?: Maybe<Scalars['String']>,
  targetPopulationId?: Maybe<Scalars['String']>,
  cashAssistId?: Maybe<Scalars['String']>,
  distributionModality?: Maybe<Scalars['String']>,
  fsp?: Maybe<Scalars['String']>,
  status?: Maybe<Scalars['String']>,
  currency?: Maybe<Scalars['String']>,
  totalEntitledQuantity?: Maybe<Scalars['Decimal']>,
  totalDeliveredQuantity?: Maybe<Scalars['Decimal']>,
  totalUndeliveredQuantity?: Maybe<Scalars['Decimal']>,
  dispersionDate?: Maybe<Scalars['Date']>,
};

export type UpdateHousehold = {
   __typename?: 'UpdateHousehold',
  household?: Maybe<HouseholdNode>,
};

export type UpdateHouseholdInput = {
  id: Scalars['String'],
  householdCaId?: Maybe<Scalars['String']>,
  consent?: Maybe<Scalars['String']>,
  residenceStatus?: Maybe<Scalars['String']>,
  nationality?: Maybe<Scalars['String']>,
  familySize?: Maybe<Scalars['Int']>,
  address?: Maybe<Scalars['String']>,
  locationId?: Maybe<Scalars['String']>,
  registrationDataImportId?: Maybe<Scalars['String']>,
};

export type UpdateLocation = {
   __typename?: 'UpdateLocation',
  location?: Maybe<LocationNode>,
};

export type UpdateLocationInput = {
  id: Scalars['String'],
  name?: Maybe<Scalars['String']>,
  country?: Maybe<Scalars['String']>,
};

export type UpdateProgram = {
   __typename?: 'UpdateProgram',
  program?: Maybe<ProgramNode>,
};

export type UpdateProgramInput = {
  id: Scalars['String'],
  name?: Maybe<Scalars['String']>,
  status?: Maybe<Scalars['String']>,
  startDate?: Maybe<Scalars['Date']>,
  endDate?: Maybe<Scalars['Date']>,
  description?: Maybe<Scalars['String']>,
  programCaId?: Maybe<Scalars['String']>,
  budget?: Maybe<Scalars['Decimal']>,
  frequencyOfPayments?: Maybe<Scalars['String']>,
  sector?: Maybe<Scalars['String']>,
  scope?: Maybe<Scalars['String']>,
  cashPlus?: Maybe<Scalars['Boolean']>,
  populationGoal?: Maybe<Scalars['Int']>,
  administrativeAreasOfImplementation?: Maybe<Scalars['String']>,
  businessAreaSlug?: Maybe<Scalars['String']>,
};

export type UserNode = Node & {
   __typename?: 'UserNode',
  lastLogin?: Maybe<Scalars['DateTime']>,
  isSuperuser: Scalars['Boolean'],
  username: Scalars['String'],
  firstName: Scalars['String'],
  lastName: Scalars['String'],
  email: Scalars['String'],
  isStaff: Scalars['Boolean'],
  isActive: Scalars['Boolean'],
  dateJoined: Scalars['DateTime'],
  id: Scalars['ID'],
  businessAreas: BusinessAreaNodeConnection,
  cashPlans: CashPlanNodeConnection,
  targetPopulations: TargetPopulationNodeConnection,
  registrationDataImports: RegistrationDataImportNodeConnection,
};


export type UserNodeBusinessAreasArgs = {
  before?: Maybe<Scalars['String']>,
  after?: Maybe<Scalars['String']>,
  first?: Maybe<Scalars['Int']>,
  last?: Maybe<Scalars['Int']>,
  id?: Maybe<Scalars['UUID']>
};


export type UserNodeCashPlansArgs = {
  before?: Maybe<Scalars['String']>,
  after?: Maybe<Scalars['String']>,
  first?: Maybe<Scalars['Int']>,
  last?: Maybe<Scalars['Int']>
};


export type UserNodeTargetPopulationsArgs = {
  before?: Maybe<Scalars['String']>,
  after?: Maybe<Scalars['String']>,
  first?: Maybe<Scalars['Int']>,
  last?: Maybe<Scalars['Int']>
};


export type UserNodeRegistrationDataImportsArgs = {
  before?: Maybe<Scalars['String']>,
  after?: Maybe<Scalars['String']>,
  first?: Maybe<Scalars['Int']>,
  last?: Maybe<Scalars['Int']>
};

export type UserNodeConnection = {
   __typename?: 'UserNodeConnection',
  pageInfo: PageInfo,
  edges: Array<Maybe<UserNodeEdge>>,
  totalCount?: Maybe<Scalars['Int']>,
  edgeCount?: Maybe<Scalars['Int']>,
};

export type UserNodeEdge = {
   __typename?: 'UserNodeEdge',
  node?: Maybe<UserNode>,
  cursor: Scalars['String'],
};

export type UserObjectType = {
   __typename?: 'UserObjectType',
  lastLogin?: Maybe<Scalars['DateTime']>,
  isSuperuser: Scalars['Boolean'],
  username: Scalars['String'],
  firstName: Scalars['String'],
  lastName: Scalars['String'],
  email: Scalars['String'],
  isStaff: Scalars['Boolean'],
  isActive: Scalars['Boolean'],
  dateJoined: Scalars['DateTime'],
  id: Scalars['UUID'],
  businessAreas: BusinessAreaNodeConnection,
  cashPlans: CashPlanNodeConnection,
  targetPopulations: TargetPopulationNodeConnection,
  registrationDataImports: RegistrationDataImportNodeConnection,
};


export type UserObjectTypeBusinessAreasArgs = {
  before?: Maybe<Scalars['String']>,
  after?: Maybe<Scalars['String']>,
  first?: Maybe<Scalars['Int']>,
  last?: Maybe<Scalars['Int']>,
  id?: Maybe<Scalars['UUID']>
};


export type UserObjectTypeCashPlansArgs = {
  before?: Maybe<Scalars['String']>,
  after?: Maybe<Scalars['String']>,
  first?: Maybe<Scalars['Int']>,
  last?: Maybe<Scalars['Int']>
};


export type UserObjectTypeTargetPopulationsArgs = {
  before?: Maybe<Scalars['String']>,
  after?: Maybe<Scalars['String']>,
  first?: Maybe<Scalars['Int']>,
  last?: Maybe<Scalars['Int']>
};


export type UserObjectTypeRegistrationDataImportsArgs = {
  before?: Maybe<Scalars['String']>,
  after?: Maybe<Scalars['String']>,
  first?: Maybe<Scalars['Int']>,
  last?: Maybe<Scalars['Int']>
};


export type CreateProgramMutationVariables = {
  programData: CreateProgramInput
};


export type CreateProgramMutation = (
  { __typename?: 'Mutations' }
  & { createProgram: Maybe<(
    { __typename?: 'CreateProgram' }
    & { program: Maybe<(
      { __typename?: 'ProgramNode' }
      & Pick<ProgramNode, 'id' | 'name' | 'status' | 'startDate' | 'endDate' | 'programCaId' | 'budget' | 'description' | 'frequencyOfPayments' | 'sector' | 'scope' | 'cashPlus' | 'populationGoal'>
    )> }
  )> }
);

export type DeleteProgramMutationVariables = {
  programId: Scalars['String']
};


export type DeleteProgramMutation = (
  { __typename?: 'Mutations' }
  & { deleteProgram: Maybe<(
    { __typename?: 'DeleteProgram' }
    & Pick<DeleteProgram, 'ok'>
  )> }
);

export type UpdateProgramMutationVariables = {
  programData: UpdateProgramInput
};


export type UpdateProgramMutation = (
  { __typename?: 'Mutations' }
  & { updateProgram: Maybe<(
    { __typename?: 'UpdateProgram' }
    & { program: Maybe<(
      { __typename?: 'ProgramNode' }
      & Pick<ProgramNode, 'id' | 'name' | 'startDate' | 'endDate' | 'status' | 'programCaId' | 'description' | 'budget' | 'frequencyOfPayments' | 'cashPlus' | 'populationGoal' | 'scope' | 'sector' | 'totalNumberOfHouseholds' | 'administrativeAreasOfImplementation'>
    )> }
  )> }
);

export type AllBusinessAreasQueryVariables = {};


export type AllBusinessAreasQuery = (
  { __typename?: 'Query' }
  & { allBusinessAreas: Maybe<(
    { __typename?: 'BusinessAreaNodeConnection' }
    & { pageInfo: (
      { __typename?: 'PageInfo' }
      & Pick<PageInfo, 'hasNextPage' | 'hasPreviousPage' | 'endCursor' | 'startCursor'>
    ), edges: Array<Maybe<(
      { __typename?: 'BusinessAreaNodeEdge' }
      & { node: Maybe<(
        { __typename?: 'BusinessAreaNode' }
        & Pick<BusinessAreaNode, 'id' | 'name' | 'slug'>
      )> }
    )>> }
  )> }
);

export type AllCashPlansQueryVariables = {
  program: Scalars['ID'],
  after?: Maybe<Scalars['String']>,
  before?: Maybe<Scalars['String']>,
  first?: Maybe<Scalars['Int']>,
  last?: Maybe<Scalars['Int']>,
  orderBy?: Maybe<Scalars['String']>
};


export type AllCashPlansQuery = (
  { __typename?: 'Query' }
  & { allCashPlans: Maybe<(
    { __typename?: 'CashPlanNodeConnection' }
    & Pick<CashPlanNodeConnection, 'totalCount'>
    & { pageInfo: (
      { __typename?: 'PageInfo' }
      & Pick<PageInfo, 'hasNextPage' | 'hasPreviousPage' | 'startCursor' | 'endCursor'>
    ), edges: Array<Maybe<(
      { __typename?: 'CashPlanNodeEdge' }
      & Pick<CashPlanNodeEdge, 'cursor'>
      & { node: Maybe<(
        { __typename?: 'CashPlanNode' }
        & Pick<CashPlanNode, 'id' | 'cashAssistId' | 'numberOfHouseholds' | 'disbursementDate' | 'currency' | 'status' | 'totalEntitledQuantity' | 'totalDeliveredQuantity' | 'totalUndeliveredQuantity'>
      )> }
    )>> }
  )> }
);

export type AllHouseholdsQueryVariables = {
  after?: Maybe<Scalars['String']>,
  before?: Maybe<Scalars['String']>,
  first?: Maybe<Scalars['Int']>,
  last?: Maybe<Scalars['Int']>,
  businessArea?: Maybe<Scalars['String']>,
  orderBy?: Maybe<Scalars['String']>,
  familySize?: Maybe<Scalars['String']>,
  programs?: Maybe<Array<Maybe<Scalars['ID']>>>,
  headOfHouseholdFullNameIcontains?: Maybe<Scalars['String']>
};


export type AllHouseholdsQuery = (
  { __typename?: 'Query' }
  & { allHouseholds: Maybe<(
    { __typename?: 'HouseholdNodeConnection' }
    & Pick<HouseholdNodeConnection, 'totalCount'>
    & { pageInfo: (
      { __typename?: 'PageInfo' }
      & Pick<PageInfo, 'hasNextPage' | 'hasPreviousPage' | 'startCursor' | 'endCursor'>
    ), edges: Array<Maybe<(
      { __typename?: 'HouseholdNodeEdge' }
      & Pick<HouseholdNodeEdge, 'cursor'>
      & { node: Maybe<(
        { __typename?: 'HouseholdNode' }
        & Pick<HouseholdNode, 'id' | 'createdAt' | 'householdCaId' | 'residenceStatus' | 'familySize' | 'totalCashReceived' | 'registrationDate'>
        & { headOfHousehold: Maybe<(
          { __typename?: 'IndividualNode' }
          & Pick<IndividualNode, 'id' | 'fullName'>
        )>, location: (
          { __typename?: 'LocationNode' }
          & Pick<LocationNode, 'id' | 'title'>
        ), individuals: (
          { __typename?: 'IndividualNodeConnection' }
          & Pick<IndividualNodeConnection, 'totalCount'>
        ) }
      )> }
    )>> }
  )> }
);

export type AllIndividualsQueryVariables = {
  before?: Maybe<Scalars['String']>,
  after?: Maybe<Scalars['String']>,
  first?: Maybe<Scalars['Int']>,
  last?: Maybe<Scalars['Int']>,
  fullNameContains?: Maybe<Scalars['String']>,
  sex?: Maybe<Array<Maybe<Scalars['ID']>>>,
  age?: Maybe<Scalars['String']>,
  orderBy?: Maybe<Scalars['String']>
};


export type AllIndividualsQuery = (
  { __typename?: 'Query' }
  & { allIndividuals: Maybe<(
    { __typename?: 'IndividualNodeConnection' }
    & Pick<IndividualNodeConnection, 'totalCount'>
    & { pageInfo: (
      { __typename?: 'PageInfo' }
      & Pick<PageInfo, 'startCursor' | 'endCursor'>
    ), edges: Array<Maybe<(
      { __typename?: 'IndividualNodeEdge' }
      & Pick<IndividualNodeEdge, 'cursor'>
      & { node: Maybe<(
        { __typename?: 'IndividualNode' }
        & Pick<IndividualNode, 'id' | 'createdAt' | 'updatedAt' | 'individualCaId' | 'fullName' | 'sex' | 'dob' | 'nationality' | 'martialStatus' | 'phoneNumber' | 'identificationType' | 'identificationNumber'>
        & { household: (
          { __typename?: 'HouseholdNode' }
          & Pick<HouseholdNode, 'id' | 'householdCaId'>
          & { location: (
            { __typename?: 'LocationNode' }
            & Pick<LocationNode, 'id' | 'title'>
          ) }
        ) }
      )> }
    )>> }
  )> }
);

export type AllLogEntriesQueryVariables = {
  objectId: Scalars['String'],
  after?: Maybe<Scalars['String']>,
  before?: Maybe<Scalars['String']>,
  first?: Maybe<Scalars['Int']>,
  last?: Maybe<Scalars['Int']>
};


export type AllLogEntriesQuery = (
  { __typename?: 'Query' }
  & { allLogEntries: Maybe<(
    { __typename?: 'LogEntryObjectConnection' }
    & Pick<LogEntryObjectConnection, 'totalCount'>
    & { pageInfo: (
      { __typename?: 'PageInfo' }
      & Pick<PageInfo, 'hasNextPage' | 'hasPreviousPage' | 'startCursor' | 'endCursor'>
    ), edges: Array<Maybe<(
      { __typename?: 'LogEntryObjectEdge' }
      & Pick<LogEntryObjectEdge, 'cursor'>
      & { node: Maybe<(
        { __typename?: 'LogEntryObject' }
        & Pick<LogEntryObject, 'id' | 'action' | 'changesDisplayDict' | 'timestamp'>
        & { actor: Maybe<(
          { __typename?: 'UserNode' }
          & Pick<UserNode, 'id' | 'firstName' | 'lastName'>
        )> }
      )> }
    )>> }
  )> }
);

export type AllPaymentRecordsQueryVariables = {
  cashPlan: Scalars['ID'],
  after?: Maybe<Scalars['String']>,
  before?: Maybe<Scalars['String']>,
  orderBy?: Maybe<Scalars['String']>,
  first?: Maybe<Scalars['Int']>,
  last?: Maybe<Scalars['Int']>
};


export type AllPaymentRecordsQuery = (
  { __typename?: 'Query' }
  & { allPaymentRecords: Maybe<(
    { __typename?: 'PaymentRecordNodeConnection' }
    & Pick<PaymentRecordNodeConnection, 'totalCount' | 'edgeCount'>
    & { pageInfo: (
      { __typename?: 'PageInfo' }
      & Pick<PageInfo, 'hasNextPage' | 'hasPreviousPage' | 'startCursor' | 'endCursor'>
    ), edges: Array<Maybe<(
      { __typename?: 'PaymentRecordNodeEdge' }
      & Pick<PaymentRecordNodeEdge, 'cursor'>
      & { node: Maybe<(
        { __typename?: 'PaymentRecordNode' }
        & Pick<PaymentRecordNode, 'id' | 'createdAt' | 'updatedAt' | 'name' | 'statusDate' | 'status' | 'headOfHousehold' | 'cashAssistId' | 'totalPersonCovered'>
        & { household: (
          { __typename?: 'HouseholdNode' }
          & Pick<HouseholdNode, 'id' | 'householdCaId' | 'familySize'>
        ), entitlement: Maybe<(
          { __typename?: 'PaymentEntitlementNode' }
          & Pick<PaymentEntitlementNode, 'id' | 'entitlementQuantity' | 'deliveredQuantity' | 'deliveryDate'>
        )> }
      )> }
    )>> }
  )> }
);

export type AllProgramsQueryVariables = {
  businessArea?: Maybe<Scalars['String']>,
  status?: Maybe<Scalars['String']>
};


export type AllProgramsQuery = (
  { __typename?: 'Query' }
  & { allPrograms: Maybe<(
    { __typename?: 'ProgramNodeConnection' }
    & { pageInfo: (
      { __typename?: 'PageInfo' }
      & Pick<PageInfo, 'hasNextPage' | 'hasPreviousPage' | 'endCursor' | 'startCursor'>
    ), edges: Array<Maybe<(
      { __typename?: 'ProgramNodeEdge' }
      & { node: Maybe<(
        { __typename?: 'ProgramNode' }
        & Pick<ProgramNode, 'id' | 'name' | 'startDate' | 'endDate' | 'status' | 'programCaId' | 'description' | 'budget' | 'frequencyOfPayments' | 'populationGoal' | 'sector' | 'totalNumberOfHouseholds'>
      )> }
    )>> }
  )> }
);

<<<<<<< HEAD
export type AllTargetPopulationsQueryVariables = {
  after?: Maybe<Scalars['String']>,
  before?: Maybe<Scalars['String']>,
  first?: Maybe<Scalars['Int']>,
  last?: Maybe<Scalars['Int']>
};


export type AllTargetPopulationsQuery = (
  { __typename?: 'Query' }
  & { allTargetPopulation: Maybe<(
    { __typename?: 'TargetPopulationNodeConnection' }
    & Pick<TargetPopulationNodeConnection, 'totalCount' | 'edgeCount'>
    & { edges: Array<Maybe<(
      { __typename?: 'TargetPopulationNodeEdge' }
      & Pick<TargetPopulationNodeEdge, 'cursor'>
      & { node: Maybe<(
        { __typename?: 'TargetPopulationNode' }
        & Pick<TargetPopulationNode, 'id' | 'name' | 'status' | 'createdAt'>
        & { createdBy: Maybe<(
          { __typename?: 'UserNode' }
          & Pick<UserNode, 'firstName' | 'lastName'>
        )> }
=======
export type AllRegistrationDataImportsQueryVariables = {
  after?: Maybe<Scalars['String']>,
  before?: Maybe<Scalars['String']>,
  first?: Maybe<Scalars['Int']>,
  last?: Maybe<Scalars['Int']>,
  orderBy?: Maybe<Scalars['String']>,
  name_Icontains?: Maybe<Scalars['String']>,
  importedBy_Id?: Maybe<Scalars['UUID']>,
  status?: Maybe<Scalars['String']>,
  importDate?: Maybe<Scalars['Date']>
};


export type AllRegistrationDataImportsQuery = (
  { __typename?: 'Query' }
  & { allRegistrationDataImports: Maybe<(
    { __typename?: 'RegistrationDataImportNodeConnection' }
    & Pick<RegistrationDataImportNodeConnection, 'totalCount'>
    & { pageInfo: (
      { __typename?: 'PageInfo' }
      & Pick<PageInfo, 'hasNextPage' | 'hasPreviousPage' | 'startCursor' | 'endCursor'>
    ), edges: Array<Maybe<(
      { __typename?: 'RegistrationDataImportNodeEdge' }
      & Pick<RegistrationDataImportNodeEdge, 'cursor'>
      & { node: Maybe<(
        { __typename?: 'RegistrationDataImportNode' }
        & Pick<RegistrationDataImportNode, 'id' | 'createdAt' | 'name' | 'status' | 'importDate' | 'dataSource' | 'numberOfHouseholds'>
        & { importedBy: (
          { __typename?: 'UserNode' }
          & Pick<UserNode, 'id' | 'firstName' | 'lastName'>
        ) }
      )> }
    )>> }
  )> }
);

export type AllUsersQueryVariables = {};


export type AllUsersQuery = (
  { __typename?: 'Query' }
  & { allUsers: Maybe<(
    { __typename?: 'UserNodeConnection' }
    & { pageInfo: (
      { __typename?: 'PageInfo' }
      & Pick<PageInfo, 'hasNextPage' | 'hasPreviousPage' | 'endCursor' | 'startCursor'>
    ), edges: Array<Maybe<(
      { __typename?: 'UserNodeEdge' }
      & { node: Maybe<(
        { __typename?: 'UserNode' }
        & Pick<UserNode, 'id' | 'firstName' | 'lastName'>
>>>>>>> 8d051eb1
      )> }
    )>> }
  )> }
);

export type CashPlanQueryVariables = {
  id: Scalars['ID']
};


export type CashPlanQuery = (
  { __typename?: 'Query' }
  & { cashPlan: Maybe<(
    { __typename?: 'CashPlanNode' }
    & Pick<CashPlanNode, 'id' | 'name' | 'startDate' | 'endDate' | 'status' | 'deliveryType' | 'fcId' | 'dpId' | 'dispersionDate' | 'assistanceThrough' | 'cashAssistId'>
    & { targetPopulation: (
      { __typename?: 'TargetPopulationNode' }
      & Pick<TargetPopulationNode, 'name'>
    ), program: (
      { __typename?: 'ProgramNode' }
      & Pick<ProgramNode, 'id' | 'name'>
    ), paymentRecords: (
      { __typename?: 'PaymentRecordNodeConnection' }
      & Pick<PaymentRecordNodeConnection, 'totalCount' | 'edgeCount'>
    ) }
  )> }
);

export type HouseholdQueryVariables = {
  id: Scalars['ID']
};


export type HouseholdQuery = (
  { __typename?: 'Query' }
  & { household: Maybe<(
    { __typename?: 'HouseholdNode' }
    & Pick<HouseholdNode, 'id' | 'createdAt' | 'familySize' | 'nationality' | 'totalCashReceived' | 'residenceStatus'>
    & { headOfHousehold: Maybe<(
      { __typename?: 'IndividualNode' }
      & Pick<IndividualNode, 'id' | 'fullName'>
    )>, individuals: (
      { __typename?: 'IndividualNodeConnection' }
      & Pick<IndividualNodeConnection, 'totalCount'>
      & { edges: Array<Maybe<(
        { __typename?: 'IndividualNodeEdge' }
        & { node: Maybe<(
          { __typename?: 'IndividualNode' }
          & Pick<IndividualNode, 'id' | 'individualCaId' | 'fullName' | 'sex' | 'dob' | 'nationality' | 'identificationType' | 'workStatus'>
          & { representedHouseholds: (
            { __typename?: 'HouseholdNodeConnection' }
            & { edges: Array<Maybe<(
              { __typename?: 'HouseholdNodeEdge' }
              & { node: Maybe<(
                { __typename?: 'HouseholdNode' }
                & Pick<HouseholdNode, 'id'>
                & { representative: Maybe<(
                  { __typename?: 'IndividualNode' }
                  & Pick<IndividualNode, 'fullName'>
                )> }
              )> }
            )>> }
          ) }
        )> }
      )>> }
    ), location: (
      { __typename?: 'LocationNode' }
      & Pick<LocationNode, 'id' | 'title'>
    ), programs: (
      { __typename?: 'ProgramNodeConnection' }
      & { edges: Array<Maybe<(
        { __typename?: 'ProgramNodeEdge' }
        & { node: Maybe<(
          { __typename?: 'ProgramNode' }
          & Pick<ProgramNode, 'name'>
        )> }
      )>> }
    ), paymentRecords: (
      { __typename?: 'PaymentRecordNodeConnection' }
      & { edges: Array<Maybe<(
        { __typename?: 'PaymentRecordNodeEdge' }
        & { node: Maybe<(
          { __typename?: 'PaymentRecordNode' }
          & Pick<PaymentRecordNode, 'id' | 'headOfHousehold'>
          & { cashPlan: (
            { __typename?: 'CashPlanNode' }
            & Pick<CashPlanNode, 'id' | 'numberOfHouseholds' | 'totalDeliveredQuantity' | 'currency'>
            & { program: (
              { __typename?: 'ProgramNode' }
              & Pick<ProgramNode, 'id' | 'name'>
            ) }
          ) }
        )> }
      )>> }
    ) }
  )> }
);

export type IndividualQueryVariables = {
  id: Scalars['ID']
};


export type IndividualQuery = (
  { __typename?: 'Query' }
  & { individual: Maybe<(
    { __typename?: 'IndividualNode' }
    & Pick<IndividualNode, 'id' | 'createdAt' | 'individualCaId' | 'fullName' | 'firstName' | 'lastName' | 'sex' | 'dob' | 'estimatedDob' | 'nationality' | 'martialStatus' | 'phoneNumber' | 'identificationType' | 'identificationNumber'>
    & { household: (
      { __typename?: 'HouseholdNode' }
      & Pick<HouseholdNode, 'id' | 'address'>
      & { location: (
        { __typename?: 'LocationNode' }
        & Pick<LocationNode, 'id' | 'title' | 'level'>
      ) }
    ), headingHousehold: Maybe<(
      { __typename?: 'HouseholdNode' }
      & Pick<HouseholdNode, 'id'>
      & { headOfHousehold: Maybe<(
        { __typename?: 'IndividualNode' }
        & Pick<IndividualNode, 'id'>
      )> }
    )> }
  )> }
);

export type MeQueryVariables = {};


export type MeQuery = (
  { __typename?: 'Query' }
  & { me: Maybe<(
    { __typename?: 'UserObjectType' }
    & Pick<UserObjectType, 'id' | 'username' | 'email' | 'firstName' | 'lastName'>
    & { businessAreas: (
      { __typename?: 'BusinessAreaNodeConnection' }
      & { edges: Array<Maybe<(
        { __typename?: 'BusinessAreaNodeEdge' }
        & { node: Maybe<(
          { __typename?: 'BusinessAreaNode' }
          & Pick<BusinessAreaNode, 'id' | 'name' | 'slug'>
        )> }
      )>> }
    ) }
  )> }
);

export type PaymentRecordQueryVariables = {
  id: Scalars['ID']
};


export type PaymentRecordQuery = (
  { __typename?: 'Query' }
  & { paymentRecord: Maybe<(
    { __typename?: 'PaymentRecordNode' }
    & Pick<PaymentRecordNode, 'id' | 'status' | 'statusDate' | 'cashAssistId' | 'headOfHousehold' | 'distributionModality' | 'totalPersonCovered'>
    & { household: (
      { __typename?: 'HouseholdNode' }
      & Pick<HouseholdNode, 'id' | 'householdCaId' | 'familySize'>
    ), targetPopulation: (
      { __typename?: 'TargetPopulationNode' }
      & Pick<TargetPopulationNode, 'id' | 'name'>
    ), cashPlan: (
      { __typename?: 'CashPlanNode' }
      & Pick<CashPlanNode, 'id' | 'cashAssistId'>
      & { program: (
        { __typename?: 'ProgramNode' }
        & Pick<ProgramNode, 'id' | 'name'>
      ) }
    ), entitlement: Maybe<(
      { __typename?: 'PaymentEntitlementNode' }
      & Pick<PaymentEntitlementNode, 'id' | 'currency' | 'entitlementQuantity' | 'deliveredQuantity' | 'deliveryType' | 'deliveryDate' | 'entitlementCardIssueDate' | 'transactionReferenceId' | 'fsp' | 'entitlementCardNumber'>
    )> }
  )> }
);

export type ProgramQueryVariables = {
  id: Scalars['ID']
};


export type ProgramQuery = (
  { __typename?: 'Query' }
  & { program: Maybe<(
    { __typename?: 'ProgramNode' }
    & Pick<ProgramNode, 'id' | 'name' | 'startDate' | 'endDate' | 'status' | 'programCaId' | 'description' | 'budget' | 'frequencyOfPayments' | 'cashPlus' | 'populationGoal' | 'scope' | 'sector' | 'totalNumberOfHouseholds' | 'administrativeAreasOfImplementation'>
  )> }
);

export type ProgrammeChoiceDataQueryVariables = {};


export type ProgrammeChoiceDataQuery = (
  { __typename?: 'Query' }
  & { programFrequencyOfPaymentsChoices: Maybe<Array<Maybe<(
    { __typename?: 'ChoiceObject' }
    & Pick<ChoiceObject, 'name' | 'value'>
  )>>>, programScopeChoices: Maybe<Array<Maybe<(
    { __typename?: 'ChoiceObject' }
    & Pick<ChoiceObject, 'name' | 'value'>
  )>>>, programSectorChoices: Maybe<Array<Maybe<(
    { __typename?: 'ChoiceObject' }
    & Pick<ChoiceObject, 'name' | 'value'>
  )>>>, programStatusChoices: Maybe<Array<Maybe<(
    { __typename?: 'ChoiceObject' }
    & Pick<ChoiceObject, 'name' | 'value'>
  )>>> }
);

<<<<<<< HEAD
export type TargetPopulationQueryVariables = {
  id: Scalars['ID']
};


export type TargetPopulationQuery = (
  { __typename?: 'Query' }
  & { targetPopulation: Maybe<(
    { __typename?: 'TargetPopulationNode' }
    & Pick<TargetPopulationNode, 'id' | 'name' | 'status'>
    & { households: (
      { __typename?: 'HouseholdNodeConnection' }
      & { edges: Array<Maybe<(
        { __typename?: 'HouseholdNodeEdge' }
        & { node: Maybe<(
          { __typename?: 'HouseholdNode' }
          & Pick<HouseholdNode, 'id' | 'householdCaId'>
          & { headOfHousehold: Maybe<(
            { __typename?: 'IndividualNode' }
            & Pick<IndividualNode, 'fullName'>
          )>, location: (
            { __typename?: 'LocationNode' }
            & Pick<LocationNode, 'title'>
          ) }
        )> }
      )>> }
    ) }
  )> }
=======
export type RegistrationChoicesQueryVariables = {};


export type RegistrationChoicesQuery = (
  { __typename?: 'Query' }
  & { registrationDataStatusChoices: Maybe<Array<Maybe<(
    { __typename?: 'ChoiceObject' }
    & Pick<ChoiceObject, 'name' | 'value'>
  )>>> }
>>>>>>> 8d051eb1
);


export const CreateProgramDocument = gql`
    mutation CreateProgram($programData: CreateProgramInput!) {
  createProgram(programData: $programData) {
    program {
      id
      name
      status
      startDate
      endDate
      programCaId
      budget
      description
      frequencyOfPayments
      sector
      scope
      cashPlus
      populationGoal
    }
  }
}
    `;
export type CreateProgramMutationFn = ApolloReactCommon.MutationFunction<CreateProgramMutation, CreateProgramMutationVariables>;
export type CreateProgramComponentProps = Omit<ApolloReactComponents.MutationComponentOptions<CreateProgramMutation, CreateProgramMutationVariables>, 'mutation'>;

    export const CreateProgramComponent = (props: CreateProgramComponentProps) => (
      <ApolloReactComponents.Mutation<CreateProgramMutation, CreateProgramMutationVariables> mutation={CreateProgramDocument} {...props} />
    );
    
export type CreateProgramProps<TChildProps = {}> = ApolloReactHoc.MutateProps<CreateProgramMutation, CreateProgramMutationVariables> & TChildProps;
export function withCreateProgram<TProps, TChildProps = {}>(operationOptions?: ApolloReactHoc.OperationOption<
  TProps,
  CreateProgramMutation,
  CreateProgramMutationVariables,
  CreateProgramProps<TChildProps>>) {
    return ApolloReactHoc.withMutation<TProps, CreateProgramMutation, CreateProgramMutationVariables, CreateProgramProps<TChildProps>>(CreateProgramDocument, {
      alias: 'createProgram',
      ...operationOptions
    });
};

/**
 * __useCreateProgramMutation__
 *
 * To run a mutation, you first call `useCreateProgramMutation` within a React component and pass it any options that fit your needs.
 * When your component renders, `useCreateProgramMutation` returns a tuple that includes:
 * - A mutate function that you can call at any time to execute the mutation
 * - An object with fields that represent the current status of the mutation's execution
 *
 * @param baseOptions options that will be passed into the mutation, supported options are listed on: https://www.apollographql.com/docs/react/api/react-hooks/#options-2;
 *
 * @example
 * const [createProgramMutation, { data, loading, error }] = useCreateProgramMutation({
 *   variables: {
 *      programData: // value for 'programData'
 *   },
 * });
 */
export function useCreateProgramMutation(baseOptions?: ApolloReactHooks.MutationHookOptions<CreateProgramMutation, CreateProgramMutationVariables>) {
        return ApolloReactHooks.useMutation<CreateProgramMutation, CreateProgramMutationVariables>(CreateProgramDocument, baseOptions);
      }
export type CreateProgramMutationHookResult = ReturnType<typeof useCreateProgramMutation>;
export type CreateProgramMutationResult = ApolloReactCommon.MutationResult<CreateProgramMutation>;
export type CreateProgramMutationOptions = ApolloReactCommon.BaseMutationOptions<CreateProgramMutation, CreateProgramMutationVariables>;
export const DeleteProgramDocument = gql`
    mutation DeleteProgram($programId: String!) {
  deleteProgram(programId: $programId) {
    ok
  }
}
    `;
export type DeleteProgramMutationFn = ApolloReactCommon.MutationFunction<DeleteProgramMutation, DeleteProgramMutationVariables>;
export type DeleteProgramComponentProps = Omit<ApolloReactComponents.MutationComponentOptions<DeleteProgramMutation, DeleteProgramMutationVariables>, 'mutation'>;

    export const DeleteProgramComponent = (props: DeleteProgramComponentProps) => (
      <ApolloReactComponents.Mutation<DeleteProgramMutation, DeleteProgramMutationVariables> mutation={DeleteProgramDocument} {...props} />
    );
    
export type DeleteProgramProps<TChildProps = {}> = ApolloReactHoc.MutateProps<DeleteProgramMutation, DeleteProgramMutationVariables> & TChildProps;
export function withDeleteProgram<TProps, TChildProps = {}>(operationOptions?: ApolloReactHoc.OperationOption<
  TProps,
  DeleteProgramMutation,
  DeleteProgramMutationVariables,
  DeleteProgramProps<TChildProps>>) {
    return ApolloReactHoc.withMutation<TProps, DeleteProgramMutation, DeleteProgramMutationVariables, DeleteProgramProps<TChildProps>>(DeleteProgramDocument, {
      alias: 'deleteProgram',
      ...operationOptions
    });
};

/**
 * __useDeleteProgramMutation__
 *
 * To run a mutation, you first call `useDeleteProgramMutation` within a React component and pass it any options that fit your needs.
 * When your component renders, `useDeleteProgramMutation` returns a tuple that includes:
 * - A mutate function that you can call at any time to execute the mutation
 * - An object with fields that represent the current status of the mutation's execution
 *
 * @param baseOptions options that will be passed into the mutation, supported options are listed on: https://www.apollographql.com/docs/react/api/react-hooks/#options-2;
 *
 * @example
 * const [deleteProgramMutation, { data, loading, error }] = useDeleteProgramMutation({
 *   variables: {
 *      programId: // value for 'programId'
 *   },
 * });
 */
export function useDeleteProgramMutation(baseOptions?: ApolloReactHooks.MutationHookOptions<DeleteProgramMutation, DeleteProgramMutationVariables>) {
        return ApolloReactHooks.useMutation<DeleteProgramMutation, DeleteProgramMutationVariables>(DeleteProgramDocument, baseOptions);
      }
export type DeleteProgramMutationHookResult = ReturnType<typeof useDeleteProgramMutation>;
export type DeleteProgramMutationResult = ApolloReactCommon.MutationResult<DeleteProgramMutation>;
export type DeleteProgramMutationOptions = ApolloReactCommon.BaseMutationOptions<DeleteProgramMutation, DeleteProgramMutationVariables>;
export const UpdateProgramDocument = gql`
    mutation UpdateProgram($programData: UpdateProgramInput!) {
  updateProgram(programData: $programData) {
    program {
      id
      name
      startDate
      endDate
      status
      programCaId
      description
      budget
      frequencyOfPayments
      cashPlus
      populationGoal
      scope
      sector
      totalNumberOfHouseholds
      administrativeAreasOfImplementation
    }
  }
}
    `;
export type UpdateProgramMutationFn = ApolloReactCommon.MutationFunction<UpdateProgramMutation, UpdateProgramMutationVariables>;
export type UpdateProgramComponentProps = Omit<ApolloReactComponents.MutationComponentOptions<UpdateProgramMutation, UpdateProgramMutationVariables>, 'mutation'>;

    export const UpdateProgramComponent = (props: UpdateProgramComponentProps) => (
      <ApolloReactComponents.Mutation<UpdateProgramMutation, UpdateProgramMutationVariables> mutation={UpdateProgramDocument} {...props} />
    );
    
export type UpdateProgramProps<TChildProps = {}> = ApolloReactHoc.MutateProps<UpdateProgramMutation, UpdateProgramMutationVariables> & TChildProps;
export function withUpdateProgram<TProps, TChildProps = {}>(operationOptions?: ApolloReactHoc.OperationOption<
  TProps,
  UpdateProgramMutation,
  UpdateProgramMutationVariables,
  UpdateProgramProps<TChildProps>>) {
    return ApolloReactHoc.withMutation<TProps, UpdateProgramMutation, UpdateProgramMutationVariables, UpdateProgramProps<TChildProps>>(UpdateProgramDocument, {
      alias: 'updateProgram',
      ...operationOptions
    });
};

/**
 * __useUpdateProgramMutation__
 *
 * To run a mutation, you first call `useUpdateProgramMutation` within a React component and pass it any options that fit your needs.
 * When your component renders, `useUpdateProgramMutation` returns a tuple that includes:
 * - A mutate function that you can call at any time to execute the mutation
 * - An object with fields that represent the current status of the mutation's execution
 *
 * @param baseOptions options that will be passed into the mutation, supported options are listed on: https://www.apollographql.com/docs/react/api/react-hooks/#options-2;
 *
 * @example
 * const [updateProgramMutation, { data, loading, error }] = useUpdateProgramMutation({
 *   variables: {
 *      programData: // value for 'programData'
 *   },
 * });
 */
export function useUpdateProgramMutation(baseOptions?: ApolloReactHooks.MutationHookOptions<UpdateProgramMutation, UpdateProgramMutationVariables>) {
        return ApolloReactHooks.useMutation<UpdateProgramMutation, UpdateProgramMutationVariables>(UpdateProgramDocument, baseOptions);
      }
export type UpdateProgramMutationHookResult = ReturnType<typeof useUpdateProgramMutation>;
export type UpdateProgramMutationResult = ApolloReactCommon.MutationResult<UpdateProgramMutation>;
export type UpdateProgramMutationOptions = ApolloReactCommon.BaseMutationOptions<UpdateProgramMutation, UpdateProgramMutationVariables>;
export const AllBusinessAreasDocument = gql`
    query AllBusinessAreas {
  allBusinessAreas {
    pageInfo {
      hasNextPage
      hasPreviousPage
      endCursor
      startCursor
    }
    edges {
      node {
        id
        name
        slug
      }
    }
  }
}
    `;
export type AllBusinessAreasComponentProps = Omit<ApolloReactComponents.QueryComponentOptions<AllBusinessAreasQuery, AllBusinessAreasQueryVariables>, 'query'>;

    export const AllBusinessAreasComponent = (props: AllBusinessAreasComponentProps) => (
      <ApolloReactComponents.Query<AllBusinessAreasQuery, AllBusinessAreasQueryVariables> query={AllBusinessAreasDocument} {...props} />
    );
    
export type AllBusinessAreasProps<TChildProps = {}> = ApolloReactHoc.DataProps<AllBusinessAreasQuery, AllBusinessAreasQueryVariables> & TChildProps;
export function withAllBusinessAreas<TProps, TChildProps = {}>(operationOptions?: ApolloReactHoc.OperationOption<
  TProps,
  AllBusinessAreasQuery,
  AllBusinessAreasQueryVariables,
  AllBusinessAreasProps<TChildProps>>) {
    return ApolloReactHoc.withQuery<TProps, AllBusinessAreasQuery, AllBusinessAreasQueryVariables, AllBusinessAreasProps<TChildProps>>(AllBusinessAreasDocument, {
      alias: 'allBusinessAreas',
      ...operationOptions
    });
};

/**
 * __useAllBusinessAreasQuery__
 *
 * To run a query within a React component, call `useAllBusinessAreasQuery` and pass it any options that fit your needs.
 * When your component renders, `useAllBusinessAreasQuery` returns an object from Apollo Client that contains loading, error, and data properties 
 * you can use to render your UI.
 *
 * @param baseOptions options that will be passed into the query, supported options are listed on: https://www.apollographql.com/docs/react/api/react-hooks/#options;
 *
 * @example
 * const { data, loading, error } = useAllBusinessAreasQuery({
 *   variables: {
 *   },
 * });
 */
export function useAllBusinessAreasQuery(baseOptions?: ApolloReactHooks.QueryHookOptions<AllBusinessAreasQuery, AllBusinessAreasQueryVariables>) {
        return ApolloReactHooks.useQuery<AllBusinessAreasQuery, AllBusinessAreasQueryVariables>(AllBusinessAreasDocument, baseOptions);
      }
export function useAllBusinessAreasLazyQuery(baseOptions?: ApolloReactHooks.LazyQueryHookOptions<AllBusinessAreasQuery, AllBusinessAreasQueryVariables>) {
          return ApolloReactHooks.useLazyQuery<AllBusinessAreasQuery, AllBusinessAreasQueryVariables>(AllBusinessAreasDocument, baseOptions);
        }
export type AllBusinessAreasQueryHookResult = ReturnType<typeof useAllBusinessAreasQuery>;
export type AllBusinessAreasLazyQueryHookResult = ReturnType<typeof useAllBusinessAreasLazyQuery>;
export type AllBusinessAreasQueryResult = ApolloReactCommon.QueryResult<AllBusinessAreasQuery, AllBusinessAreasQueryVariables>;
export const AllCashPlansDocument = gql`
    query AllCashPlans($program: ID!, $after: String, $before: String, $first: Int, $last: Int, $orderBy: String) {
  allCashPlans(program: $program, after: $after, before: $before, first: $first, last: $last, orderBy: $orderBy) {
    pageInfo {
      hasNextPage
      hasPreviousPage
      startCursor
      endCursor
    }
    totalCount
    edges {
      cursor
      node {
        id
        cashAssistId
        numberOfHouseholds
        disbursementDate
        currency
        status
        totalEntitledQuantity
        totalDeliveredQuantity
        totalUndeliveredQuantity
      }
    }
  }
}
    `;
export type AllCashPlansComponentProps = Omit<ApolloReactComponents.QueryComponentOptions<AllCashPlansQuery, AllCashPlansQueryVariables>, 'query'> & ({ variables: AllCashPlansQueryVariables; skip?: boolean; } | { skip: boolean; });

    export const AllCashPlansComponent = (props: AllCashPlansComponentProps) => (
      <ApolloReactComponents.Query<AllCashPlansQuery, AllCashPlansQueryVariables> query={AllCashPlansDocument} {...props} />
    );
    
export type AllCashPlansProps<TChildProps = {}> = ApolloReactHoc.DataProps<AllCashPlansQuery, AllCashPlansQueryVariables> & TChildProps;
export function withAllCashPlans<TProps, TChildProps = {}>(operationOptions?: ApolloReactHoc.OperationOption<
  TProps,
  AllCashPlansQuery,
  AllCashPlansQueryVariables,
  AllCashPlansProps<TChildProps>>) {
    return ApolloReactHoc.withQuery<TProps, AllCashPlansQuery, AllCashPlansQueryVariables, AllCashPlansProps<TChildProps>>(AllCashPlansDocument, {
      alias: 'allCashPlans',
      ...operationOptions
    });
};

/**
 * __useAllCashPlansQuery__
 *
 * To run a query within a React component, call `useAllCashPlansQuery` and pass it any options that fit your needs.
 * When your component renders, `useAllCashPlansQuery` returns an object from Apollo Client that contains loading, error, and data properties 
 * you can use to render your UI.
 *
 * @param baseOptions options that will be passed into the query, supported options are listed on: https://www.apollographql.com/docs/react/api/react-hooks/#options;
 *
 * @example
 * const { data, loading, error } = useAllCashPlansQuery({
 *   variables: {
 *      program: // value for 'program'
 *      after: // value for 'after'
 *      before: // value for 'before'
 *      first: // value for 'first'
 *      last: // value for 'last'
 *      orderBy: // value for 'orderBy'
 *   },
 * });
 */
export function useAllCashPlansQuery(baseOptions?: ApolloReactHooks.QueryHookOptions<AllCashPlansQuery, AllCashPlansQueryVariables>) {
        return ApolloReactHooks.useQuery<AllCashPlansQuery, AllCashPlansQueryVariables>(AllCashPlansDocument, baseOptions);
      }
export function useAllCashPlansLazyQuery(baseOptions?: ApolloReactHooks.LazyQueryHookOptions<AllCashPlansQuery, AllCashPlansQueryVariables>) {
          return ApolloReactHooks.useLazyQuery<AllCashPlansQuery, AllCashPlansQueryVariables>(AllCashPlansDocument, baseOptions);
        }
export type AllCashPlansQueryHookResult = ReturnType<typeof useAllCashPlansQuery>;
export type AllCashPlansLazyQueryHookResult = ReturnType<typeof useAllCashPlansLazyQuery>;
export type AllCashPlansQueryResult = ApolloReactCommon.QueryResult<AllCashPlansQuery, AllCashPlansQueryVariables>;
export const AllHouseholdsDocument = gql`
    query AllHouseholds($after: String, $before: String, $first: Int, $last: Int, $businessArea: String, $orderBy: String, $familySize: String, $programs: [ID], $headOfHouseholdFullNameIcontains: String) {
  allHouseholds(after: $after, before: $before, first: $first, last: $last, businessArea: $businessArea, familySize: $familySize, orderBy: $orderBy, programs: $programs, headOfHousehold_FullName_Icontains: $headOfHouseholdFullNameIcontains) {
    pageInfo {
      hasNextPage
      hasPreviousPage
      startCursor
      endCursor
    }
    totalCount
    edges {
      cursor
      node {
        id
        createdAt
        householdCaId
        residenceStatus
        familySize
        totalCashReceived
        registrationDate
        headOfHousehold {
          id
          fullName
        }
        location {
          id
          title
        }
        individuals {
          totalCount
        }
      }
    }
  }
}
    `;
export type AllHouseholdsComponentProps = Omit<ApolloReactComponents.QueryComponentOptions<AllHouseholdsQuery, AllHouseholdsQueryVariables>, 'query'>;

    export const AllHouseholdsComponent = (props: AllHouseholdsComponentProps) => (
      <ApolloReactComponents.Query<AllHouseholdsQuery, AllHouseholdsQueryVariables> query={AllHouseholdsDocument} {...props} />
    );
    
export type AllHouseholdsProps<TChildProps = {}> = ApolloReactHoc.DataProps<AllHouseholdsQuery, AllHouseholdsQueryVariables> & TChildProps;
export function withAllHouseholds<TProps, TChildProps = {}>(operationOptions?: ApolloReactHoc.OperationOption<
  TProps,
  AllHouseholdsQuery,
  AllHouseholdsQueryVariables,
  AllHouseholdsProps<TChildProps>>) {
    return ApolloReactHoc.withQuery<TProps, AllHouseholdsQuery, AllHouseholdsQueryVariables, AllHouseholdsProps<TChildProps>>(AllHouseholdsDocument, {
      alias: 'allHouseholds',
      ...operationOptions
    });
};

/**
 * __useAllHouseholdsQuery__
 *
 * To run a query within a React component, call `useAllHouseholdsQuery` and pass it any options that fit your needs.
 * When your component renders, `useAllHouseholdsQuery` returns an object from Apollo Client that contains loading, error, and data properties 
 * you can use to render your UI.
 *
 * @param baseOptions options that will be passed into the query, supported options are listed on: https://www.apollographql.com/docs/react/api/react-hooks/#options;
 *
 * @example
 * const { data, loading, error } = useAllHouseholdsQuery({
 *   variables: {
 *      after: // value for 'after'
 *      before: // value for 'before'
 *      first: // value for 'first'
 *      last: // value for 'last'
 *      businessArea: // value for 'businessArea'
 *      orderBy: // value for 'orderBy'
 *      familySize: // value for 'familySize'
 *      programs: // value for 'programs'
 *      headOfHouseholdFullNameIcontains: // value for 'headOfHouseholdFullNameIcontains'
 *   },
 * });
 */
export function useAllHouseholdsQuery(baseOptions?: ApolloReactHooks.QueryHookOptions<AllHouseholdsQuery, AllHouseholdsQueryVariables>) {
        return ApolloReactHooks.useQuery<AllHouseholdsQuery, AllHouseholdsQueryVariables>(AllHouseholdsDocument, baseOptions);
      }
export function useAllHouseholdsLazyQuery(baseOptions?: ApolloReactHooks.LazyQueryHookOptions<AllHouseholdsQuery, AllHouseholdsQueryVariables>) {
          return ApolloReactHooks.useLazyQuery<AllHouseholdsQuery, AllHouseholdsQueryVariables>(AllHouseholdsDocument, baseOptions);
        }
export type AllHouseholdsQueryHookResult = ReturnType<typeof useAllHouseholdsQuery>;
export type AllHouseholdsLazyQueryHookResult = ReturnType<typeof useAllHouseholdsLazyQuery>;
export type AllHouseholdsQueryResult = ApolloReactCommon.QueryResult<AllHouseholdsQuery, AllHouseholdsQueryVariables>;
export const AllIndividualsDocument = gql`
    query AllIndividuals($before: String, $after: String, $first: Int, $last: Int, $fullNameContains: String, $sex: [ID], $age: String, $orderBy: String) {
  allIndividuals(before: $before, after: $after, first: $first, last: $last, fullName_Icontains: $fullNameContains, sex: $sex, age: $age, orderBy: $orderBy) {
    totalCount
    pageInfo {
      startCursor
      endCursor
    }
    edges {
      cursor
      node {
        id
        createdAt
        updatedAt
        individualCaId
        fullName
        sex
        dob
        nationality
        martialStatus
        phoneNumber
        identificationType
        identificationNumber
        household {
          id
          householdCaId
          location {
            id
            title
          }
        }
      }
    }
  }
}
    `;
export type AllIndividualsComponentProps = Omit<ApolloReactComponents.QueryComponentOptions<AllIndividualsQuery, AllIndividualsQueryVariables>, 'query'>;

    export const AllIndividualsComponent = (props: AllIndividualsComponentProps) => (
      <ApolloReactComponents.Query<AllIndividualsQuery, AllIndividualsQueryVariables> query={AllIndividualsDocument} {...props} />
    );
    
export type AllIndividualsProps<TChildProps = {}> = ApolloReactHoc.DataProps<AllIndividualsQuery, AllIndividualsQueryVariables> & TChildProps;
export function withAllIndividuals<TProps, TChildProps = {}>(operationOptions?: ApolloReactHoc.OperationOption<
  TProps,
  AllIndividualsQuery,
  AllIndividualsQueryVariables,
  AllIndividualsProps<TChildProps>>) {
    return ApolloReactHoc.withQuery<TProps, AllIndividualsQuery, AllIndividualsQueryVariables, AllIndividualsProps<TChildProps>>(AllIndividualsDocument, {
      alias: 'allIndividuals',
      ...operationOptions
    });
};

/**
 * __useAllIndividualsQuery__
 *
 * To run a query within a React component, call `useAllIndividualsQuery` and pass it any options that fit your needs.
 * When your component renders, `useAllIndividualsQuery` returns an object from Apollo Client that contains loading, error, and data properties 
 * you can use to render your UI.
 *
 * @param baseOptions options that will be passed into the query, supported options are listed on: https://www.apollographql.com/docs/react/api/react-hooks/#options;
 *
 * @example
 * const { data, loading, error } = useAllIndividualsQuery({
 *   variables: {
 *      before: // value for 'before'
 *      after: // value for 'after'
 *      first: // value for 'first'
 *      last: // value for 'last'
 *      fullNameContains: // value for 'fullNameContains'
 *      sex: // value for 'sex'
 *      age: // value for 'age'
 *      orderBy: // value for 'orderBy'
 *   },
 * });
 */
export function useAllIndividualsQuery(baseOptions?: ApolloReactHooks.QueryHookOptions<AllIndividualsQuery, AllIndividualsQueryVariables>) {
        return ApolloReactHooks.useQuery<AllIndividualsQuery, AllIndividualsQueryVariables>(AllIndividualsDocument, baseOptions);
      }
export function useAllIndividualsLazyQuery(baseOptions?: ApolloReactHooks.LazyQueryHookOptions<AllIndividualsQuery, AllIndividualsQueryVariables>) {
          return ApolloReactHooks.useLazyQuery<AllIndividualsQuery, AllIndividualsQueryVariables>(AllIndividualsDocument, baseOptions);
        }
export type AllIndividualsQueryHookResult = ReturnType<typeof useAllIndividualsQuery>;
export type AllIndividualsLazyQueryHookResult = ReturnType<typeof useAllIndividualsLazyQuery>;
export type AllIndividualsQueryResult = ApolloReactCommon.QueryResult<AllIndividualsQuery, AllIndividualsQueryVariables>;
export const AllLogEntriesDocument = gql`
    query AllLogEntries($objectId: String!, $after: String, $before: String, $first: Int, $last: Int) {
  allLogEntries(after: $after, before: $before, first: $first, last: $last, objectId: $objectId) {
    pageInfo {
      hasNextPage
      hasPreviousPage
      startCursor
      endCursor
    }
    totalCount
    edges {
      cursor
      node {
        id
        action
        changesDisplayDict
        timestamp
        actor {
          id
          firstName
          lastName
        }
      }
    }
  }
}
    `;
export type AllLogEntriesComponentProps = Omit<ApolloReactComponents.QueryComponentOptions<AllLogEntriesQuery, AllLogEntriesQueryVariables>, 'query'> & ({ variables: AllLogEntriesQueryVariables; skip?: boolean; } | { skip: boolean; });

    export const AllLogEntriesComponent = (props: AllLogEntriesComponentProps) => (
      <ApolloReactComponents.Query<AllLogEntriesQuery, AllLogEntriesQueryVariables> query={AllLogEntriesDocument} {...props} />
    );
    
export type AllLogEntriesProps<TChildProps = {}> = ApolloReactHoc.DataProps<AllLogEntriesQuery, AllLogEntriesQueryVariables> & TChildProps;
export function withAllLogEntries<TProps, TChildProps = {}>(operationOptions?: ApolloReactHoc.OperationOption<
  TProps,
  AllLogEntriesQuery,
  AllLogEntriesQueryVariables,
  AllLogEntriesProps<TChildProps>>) {
    return ApolloReactHoc.withQuery<TProps, AllLogEntriesQuery, AllLogEntriesQueryVariables, AllLogEntriesProps<TChildProps>>(AllLogEntriesDocument, {
      alias: 'allLogEntries',
      ...operationOptions
    });
};

/**
 * __useAllLogEntriesQuery__
 *
 * To run a query within a React component, call `useAllLogEntriesQuery` and pass it any options that fit your needs.
 * When your component renders, `useAllLogEntriesQuery` returns an object from Apollo Client that contains loading, error, and data properties 
 * you can use to render your UI.
 *
 * @param baseOptions options that will be passed into the query, supported options are listed on: https://www.apollographql.com/docs/react/api/react-hooks/#options;
 *
 * @example
 * const { data, loading, error } = useAllLogEntriesQuery({
 *   variables: {
 *      objectId: // value for 'objectId'
 *      after: // value for 'after'
 *      before: // value for 'before'
 *      first: // value for 'first'
 *      last: // value for 'last'
 *   },
 * });
 */
export function useAllLogEntriesQuery(baseOptions?: ApolloReactHooks.QueryHookOptions<AllLogEntriesQuery, AllLogEntriesQueryVariables>) {
        return ApolloReactHooks.useQuery<AllLogEntriesQuery, AllLogEntriesQueryVariables>(AllLogEntriesDocument, baseOptions);
      }
export function useAllLogEntriesLazyQuery(baseOptions?: ApolloReactHooks.LazyQueryHookOptions<AllLogEntriesQuery, AllLogEntriesQueryVariables>) {
          return ApolloReactHooks.useLazyQuery<AllLogEntriesQuery, AllLogEntriesQueryVariables>(AllLogEntriesDocument, baseOptions);
        }
export type AllLogEntriesQueryHookResult = ReturnType<typeof useAllLogEntriesQuery>;
export type AllLogEntriesLazyQueryHookResult = ReturnType<typeof useAllLogEntriesLazyQuery>;
export type AllLogEntriesQueryResult = ApolloReactCommon.QueryResult<AllLogEntriesQuery, AllLogEntriesQueryVariables>;
export const AllPaymentRecordsDocument = gql`
    query AllPaymentRecords($cashPlan: ID!, $after: String, $before: String, $orderBy: String, $first: Int, $last: Int) {
  allPaymentRecords(cashPlan: $cashPlan, after: $after, before: $before, first: $first, last: $last, orderBy: $orderBy) {
    pageInfo {
      hasNextPage
      hasPreviousPage
      startCursor
      endCursor
    }
    edges {
      cursor
      node {
        id
        createdAt
        updatedAt
        name
        statusDate
        status
        headOfHousehold
        cashAssistId
        totalPersonCovered
        household {
          id
          householdCaId
          familySize
        }
        entitlement {
          id
          entitlementQuantity
          deliveredQuantity
          deliveryDate
        }
      }
    }
    totalCount
    edgeCount
  }
}
    `;
export type AllPaymentRecordsComponentProps = Omit<ApolloReactComponents.QueryComponentOptions<AllPaymentRecordsQuery, AllPaymentRecordsQueryVariables>, 'query'> & ({ variables: AllPaymentRecordsQueryVariables; skip?: boolean; } | { skip: boolean; });

    export const AllPaymentRecordsComponent = (props: AllPaymentRecordsComponentProps) => (
      <ApolloReactComponents.Query<AllPaymentRecordsQuery, AllPaymentRecordsQueryVariables> query={AllPaymentRecordsDocument} {...props} />
    );
    
export type AllPaymentRecordsProps<TChildProps = {}> = ApolloReactHoc.DataProps<AllPaymentRecordsQuery, AllPaymentRecordsQueryVariables> & TChildProps;
export function withAllPaymentRecords<TProps, TChildProps = {}>(operationOptions?: ApolloReactHoc.OperationOption<
  TProps,
  AllPaymentRecordsQuery,
  AllPaymentRecordsQueryVariables,
  AllPaymentRecordsProps<TChildProps>>) {
    return ApolloReactHoc.withQuery<TProps, AllPaymentRecordsQuery, AllPaymentRecordsQueryVariables, AllPaymentRecordsProps<TChildProps>>(AllPaymentRecordsDocument, {
      alias: 'allPaymentRecords',
      ...operationOptions
    });
};

/**
 * __useAllPaymentRecordsQuery__
 *
 * To run a query within a React component, call `useAllPaymentRecordsQuery` and pass it any options that fit your needs.
 * When your component renders, `useAllPaymentRecordsQuery` returns an object from Apollo Client that contains loading, error, and data properties 
 * you can use to render your UI.
 *
 * @param baseOptions options that will be passed into the query, supported options are listed on: https://www.apollographql.com/docs/react/api/react-hooks/#options;
 *
 * @example
 * const { data, loading, error } = useAllPaymentRecordsQuery({
 *   variables: {
 *      cashPlan: // value for 'cashPlan'
 *      after: // value for 'after'
 *      before: // value for 'before'
 *      orderBy: // value for 'orderBy'
 *      first: // value for 'first'
 *      last: // value for 'last'
 *   },
 * });
 */
export function useAllPaymentRecordsQuery(baseOptions?: ApolloReactHooks.QueryHookOptions<AllPaymentRecordsQuery, AllPaymentRecordsQueryVariables>) {
        return ApolloReactHooks.useQuery<AllPaymentRecordsQuery, AllPaymentRecordsQueryVariables>(AllPaymentRecordsDocument, baseOptions);
      }
export function useAllPaymentRecordsLazyQuery(baseOptions?: ApolloReactHooks.LazyQueryHookOptions<AllPaymentRecordsQuery, AllPaymentRecordsQueryVariables>) {
          return ApolloReactHooks.useLazyQuery<AllPaymentRecordsQuery, AllPaymentRecordsQueryVariables>(AllPaymentRecordsDocument, baseOptions);
        }
export type AllPaymentRecordsQueryHookResult = ReturnType<typeof useAllPaymentRecordsQuery>;
export type AllPaymentRecordsLazyQueryHookResult = ReturnType<typeof useAllPaymentRecordsLazyQuery>;
export type AllPaymentRecordsQueryResult = ApolloReactCommon.QueryResult<AllPaymentRecordsQuery, AllPaymentRecordsQueryVariables>;
export const AllProgramsDocument = gql`
    query AllPrograms($businessArea: String, $status: String) {
  allPrograms(businessArea: $businessArea, status: $status) {
    pageInfo {
      hasNextPage
      hasPreviousPage
      endCursor
      startCursor
    }
    edges {
      node {
        id
        name
        startDate
        endDate
        status
        programCaId
        description
        budget
        frequencyOfPayments
        populationGoal
        sector
        totalNumberOfHouseholds
      }
    }
  }
}
    `;
export type AllProgramsComponentProps = Omit<ApolloReactComponents.QueryComponentOptions<AllProgramsQuery, AllProgramsQueryVariables>, 'query'>;

    export const AllProgramsComponent = (props: AllProgramsComponentProps) => (
      <ApolloReactComponents.Query<AllProgramsQuery, AllProgramsQueryVariables> query={AllProgramsDocument} {...props} />
    );
    
export type AllProgramsProps<TChildProps = {}> = ApolloReactHoc.DataProps<AllProgramsQuery, AllProgramsQueryVariables> & TChildProps;
export function withAllPrograms<TProps, TChildProps = {}>(operationOptions?: ApolloReactHoc.OperationOption<
  TProps,
  AllProgramsQuery,
  AllProgramsQueryVariables,
  AllProgramsProps<TChildProps>>) {
    return ApolloReactHoc.withQuery<TProps, AllProgramsQuery, AllProgramsQueryVariables, AllProgramsProps<TChildProps>>(AllProgramsDocument, {
      alias: 'allPrograms',
      ...operationOptions
    });
};

/**
 * __useAllProgramsQuery__
 *
 * To run a query within a React component, call `useAllProgramsQuery` and pass it any options that fit your needs.
 * When your component renders, `useAllProgramsQuery` returns an object from Apollo Client that contains loading, error, and data properties 
 * you can use to render your UI.
 *
 * @param baseOptions options that will be passed into the query, supported options are listed on: https://www.apollographql.com/docs/react/api/react-hooks/#options;
 *
 * @example
 * const { data, loading, error } = useAllProgramsQuery({
 *   variables: {
 *      businessArea: // value for 'businessArea'
 *      status: // value for 'status'
 *   },
 * });
 */
export function useAllProgramsQuery(baseOptions?: ApolloReactHooks.QueryHookOptions<AllProgramsQuery, AllProgramsQueryVariables>) {
        return ApolloReactHooks.useQuery<AllProgramsQuery, AllProgramsQueryVariables>(AllProgramsDocument, baseOptions);
      }
export function useAllProgramsLazyQuery(baseOptions?: ApolloReactHooks.LazyQueryHookOptions<AllProgramsQuery, AllProgramsQueryVariables>) {
          return ApolloReactHooks.useLazyQuery<AllProgramsQuery, AllProgramsQueryVariables>(AllProgramsDocument, baseOptions);
        }
export type AllProgramsQueryHookResult = ReturnType<typeof useAllProgramsQuery>;
export type AllProgramsLazyQueryHookResult = ReturnType<typeof useAllProgramsLazyQuery>;
export type AllProgramsQueryResult = ApolloReactCommon.QueryResult<AllProgramsQuery, AllProgramsQueryVariables>;
<<<<<<< HEAD
export const AllTargetPopulationsDocument = gql`
    query AllTargetPopulations($after: String, $before: String, $first: Int, $last: Int) {
  allTargetPopulation(after: $after, before: $before, first: $first, last: $last) {
    edges {
      node {
        id
        name
        status
        createdAt
        createdBy {
          firstName
          lastName
        }
      }
      cursor
    }
    totalCount
    edgeCount
  }
}
    `;
export type AllTargetPopulationsComponentProps = Omit<ApolloReactComponents.QueryComponentOptions<AllTargetPopulationsQuery, AllTargetPopulationsQueryVariables>, 'query'>;

    export const AllTargetPopulationsComponent = (props: AllTargetPopulationsComponentProps) => (
      <ApolloReactComponents.Query<AllTargetPopulationsQuery, AllTargetPopulationsQueryVariables> query={AllTargetPopulationsDocument} {...props} />
    );
    
export type AllTargetPopulationsProps<TChildProps = {}> = ApolloReactHoc.DataProps<AllTargetPopulationsQuery, AllTargetPopulationsQueryVariables> & TChildProps;
export function withAllTargetPopulations<TProps, TChildProps = {}>(operationOptions?: ApolloReactHoc.OperationOption<
  TProps,
  AllTargetPopulationsQuery,
  AllTargetPopulationsQueryVariables,
  AllTargetPopulationsProps<TChildProps>>) {
    return ApolloReactHoc.withQuery<TProps, AllTargetPopulationsQuery, AllTargetPopulationsQueryVariables, AllTargetPopulationsProps<TChildProps>>(AllTargetPopulationsDocument, {
      alias: 'allTargetPopulations',
=======
export const AllRegistrationDataImportsDocument = gql`
    query AllRegistrationDataImports($after: String, $before: String, $first: Int, $last: Int, $orderBy: String, $name_Icontains: String, $importedBy_Id: UUID, $status: String, $importDate: Date) {
  allRegistrationDataImports(after: $after, before: $before, first: $first, last: $last, orderBy: $orderBy, name_Icontains: $name_Icontains, importedBy_Id: $importedBy_Id, status: $status, importDate: $importDate) {
    pageInfo {
      hasNextPage
      hasPreviousPage
      startCursor
      endCursor
    }
    totalCount
    edges {
      cursor
      node {
        id
        createdAt
        name
        status
        importDate
        importedBy {
          id
          firstName
          lastName
        }
        dataSource
        numberOfHouseholds
        numberOfHouseholds
      }
    }
  }
}
    `;
export type AllRegistrationDataImportsComponentProps = Omit<ApolloReactComponents.QueryComponentOptions<AllRegistrationDataImportsQuery, AllRegistrationDataImportsQueryVariables>, 'query'>;

    export const AllRegistrationDataImportsComponent = (props: AllRegistrationDataImportsComponentProps) => (
      <ApolloReactComponents.Query<AllRegistrationDataImportsQuery, AllRegistrationDataImportsQueryVariables> query={AllRegistrationDataImportsDocument} {...props} />
    );
    
export type AllRegistrationDataImportsProps<TChildProps = {}> = ApolloReactHoc.DataProps<AllRegistrationDataImportsQuery, AllRegistrationDataImportsQueryVariables> & TChildProps;
export function withAllRegistrationDataImports<TProps, TChildProps = {}>(operationOptions?: ApolloReactHoc.OperationOption<
  TProps,
  AllRegistrationDataImportsQuery,
  AllRegistrationDataImportsQueryVariables,
  AllRegistrationDataImportsProps<TChildProps>>) {
    return ApolloReactHoc.withQuery<TProps, AllRegistrationDataImportsQuery, AllRegistrationDataImportsQueryVariables, AllRegistrationDataImportsProps<TChildProps>>(AllRegistrationDataImportsDocument, {
      alias: 'allRegistrationDataImports',
>>>>>>> 8d051eb1
      ...operationOptions
    });
};

/**
<<<<<<< HEAD
 * __useAllTargetPopulationsQuery__
 *
 * To run a query within a React component, call `useAllTargetPopulationsQuery` and pass it any options that fit your needs.
 * When your component renders, `useAllTargetPopulationsQuery` returns an object from Apollo Client that contains loading, error, and data properties 
=======
 * __useAllRegistrationDataImportsQuery__
 *
 * To run a query within a React component, call `useAllRegistrationDataImportsQuery` and pass it any options that fit your needs.
 * When your component renders, `useAllRegistrationDataImportsQuery` returns an object from Apollo Client that contains loading, error, and data properties 
>>>>>>> 8d051eb1
 * you can use to render your UI.
 *
 * @param baseOptions options that will be passed into the query, supported options are listed on: https://www.apollographql.com/docs/react/api/react-hooks/#options;
 *
 * @example
<<<<<<< HEAD
 * const { data, loading, error } = useAllTargetPopulationsQuery({
=======
 * const { data, loading, error } = useAllRegistrationDataImportsQuery({
>>>>>>> 8d051eb1
 *   variables: {
 *      after: // value for 'after'
 *      before: // value for 'before'
 *      first: // value for 'first'
 *      last: // value for 'last'
<<<<<<< HEAD
 *   },
 * });
 */
export function useAllTargetPopulationsQuery(baseOptions?: ApolloReactHooks.QueryHookOptions<AllTargetPopulationsQuery, AllTargetPopulationsQueryVariables>) {
        return ApolloReactHooks.useQuery<AllTargetPopulationsQuery, AllTargetPopulationsQueryVariables>(AllTargetPopulationsDocument, baseOptions);
      }
export function useAllTargetPopulationsLazyQuery(baseOptions?: ApolloReactHooks.LazyQueryHookOptions<AllTargetPopulationsQuery, AllTargetPopulationsQueryVariables>) {
          return ApolloReactHooks.useLazyQuery<AllTargetPopulationsQuery, AllTargetPopulationsQueryVariables>(AllTargetPopulationsDocument, baseOptions);
        }
export type AllTargetPopulationsQueryHookResult = ReturnType<typeof useAllTargetPopulationsQuery>;
export type AllTargetPopulationsLazyQueryHookResult = ReturnType<typeof useAllTargetPopulationsLazyQuery>;
export type AllTargetPopulationsQueryResult = ApolloReactCommon.QueryResult<AllTargetPopulationsQuery, AllTargetPopulationsQueryVariables>;
=======
 *      orderBy: // value for 'orderBy'
 *      name_Icontains: // value for 'name_Icontains'
 *      importedBy_Id: // value for 'importedBy_Id'
 *      status: // value for 'status'
 *      importDate: // value for 'importDate'
 *   },
 * });
 */
export function useAllRegistrationDataImportsQuery(baseOptions?: ApolloReactHooks.QueryHookOptions<AllRegistrationDataImportsQuery, AllRegistrationDataImportsQueryVariables>) {
        return ApolloReactHooks.useQuery<AllRegistrationDataImportsQuery, AllRegistrationDataImportsQueryVariables>(AllRegistrationDataImportsDocument, baseOptions);
      }
export function useAllRegistrationDataImportsLazyQuery(baseOptions?: ApolloReactHooks.LazyQueryHookOptions<AllRegistrationDataImportsQuery, AllRegistrationDataImportsQueryVariables>) {
          return ApolloReactHooks.useLazyQuery<AllRegistrationDataImportsQuery, AllRegistrationDataImportsQueryVariables>(AllRegistrationDataImportsDocument, baseOptions);
        }
export type AllRegistrationDataImportsQueryHookResult = ReturnType<typeof useAllRegistrationDataImportsQuery>;
export type AllRegistrationDataImportsLazyQueryHookResult = ReturnType<typeof useAllRegistrationDataImportsLazyQuery>;
export type AllRegistrationDataImportsQueryResult = ApolloReactCommon.QueryResult<AllRegistrationDataImportsQuery, AllRegistrationDataImportsQueryVariables>;
export const AllUsersDocument = gql`
    query AllUsers {
  allUsers {
    pageInfo {
      hasNextPage
      hasPreviousPage
      endCursor
      startCursor
    }
    edges {
      node {
        id
        firstName
        lastName
      }
    }
  }
}
    `;
export type AllUsersComponentProps = Omit<ApolloReactComponents.QueryComponentOptions<AllUsersQuery, AllUsersQueryVariables>, 'query'>;

    export const AllUsersComponent = (props: AllUsersComponentProps) => (
      <ApolloReactComponents.Query<AllUsersQuery, AllUsersQueryVariables> query={AllUsersDocument} {...props} />
    );
    
export type AllUsersProps<TChildProps = {}> = ApolloReactHoc.DataProps<AllUsersQuery, AllUsersQueryVariables> & TChildProps;
export function withAllUsers<TProps, TChildProps = {}>(operationOptions?: ApolloReactHoc.OperationOption<
  TProps,
  AllUsersQuery,
  AllUsersQueryVariables,
  AllUsersProps<TChildProps>>) {
    return ApolloReactHoc.withQuery<TProps, AllUsersQuery, AllUsersQueryVariables, AllUsersProps<TChildProps>>(AllUsersDocument, {
      alias: 'allUsers',
      ...operationOptions
    });
};

/**
 * __useAllUsersQuery__
 *
 * To run a query within a React component, call `useAllUsersQuery` and pass it any options that fit your needs.
 * When your component renders, `useAllUsersQuery` returns an object from Apollo Client that contains loading, error, and data properties 
 * you can use to render your UI.
 *
 * @param baseOptions options that will be passed into the query, supported options are listed on: https://www.apollographql.com/docs/react/api/react-hooks/#options;
 *
 * @example
 * const { data, loading, error } = useAllUsersQuery({
 *   variables: {
 *   },
 * });
 */
export function useAllUsersQuery(baseOptions?: ApolloReactHooks.QueryHookOptions<AllUsersQuery, AllUsersQueryVariables>) {
        return ApolloReactHooks.useQuery<AllUsersQuery, AllUsersQueryVariables>(AllUsersDocument, baseOptions);
      }
export function useAllUsersLazyQuery(baseOptions?: ApolloReactHooks.LazyQueryHookOptions<AllUsersQuery, AllUsersQueryVariables>) {
          return ApolloReactHooks.useLazyQuery<AllUsersQuery, AllUsersQueryVariables>(AllUsersDocument, baseOptions);
        }
export type AllUsersQueryHookResult = ReturnType<typeof useAllUsersQuery>;
export type AllUsersLazyQueryHookResult = ReturnType<typeof useAllUsersLazyQuery>;
export type AllUsersQueryResult = ApolloReactCommon.QueryResult<AllUsersQuery, AllUsersQueryVariables>;
>>>>>>> 8d051eb1
export const CashPlanDocument = gql`
    query CashPlan($id: ID!) {
  cashPlan(id: $id) {
    id
    name
    startDate
    endDate
    status
    deliveryType
    fcId
    dpId
    dispersionDate
    assistanceThrough
    cashAssistId
    dispersionDate
    targetPopulation {
      name
    }
    program {
      id
      name
    }
    paymentRecords {
      totalCount
      edgeCount
    }
  }
}
    `;
export type CashPlanComponentProps = Omit<ApolloReactComponents.QueryComponentOptions<CashPlanQuery, CashPlanQueryVariables>, 'query'> & ({ variables: CashPlanQueryVariables; skip?: boolean; } | { skip: boolean; });

    export const CashPlanComponent = (props: CashPlanComponentProps) => (
      <ApolloReactComponents.Query<CashPlanQuery, CashPlanQueryVariables> query={CashPlanDocument} {...props} />
    );
    
export type CashPlanProps<TChildProps = {}> = ApolloReactHoc.DataProps<CashPlanQuery, CashPlanQueryVariables> & TChildProps;
export function withCashPlan<TProps, TChildProps = {}>(operationOptions?: ApolloReactHoc.OperationOption<
  TProps,
  CashPlanQuery,
  CashPlanQueryVariables,
  CashPlanProps<TChildProps>>) {
    return ApolloReactHoc.withQuery<TProps, CashPlanQuery, CashPlanQueryVariables, CashPlanProps<TChildProps>>(CashPlanDocument, {
      alias: 'cashPlan',
      ...operationOptions
    });
};

/**
 * __useCashPlanQuery__
 *
 * To run a query within a React component, call `useCashPlanQuery` and pass it any options that fit your needs.
 * When your component renders, `useCashPlanQuery` returns an object from Apollo Client that contains loading, error, and data properties 
 * you can use to render your UI.
 *
 * @param baseOptions options that will be passed into the query, supported options are listed on: https://www.apollographql.com/docs/react/api/react-hooks/#options;
 *
 * @example
 * const { data, loading, error } = useCashPlanQuery({
 *   variables: {
 *      id: // value for 'id'
 *   },
 * });
 */
export function useCashPlanQuery(baseOptions?: ApolloReactHooks.QueryHookOptions<CashPlanQuery, CashPlanQueryVariables>) {
        return ApolloReactHooks.useQuery<CashPlanQuery, CashPlanQueryVariables>(CashPlanDocument, baseOptions);
      }
export function useCashPlanLazyQuery(baseOptions?: ApolloReactHooks.LazyQueryHookOptions<CashPlanQuery, CashPlanQueryVariables>) {
          return ApolloReactHooks.useLazyQuery<CashPlanQuery, CashPlanQueryVariables>(CashPlanDocument, baseOptions);
        }
export type CashPlanQueryHookResult = ReturnType<typeof useCashPlanQuery>;
export type CashPlanLazyQueryHookResult = ReturnType<typeof useCashPlanLazyQuery>;
export type CashPlanQueryResult = ApolloReactCommon.QueryResult<CashPlanQuery, CashPlanQueryVariables>;
export const HouseholdDocument = gql`
    query Household($id: ID!) {
  household(id: $id) {
    id
    createdAt
    familySize
    nationality
    totalCashReceived
    headOfHousehold {
      id
      fullName
    }
    individuals {
      totalCount
      edges {
        node {
          id
          individualCaId
          fullName
          sex
          dob
          nationality
          identificationType
          workStatus
          representedHouseholds {
            edges {
              node {
                id
                representative {
                  fullName
                }
              }
            }
          }
        }
      }
    }
    location {
      id
      title
    }
    residenceStatus
    programs {
      edges {
        node {
          name
        }
      }
    }
    paymentRecords {
      edges {
        node {
          id
          headOfHousehold
          cashPlan {
            id
            numberOfHouseholds
            program {
              id
              name
            }
            totalDeliveredQuantity
            currency
          }
        }
      }
    }
  }
}
    `;
export type HouseholdComponentProps = Omit<ApolloReactComponents.QueryComponentOptions<HouseholdQuery, HouseholdQueryVariables>, 'query'> & ({ variables: HouseholdQueryVariables; skip?: boolean; } | { skip: boolean; });

    export const HouseholdComponent = (props: HouseholdComponentProps) => (
      <ApolloReactComponents.Query<HouseholdQuery, HouseholdQueryVariables> query={HouseholdDocument} {...props} />
    );
    
export type HouseholdProps<TChildProps = {}> = ApolloReactHoc.DataProps<HouseholdQuery, HouseholdQueryVariables> & TChildProps;
export function withHousehold<TProps, TChildProps = {}>(operationOptions?: ApolloReactHoc.OperationOption<
  TProps,
  HouseholdQuery,
  HouseholdQueryVariables,
  HouseholdProps<TChildProps>>) {
    return ApolloReactHoc.withQuery<TProps, HouseholdQuery, HouseholdQueryVariables, HouseholdProps<TChildProps>>(HouseholdDocument, {
      alias: 'household',
      ...operationOptions
    });
};

/**
 * __useHouseholdQuery__
 *
 * To run a query within a React component, call `useHouseholdQuery` and pass it any options that fit your needs.
 * When your component renders, `useHouseholdQuery` returns an object from Apollo Client that contains loading, error, and data properties 
 * you can use to render your UI.
 *
 * @param baseOptions options that will be passed into the query, supported options are listed on: https://www.apollographql.com/docs/react/api/react-hooks/#options;
 *
 * @example
 * const { data, loading, error } = useHouseholdQuery({
 *   variables: {
 *      id: // value for 'id'
 *   },
 * });
 */
export function useHouseholdQuery(baseOptions?: ApolloReactHooks.QueryHookOptions<HouseholdQuery, HouseholdQueryVariables>) {
        return ApolloReactHooks.useQuery<HouseholdQuery, HouseholdQueryVariables>(HouseholdDocument, baseOptions);
      }
export function useHouseholdLazyQuery(baseOptions?: ApolloReactHooks.LazyQueryHookOptions<HouseholdQuery, HouseholdQueryVariables>) {
          return ApolloReactHooks.useLazyQuery<HouseholdQuery, HouseholdQueryVariables>(HouseholdDocument, baseOptions);
        }
export type HouseholdQueryHookResult = ReturnType<typeof useHouseholdQuery>;
export type HouseholdLazyQueryHookResult = ReturnType<typeof useHouseholdLazyQuery>;
export type HouseholdQueryResult = ApolloReactCommon.QueryResult<HouseholdQuery, HouseholdQueryVariables>;
export const IndividualDocument = gql`
    query Individual($id: ID!) {
  individual(id: $id) {
    id
    createdAt
    individualCaId
    fullName
    firstName
    lastName
    sex
    dob
    estimatedDob
    nationality
    martialStatus
    phoneNumber
    identificationType
    identificationNumber
    household {
      id
      address
      location {
        id
        title
        level
      }
    }
    headingHousehold {
      id
      headOfHousehold {
        id
      }
    }
  }
}
    `;
export type IndividualComponentProps = Omit<ApolloReactComponents.QueryComponentOptions<IndividualQuery, IndividualQueryVariables>, 'query'> & ({ variables: IndividualQueryVariables; skip?: boolean; } | { skip: boolean; });

    export const IndividualComponent = (props: IndividualComponentProps) => (
      <ApolloReactComponents.Query<IndividualQuery, IndividualQueryVariables> query={IndividualDocument} {...props} />
    );
    
export type IndividualProps<TChildProps = {}> = ApolloReactHoc.DataProps<IndividualQuery, IndividualQueryVariables> & TChildProps;
export function withIndividual<TProps, TChildProps = {}>(operationOptions?: ApolloReactHoc.OperationOption<
  TProps,
  IndividualQuery,
  IndividualQueryVariables,
  IndividualProps<TChildProps>>) {
    return ApolloReactHoc.withQuery<TProps, IndividualQuery, IndividualQueryVariables, IndividualProps<TChildProps>>(IndividualDocument, {
      alias: 'individual',
      ...operationOptions
    });
};

/**
 * __useIndividualQuery__
 *
 * To run a query within a React component, call `useIndividualQuery` and pass it any options that fit your needs.
 * When your component renders, `useIndividualQuery` returns an object from Apollo Client that contains loading, error, and data properties 
 * you can use to render your UI.
 *
 * @param baseOptions options that will be passed into the query, supported options are listed on: https://www.apollographql.com/docs/react/api/react-hooks/#options;
 *
 * @example
 * const { data, loading, error } = useIndividualQuery({
 *   variables: {
 *      id: // value for 'id'
 *   },
 * });
 */
export function useIndividualQuery(baseOptions?: ApolloReactHooks.QueryHookOptions<IndividualQuery, IndividualQueryVariables>) {
        return ApolloReactHooks.useQuery<IndividualQuery, IndividualQueryVariables>(IndividualDocument, baseOptions);
      }
export function useIndividualLazyQuery(baseOptions?: ApolloReactHooks.LazyQueryHookOptions<IndividualQuery, IndividualQueryVariables>) {
          return ApolloReactHooks.useLazyQuery<IndividualQuery, IndividualQueryVariables>(IndividualDocument, baseOptions);
        }
export type IndividualQueryHookResult = ReturnType<typeof useIndividualQuery>;
export type IndividualLazyQueryHookResult = ReturnType<typeof useIndividualLazyQuery>;
export type IndividualQueryResult = ApolloReactCommon.QueryResult<IndividualQuery, IndividualQueryVariables>;
export const MeDocument = gql`
    query Me {
  me {
    id
    username
    email
    firstName
    lastName
    businessAreas {
      edges {
        node {
          id
          name
          slug
        }
      }
    }
  }
}
    `;
export type MeComponentProps = Omit<ApolloReactComponents.QueryComponentOptions<MeQuery, MeQueryVariables>, 'query'>;

    export const MeComponent = (props: MeComponentProps) => (
      <ApolloReactComponents.Query<MeQuery, MeQueryVariables> query={MeDocument} {...props} />
    );
    
export type MeProps<TChildProps = {}> = ApolloReactHoc.DataProps<MeQuery, MeQueryVariables> & TChildProps;
export function withMe<TProps, TChildProps = {}>(operationOptions?: ApolloReactHoc.OperationOption<
  TProps,
  MeQuery,
  MeQueryVariables,
  MeProps<TChildProps>>) {
    return ApolloReactHoc.withQuery<TProps, MeQuery, MeQueryVariables, MeProps<TChildProps>>(MeDocument, {
      alias: 'me',
      ...operationOptions
    });
};

/**
 * __useMeQuery__
 *
 * To run a query within a React component, call `useMeQuery` and pass it any options that fit your needs.
 * When your component renders, `useMeQuery` returns an object from Apollo Client that contains loading, error, and data properties 
 * you can use to render your UI.
 *
 * @param baseOptions options that will be passed into the query, supported options are listed on: https://www.apollographql.com/docs/react/api/react-hooks/#options;
 *
 * @example
 * const { data, loading, error } = useMeQuery({
 *   variables: {
 *   },
 * });
 */
export function useMeQuery(baseOptions?: ApolloReactHooks.QueryHookOptions<MeQuery, MeQueryVariables>) {
        return ApolloReactHooks.useQuery<MeQuery, MeQueryVariables>(MeDocument, baseOptions);
      }
export function useMeLazyQuery(baseOptions?: ApolloReactHooks.LazyQueryHookOptions<MeQuery, MeQueryVariables>) {
          return ApolloReactHooks.useLazyQuery<MeQuery, MeQueryVariables>(MeDocument, baseOptions);
        }
export type MeQueryHookResult = ReturnType<typeof useMeQuery>;
export type MeLazyQueryHookResult = ReturnType<typeof useMeLazyQuery>;
export type MeQueryResult = ApolloReactCommon.QueryResult<MeQuery, MeQueryVariables>;
export const PaymentRecordDocument = gql`
    query PaymentRecord($id: ID!) {
  paymentRecord(id: $id) {
    id
    status
    statusDate
    cashAssistId
    household {
      id
      householdCaId
      familySize
    }
    headOfHousehold
    distributionModality
    totalPersonCovered
    targetPopulation {
      id
      name
    }
    cashPlan {
      id
      cashAssistId
      program {
        id
        name
      }
    }
    entitlement {
      id
      currency
      entitlementQuantity
      deliveredQuantity
      deliveryType
      deliveryDate
      entitlementCardIssueDate
      transactionReferenceId
      fsp
      entitlementCardNumber
    }
  }
}
    `;
export type PaymentRecordComponentProps = Omit<ApolloReactComponents.QueryComponentOptions<PaymentRecordQuery, PaymentRecordQueryVariables>, 'query'> & ({ variables: PaymentRecordQueryVariables; skip?: boolean; } | { skip: boolean; });

    export const PaymentRecordComponent = (props: PaymentRecordComponentProps) => (
      <ApolloReactComponents.Query<PaymentRecordQuery, PaymentRecordQueryVariables> query={PaymentRecordDocument} {...props} />
    );
    
export type PaymentRecordProps<TChildProps = {}> = ApolloReactHoc.DataProps<PaymentRecordQuery, PaymentRecordQueryVariables> & TChildProps;
export function withPaymentRecord<TProps, TChildProps = {}>(operationOptions?: ApolloReactHoc.OperationOption<
  TProps,
  PaymentRecordQuery,
  PaymentRecordQueryVariables,
  PaymentRecordProps<TChildProps>>) {
    return ApolloReactHoc.withQuery<TProps, PaymentRecordQuery, PaymentRecordQueryVariables, PaymentRecordProps<TChildProps>>(PaymentRecordDocument, {
      alias: 'paymentRecord',
      ...operationOptions
    });
};

/**
 * __usePaymentRecordQuery__
 *
 * To run a query within a React component, call `usePaymentRecordQuery` and pass it any options that fit your needs.
 * When your component renders, `usePaymentRecordQuery` returns an object from Apollo Client that contains loading, error, and data properties 
 * you can use to render your UI.
 *
 * @param baseOptions options that will be passed into the query, supported options are listed on: https://www.apollographql.com/docs/react/api/react-hooks/#options;
 *
 * @example
 * const { data, loading, error } = usePaymentRecordQuery({
 *   variables: {
 *      id: // value for 'id'
 *   },
 * });
 */
export function usePaymentRecordQuery(baseOptions?: ApolloReactHooks.QueryHookOptions<PaymentRecordQuery, PaymentRecordQueryVariables>) {
        return ApolloReactHooks.useQuery<PaymentRecordQuery, PaymentRecordQueryVariables>(PaymentRecordDocument, baseOptions);
      }
export function usePaymentRecordLazyQuery(baseOptions?: ApolloReactHooks.LazyQueryHookOptions<PaymentRecordQuery, PaymentRecordQueryVariables>) {
          return ApolloReactHooks.useLazyQuery<PaymentRecordQuery, PaymentRecordQueryVariables>(PaymentRecordDocument, baseOptions);
        }
export type PaymentRecordQueryHookResult = ReturnType<typeof usePaymentRecordQuery>;
export type PaymentRecordLazyQueryHookResult = ReturnType<typeof usePaymentRecordLazyQuery>;
export type PaymentRecordQueryResult = ApolloReactCommon.QueryResult<PaymentRecordQuery, PaymentRecordQueryVariables>;
export const ProgramDocument = gql`
    query Program($id: ID!) {
  program(id: $id) {
    id
    name
    startDate
    endDate
    status
    programCaId
    description
    budget
    frequencyOfPayments
    cashPlus
    populationGoal
    scope
    sector
    totalNumberOfHouseholds
    administrativeAreasOfImplementation
  }
}
    `;
export type ProgramComponentProps = Omit<ApolloReactComponents.QueryComponentOptions<ProgramQuery, ProgramQueryVariables>, 'query'> & ({ variables: ProgramQueryVariables; skip?: boolean; } | { skip: boolean; });

    export const ProgramComponent = (props: ProgramComponentProps) => (
      <ApolloReactComponents.Query<ProgramQuery, ProgramQueryVariables> query={ProgramDocument} {...props} />
    );
    
export type ProgramProps<TChildProps = {}> = ApolloReactHoc.DataProps<ProgramQuery, ProgramQueryVariables> & TChildProps;
export function withProgram<TProps, TChildProps = {}>(operationOptions?: ApolloReactHoc.OperationOption<
  TProps,
  ProgramQuery,
  ProgramQueryVariables,
  ProgramProps<TChildProps>>) {
    return ApolloReactHoc.withQuery<TProps, ProgramQuery, ProgramQueryVariables, ProgramProps<TChildProps>>(ProgramDocument, {
      alias: 'program',
      ...operationOptions
    });
};

/**
 * __useProgramQuery__
 *
 * To run a query within a React component, call `useProgramQuery` and pass it any options that fit your needs.
 * When your component renders, `useProgramQuery` returns an object from Apollo Client that contains loading, error, and data properties 
 * you can use to render your UI.
 *
 * @param baseOptions options that will be passed into the query, supported options are listed on: https://www.apollographql.com/docs/react/api/react-hooks/#options;
 *
 * @example
 * const { data, loading, error } = useProgramQuery({
 *   variables: {
 *      id: // value for 'id'
 *   },
 * });
 */
export function useProgramQuery(baseOptions?: ApolloReactHooks.QueryHookOptions<ProgramQuery, ProgramQueryVariables>) {
        return ApolloReactHooks.useQuery<ProgramQuery, ProgramQueryVariables>(ProgramDocument, baseOptions);
      }
export function useProgramLazyQuery(baseOptions?: ApolloReactHooks.LazyQueryHookOptions<ProgramQuery, ProgramQueryVariables>) {
          return ApolloReactHooks.useLazyQuery<ProgramQuery, ProgramQueryVariables>(ProgramDocument, baseOptions);
        }
export type ProgramQueryHookResult = ReturnType<typeof useProgramQuery>;
export type ProgramLazyQueryHookResult = ReturnType<typeof useProgramLazyQuery>;
export type ProgramQueryResult = ApolloReactCommon.QueryResult<ProgramQuery, ProgramQueryVariables>;
export const ProgrammeChoiceDataDocument = gql`
    query ProgrammeChoiceData {
  programFrequencyOfPaymentsChoices {
    name
    value
  }
  programScopeChoices {
    name
    value
  }
  programSectorChoices {
    name
    value
  }
  programStatusChoices {
    name
    value
  }
}
    `;
export type ProgrammeChoiceDataComponentProps = Omit<ApolloReactComponents.QueryComponentOptions<ProgrammeChoiceDataQuery, ProgrammeChoiceDataQueryVariables>, 'query'>;

    export const ProgrammeChoiceDataComponent = (props: ProgrammeChoiceDataComponentProps) => (
      <ApolloReactComponents.Query<ProgrammeChoiceDataQuery, ProgrammeChoiceDataQueryVariables> query={ProgrammeChoiceDataDocument} {...props} />
    );
    
export type ProgrammeChoiceDataProps<TChildProps = {}> = ApolloReactHoc.DataProps<ProgrammeChoiceDataQuery, ProgrammeChoiceDataQueryVariables> & TChildProps;
export function withProgrammeChoiceData<TProps, TChildProps = {}>(operationOptions?: ApolloReactHoc.OperationOption<
  TProps,
  ProgrammeChoiceDataQuery,
  ProgrammeChoiceDataQueryVariables,
  ProgrammeChoiceDataProps<TChildProps>>) {
    return ApolloReactHoc.withQuery<TProps, ProgrammeChoiceDataQuery, ProgrammeChoiceDataQueryVariables, ProgrammeChoiceDataProps<TChildProps>>(ProgrammeChoiceDataDocument, {
      alias: 'programmeChoiceData',
      ...operationOptions
    });
};

/**
 * __useProgrammeChoiceDataQuery__
 *
 * To run a query within a React component, call `useProgrammeChoiceDataQuery` and pass it any options that fit your needs.
 * When your component renders, `useProgrammeChoiceDataQuery` returns an object from Apollo Client that contains loading, error, and data properties 
 * you can use to render your UI.
 *
 * @param baseOptions options that will be passed into the query, supported options are listed on: https://www.apollographql.com/docs/react/api/react-hooks/#options;
 *
 * @example
 * const { data, loading, error } = useProgrammeChoiceDataQuery({
 *   variables: {
 *   },
 * });
 */
export function useProgrammeChoiceDataQuery(baseOptions?: ApolloReactHooks.QueryHookOptions<ProgrammeChoiceDataQuery, ProgrammeChoiceDataQueryVariables>) {
        return ApolloReactHooks.useQuery<ProgrammeChoiceDataQuery, ProgrammeChoiceDataQueryVariables>(ProgrammeChoiceDataDocument, baseOptions);
      }
export function useProgrammeChoiceDataLazyQuery(baseOptions?: ApolloReactHooks.LazyQueryHookOptions<ProgrammeChoiceDataQuery, ProgrammeChoiceDataQueryVariables>) {
          return ApolloReactHooks.useLazyQuery<ProgrammeChoiceDataQuery, ProgrammeChoiceDataQueryVariables>(ProgrammeChoiceDataDocument, baseOptions);
        }
export type ProgrammeChoiceDataQueryHookResult = ReturnType<typeof useProgrammeChoiceDataQuery>;
export type ProgrammeChoiceDataLazyQueryHookResult = ReturnType<typeof useProgrammeChoiceDataLazyQuery>;
export type ProgrammeChoiceDataQueryResult = ApolloReactCommon.QueryResult<ProgrammeChoiceDataQuery, ProgrammeChoiceDataQueryVariables>;
<<<<<<< HEAD
export const TargetPopulationDocument = gql`
    query targetPopulation($id: ID!) {
  targetPopulation(id: $id) {
    id
    name
    status
    households {
      edges {
        node {
          id
          headOfHousehold {
            fullName
          }
          householdCaId
          location {
            title
          }
        }
      }
    }
  }
}
    `;
export type TargetPopulationComponentProps = Omit<ApolloReactComponents.QueryComponentOptions<TargetPopulationQuery, TargetPopulationQueryVariables>, 'query'> & ({ variables: TargetPopulationQueryVariables; skip?: boolean; } | { skip: boolean; });

    export const TargetPopulationComponent = (props: TargetPopulationComponentProps) => (
      <ApolloReactComponents.Query<TargetPopulationQuery, TargetPopulationQueryVariables> query={TargetPopulationDocument} {...props} />
    );
    
export type TargetPopulationProps<TChildProps = {}> = ApolloReactHoc.DataProps<TargetPopulationQuery, TargetPopulationQueryVariables> & TChildProps;
export function withTargetPopulation<TProps, TChildProps = {}>(operationOptions?: ApolloReactHoc.OperationOption<
  TProps,
  TargetPopulationQuery,
  TargetPopulationQueryVariables,
  TargetPopulationProps<TChildProps>>) {
    return ApolloReactHoc.withQuery<TProps, TargetPopulationQuery, TargetPopulationQueryVariables, TargetPopulationProps<TChildProps>>(TargetPopulationDocument, {
      alias: 'targetPopulation',
=======
export const RegistrationChoicesDocument = gql`
    query registrationChoices {
  registrationDataStatusChoices {
    name
    value
  }
}
    `;
export type RegistrationChoicesComponentProps = Omit<ApolloReactComponents.QueryComponentOptions<RegistrationChoicesQuery, RegistrationChoicesQueryVariables>, 'query'>;

    export const RegistrationChoicesComponent = (props: RegistrationChoicesComponentProps) => (
      <ApolloReactComponents.Query<RegistrationChoicesQuery, RegistrationChoicesQueryVariables> query={RegistrationChoicesDocument} {...props} />
    );
    
export type RegistrationChoicesProps<TChildProps = {}> = ApolloReactHoc.DataProps<RegistrationChoicesQuery, RegistrationChoicesQueryVariables> & TChildProps;
export function withRegistrationChoices<TProps, TChildProps = {}>(operationOptions?: ApolloReactHoc.OperationOption<
  TProps,
  RegistrationChoicesQuery,
  RegistrationChoicesQueryVariables,
  RegistrationChoicesProps<TChildProps>>) {
    return ApolloReactHoc.withQuery<TProps, RegistrationChoicesQuery, RegistrationChoicesQueryVariables, RegistrationChoicesProps<TChildProps>>(RegistrationChoicesDocument, {
      alias: 'registrationChoices',
>>>>>>> 8d051eb1
      ...operationOptions
    });
};

/**
<<<<<<< HEAD
 * __useTargetPopulationQuery__
 *
 * To run a query within a React component, call `useTargetPopulationQuery` and pass it any options that fit your needs.
 * When your component renders, `useTargetPopulationQuery` returns an object from Apollo Client that contains loading, error, and data properties 
=======
 * __useRegistrationChoicesQuery__
 *
 * To run a query within a React component, call `useRegistrationChoicesQuery` and pass it any options that fit your needs.
 * When your component renders, `useRegistrationChoicesQuery` returns an object from Apollo Client that contains loading, error, and data properties 
>>>>>>> 8d051eb1
 * you can use to render your UI.
 *
 * @param baseOptions options that will be passed into the query, supported options are listed on: https://www.apollographql.com/docs/react/api/react-hooks/#options;
 *
 * @example
<<<<<<< HEAD
 * const { data, loading, error } = useTargetPopulationQuery({
 *   variables: {
 *      id: // value for 'id'
 *   },
 * });
 */
export function useTargetPopulationQuery(baseOptions?: ApolloReactHooks.QueryHookOptions<TargetPopulationQuery, TargetPopulationQueryVariables>) {
        return ApolloReactHooks.useQuery<TargetPopulationQuery, TargetPopulationQueryVariables>(TargetPopulationDocument, baseOptions);
      }
export function useTargetPopulationLazyQuery(baseOptions?: ApolloReactHooks.LazyQueryHookOptions<TargetPopulationQuery, TargetPopulationQueryVariables>) {
          return ApolloReactHooks.useLazyQuery<TargetPopulationQuery, TargetPopulationQueryVariables>(TargetPopulationDocument, baseOptions);
        }
export type TargetPopulationQueryHookResult = ReturnType<typeof useTargetPopulationQuery>;
export type TargetPopulationLazyQueryHookResult = ReturnType<typeof useTargetPopulationLazyQuery>;
export type TargetPopulationQueryResult = ApolloReactCommon.QueryResult<TargetPopulationQuery, TargetPopulationQueryVariables>;
=======
 * const { data, loading, error } = useRegistrationChoicesQuery({
 *   variables: {
 *   },
 * });
 */
export function useRegistrationChoicesQuery(baseOptions?: ApolloReactHooks.QueryHookOptions<RegistrationChoicesQuery, RegistrationChoicesQueryVariables>) {
        return ApolloReactHooks.useQuery<RegistrationChoicesQuery, RegistrationChoicesQueryVariables>(RegistrationChoicesDocument, baseOptions);
      }
export function useRegistrationChoicesLazyQuery(baseOptions?: ApolloReactHooks.LazyQueryHookOptions<RegistrationChoicesQuery, RegistrationChoicesQueryVariables>) {
          return ApolloReactHooks.useLazyQuery<RegistrationChoicesQuery, RegistrationChoicesQueryVariables>(RegistrationChoicesDocument, baseOptions);
        }
export type RegistrationChoicesQueryHookResult = ReturnType<typeof useRegistrationChoicesQuery>;
export type RegistrationChoicesLazyQueryHookResult = ReturnType<typeof useRegistrationChoicesLazyQuery>;
export type RegistrationChoicesQueryResult = ApolloReactCommon.QueryResult<RegistrationChoicesQuery, RegistrationChoicesQueryVariables>;
>>>>>>> 8d051eb1


export type ResolverTypeWrapper<T> = Promise<T> | T;

export type ResolverFn<TResult, TParent, TContext, TArgs> = (
  parent: TParent,
  args: TArgs,
  context: TContext,
  info: GraphQLResolveInfo
) => Promise<TResult> | TResult;


export type StitchingResolver<TResult, TParent, TContext, TArgs> = {
  fragment: string;
  resolve: ResolverFn<TResult, TParent, TContext, TArgs>;
};

export type Resolver<TResult, TParent = {}, TContext = {}, TArgs = {}> =
  | ResolverFn<TResult, TParent, TContext, TArgs>
  | StitchingResolver<TResult, TParent, TContext, TArgs>;

export type SubscriptionSubscribeFn<TResult, TParent, TContext, TArgs> = (
  parent: TParent,
  args: TArgs,
  context: TContext,
  info: GraphQLResolveInfo
) => AsyncIterator<TResult> | Promise<AsyncIterator<TResult>>;

export type SubscriptionResolveFn<TResult, TParent, TContext, TArgs> = (
  parent: TParent,
  args: TArgs,
  context: TContext,
  info: GraphQLResolveInfo
) => TResult | Promise<TResult>;

export interface SubscriptionSubscriberObject<TResult, TKey extends string, TParent, TContext, TArgs> {
  subscribe: SubscriptionSubscribeFn<{ [key in TKey]: TResult }, TParent, TContext, TArgs>;
  resolve?: SubscriptionResolveFn<TResult, { [key in TKey]: TResult }, TContext, TArgs>;
}

export interface SubscriptionResolverObject<TResult, TParent, TContext, TArgs> {
  subscribe: SubscriptionSubscribeFn<any, TParent, TContext, TArgs>;
  resolve: SubscriptionResolveFn<TResult, any, TContext, TArgs>;
}

export type SubscriptionObject<TResult, TKey extends string, TParent, TContext, TArgs> =
  | SubscriptionSubscriberObject<TResult, TKey, TParent, TContext, TArgs>
  | SubscriptionResolverObject<TResult, TParent, TContext, TArgs>;

export type SubscriptionResolver<TResult, TKey extends string, TParent = {}, TContext = {}, TArgs = {}> =
  | ((...args: any[]) => SubscriptionObject<TResult, TKey, TParent, TContext, TArgs>)
  | SubscriptionObject<TResult, TKey, TParent, TContext, TArgs>;

export type TypeResolveFn<TTypes, TParent = {}, TContext = {}> = (
  parent: TParent,
  context: TContext,
  info: GraphQLResolveInfo
) => Maybe<TTypes>;

export type NextResolverFn<T> = () => Promise<T>;

export type DirectiveResolverFn<TResult = {}, TParent = {}, TContext = {}, TArgs = {}> = (
  next: NextResolverFn<TResult>,
  parent: TParent,
  args: TArgs,
  context: TContext,
  info: GraphQLResolveInfo
) => TResult | Promise<TResult>;

/** Mapping between all available schema types and the resolvers types */
export type ResolversTypes = {
  Query: ResolverTypeWrapper<{}>,
  ID: ResolverTypeWrapper<Scalars['ID']>,
  PaymentRecordNode: ResolverTypeWrapper<PaymentRecordNode>,
  Node: ResolverTypeWrapper<Node>,
  DateTime: ResolverTypeWrapper<Scalars['DateTime']>,
  PaymentRecordStatus: PaymentRecordStatus,
  String: ResolverTypeWrapper<Scalars['String']>,
  CashPlanNode: ResolverTypeWrapper<CashPlanNode>,
  ProgramNode: ResolverTypeWrapper<ProgramNode>,
  ProgramStatus: ProgramStatus,
  Date: ResolverTypeWrapper<Scalars['Date']>,
  Int: ResolverTypeWrapper<Scalars['Int']>,
  LocationNodeConnection: ResolverTypeWrapper<LocationNodeConnection>,
  PageInfo: ResolverTypeWrapper<PageInfo>,
  Boolean: ResolverTypeWrapper<Scalars['Boolean']>,
  LocationNodeEdge: ResolverTypeWrapper<LocationNodeEdge>,
  LocationNode: ResolverTypeWrapper<LocationNode>,
  BusinessAreaNode: ResolverTypeWrapper<BusinessAreaNode>,
  UserNodeConnection: ResolverTypeWrapper<UserNodeConnection>,
  UserNodeEdge: ResolverTypeWrapper<UserNodeEdge>,
  UserNode: ResolverTypeWrapper<UserNode>,
  UUID: ResolverTypeWrapper<Scalars['UUID']>,
  BusinessAreaNodeConnection: ResolverTypeWrapper<BusinessAreaNodeConnection>,
  BusinessAreaNodeEdge: ResolverTypeWrapper<BusinessAreaNodeEdge>,
  CashPlanNodeConnection: ResolverTypeWrapper<CashPlanNodeConnection>,
  CashPlanNodeEdge: ResolverTypeWrapper<CashPlanNodeEdge>,
  TargetPopulationNodeConnection: ResolverTypeWrapper<TargetPopulationNodeConnection>,
  TargetPopulationNodeEdge: ResolverTypeWrapper<TargetPopulationNodeEdge>,
  TargetPopulationNode: ResolverTypeWrapper<TargetPopulationNode>,
  JSONString: ResolverTypeWrapper<Scalars['JSONString']>,
  HouseholdNodeConnection: ResolverTypeWrapper<HouseholdNodeConnection>,
  HouseholdNodeEdge: ResolverTypeWrapper<HouseholdNodeEdge>,
  HouseholdNode: ResolverTypeWrapper<HouseholdNode>,
  HouseholdResidenceStatus: HouseholdResidenceStatus,
  HouseholdNationality: HouseholdNationality,
  IndividualNode: ResolverTypeWrapper<IndividualNode>,
  IndividualSex: IndividualSex,
  IndividualNationality: IndividualNationality,
  IndividualMartialStatus: IndividualMartialStatus,
  IndividualIdentificationType: IndividualIdentificationType,
  RegistrationDataImportNode: ResolverTypeWrapper<RegistrationDataImportNode>,
  RegistrationDataImportStatus: RegistrationDataImportStatus,
  RegistrationDataImportDataSource: RegistrationDataImportDataSource,
  IndividualNodeConnection: ResolverTypeWrapper<IndividualNodeConnection>,
  IndividualNodeEdge: ResolverTypeWrapper<IndividualNodeEdge>,
  IndividualWorkStatus: IndividualWorkStatus,
  IndividualDisability: IndividualDisability,
  IndividualSeriousIllness: IndividualSeriousIllness,
  IndividualEnrolledInSchool: IndividualEnrolledInSchool,
  IndividualEnrolledInNutritionProgramme: IndividualEnrolledInNutritionProgramme,
  IndividualAdministrationOfRutf: IndividualAdministrationOfRutf,
<<<<<<< HEAD
  PaymentRecordNodeConnection: ResolverTypeWrapper<PaymentRecordNodeConnection>,
  PaymentRecordNodeEdge: ResolverTypeWrapper<PaymentRecordNodeEdge>,
  TargetPopulationStatus: TargetPopulationStatus,
  RegistrationDataImportNodeConnection: ResolverTypeWrapper<RegistrationDataImportNodeConnection>,
  RegistrationDataImportNodeEdge: ResolverTypeWrapper<RegistrationDataImportNodeEdge>,
=======
>>>>>>> 8d051eb1
  ProgramNodeConnection: ResolverTypeWrapper<ProgramNodeConnection>,
  ProgramNodeEdge: ResolverTypeWrapper<ProgramNodeEdge>,
  PaymentRecordNodeConnection: ResolverTypeWrapper<PaymentRecordNodeConnection>,
  PaymentRecordNodeEdge: ResolverTypeWrapper<PaymentRecordNodeEdge>,
  Decimal: ResolverTypeWrapper<Scalars['Decimal']>,
  RegistrationDataImportNodeConnection: ResolverTypeWrapper<RegistrationDataImportNodeConnection>,
  RegistrationDataImportNodeEdge: ResolverTypeWrapper<RegistrationDataImportNodeEdge>,
  Float: ResolverTypeWrapper<Scalars['Float']>,
  ProgramFrequencyOfPayments: ProgramFrequencyOfPayments,
  ProgramSector: ProgramSector,
  ProgramScope: ProgramScope,
  LogEntryObjectConnection: ResolverTypeWrapper<LogEntryObjectConnection>,
  LogEntryObjectEdge: ResolverTypeWrapper<LogEntryObjectEdge>,
  LogEntryObject: ResolverTypeWrapper<LogEntryObject>,
  LogEntryAction: LogEntryAction,
  JSONLazyString: ResolverTypeWrapper<Scalars['JSONLazyString']>,
  CashPlanStatus: CashPlanStatus,
  PaymentEntitlementNode: ResolverTypeWrapper<PaymentEntitlementNode>,
  PaymentEntitlementDeliveryType: PaymentEntitlementDeliveryType,
  ChoiceObject: ResolverTypeWrapper<ChoiceObject>,
  UserObjectType: ResolverTypeWrapper<UserObjectType>,
  ImportedHouseholdNode: ResolverTypeWrapper<ImportedHouseholdNode>,
  ImportedHouseholdResidenceStatus: ImportedHouseholdResidenceStatus,
  ImportedHouseholdNationality: ImportedHouseholdNationality,
  ImportedIndividualNode: ResolverTypeWrapper<ImportedIndividualNode>,
  ImportedIndividualSex: ImportedIndividualSex,
  ImportedIndividualEstimatedDob: ImportedIndividualEstimatedDob,
  ImportedIndividualNationality: ImportedIndividualNationality,
  ImportedIndividualMartialStatus: ImportedIndividualMartialStatus,
  ImportedIndividualIdentificationType: ImportedIndividualIdentificationType,
  RegistrationDataImportDatahubNode: ResolverTypeWrapper<RegistrationDataImportDatahubNode>,
  ImportedHouseholdNodeConnection: ResolverTypeWrapper<ImportedHouseholdNodeConnection>,
  ImportedHouseholdNodeEdge: ResolverTypeWrapper<ImportedHouseholdNodeEdge>,
  ImportedIndividualNodeConnection: ResolverTypeWrapper<ImportedIndividualNodeConnection>,
  ImportedIndividualNodeEdge: ResolverTypeWrapper<ImportedIndividualNodeEdge>,
  ImportedIndividualWorkStatus: ImportedIndividualWorkStatus,
  ImportedIndividualDisability: ImportedIndividualDisability,
  RegistrationDataImportDatahubNodeConnection: ResolverTypeWrapper<RegistrationDataImportDatahubNodeConnection>,
  RegistrationDataImportDatahubNodeEdge: ResolverTypeWrapper<RegistrationDataImportDatahubNodeEdge>,
  DjangoDebug: ResolverTypeWrapper<DjangoDebug>,
  DjangoDebugSQL: ResolverTypeWrapper<DjangoDebugSql>,
  Mutations: ResolverTypeWrapper<{}>,
  CreateProgramInput: CreateProgramInput,
  CreateProgram: ResolverTypeWrapper<CreateProgram>,
  UpdateProgramInput: UpdateProgramInput,
  UpdateProgram: ResolverTypeWrapper<UpdateProgram>,
  DeleteProgram: ResolverTypeWrapper<DeleteProgram>,
  CreateCashPlanInput: CreateCashPlanInput,
  CreateCashPlan: ResolverTypeWrapper<CreateCashPlan>,
  UpdateCashPlanInput: UpdateCashPlanInput,
  UpdateCashPlan: ResolverTypeWrapper<UpdateCashPlan>,
  DeleteCashPlan: ResolverTypeWrapper<DeleteCashPlan>,
  CreateHouseholdInput: CreateHouseholdInput,
  CreateHousehold: ResolverTypeWrapper<CreateHousehold>,
  UpdateHouseholdInput: UpdateHouseholdInput,
  UpdateHousehold: ResolverTypeWrapper<UpdateHousehold>,
  DeleteHousehold: ResolverTypeWrapper<DeleteHousehold>,
  CreateLocationInput: CreateLocationInput,
  CreateLocation: ResolverTypeWrapper<CreateLocation>,
  UpdateLocationInput: UpdateLocationInput,
  UpdateLocation: ResolverTypeWrapper<UpdateLocation>,
  DeleteLocation: ResolverTypeWrapper<DeleteLocation>,
};

/** Mapping between all available schema types and the resolvers parents */
export type ResolversParentTypes = {
  Query: {},
  ID: Scalars['ID'],
  PaymentRecordNode: PaymentRecordNode,
  Node: Node,
  DateTime: Scalars['DateTime'],
  PaymentRecordStatus: PaymentRecordStatus,
  String: Scalars['String'],
  CashPlanNode: CashPlanNode,
  ProgramNode: ProgramNode,
  ProgramStatus: ProgramStatus,
  Date: Scalars['Date'],
  Int: Scalars['Int'],
  LocationNodeConnection: LocationNodeConnection,
  PageInfo: PageInfo,
  Boolean: Scalars['Boolean'],
  LocationNodeEdge: LocationNodeEdge,
  LocationNode: LocationNode,
  BusinessAreaNode: BusinessAreaNode,
  UserNodeConnection: UserNodeConnection,
  UserNodeEdge: UserNodeEdge,
  UserNode: UserNode,
  UUID: Scalars['UUID'],
  BusinessAreaNodeConnection: BusinessAreaNodeConnection,
  BusinessAreaNodeEdge: BusinessAreaNodeEdge,
  CashPlanNodeConnection: CashPlanNodeConnection,
  CashPlanNodeEdge: CashPlanNodeEdge,
  TargetPopulationNodeConnection: TargetPopulationNodeConnection,
  TargetPopulationNodeEdge: TargetPopulationNodeEdge,
  TargetPopulationNode: TargetPopulationNode,
  JSONString: Scalars['JSONString'],
  HouseholdNodeConnection: HouseholdNodeConnection,
  HouseholdNodeEdge: HouseholdNodeEdge,
  HouseholdNode: HouseholdNode,
  HouseholdResidenceStatus: HouseholdResidenceStatus,
  HouseholdNationality: HouseholdNationality,
  IndividualNode: IndividualNode,
  IndividualSex: IndividualSex,
  IndividualNationality: IndividualNationality,
  IndividualMartialStatus: IndividualMartialStatus,
  IndividualIdentificationType: IndividualIdentificationType,
  RegistrationDataImportNode: RegistrationDataImportNode,
  RegistrationDataImportStatus: RegistrationDataImportStatus,
  RegistrationDataImportDataSource: RegistrationDataImportDataSource,
  IndividualNodeConnection: IndividualNodeConnection,
  IndividualNodeEdge: IndividualNodeEdge,
  IndividualWorkStatus: IndividualWorkStatus,
  IndividualDisability: IndividualDisability,
  IndividualSeriousIllness: IndividualSeriousIllness,
  IndividualEnrolledInSchool: IndividualEnrolledInSchool,
  IndividualEnrolledInNutritionProgramme: IndividualEnrolledInNutritionProgramme,
  IndividualAdministrationOfRutf: IndividualAdministrationOfRutf,
<<<<<<< HEAD
  PaymentRecordNodeConnection: PaymentRecordNodeConnection,
  PaymentRecordNodeEdge: PaymentRecordNodeEdge,
  TargetPopulationStatus: TargetPopulationStatus,
  RegistrationDataImportNodeConnection: RegistrationDataImportNodeConnection,
  RegistrationDataImportNodeEdge: RegistrationDataImportNodeEdge,
=======
>>>>>>> 8d051eb1
  ProgramNodeConnection: ProgramNodeConnection,
  ProgramNodeEdge: ProgramNodeEdge,
  PaymentRecordNodeConnection: PaymentRecordNodeConnection,
  PaymentRecordNodeEdge: PaymentRecordNodeEdge,
  Decimal: Scalars['Decimal'],
  RegistrationDataImportNodeConnection: RegistrationDataImportNodeConnection,
  RegistrationDataImportNodeEdge: RegistrationDataImportNodeEdge,
  Float: Scalars['Float'],
  ProgramFrequencyOfPayments: ProgramFrequencyOfPayments,
  ProgramSector: ProgramSector,
  ProgramScope: ProgramScope,
  LogEntryObjectConnection: LogEntryObjectConnection,
  LogEntryObjectEdge: LogEntryObjectEdge,
  LogEntryObject: LogEntryObject,
  LogEntryAction: LogEntryAction,
  JSONLazyString: Scalars['JSONLazyString'],
  CashPlanStatus: CashPlanStatus,
  PaymentEntitlementNode: PaymentEntitlementNode,
  PaymentEntitlementDeliveryType: PaymentEntitlementDeliveryType,
  ChoiceObject: ChoiceObject,
  UserObjectType: UserObjectType,
  ImportedHouseholdNode: ImportedHouseholdNode,
  ImportedHouseholdResidenceStatus: ImportedHouseholdResidenceStatus,
  ImportedHouseholdNationality: ImportedHouseholdNationality,
  ImportedIndividualNode: ImportedIndividualNode,
  ImportedIndividualSex: ImportedIndividualSex,
  ImportedIndividualEstimatedDob: ImportedIndividualEstimatedDob,
  ImportedIndividualNationality: ImportedIndividualNationality,
  ImportedIndividualMartialStatus: ImportedIndividualMartialStatus,
  ImportedIndividualIdentificationType: ImportedIndividualIdentificationType,
  RegistrationDataImportDatahubNode: RegistrationDataImportDatahubNode,
  ImportedHouseholdNodeConnection: ImportedHouseholdNodeConnection,
  ImportedHouseholdNodeEdge: ImportedHouseholdNodeEdge,
  ImportedIndividualNodeConnection: ImportedIndividualNodeConnection,
  ImportedIndividualNodeEdge: ImportedIndividualNodeEdge,
  ImportedIndividualWorkStatus: ImportedIndividualWorkStatus,
  ImportedIndividualDisability: ImportedIndividualDisability,
  RegistrationDataImportDatahubNodeConnection: RegistrationDataImportDatahubNodeConnection,
  RegistrationDataImportDatahubNodeEdge: RegistrationDataImportDatahubNodeEdge,
  DjangoDebug: DjangoDebug,
  DjangoDebugSQL: DjangoDebugSql,
  Mutations: {},
  CreateProgramInput: CreateProgramInput,
  CreateProgram: CreateProgram,
  UpdateProgramInput: UpdateProgramInput,
  UpdateProgram: UpdateProgram,
  DeleteProgram: DeleteProgram,
  CreateCashPlanInput: CreateCashPlanInput,
  CreateCashPlan: CreateCashPlan,
  UpdateCashPlanInput: UpdateCashPlanInput,
  UpdateCashPlan: UpdateCashPlan,
  DeleteCashPlan: DeleteCashPlan,
  CreateHouseholdInput: CreateHouseholdInput,
  CreateHousehold: CreateHousehold,
  UpdateHouseholdInput: UpdateHouseholdInput,
  UpdateHousehold: UpdateHousehold,
  DeleteHousehold: DeleteHousehold,
  CreateLocationInput: CreateLocationInput,
  CreateLocation: CreateLocation,
  UpdateLocationInput: UpdateLocationInput,
  UpdateLocation: UpdateLocation,
  DeleteLocation: DeleteLocation,
};

export type BusinessAreaNodeResolvers<ContextType = any, ParentType extends ResolversParentTypes['BusinessAreaNode'] = ResolversParentTypes['BusinessAreaNode']> = {
  id?: Resolver<ResolversTypes['ID'], ParentType, ContextType>,
  createdAt?: Resolver<ResolversTypes['DateTime'], ParentType, ContextType>,
  updatedAt?: Resolver<ResolversTypes['DateTime'], ParentType, ContextType>,
  code?: Resolver<ResolversTypes['String'], ParentType, ContextType>,
  name?: Resolver<ResolversTypes['String'], ParentType, ContextType>,
  longName?: Resolver<ResolversTypes['String'], ParentType, ContextType>,
  regionCode?: Resolver<ResolversTypes['String'], ParentType, ContextType>,
  regionName?: Resolver<ResolversTypes['String'], ParentType, ContextType>,
  koboToken?: Resolver<Maybe<ResolversTypes['String']>, ParentType, ContextType>,
  slug?: Resolver<ResolversTypes['String'], ParentType, ContextType>,
  userSet?: Resolver<ResolversTypes['UserNodeConnection'], ParentType, ContextType, BusinessAreaNodeUserSetArgs>,
  locations?: Resolver<ResolversTypes['LocationNodeConnection'], ParentType, ContextType, BusinessAreaNodeLocationsArgs>,
  programSet?: Resolver<ResolversTypes['ProgramNodeConnection'], ParentType, ContextType, BusinessAreaNodeProgramSetArgs>,
};

export type BusinessAreaNodeConnectionResolvers<ContextType = any, ParentType extends ResolversParentTypes['BusinessAreaNodeConnection'] = ResolversParentTypes['BusinessAreaNodeConnection']> = {
  pageInfo?: Resolver<ResolversTypes['PageInfo'], ParentType, ContextType>,
  edges?: Resolver<Array<Maybe<ResolversTypes['BusinessAreaNodeEdge']>>, ParentType, ContextType>,
  totalCount?: Resolver<Maybe<ResolversTypes['Int']>, ParentType, ContextType>,
  edgeCount?: Resolver<Maybe<ResolversTypes['Int']>, ParentType, ContextType>,
};

export type BusinessAreaNodeEdgeResolvers<ContextType = any, ParentType extends ResolversParentTypes['BusinessAreaNodeEdge'] = ResolversParentTypes['BusinessAreaNodeEdge']> = {
  node?: Resolver<Maybe<ResolversTypes['BusinessAreaNode']>, ParentType, ContextType>,
  cursor?: Resolver<ResolversTypes['String'], ParentType, ContextType>,
};

export type CashPlanNodeResolvers<ContextType = any, ParentType extends ResolversParentTypes['CashPlanNode'] = ResolversParentTypes['CashPlanNode']> = {
  id?: Resolver<ResolversTypes['ID'], ParentType, ContextType>,
  createdAt?: Resolver<ResolversTypes['DateTime'], ParentType, ContextType>,
  updatedAt?: Resolver<ResolversTypes['DateTime'], ParentType, ContextType>,
  program?: Resolver<ResolversTypes['ProgramNode'], ParentType, ContextType>,
  name?: Resolver<ResolversTypes['String'], ParentType, ContextType>,
  startDate?: Resolver<ResolversTypes['DateTime'], ParentType, ContextType>,
  endDate?: Resolver<ResolversTypes['DateTime'], ParentType, ContextType>,
  disbursementDate?: Resolver<ResolversTypes['DateTime'], ParentType, ContextType>,
  numberOfHouseholds?: Resolver<ResolversTypes['Int'], ParentType, ContextType>,
  createdDate?: Resolver<ResolversTypes['DateTime'], ParentType, ContextType>,
  createdBy?: Resolver<Maybe<ResolversTypes['UserNode']>, ParentType, ContextType>,
  coverageDuration?: Resolver<ResolversTypes['Int'], ParentType, ContextType>,
  coverageUnits?: Resolver<ResolversTypes['String'], ParentType, ContextType>,
  targetPopulation?: Resolver<ResolversTypes['TargetPopulationNode'], ParentType, ContextType>,
  cashAssistId?: Resolver<ResolversTypes['String'], ParentType, ContextType>,
  distributionModality?: Resolver<ResolversTypes['String'], ParentType, ContextType>,
  fsp?: Resolver<ResolversTypes['String'], ParentType, ContextType>,
  status?: Resolver<ResolversTypes['CashPlanStatus'], ParentType, ContextType>,
  currency?: Resolver<ResolversTypes['String'], ParentType, ContextType>,
  totalEntitledQuantity?: Resolver<ResolversTypes['Float'], ParentType, ContextType>,
  totalDeliveredQuantity?: Resolver<ResolversTypes['Float'], ParentType, ContextType>,
  totalUndeliveredQuantity?: Resolver<ResolversTypes['Float'], ParentType, ContextType>,
  dispersionDate?: Resolver<ResolversTypes['Date'], ParentType, ContextType>,
  deliveryType?: Resolver<ResolversTypes['String'], ParentType, ContextType>,
  assistanceThrough?: Resolver<ResolversTypes['String'], ParentType, ContextType>,
  fcId?: Resolver<ResolversTypes['String'], ParentType, ContextType>,
  dpId?: Resolver<ResolversTypes['String'], ParentType, ContextType>,
  paymentRecords?: Resolver<ResolversTypes['PaymentRecordNodeConnection'], ParentType, ContextType, CashPlanNodePaymentRecordsArgs>,
};

export type CashPlanNodeConnectionResolvers<ContextType = any, ParentType extends ResolversParentTypes['CashPlanNodeConnection'] = ResolversParentTypes['CashPlanNodeConnection']> = {
  pageInfo?: Resolver<ResolversTypes['PageInfo'], ParentType, ContextType>,
  edges?: Resolver<Array<Maybe<ResolversTypes['CashPlanNodeEdge']>>, ParentType, ContextType>,
  totalCount?: Resolver<Maybe<ResolversTypes['Int']>, ParentType, ContextType>,
  edgeCount?: Resolver<Maybe<ResolversTypes['Int']>, ParentType, ContextType>,
};

export type CashPlanNodeEdgeResolvers<ContextType = any, ParentType extends ResolversParentTypes['CashPlanNodeEdge'] = ResolversParentTypes['CashPlanNodeEdge']> = {
  node?: Resolver<Maybe<ResolversTypes['CashPlanNode']>, ParentType, ContextType>,
  cursor?: Resolver<ResolversTypes['String'], ParentType, ContextType>,
};

export type ChoiceObjectResolvers<ContextType = any, ParentType extends ResolversParentTypes['ChoiceObject'] = ResolversParentTypes['ChoiceObject']> = {
  name?: Resolver<Maybe<ResolversTypes['String']>, ParentType, ContextType>,
  value?: Resolver<Maybe<ResolversTypes['String']>, ParentType, ContextType>,
};

export type CreateCashPlanResolvers<ContextType = any, ParentType extends ResolversParentTypes['CreateCashPlan'] = ResolversParentTypes['CreateCashPlan']> = {
  cashPlan?: Resolver<Maybe<ResolversTypes['CashPlanNode']>, ParentType, ContextType>,
};

export type CreateHouseholdResolvers<ContextType = any, ParentType extends ResolversParentTypes['CreateHousehold'] = ResolversParentTypes['CreateHousehold']> = {
  household?: Resolver<Maybe<ResolversTypes['HouseholdNode']>, ParentType, ContextType>,
};

export type CreateLocationResolvers<ContextType = any, ParentType extends ResolversParentTypes['CreateLocation'] = ResolversParentTypes['CreateLocation']> = {
  location?: Resolver<Maybe<ResolversTypes['LocationNode']>, ParentType, ContextType>,
};

export type CreateProgramResolvers<ContextType = any, ParentType extends ResolversParentTypes['CreateProgram'] = ResolversParentTypes['CreateProgram']> = {
  program?: Resolver<Maybe<ResolversTypes['ProgramNode']>, ParentType, ContextType>,
};

export interface DateScalarConfig extends GraphQLScalarTypeConfig<ResolversTypes['Date'], any> {
  name: 'Date'
}

export interface DateTimeScalarConfig extends GraphQLScalarTypeConfig<ResolversTypes['DateTime'], any> {
  name: 'DateTime'
}

export interface DecimalScalarConfig extends GraphQLScalarTypeConfig<ResolversTypes['Decimal'], any> {
  name: 'Decimal'
}

export type DeleteCashPlanResolvers<ContextType = any, ParentType extends ResolversParentTypes['DeleteCashPlan'] = ResolversParentTypes['DeleteCashPlan']> = {
  ok?: Resolver<Maybe<ResolversTypes['Boolean']>, ParentType, ContextType>,
};

export type DeleteHouseholdResolvers<ContextType = any, ParentType extends ResolversParentTypes['DeleteHousehold'] = ResolversParentTypes['DeleteHousehold']> = {
  ok?: Resolver<Maybe<ResolversTypes['Boolean']>, ParentType, ContextType>,
};

export type DeleteLocationResolvers<ContextType = any, ParentType extends ResolversParentTypes['DeleteLocation'] = ResolversParentTypes['DeleteLocation']> = {
  ok?: Resolver<Maybe<ResolversTypes['Boolean']>, ParentType, ContextType>,
};

export type DeleteProgramResolvers<ContextType = any, ParentType extends ResolversParentTypes['DeleteProgram'] = ResolversParentTypes['DeleteProgram']> = {
  ok?: Resolver<Maybe<ResolversTypes['Boolean']>, ParentType, ContextType>,
};

export type DjangoDebugResolvers<ContextType = any, ParentType extends ResolversParentTypes['DjangoDebug'] = ResolversParentTypes['DjangoDebug']> = {
  sql?: Resolver<Maybe<Array<Maybe<ResolversTypes['DjangoDebugSQL']>>>, ParentType, ContextType>,
};

export type DjangoDebugSqlResolvers<ContextType = any, ParentType extends ResolversParentTypes['DjangoDebugSQL'] = ResolversParentTypes['DjangoDebugSQL']> = {
  vendor?: Resolver<ResolversTypes['String'], ParentType, ContextType>,
  alias?: Resolver<ResolversTypes['String'], ParentType, ContextType>,
  sql?: Resolver<Maybe<ResolversTypes['String']>, ParentType, ContextType>,
  duration?: Resolver<ResolversTypes['Float'], ParentType, ContextType>,
  rawSql?: Resolver<ResolversTypes['String'], ParentType, ContextType>,
  params?: Resolver<ResolversTypes['String'], ParentType, ContextType>,
  startTime?: Resolver<ResolversTypes['Float'], ParentType, ContextType>,
  stopTime?: Resolver<ResolversTypes['Float'], ParentType, ContextType>,
  isSlow?: Resolver<ResolversTypes['Boolean'], ParentType, ContextType>,
  isSelect?: Resolver<ResolversTypes['Boolean'], ParentType, ContextType>,
  transId?: Resolver<Maybe<ResolversTypes['String']>, ParentType, ContextType>,
  transStatus?: Resolver<Maybe<ResolversTypes['String']>, ParentType, ContextType>,
  isoLevel?: Resolver<Maybe<ResolversTypes['String']>, ParentType, ContextType>,
  encoding?: Resolver<Maybe<ResolversTypes['String']>, ParentType, ContextType>,
};

export type HouseholdNodeResolvers<ContextType = any, ParentType extends ResolversParentTypes['HouseholdNode'] = ResolversParentTypes['HouseholdNode']> = {
  id?: Resolver<ResolversTypes['ID'], ParentType, ContextType>,
  createdAt?: Resolver<ResolversTypes['DateTime'], ParentType, ContextType>,
  updatedAt?: Resolver<ResolversTypes['DateTime'], ParentType, ContextType>,
  householdCaId?: Resolver<ResolversTypes['String'], ParentType, ContextType>,
  consent?: Resolver<ResolversTypes['String'], ParentType, ContextType>,
  residenceStatus?: Resolver<ResolversTypes['HouseholdResidenceStatus'], ParentType, ContextType>,
  nationality?: Resolver<ResolversTypes['HouseholdNationality'], ParentType, ContextType>,
  familySize?: Resolver<ResolversTypes['Int'], ParentType, ContextType>,
  address?: Resolver<Maybe<ResolversTypes['String']>, ParentType, ContextType>,
  location?: Resolver<ResolversTypes['LocationNode'], ParentType, ContextType>,
  representative?: Resolver<Maybe<ResolversTypes['IndividualNode']>, ParentType, ContextType>,
  registrationDataImportId?: Resolver<ResolversTypes['RegistrationDataImportNode'], ParentType, ContextType>,
  headOfHousehold?: Resolver<Maybe<ResolversTypes['IndividualNode']>, ParentType, ContextType>,
  programs?: Resolver<ResolversTypes['ProgramNodeConnection'], ParentType, ContextType, HouseholdNodeProgramsArgs>,
  registrationDate?: Resolver<Maybe<ResolversTypes['Date']>, ParentType, ContextType>,
  individuals?: Resolver<ResolversTypes['IndividualNodeConnection'], ParentType, ContextType, HouseholdNodeIndividualsArgs>,
  paymentRecords?: Resolver<ResolversTypes['PaymentRecordNodeConnection'], ParentType, ContextType, HouseholdNodePaymentRecordsArgs>,
  targetPopulations?: Resolver<ResolversTypes['TargetPopulationNodeConnection'], ParentType, ContextType, HouseholdNodeTargetPopulationsArgs>,
  totalCashReceived?: Resolver<Maybe<ResolversTypes['Decimal']>, ParentType, ContextType>,
};

export type HouseholdNodeConnectionResolvers<ContextType = any, ParentType extends ResolversParentTypes['HouseholdNodeConnection'] = ResolversParentTypes['HouseholdNodeConnection']> = {
  pageInfo?: Resolver<ResolversTypes['PageInfo'], ParentType, ContextType>,
  edges?: Resolver<Array<Maybe<ResolversTypes['HouseholdNodeEdge']>>, ParentType, ContextType>,
  totalCount?: Resolver<Maybe<ResolversTypes['Int']>, ParentType, ContextType>,
  edgeCount?: Resolver<Maybe<ResolversTypes['Int']>, ParentType, ContextType>,
};

export type HouseholdNodeEdgeResolvers<ContextType = any, ParentType extends ResolversParentTypes['HouseholdNodeEdge'] = ResolversParentTypes['HouseholdNodeEdge']> = {
  node?: Resolver<Maybe<ResolversTypes['HouseholdNode']>, ParentType, ContextType>,
  cursor?: Resolver<ResolversTypes['String'], ParentType, ContextType>,
};

export type ImportedHouseholdNodeResolvers<ContextType = any, ParentType extends ResolversParentTypes['ImportedHouseholdNode'] = ResolversParentTypes['ImportedHouseholdNode']> = {
  id?: Resolver<ResolversTypes['ID'], ParentType, ContextType>,
  createdAt?: Resolver<ResolversTypes['DateTime'], ParentType, ContextType>,
  updatedAt?: Resolver<ResolversTypes['DateTime'], ParentType, ContextType>,
  householdCaId?: Resolver<ResolversTypes['String'], ParentType, ContextType>,
  consent?: Resolver<ResolversTypes['String'], ParentType, ContextType>,
  residenceStatus?: Resolver<ResolversTypes['ImportedHouseholdResidenceStatus'], ParentType, ContextType>,
  nationality?: Resolver<ResolversTypes['ImportedHouseholdNationality'], ParentType, ContextType>,
  familySize?: Resolver<ResolversTypes['Int'], ParentType, ContextType>,
  address?: Resolver<ResolversTypes['String'], ParentType, ContextType>,
  location?: Resolver<ResolversTypes['String'], ParentType, ContextType>,
  representative?: Resolver<Maybe<ResolversTypes['ImportedIndividualNode']>, ParentType, ContextType>,
  registrationDataImportId?: Resolver<ResolversTypes['RegistrationDataImportDatahubNode'], ParentType, ContextType>,
  headOfHousehold?: Resolver<Maybe<ResolversTypes['ImportedIndividualNode']>, ParentType, ContextType>,
  individuals?: Resolver<ResolversTypes['ImportedIndividualNodeConnection'], ParentType, ContextType, ImportedHouseholdNodeIndividualsArgs>,
};

export type ImportedHouseholdNodeConnectionResolvers<ContextType = any, ParentType extends ResolversParentTypes['ImportedHouseholdNodeConnection'] = ResolversParentTypes['ImportedHouseholdNodeConnection']> = {
  pageInfo?: Resolver<ResolversTypes['PageInfo'], ParentType, ContextType>,
  edges?: Resolver<Array<Maybe<ResolversTypes['ImportedHouseholdNodeEdge']>>, ParentType, ContextType>,
  totalCount?: Resolver<Maybe<ResolversTypes['Int']>, ParentType, ContextType>,
  edgeCount?: Resolver<Maybe<ResolversTypes['Int']>, ParentType, ContextType>,
};

export type ImportedHouseholdNodeEdgeResolvers<ContextType = any, ParentType extends ResolversParentTypes['ImportedHouseholdNodeEdge'] = ResolversParentTypes['ImportedHouseholdNodeEdge']> = {
  node?: Resolver<Maybe<ResolversTypes['ImportedHouseholdNode']>, ParentType, ContextType>,
  cursor?: Resolver<ResolversTypes['String'], ParentType, ContextType>,
};

export type ImportedIndividualNodeResolvers<ContextType = any, ParentType extends ResolversParentTypes['ImportedIndividualNode'] = ResolversParentTypes['ImportedIndividualNode']> = {
  id?: Resolver<ResolversTypes['ID'], ParentType, ContextType>,
  createdAt?: Resolver<ResolversTypes['DateTime'], ParentType, ContextType>,
  updatedAt?: Resolver<ResolversTypes['DateTime'], ParentType, ContextType>,
  individualCaId?: Resolver<ResolversTypes['String'], ParentType, ContextType>,
  fullName?: Resolver<ResolversTypes['String'], ParentType, ContextType>,
  firstName?: Resolver<ResolversTypes['String'], ParentType, ContextType>,
  middleName?: Resolver<ResolversTypes['String'], ParentType, ContextType>,
  lastName?: Resolver<ResolversTypes['String'], ParentType, ContextType>,
  sex?: Resolver<ResolversTypes['ImportedIndividualSex'], ParentType, ContextType>,
  dob?: Resolver<ResolversTypes['Date'], ParentType, ContextType>,
  estimatedDob?: Resolver<ResolversTypes['ImportedIndividualEstimatedDob'], ParentType, ContextType>,
  nationality?: Resolver<ResolversTypes['ImportedIndividualNationality'], ParentType, ContextType>,
  martialStatus?: Resolver<ResolversTypes['ImportedIndividualMartialStatus'], ParentType, ContextType>,
  phoneNumber?: Resolver<ResolversTypes['String'], ParentType, ContextType>,
  phoneNumberAlternative?: Resolver<ResolversTypes['String'], ParentType, ContextType>,
  identificationType?: Resolver<ResolversTypes['ImportedIndividualIdentificationType'], ParentType, ContextType>,
  identificationNumber?: Resolver<ResolversTypes['String'], ParentType, ContextType>,
  household?: Resolver<ResolversTypes['ImportedHouseholdNode'], ParentType, ContextType>,
  registrationDataImportId?: Resolver<ResolversTypes['RegistrationDataImportDatahubNode'], ParentType, ContextType>,
  workStatus?: Resolver<ResolversTypes['ImportedIndividualWorkStatus'], ParentType, ContextType>,
  disability?: Resolver<ResolversTypes['ImportedIndividualDisability'], ParentType, ContextType>,
  representedHouseholds?: Resolver<ResolversTypes['ImportedHouseholdNodeConnection'], ParentType, ContextType, ImportedIndividualNodeRepresentedHouseholdsArgs>,
  headingHousehold?: Resolver<Maybe<ResolversTypes['ImportedHouseholdNode']>, ParentType, ContextType>,
};

export type ImportedIndividualNodeConnectionResolvers<ContextType = any, ParentType extends ResolversParentTypes['ImportedIndividualNodeConnection'] = ResolversParentTypes['ImportedIndividualNodeConnection']> = {
  pageInfo?: Resolver<ResolversTypes['PageInfo'], ParentType, ContextType>,
  edges?: Resolver<Array<Maybe<ResolversTypes['ImportedIndividualNodeEdge']>>, ParentType, ContextType>,
  totalCount?: Resolver<Maybe<ResolversTypes['Int']>, ParentType, ContextType>,
  edgeCount?: Resolver<Maybe<ResolversTypes['Int']>, ParentType, ContextType>,
};

export type ImportedIndividualNodeEdgeResolvers<ContextType = any, ParentType extends ResolversParentTypes['ImportedIndividualNodeEdge'] = ResolversParentTypes['ImportedIndividualNodeEdge']> = {
  node?: Resolver<Maybe<ResolversTypes['ImportedIndividualNode']>, ParentType, ContextType>,
  cursor?: Resolver<ResolversTypes['String'], ParentType, ContextType>,
};

export type IndividualNodeResolvers<ContextType = any, ParentType extends ResolversParentTypes['IndividualNode'] = ResolversParentTypes['IndividualNode']> = {
  id?: Resolver<ResolversTypes['ID'], ParentType, ContextType>,
  createdAt?: Resolver<ResolversTypes['DateTime'], ParentType, ContextType>,
  updatedAt?: Resolver<ResolversTypes['DateTime'], ParentType, ContextType>,
  individualCaId?: Resolver<ResolversTypes['String'], ParentType, ContextType>,
  fullName?: Resolver<ResolversTypes['String'], ParentType, ContextType>,
  firstName?: Resolver<ResolversTypes['String'], ParentType, ContextType>,
  middleName?: Resolver<ResolversTypes['String'], ParentType, ContextType>,
  lastName?: Resolver<ResolversTypes['String'], ParentType, ContextType>,
  sex?: Resolver<ResolversTypes['IndividualSex'], ParentType, ContextType>,
  dob?: Resolver<Maybe<ResolversTypes['Date']>, ParentType, ContextType>,
  estimatedDob?: Resolver<Maybe<ResolversTypes['Date']>, ParentType, ContextType>,
  nationality?: Resolver<ResolversTypes['IndividualNationality'], ParentType, ContextType>,
  martialStatus?: Resolver<ResolversTypes['IndividualMartialStatus'], ParentType, ContextType>,
  phoneNumber?: Resolver<ResolversTypes['String'], ParentType, ContextType>,
  phoneNumberAlternative?: Resolver<ResolversTypes['String'], ParentType, ContextType>,
  identificationType?: Resolver<ResolversTypes['IndividualIdentificationType'], ParentType, ContextType>,
  identificationNumber?: Resolver<ResolversTypes['String'], ParentType, ContextType>,
  household?: Resolver<ResolversTypes['HouseholdNode'], ParentType, ContextType>,
  registrationDataImportId?: Resolver<ResolversTypes['RegistrationDataImportNode'], ParentType, ContextType>,
  workStatus?: Resolver<ResolversTypes['IndividualWorkStatus'], ParentType, ContextType>,
  disability?: Resolver<ResolversTypes['IndividualDisability'], ParentType, ContextType>,
  seriousIllness?: Resolver<ResolversTypes['IndividualSeriousIllness'], ParentType, ContextType>,
  ageFirstMarried?: Resolver<Maybe<ResolversTypes['Int']>, ParentType, ContextType>,
  enrolledInSchool?: Resolver<ResolversTypes['IndividualEnrolledInSchool'], ParentType, ContextType>,
  schoolAttendance?: Resolver<ResolversTypes['String'], ParentType, ContextType>,
  schoolType?: Resolver<ResolversTypes['String'], ParentType, ContextType>,
  yearsInSchool?: Resolver<Maybe<ResolversTypes['Int']>, ParentType, ContextType>,
  minutesToSchool?: Resolver<Maybe<ResolversTypes['Int']>, ParentType, ContextType>,
  enrolledInNutritionProgramme?: Resolver<Maybe<ResolversTypes['IndividualEnrolledInNutritionProgramme']>, ParentType, ContextType>,
  administrationOfRutf?: Resolver<Maybe<ResolversTypes['IndividualAdministrationOfRutf']>, ParentType, ContextType>,
  representedHouseholds?: Resolver<ResolversTypes['HouseholdNodeConnection'], ParentType, ContextType, IndividualNodeRepresentedHouseholdsArgs>,
  headingHousehold?: Resolver<Maybe<ResolversTypes['HouseholdNode']>, ParentType, ContextType>,
};

export type IndividualNodeConnectionResolvers<ContextType = any, ParentType extends ResolversParentTypes['IndividualNodeConnection'] = ResolversParentTypes['IndividualNodeConnection']> = {
  pageInfo?: Resolver<ResolversTypes['PageInfo'], ParentType, ContextType>,
  edges?: Resolver<Array<Maybe<ResolversTypes['IndividualNodeEdge']>>, ParentType, ContextType>,
  totalCount?: Resolver<Maybe<ResolversTypes['Int']>, ParentType, ContextType>,
  edgeCount?: Resolver<Maybe<ResolversTypes['Int']>, ParentType, ContextType>,
};

export type IndividualNodeEdgeResolvers<ContextType = any, ParentType extends ResolversParentTypes['IndividualNodeEdge'] = ResolversParentTypes['IndividualNodeEdge']> = {
  node?: Resolver<Maybe<ResolversTypes['IndividualNode']>, ParentType, ContextType>,
  cursor?: Resolver<ResolversTypes['String'], ParentType, ContextType>,
};

export interface JsonLazyStringScalarConfig extends GraphQLScalarTypeConfig<ResolversTypes['JSONLazyString'], any> {
  name: 'JSONLazyString'
}

export interface JsonStringScalarConfig extends GraphQLScalarTypeConfig<ResolversTypes['JSONString'], any> {
  name: 'JSONString'
}

export type LocationNodeResolvers<ContextType = any, ParentType extends ResolversParentTypes['LocationNode'] = ResolversParentTypes['LocationNode']> = {
  id?: Resolver<ResolversTypes['ID'], ParentType, ContextType>,
  title?: Resolver<ResolversTypes['String'], ParentType, ContextType>,
  businessArea?: Resolver<Maybe<ResolversTypes['BusinessAreaNode']>, ParentType, ContextType>,
  latitude?: Resolver<Maybe<ResolversTypes['Float']>, ParentType, ContextType>,
  longitude?: Resolver<Maybe<ResolversTypes['Float']>, ParentType, ContextType>,
  pCode?: Resolver<Maybe<ResolversTypes['String']>, ParentType, ContextType>,
  parent?: Resolver<Maybe<ResolversTypes['LocationNode']>, ParentType, ContextType>,
  lft?: Resolver<ResolversTypes['Int'], ParentType, ContextType>,
  rght?: Resolver<ResolversTypes['Int'], ParentType, ContextType>,
  treeId?: Resolver<ResolversTypes['Int'], ParentType, ContextType>,
  level?: Resolver<ResolversTypes['Int'], ParentType, ContextType>,
  children?: Resolver<ResolversTypes['LocationNodeConnection'], ParentType, ContextType, LocationNodeChildrenArgs>,
  households?: Resolver<ResolversTypes['HouseholdNodeConnection'], ParentType, ContextType, LocationNodeHouseholdsArgs>,
  programs?: Resolver<ResolversTypes['ProgramNodeConnection'], ParentType, ContextType, LocationNodeProgramsArgs>,
};

export type LocationNodeConnectionResolvers<ContextType = any, ParentType extends ResolversParentTypes['LocationNodeConnection'] = ResolversParentTypes['LocationNodeConnection']> = {
  pageInfo?: Resolver<ResolversTypes['PageInfo'], ParentType, ContextType>,
  edges?: Resolver<Array<Maybe<ResolversTypes['LocationNodeEdge']>>, ParentType, ContextType>,
  totalCount?: Resolver<Maybe<ResolversTypes['Int']>, ParentType, ContextType>,
  edgeCount?: Resolver<Maybe<ResolversTypes['Int']>, ParentType, ContextType>,
};

export type LocationNodeEdgeResolvers<ContextType = any, ParentType extends ResolversParentTypes['LocationNodeEdge'] = ResolversParentTypes['LocationNodeEdge']> = {
  node?: Resolver<Maybe<ResolversTypes['LocationNode']>, ParentType, ContextType>,
  cursor?: Resolver<ResolversTypes['String'], ParentType, ContextType>,
};

export type LogEntryObjectResolvers<ContextType = any, ParentType extends ResolversParentTypes['LogEntryObject'] = ResolversParentTypes['LogEntryObject']> = {
  id?: Resolver<ResolversTypes['ID'], ParentType, ContextType>,
  objectPk?: Resolver<ResolversTypes['String'], ParentType, ContextType>,
  objectId?: Resolver<Maybe<ResolversTypes['Int']>, ParentType, ContextType>,
  objectRepr?: Resolver<ResolversTypes['String'], ParentType, ContextType>,
  action?: Resolver<ResolversTypes['LogEntryAction'], ParentType, ContextType>,
  changes?: Resolver<ResolversTypes['String'], ParentType, ContextType>,
  actor?: Resolver<Maybe<ResolversTypes['UserNode']>, ParentType, ContextType>,
  remoteAddr?: Resolver<Maybe<ResolversTypes['String']>, ParentType, ContextType>,
  timestamp?: Resolver<Maybe<ResolversTypes['DateTime']>, ParentType, ContextType>,
  changesDisplayDict?: Resolver<Maybe<ResolversTypes['JSONLazyString']>, ParentType, ContextType>,
};

export type LogEntryObjectConnectionResolvers<ContextType = any, ParentType extends ResolversParentTypes['LogEntryObjectConnection'] = ResolversParentTypes['LogEntryObjectConnection']> = {
  pageInfo?: Resolver<ResolversTypes['PageInfo'], ParentType, ContextType>,
  edges?: Resolver<Array<Maybe<ResolversTypes['LogEntryObjectEdge']>>, ParentType, ContextType>,
  totalCount?: Resolver<Maybe<ResolversTypes['Int']>, ParentType, ContextType>,
};

export type LogEntryObjectEdgeResolvers<ContextType = any, ParentType extends ResolversParentTypes['LogEntryObjectEdge'] = ResolversParentTypes['LogEntryObjectEdge']> = {
  node?: Resolver<Maybe<ResolversTypes['LogEntryObject']>, ParentType, ContextType>,
  cursor?: Resolver<ResolversTypes['String'], ParentType, ContextType>,
};

export type MutationsResolvers<ContextType = any, ParentType extends ResolversParentTypes['Mutations'] = ResolversParentTypes['Mutations']> = {
  createProgram?: Resolver<Maybe<ResolversTypes['CreateProgram']>, ParentType, ContextType, RequireFields<MutationsCreateProgramArgs, 'programData'>>,
  updateProgram?: Resolver<Maybe<ResolversTypes['UpdateProgram']>, ParentType, ContextType, MutationsUpdateProgramArgs>,
  deleteProgram?: Resolver<Maybe<ResolversTypes['DeleteProgram']>, ParentType, ContextType, RequireFields<MutationsDeleteProgramArgs, 'programId'>>,
  createCashPlan?: Resolver<Maybe<ResolversTypes['CreateCashPlan']>, ParentType, ContextType, RequireFields<MutationsCreateCashPlanArgs, 'cashPlanData'>>,
  updateCashPlan?: Resolver<Maybe<ResolversTypes['UpdateCashPlan']>, ParentType, ContextType, MutationsUpdateCashPlanArgs>,
  deleteCashPlan?: Resolver<Maybe<ResolversTypes['DeleteCashPlan']>, ParentType, ContextType, RequireFields<MutationsDeleteCashPlanArgs, 'cashPlanId'>>,
  createHousehold?: Resolver<Maybe<ResolversTypes['CreateHousehold']>, ParentType, ContextType, MutationsCreateHouseholdArgs>,
  updateHousehold?: Resolver<Maybe<ResolversTypes['UpdateHousehold']>, ParentType, ContextType, MutationsUpdateHouseholdArgs>,
  deleteHousehold?: Resolver<Maybe<ResolversTypes['DeleteHousehold']>, ParentType, ContextType, RequireFields<MutationsDeleteHouseholdArgs, 'householdId'>>,
  createLocation?: Resolver<Maybe<ResolversTypes['CreateLocation']>, ParentType, ContextType, RequireFields<MutationsCreateLocationArgs, 'locationData'>>,
  updateLocation?: Resolver<Maybe<ResolversTypes['UpdateLocation']>, ParentType, ContextType, MutationsUpdateLocationArgs>,
  deleteLocation?: Resolver<Maybe<ResolversTypes['DeleteLocation']>, ParentType, ContextType, RequireFields<MutationsDeleteLocationArgs, 'locationId'>>,
};

export type NodeResolvers<ContextType = any, ParentType extends ResolversParentTypes['Node'] = ResolversParentTypes['Node']> = {
  __resolveType: TypeResolveFn<'PaymentRecordNode' | 'CashPlanNode' | 'ProgramNode' | 'LocationNode' | 'BusinessAreaNode' | 'UserNode' | 'TargetPopulationNode' | 'HouseholdNode' | 'IndividualNode' | 'RegistrationDataImportNode' | 'ImportedHouseholdNode' | 'ImportedIndividualNode' | 'RegistrationDataImportDatahubNode', ParentType, ContextType>,
  id?: Resolver<ResolversTypes['ID'], ParentType, ContextType>,
};

export type PageInfoResolvers<ContextType = any, ParentType extends ResolversParentTypes['PageInfo'] = ResolversParentTypes['PageInfo']> = {
  hasNextPage?: Resolver<ResolversTypes['Boolean'], ParentType, ContextType>,
  hasPreviousPage?: Resolver<ResolversTypes['Boolean'], ParentType, ContextType>,
  startCursor?: Resolver<Maybe<ResolversTypes['String']>, ParentType, ContextType>,
  endCursor?: Resolver<Maybe<ResolversTypes['String']>, ParentType, ContextType>,
};

export type PaymentEntitlementNodeResolvers<ContextType = any, ParentType extends ResolversParentTypes['PaymentEntitlementNode'] = ResolversParentTypes['PaymentEntitlementNode']> = {
  id?: Resolver<ResolversTypes['UUID'], ParentType, ContextType>,
  createdAt?: Resolver<ResolversTypes['DateTime'], ParentType, ContextType>,
  updatedAt?: Resolver<ResolversTypes['DateTime'], ParentType, ContextType>,
  deliveryType?: Resolver<ResolversTypes['PaymentEntitlementDeliveryType'], ParentType, ContextType>,
  entitlementQuantity?: Resolver<Maybe<ResolversTypes['Decimal']>, ParentType, ContextType>,
  deliveredQuantity?: Resolver<Maybe<ResolversTypes['Decimal']>, ParentType, ContextType>,
  entitlementCardIssueDate?: Resolver<Maybe<ResolversTypes['Date']>, ParentType, ContextType>,
  entitlementCardNumber?: Resolver<ResolversTypes['String'], ParentType, ContextType>,
  currency?: Resolver<ResolversTypes['String'], ParentType, ContextType>,
  deliveryDate?: Resolver<Maybe<ResolversTypes['DateTime']>, ParentType, ContextType>,
  transactionReferenceId?: Resolver<ResolversTypes['String'], ParentType, ContextType>,
  fsp?: Resolver<ResolversTypes['String'], ParentType, ContextType>,
  paymentRecord?: Resolver<Maybe<ResolversTypes['PaymentRecordNode']>, ParentType, ContextType>,
};

export type PaymentRecordNodeResolvers<ContextType = any, ParentType extends ResolversParentTypes['PaymentRecordNode'] = ResolversParentTypes['PaymentRecordNode']> = {
  id?: Resolver<ResolversTypes['ID'], ParentType, ContextType>,
  createdAt?: Resolver<ResolversTypes['DateTime'], ParentType, ContextType>,
  updatedAt?: Resolver<ResolversTypes['DateTime'], ParentType, ContextType>,
  status?: Resolver<ResolversTypes['PaymentRecordStatus'], ParentType, ContextType>,
  name?: Resolver<ResolversTypes['String'], ParentType, ContextType>,
  statusDate?: Resolver<ResolversTypes['DateTime'], ParentType, ContextType>,
  cashAssistId?: Resolver<ResolversTypes['String'], ParentType, ContextType>,
  cashPlan?: Resolver<ResolversTypes['CashPlanNode'], ParentType, ContextType>,
  household?: Resolver<ResolversTypes['HouseholdNode'], ParentType, ContextType>,
  headOfHousehold?: Resolver<ResolversTypes['String'], ParentType, ContextType>,
  totalPersonCovered?: Resolver<ResolversTypes['Int'], ParentType, ContextType>,
  distributionModality?: Resolver<ResolversTypes['String'], ParentType, ContextType>,
  targetPopulation?: Resolver<ResolversTypes['TargetPopulationNode'], ParentType, ContextType>,
  entitlement?: Resolver<Maybe<ResolversTypes['PaymentEntitlementNode']>, ParentType, ContextType>,
};

export type PaymentRecordNodeConnectionResolvers<ContextType = any, ParentType extends ResolversParentTypes['PaymentRecordNodeConnection'] = ResolversParentTypes['PaymentRecordNodeConnection']> = {
  pageInfo?: Resolver<ResolversTypes['PageInfo'], ParentType, ContextType>,
  edges?: Resolver<Array<Maybe<ResolversTypes['PaymentRecordNodeEdge']>>, ParentType, ContextType>,
  totalCount?: Resolver<Maybe<ResolversTypes['Int']>, ParentType, ContextType>,
  edgeCount?: Resolver<Maybe<ResolversTypes['Int']>, ParentType, ContextType>,
};

export type PaymentRecordNodeEdgeResolvers<ContextType = any, ParentType extends ResolversParentTypes['PaymentRecordNodeEdge'] = ResolversParentTypes['PaymentRecordNodeEdge']> = {
  node?: Resolver<Maybe<ResolversTypes['PaymentRecordNode']>, ParentType, ContextType>,
  cursor?: Resolver<ResolversTypes['String'], ParentType, ContextType>,
};

export type ProgramNodeResolvers<ContextType = any, ParentType extends ResolversParentTypes['ProgramNode'] = ResolversParentTypes['ProgramNode']> = {
  id?: Resolver<ResolversTypes['ID'], ParentType, ContextType>,
  createdAt?: Resolver<ResolversTypes['DateTime'], ParentType, ContextType>,
  updatedAt?: Resolver<ResolversTypes['DateTime'], ParentType, ContextType>,
  name?: Resolver<ResolversTypes['String'], ParentType, ContextType>,
  status?: Resolver<ResolversTypes['ProgramStatus'], ParentType, ContextType>,
  startDate?: Resolver<ResolversTypes['Date'], ParentType, ContextType>,
  endDate?: Resolver<ResolversTypes['Date'], ParentType, ContextType>,
  description?: Resolver<ResolversTypes['String'], ParentType, ContextType>,
  programCaId?: Resolver<ResolversTypes['String'], ParentType, ContextType>,
  locations?: Resolver<ResolversTypes['LocationNodeConnection'], ParentType, ContextType, ProgramNodeLocationsArgs>,
  businessArea?: Resolver<ResolversTypes['BusinessAreaNode'], ParentType, ContextType>,
  budget?: Resolver<Maybe<ResolversTypes['Decimal']>, ParentType, ContextType>,
  frequencyOfPayments?: Resolver<ResolversTypes['ProgramFrequencyOfPayments'], ParentType, ContextType>,
  sector?: Resolver<ResolversTypes['ProgramSector'], ParentType, ContextType>,
  scope?: Resolver<ResolversTypes['ProgramScope'], ParentType, ContextType>,
  cashPlus?: Resolver<ResolversTypes['Boolean'], ParentType, ContextType>,
  populationGoal?: Resolver<ResolversTypes['Int'], ParentType, ContextType>,
  administrativeAreasOfImplementation?: Resolver<ResolversTypes['String'], ParentType, ContextType>,
  households?: Resolver<ResolversTypes['HouseholdNodeConnection'], ParentType, ContextType, ProgramNodeHouseholdsArgs>,
  cashPlans?: Resolver<ResolversTypes['CashPlanNodeConnection'], ParentType, ContextType, ProgramNodeCashPlansArgs>,
  totalEntitledQuantity?: Resolver<Maybe<ResolversTypes['Decimal']>, ParentType, ContextType>,
  totalDeliveredQuantity?: Resolver<Maybe<ResolversTypes['Decimal']>, ParentType, ContextType>,
  totalUndeliveredQuantity?: Resolver<Maybe<ResolversTypes['Decimal']>, ParentType, ContextType>,
  totalNumberOfHouseholds?: Resolver<Maybe<ResolversTypes['Int']>, ParentType, ContextType>,
  history?: Resolver<Maybe<ResolversTypes['LogEntryObjectConnection']>, ParentType, ContextType, ProgramNodeHistoryArgs>,
};

export type ProgramNodeConnectionResolvers<ContextType = any, ParentType extends ResolversParentTypes['ProgramNodeConnection'] = ResolversParentTypes['ProgramNodeConnection']> = {
  pageInfo?: Resolver<ResolversTypes['PageInfo'], ParentType, ContextType>,
  edges?: Resolver<Array<Maybe<ResolversTypes['ProgramNodeEdge']>>, ParentType, ContextType>,
  totalCount?: Resolver<Maybe<ResolversTypes['Int']>, ParentType, ContextType>,
  edgeCount?: Resolver<Maybe<ResolversTypes['Int']>, ParentType, ContextType>,
};

export type ProgramNodeEdgeResolvers<ContextType = any, ParentType extends ResolversParentTypes['ProgramNodeEdge'] = ResolversParentTypes['ProgramNodeEdge']> = {
  node?: Resolver<Maybe<ResolversTypes['ProgramNode']>, ParentType, ContextType>,
  cursor?: Resolver<ResolversTypes['String'], ParentType, ContextType>,
};

export type QueryResolvers<ContextType = any, ParentType extends ResolversParentTypes['Query'] = ResolversParentTypes['Query']> = {
  paymentRecord?: Resolver<Maybe<ResolversTypes['PaymentRecordNode']>, ParentType, ContextType, RequireFields<QueryPaymentRecordArgs, 'id'>>,
  allPaymentRecords?: Resolver<Maybe<ResolversTypes['PaymentRecordNodeConnection']>, ParentType, ContextType, QueryAllPaymentRecordsArgs>,
  paymentRecordStatusChoices?: Resolver<Maybe<Array<Maybe<ResolversTypes['ChoiceObject']>>>, ParentType, ContextType>,
  allPaymentEntitlements?: Resolver<Maybe<Array<Maybe<ResolversTypes['PaymentEntitlementNode']>>>, ParentType, ContextType>,
  location?: Resolver<Maybe<ResolversTypes['LocationNode']>, ParentType, ContextType, RequireFields<QueryLocationArgs, 'id'>>,
  allLocations?: Resolver<Maybe<ResolversTypes['LocationNodeConnection']>, ParentType, ContextType, QueryAllLocationsArgs>,
  allBusinessAreas?: Resolver<Maybe<ResolversTypes['BusinessAreaNodeConnection']>, ParentType, ContextType, QueryAllBusinessAreasArgs>,
  allLogEntries?: Resolver<Maybe<ResolversTypes['LogEntryObjectConnection']>, ParentType, ContextType, RequireFields<QueryAllLogEntriesArgs, 'objectId'>>,
  program?: Resolver<Maybe<ResolversTypes['ProgramNode']>, ParentType, ContextType, RequireFields<QueryProgramArgs, 'id'>>,
  allPrograms?: Resolver<Maybe<ResolversTypes['ProgramNodeConnection']>, ParentType, ContextType, QueryAllProgramsArgs>,
  cashPlan?: Resolver<Maybe<ResolversTypes['CashPlanNode']>, ParentType, ContextType, RequireFields<QueryCashPlanArgs, 'id'>>,
  allCashPlans?: Resolver<Maybe<ResolversTypes['CashPlanNodeConnection']>, ParentType, ContextType, QueryAllCashPlansArgs>,
  programStatusChoices?: Resolver<Maybe<Array<Maybe<ResolversTypes['ChoiceObject']>>>, ParentType, ContextType>,
  programFrequencyOfPaymentsChoices?: Resolver<Maybe<Array<Maybe<ResolversTypes['ChoiceObject']>>>, ParentType, ContextType>,
  programSectorChoices?: Resolver<Maybe<Array<Maybe<ResolversTypes['ChoiceObject']>>>, ParentType, ContextType>,
  programScopeChoices?: Resolver<Maybe<Array<Maybe<ResolversTypes['ChoiceObject']>>>, ParentType, ContextType>,
  cashPlanStatusChoices?: Resolver<Maybe<Array<Maybe<ResolversTypes['ChoiceObject']>>>, ParentType, ContextType>,
  targetPopulation?: Resolver<Maybe<ResolversTypes['TargetPopulationNode']>, ParentType, ContextType, RequireFields<QueryTargetPopulationArgs, 'id'>>,
  allTargetPopulation?: Resolver<Maybe<ResolversTypes['TargetPopulationNodeConnection']>, ParentType, ContextType, QueryAllTargetPopulationArgs>,
  household?: Resolver<Maybe<ResolversTypes['HouseholdNode']>, ParentType, ContextType, RequireFields<QueryHouseholdArgs, 'id'>>,
  allHouseholds?: Resolver<Maybe<ResolversTypes['HouseholdNodeConnection']>, ParentType, ContextType, QueryAllHouseholdsArgs>,
  individual?: Resolver<Maybe<ResolversTypes['IndividualNode']>, ParentType, ContextType, RequireFields<QueryIndividualArgs, 'id'>>,
  allIndividuals?: Resolver<Maybe<ResolversTypes['IndividualNodeConnection']>, ParentType, ContextType, QueryAllIndividualsArgs>,
  me?: Resolver<Maybe<ResolversTypes['UserObjectType']>, ParentType, ContextType>,
  allUsers?: Resolver<Maybe<ResolversTypes['UserNodeConnection']>, ParentType, ContextType, QueryAllUsersArgs>,
  importedHousehold?: Resolver<Maybe<ResolversTypes['ImportedHouseholdNode']>, ParentType, ContextType, RequireFields<QueryImportedHouseholdArgs, 'id'>>,
  allImportedHouseholds?: Resolver<Maybe<ResolversTypes['ImportedHouseholdNodeConnection']>, ParentType, ContextType, QueryAllImportedHouseholdsArgs>,
  registrationDataImportDatahub?: Resolver<Maybe<ResolversTypes['RegistrationDataImportDatahubNode']>, ParentType, ContextType, RequireFields<QueryRegistrationDataImportDatahubArgs, 'id'>>,
  allRegistrationDataImportsDatahub?: Resolver<Maybe<ResolversTypes['RegistrationDataImportDatahubNodeConnection']>, ParentType, ContextType, QueryAllRegistrationDataImportsDatahubArgs>,
  importedIndividual?: Resolver<Maybe<ResolversTypes['ImportedIndividualNode']>, ParentType, ContextType, RequireFields<QueryImportedIndividualArgs, 'id'>>,
  allImportedIndividuals?: Resolver<Maybe<ResolversTypes['ImportedIndividualNodeConnection']>, ParentType, ContextType, QueryAllImportedIndividualsArgs>,
  registrationDataImport?: Resolver<Maybe<ResolversTypes['RegistrationDataImportNode']>, ParentType, ContextType, RequireFields<QueryRegistrationDataImportArgs, 'id'>>,
  allRegistrationDataImports?: Resolver<Maybe<ResolversTypes['RegistrationDataImportNodeConnection']>, ParentType, ContextType, QueryAllRegistrationDataImportsArgs>,
  registrationDataStatusChoices?: Resolver<Maybe<Array<Maybe<ResolversTypes['ChoiceObject']>>>, ParentType, ContextType>,
  _debug?: Resolver<Maybe<ResolversTypes['DjangoDebug']>, ParentType, ContextType>,
};

export type RegistrationDataImportDatahubNodeResolvers<ContextType = any, ParentType extends ResolversParentTypes['RegistrationDataImportDatahubNode'] = ResolversParentTypes['RegistrationDataImportDatahubNode']> = {
  id?: Resolver<ResolversTypes['ID'], ParentType, ContextType>,
  createdAt?: Resolver<ResolversTypes['DateTime'], ParentType, ContextType>,
  updatedAt?: Resolver<ResolversTypes['DateTime'], ParentType, ContextType>,
  name?: Resolver<ResolversTypes['String'], ParentType, ContextType>,
  importDate?: Resolver<ResolversTypes['DateTime'], ParentType, ContextType>,
  hctId?: Resolver<Maybe<ResolversTypes['UUID']>, ParentType, ContextType>,
  households?: Resolver<ResolversTypes['ImportedHouseholdNodeConnection'], ParentType, ContextType, RegistrationDataImportDatahubNodeHouseholdsArgs>,
  individuals?: Resolver<ResolversTypes['ImportedIndividualNodeConnection'], ParentType, ContextType, RegistrationDataImportDatahubNodeIndividualsArgs>,
};

export type RegistrationDataImportDatahubNodeConnectionResolvers<ContextType = any, ParentType extends ResolversParentTypes['RegistrationDataImportDatahubNodeConnection'] = ResolversParentTypes['RegistrationDataImportDatahubNodeConnection']> = {
  pageInfo?: Resolver<ResolversTypes['PageInfo'], ParentType, ContextType>,
  edges?: Resolver<Array<Maybe<ResolversTypes['RegistrationDataImportDatahubNodeEdge']>>, ParentType, ContextType>,
  totalCount?: Resolver<Maybe<ResolversTypes['Int']>, ParentType, ContextType>,
  edgeCount?: Resolver<Maybe<ResolversTypes['Int']>, ParentType, ContextType>,
};

export type RegistrationDataImportDatahubNodeEdgeResolvers<ContextType = any, ParentType extends ResolversParentTypes['RegistrationDataImportDatahubNodeEdge'] = ResolversParentTypes['RegistrationDataImportDatahubNodeEdge']> = {
  node?: Resolver<Maybe<ResolversTypes['RegistrationDataImportDatahubNode']>, ParentType, ContextType>,
  cursor?: Resolver<ResolversTypes['String'], ParentType, ContextType>,
};

export type RegistrationDataImportNodeResolvers<ContextType = any, ParentType extends ResolversParentTypes['RegistrationDataImportNode'] = ResolversParentTypes['RegistrationDataImportNode']> = {
  id?: Resolver<ResolversTypes['ID'], ParentType, ContextType>,
  createdAt?: Resolver<ResolversTypes['DateTime'], ParentType, ContextType>,
  updatedAt?: Resolver<ResolversTypes['DateTime'], ParentType, ContextType>,
  name?: Resolver<ResolversTypes['String'], ParentType, ContextType>,
  status?: Resolver<ResolversTypes['RegistrationDataImportStatus'], ParentType, ContextType>,
  importDate?: Resolver<ResolversTypes['DateTime'], ParentType, ContextType>,
  importedBy?: Resolver<ResolversTypes['UserNode'], ParentType, ContextType>,
  dataSource?: Resolver<ResolversTypes['RegistrationDataImportDataSource'], ParentType, ContextType>,
  numberOfIndividuals?: Resolver<ResolversTypes['Int'], ParentType, ContextType>,
  numberOfHouseholds?: Resolver<ResolversTypes['Int'], ParentType, ContextType>,
  datahubId?: Resolver<Maybe<ResolversTypes['UUID']>, ParentType, ContextType>,
  households?: Resolver<ResolversTypes['HouseholdNodeConnection'], ParentType, ContextType, RegistrationDataImportNodeHouseholdsArgs>,
  individuals?: Resolver<ResolversTypes['IndividualNodeConnection'], ParentType, ContextType, RegistrationDataImportNodeIndividualsArgs>,
};

export type RegistrationDataImportNodeConnectionResolvers<ContextType = any, ParentType extends ResolversParentTypes['RegistrationDataImportNodeConnection'] = ResolversParentTypes['RegistrationDataImportNodeConnection']> = {
  pageInfo?: Resolver<ResolversTypes['PageInfo'], ParentType, ContextType>,
  edges?: Resolver<Array<Maybe<ResolversTypes['RegistrationDataImportNodeEdge']>>, ParentType, ContextType>,
  totalCount?: Resolver<Maybe<ResolversTypes['Int']>, ParentType, ContextType>,
  edgeCount?: Resolver<Maybe<ResolversTypes['Int']>, ParentType, ContextType>,
};

export type RegistrationDataImportNodeEdgeResolvers<ContextType = any, ParentType extends ResolversParentTypes['RegistrationDataImportNodeEdge'] = ResolversParentTypes['RegistrationDataImportNodeEdge']> = {
  node?: Resolver<Maybe<ResolversTypes['RegistrationDataImportNode']>, ParentType, ContextType>,
  cursor?: Resolver<ResolversTypes['String'], ParentType, ContextType>,
};

export type TargetPopulationNodeResolvers<ContextType = any, ParentType extends ResolversParentTypes['TargetPopulationNode'] = ResolversParentTypes['TargetPopulationNode']> = {
  id?: Resolver<ResolversTypes['ID'], ParentType, ContextType>,
  name?: Resolver<ResolversTypes['String'], ParentType, ContextType>,
  createdAt?: Resolver<ResolversTypes['DateTime'], ParentType, ContextType>,
  createdBy?: Resolver<Maybe<ResolversTypes['UserNode']>, ParentType, ContextType>,
  rules?: Resolver<ResolversTypes['JSONString'], ParentType, ContextType>,
  households?: Resolver<ResolversTypes['HouseholdNodeConnection'], ParentType, ContextType, TargetPopulationNodeHouseholdsArgs>,
  status?: Resolver<ResolversTypes['TargetPopulationStatus'], ParentType, ContextType>,
  paymentRecords?: Resolver<ResolversTypes['PaymentRecordNodeConnection'], ParentType, ContextType, TargetPopulationNodePaymentRecordsArgs>,
  cashPlans?: Resolver<ResolversTypes['CashPlanNodeConnection'], ParentType, ContextType, TargetPopulationNodeCashPlansArgs>,
};

export type TargetPopulationNodeConnectionResolvers<ContextType = any, ParentType extends ResolversParentTypes['TargetPopulationNodeConnection'] = ResolversParentTypes['TargetPopulationNodeConnection']> = {
  pageInfo?: Resolver<ResolversTypes['PageInfo'], ParentType, ContextType>,
  edges?: Resolver<Array<Maybe<ResolversTypes['TargetPopulationNodeEdge']>>, ParentType, ContextType>,
  totalCount?: Resolver<Maybe<ResolversTypes['Int']>, ParentType, ContextType>,
  edgeCount?: Resolver<Maybe<ResolversTypes['Int']>, ParentType, ContextType>,
};

export type TargetPopulationNodeEdgeResolvers<ContextType = any, ParentType extends ResolversParentTypes['TargetPopulationNodeEdge'] = ResolversParentTypes['TargetPopulationNodeEdge']> = {
  node?: Resolver<Maybe<ResolversTypes['TargetPopulationNode']>, ParentType, ContextType>,
  cursor?: Resolver<ResolversTypes['String'], ParentType, ContextType>,
};

export type UpdateCashPlanResolvers<ContextType = any, ParentType extends ResolversParentTypes['UpdateCashPlan'] = ResolversParentTypes['UpdateCashPlan']> = {
  cashPlan?: Resolver<Maybe<ResolversTypes['CashPlanNode']>, ParentType, ContextType>,
};

export type UpdateHouseholdResolvers<ContextType = any, ParentType extends ResolversParentTypes['UpdateHousehold'] = ResolversParentTypes['UpdateHousehold']> = {
  household?: Resolver<Maybe<ResolversTypes['HouseholdNode']>, ParentType, ContextType>,
};

export type UpdateLocationResolvers<ContextType = any, ParentType extends ResolversParentTypes['UpdateLocation'] = ResolversParentTypes['UpdateLocation']> = {
  location?: Resolver<Maybe<ResolversTypes['LocationNode']>, ParentType, ContextType>,
};

export type UpdateProgramResolvers<ContextType = any, ParentType extends ResolversParentTypes['UpdateProgram'] = ResolversParentTypes['UpdateProgram']> = {
  program?: Resolver<Maybe<ResolversTypes['ProgramNode']>, ParentType, ContextType>,
};

export type UserNodeResolvers<ContextType = any, ParentType extends ResolversParentTypes['UserNode'] = ResolversParentTypes['UserNode']> = {
  lastLogin?: Resolver<Maybe<ResolversTypes['DateTime']>, ParentType, ContextType>,
  isSuperuser?: Resolver<ResolversTypes['Boolean'], ParentType, ContextType>,
  username?: Resolver<ResolversTypes['String'], ParentType, ContextType>,
  firstName?: Resolver<ResolversTypes['String'], ParentType, ContextType>,
  lastName?: Resolver<ResolversTypes['String'], ParentType, ContextType>,
  email?: Resolver<ResolversTypes['String'], ParentType, ContextType>,
  isStaff?: Resolver<ResolversTypes['Boolean'], ParentType, ContextType>,
  isActive?: Resolver<ResolversTypes['Boolean'], ParentType, ContextType>,
  dateJoined?: Resolver<ResolversTypes['DateTime'], ParentType, ContextType>,
  id?: Resolver<ResolversTypes['ID'], ParentType, ContextType>,
  businessAreas?: Resolver<ResolversTypes['BusinessAreaNodeConnection'], ParentType, ContextType, UserNodeBusinessAreasArgs>,
  cashPlans?: Resolver<ResolversTypes['CashPlanNodeConnection'], ParentType, ContextType, UserNodeCashPlansArgs>,
  targetPopulations?: Resolver<ResolversTypes['TargetPopulationNodeConnection'], ParentType, ContextType, UserNodeTargetPopulationsArgs>,
  registrationDataImports?: Resolver<ResolversTypes['RegistrationDataImportNodeConnection'], ParentType, ContextType, UserNodeRegistrationDataImportsArgs>,
};

export type UserNodeConnectionResolvers<ContextType = any, ParentType extends ResolversParentTypes['UserNodeConnection'] = ResolversParentTypes['UserNodeConnection']> = {
  pageInfo?: Resolver<ResolversTypes['PageInfo'], ParentType, ContextType>,
  edges?: Resolver<Array<Maybe<ResolversTypes['UserNodeEdge']>>, ParentType, ContextType>,
  totalCount?: Resolver<Maybe<ResolversTypes['Int']>, ParentType, ContextType>,
  edgeCount?: Resolver<Maybe<ResolversTypes['Int']>, ParentType, ContextType>,
};

export type UserNodeEdgeResolvers<ContextType = any, ParentType extends ResolversParentTypes['UserNodeEdge'] = ResolversParentTypes['UserNodeEdge']> = {
  node?: Resolver<Maybe<ResolversTypes['UserNode']>, ParentType, ContextType>,
  cursor?: Resolver<ResolversTypes['String'], ParentType, ContextType>,
};

export type UserObjectTypeResolvers<ContextType = any, ParentType extends ResolversParentTypes['UserObjectType'] = ResolversParentTypes['UserObjectType']> = {
  lastLogin?: Resolver<Maybe<ResolversTypes['DateTime']>, ParentType, ContextType>,
  isSuperuser?: Resolver<ResolversTypes['Boolean'], ParentType, ContextType>,
  username?: Resolver<ResolversTypes['String'], ParentType, ContextType>,
  firstName?: Resolver<ResolversTypes['String'], ParentType, ContextType>,
  lastName?: Resolver<ResolversTypes['String'], ParentType, ContextType>,
  email?: Resolver<ResolversTypes['String'], ParentType, ContextType>,
  isStaff?: Resolver<ResolversTypes['Boolean'], ParentType, ContextType>,
  isActive?: Resolver<ResolversTypes['Boolean'], ParentType, ContextType>,
  dateJoined?: Resolver<ResolversTypes['DateTime'], ParentType, ContextType>,
  id?: Resolver<ResolversTypes['UUID'], ParentType, ContextType>,
  businessAreas?: Resolver<ResolversTypes['BusinessAreaNodeConnection'], ParentType, ContextType, UserObjectTypeBusinessAreasArgs>,
  cashPlans?: Resolver<ResolversTypes['CashPlanNodeConnection'], ParentType, ContextType, UserObjectTypeCashPlansArgs>,
  targetPopulations?: Resolver<ResolversTypes['TargetPopulationNodeConnection'], ParentType, ContextType, UserObjectTypeTargetPopulationsArgs>,
  registrationDataImports?: Resolver<ResolversTypes['RegistrationDataImportNodeConnection'], ParentType, ContextType, UserObjectTypeRegistrationDataImportsArgs>,
};

export interface UuidScalarConfig extends GraphQLScalarTypeConfig<ResolversTypes['UUID'], any> {
  name: 'UUID'
}

export type Resolvers<ContextType = any> = {
  BusinessAreaNode?: BusinessAreaNodeResolvers<ContextType>,
  BusinessAreaNodeConnection?: BusinessAreaNodeConnectionResolvers<ContextType>,
  BusinessAreaNodeEdge?: BusinessAreaNodeEdgeResolvers<ContextType>,
  CashPlanNode?: CashPlanNodeResolvers<ContextType>,
  CashPlanNodeConnection?: CashPlanNodeConnectionResolvers<ContextType>,
  CashPlanNodeEdge?: CashPlanNodeEdgeResolvers<ContextType>,
  ChoiceObject?: ChoiceObjectResolvers<ContextType>,
  CreateCashPlan?: CreateCashPlanResolvers<ContextType>,
  CreateHousehold?: CreateHouseholdResolvers<ContextType>,
  CreateLocation?: CreateLocationResolvers<ContextType>,
  CreateProgram?: CreateProgramResolvers<ContextType>,
  Date?: GraphQLScalarType,
  DateTime?: GraphQLScalarType,
  Decimal?: GraphQLScalarType,
  DeleteCashPlan?: DeleteCashPlanResolvers<ContextType>,
  DeleteHousehold?: DeleteHouseholdResolvers<ContextType>,
  DeleteLocation?: DeleteLocationResolvers<ContextType>,
  DeleteProgram?: DeleteProgramResolvers<ContextType>,
  DjangoDebug?: DjangoDebugResolvers<ContextType>,
  DjangoDebugSQL?: DjangoDebugSqlResolvers<ContextType>,
  HouseholdNode?: HouseholdNodeResolvers<ContextType>,
  HouseholdNodeConnection?: HouseholdNodeConnectionResolvers<ContextType>,
  HouseholdNodeEdge?: HouseholdNodeEdgeResolvers<ContextType>,
  ImportedHouseholdNode?: ImportedHouseholdNodeResolvers<ContextType>,
  ImportedHouseholdNodeConnection?: ImportedHouseholdNodeConnectionResolvers<ContextType>,
  ImportedHouseholdNodeEdge?: ImportedHouseholdNodeEdgeResolvers<ContextType>,
  ImportedIndividualNode?: ImportedIndividualNodeResolvers<ContextType>,
  ImportedIndividualNodeConnection?: ImportedIndividualNodeConnectionResolvers<ContextType>,
  ImportedIndividualNodeEdge?: ImportedIndividualNodeEdgeResolvers<ContextType>,
  IndividualNode?: IndividualNodeResolvers<ContextType>,
  IndividualNodeConnection?: IndividualNodeConnectionResolvers<ContextType>,
  IndividualNodeEdge?: IndividualNodeEdgeResolvers<ContextType>,
  JSONLazyString?: GraphQLScalarType,
  JSONString?: GraphQLScalarType,
  LocationNode?: LocationNodeResolvers<ContextType>,
  LocationNodeConnection?: LocationNodeConnectionResolvers<ContextType>,
  LocationNodeEdge?: LocationNodeEdgeResolvers<ContextType>,
  LogEntryObject?: LogEntryObjectResolvers<ContextType>,
  LogEntryObjectConnection?: LogEntryObjectConnectionResolvers<ContextType>,
  LogEntryObjectEdge?: LogEntryObjectEdgeResolvers<ContextType>,
  Mutations?: MutationsResolvers<ContextType>,
  Node?: NodeResolvers,
  PageInfo?: PageInfoResolvers<ContextType>,
  PaymentEntitlementNode?: PaymentEntitlementNodeResolvers<ContextType>,
  PaymentRecordNode?: PaymentRecordNodeResolvers<ContextType>,
  PaymentRecordNodeConnection?: PaymentRecordNodeConnectionResolvers<ContextType>,
  PaymentRecordNodeEdge?: PaymentRecordNodeEdgeResolvers<ContextType>,
  ProgramNode?: ProgramNodeResolvers<ContextType>,
  ProgramNodeConnection?: ProgramNodeConnectionResolvers<ContextType>,
  ProgramNodeEdge?: ProgramNodeEdgeResolvers<ContextType>,
  Query?: QueryResolvers<ContextType>,
  RegistrationDataImportDatahubNode?: RegistrationDataImportDatahubNodeResolvers<ContextType>,
  RegistrationDataImportDatahubNodeConnection?: RegistrationDataImportDatahubNodeConnectionResolvers<ContextType>,
  RegistrationDataImportDatahubNodeEdge?: RegistrationDataImportDatahubNodeEdgeResolvers<ContextType>,
  RegistrationDataImportNode?: RegistrationDataImportNodeResolvers<ContextType>,
  RegistrationDataImportNodeConnection?: RegistrationDataImportNodeConnectionResolvers<ContextType>,
  RegistrationDataImportNodeEdge?: RegistrationDataImportNodeEdgeResolvers<ContextType>,
  TargetPopulationNode?: TargetPopulationNodeResolvers<ContextType>,
  TargetPopulationNodeConnection?: TargetPopulationNodeConnectionResolvers<ContextType>,
  TargetPopulationNodeEdge?: TargetPopulationNodeEdgeResolvers<ContextType>,
  UpdateCashPlan?: UpdateCashPlanResolvers<ContextType>,
  UpdateHousehold?: UpdateHouseholdResolvers<ContextType>,
  UpdateLocation?: UpdateLocationResolvers<ContextType>,
  UpdateProgram?: UpdateProgramResolvers<ContextType>,
  UserNode?: UserNodeResolvers<ContextType>,
  UserNodeConnection?: UserNodeConnectionResolvers<ContextType>,
  UserNodeEdge?: UserNodeEdgeResolvers<ContextType>,
  UserObjectType?: UserObjectTypeResolvers<ContextType>,
  UUID?: GraphQLScalarType,
};


/**
 * @deprecated
 * Use "Resolvers" root object instead. If you wish to get "IResolvers", add "typesPrefix: I" to your config.
*/
export type IResolvers<ContextType = any> = Resolvers<ContextType>;<|MERGE_RESOLUTION|>--- conflicted
+++ resolved
@@ -1803,15 +1803,22 @@
   after?: Maybe<Scalars['String']>,
   first?: Maybe<Scalars['Int']>,
   last?: Maybe<Scalars['Int']>,
-<<<<<<< HEAD
-=======
   programme?: Maybe<Scalars['String']>,
->>>>>>> 8d051eb1
   businessArea?: Maybe<Scalars['String']>,
   fullName?: Maybe<Scalars['String']>,
   fullName_Icontains?: Maybe<Scalars['String']>,
   sex?: Maybe<Array<Maybe<Scalars['ID']>>>,
   age?: Maybe<Scalars['String']>,
+  orderBy?: Maybe<Scalars['String']>
+};
+
+
+export type QueryAllUsersArgs = {
+  before?: Maybe<Scalars['String']>,
+  after?: Maybe<Scalars['String']>,
+  first?: Maybe<Scalars['Int']>,
+  last?: Maybe<Scalars['Int']>,
+  fullName?: Maybe<Scalars['String']>,
   orderBy?: Maybe<Scalars['String']>
 };
 
@@ -1895,10 +1902,7 @@
   first?: Maybe<Scalars['Int']>,
   last?: Maybe<Scalars['Int']>,
   importedBy_Id?: Maybe<Scalars['UUID']>,
-<<<<<<< HEAD
-=======
   importDate?: Maybe<Scalars['Date']>,
->>>>>>> 8d051eb1
   status?: Maybe<Scalars['String']>,
   name?: Maybe<Scalars['String']>,
   name_Icontains?: Maybe<Scalars['String']>,
@@ -2527,31 +2531,6 @@
   )> }
 );
 
-<<<<<<< HEAD
-export type AllTargetPopulationsQueryVariables = {
-  after?: Maybe<Scalars['String']>,
-  before?: Maybe<Scalars['String']>,
-  first?: Maybe<Scalars['Int']>,
-  last?: Maybe<Scalars['Int']>
-};
-
-
-export type AllTargetPopulationsQuery = (
-  { __typename?: 'Query' }
-  & { allTargetPopulation: Maybe<(
-    { __typename?: 'TargetPopulationNodeConnection' }
-    & Pick<TargetPopulationNodeConnection, 'totalCount' | 'edgeCount'>
-    & { edges: Array<Maybe<(
-      { __typename?: 'TargetPopulationNodeEdge' }
-      & Pick<TargetPopulationNodeEdge, 'cursor'>
-      & { node: Maybe<(
-        { __typename?: 'TargetPopulationNode' }
-        & Pick<TargetPopulationNode, 'id' | 'name' | 'status' | 'createdAt'>
-        & { createdBy: Maybe<(
-          { __typename?: 'UserNode' }
-          & Pick<UserNode, 'firstName' | 'lastName'>
-        )> }
-=======
 export type AllRegistrationDataImportsQueryVariables = {
   after?: Maybe<Scalars['String']>,
   before?: Maybe<Scalars['String']>,
@@ -2603,7 +2582,6 @@
       & { node: Maybe<(
         { __typename?: 'UserNode' }
         & Pick<UserNode, 'id' | 'firstName' | 'lastName'>
->>>>>>> 8d051eb1
       )> }
     )>> }
   )> }
@@ -2814,36 +2792,6 @@
   )>>> }
 );
 
-<<<<<<< HEAD
-export type TargetPopulationQueryVariables = {
-  id: Scalars['ID']
-};
-
-
-export type TargetPopulationQuery = (
-  { __typename?: 'Query' }
-  & { targetPopulation: Maybe<(
-    { __typename?: 'TargetPopulationNode' }
-    & Pick<TargetPopulationNode, 'id' | 'name' | 'status'>
-    & { households: (
-      { __typename?: 'HouseholdNodeConnection' }
-      & { edges: Array<Maybe<(
-        { __typename?: 'HouseholdNodeEdge' }
-        & { node: Maybe<(
-          { __typename?: 'HouseholdNode' }
-          & Pick<HouseholdNode, 'id' | 'householdCaId'>
-          & { headOfHousehold: Maybe<(
-            { __typename?: 'IndividualNode' }
-            & Pick<IndividualNode, 'fullName'>
-          )>, location: (
-            { __typename?: 'LocationNode' }
-            & Pick<LocationNode, 'title'>
-          ) }
-        )> }
-      )>> }
-    ) }
-  )> }
-=======
 export type RegistrationChoicesQueryVariables = {};
 
 
@@ -2853,7 +2801,6 @@
     { __typename?: 'ChoiceObject' }
     & Pick<ChoiceObject, 'name' | 'value'>
   )>>> }
->>>>>>> 8d051eb1
 );
 
 
@@ -3576,43 +3523,6 @@
 export type AllProgramsQueryHookResult = ReturnType<typeof useAllProgramsQuery>;
 export type AllProgramsLazyQueryHookResult = ReturnType<typeof useAllProgramsLazyQuery>;
 export type AllProgramsQueryResult = ApolloReactCommon.QueryResult<AllProgramsQuery, AllProgramsQueryVariables>;
-<<<<<<< HEAD
-export const AllTargetPopulationsDocument = gql`
-    query AllTargetPopulations($after: String, $before: String, $first: Int, $last: Int) {
-  allTargetPopulation(after: $after, before: $before, first: $first, last: $last) {
-    edges {
-      node {
-        id
-        name
-        status
-        createdAt
-        createdBy {
-          firstName
-          lastName
-        }
-      }
-      cursor
-    }
-    totalCount
-    edgeCount
-  }
-}
-    `;
-export type AllTargetPopulationsComponentProps = Omit<ApolloReactComponents.QueryComponentOptions<AllTargetPopulationsQuery, AllTargetPopulationsQueryVariables>, 'query'>;
-
-    export const AllTargetPopulationsComponent = (props: AllTargetPopulationsComponentProps) => (
-      <ApolloReactComponents.Query<AllTargetPopulationsQuery, AllTargetPopulationsQueryVariables> query={AllTargetPopulationsDocument} {...props} />
-    );
-    
-export type AllTargetPopulationsProps<TChildProps = {}> = ApolloReactHoc.DataProps<AllTargetPopulationsQuery, AllTargetPopulationsQueryVariables> & TChildProps;
-export function withAllTargetPopulations<TProps, TChildProps = {}>(operationOptions?: ApolloReactHoc.OperationOption<
-  TProps,
-  AllTargetPopulationsQuery,
-  AllTargetPopulationsQueryVariables,
-  AllTargetPopulationsProps<TChildProps>>) {
-    return ApolloReactHoc.withQuery<TProps, AllTargetPopulationsQuery, AllTargetPopulationsQueryVariables, AllTargetPopulationsProps<TChildProps>>(AllTargetPopulationsDocument, {
-      alias: 'allTargetPopulations',
-=======
 export const AllRegistrationDataImportsDocument = gql`
     query AllRegistrationDataImports($after: String, $before: String, $first: Int, $last: Int, $orderBy: String, $name_Icontains: String, $importedBy_Id: UUID, $status: String, $importDate: Date) {
   allRegistrationDataImports(after: $after, before: $before, first: $first, last: $last, orderBy: $orderBy, name_Icontains: $name_Icontains, importedBy_Id: $importedBy_Id, status: $status, importDate: $importDate) {
@@ -3649,7 +3559,7 @@
     export const AllRegistrationDataImportsComponent = (props: AllRegistrationDataImportsComponentProps) => (
       <ApolloReactComponents.Query<AllRegistrationDataImportsQuery, AllRegistrationDataImportsQueryVariables> query={AllRegistrationDataImportsDocument} {...props} />
     );
-    
+
 export type AllRegistrationDataImportsProps<TChildProps = {}> = ApolloReactHoc.DataProps<AllRegistrationDataImportsQuery, AllRegistrationDataImportsQueryVariables> & TChildProps;
 export function withAllRegistrationDataImports<TProps, TChildProps = {}>(operationOptions?: ApolloReactHoc.OperationOption<
   TProps,
@@ -3658,52 +3568,26 @@
   AllRegistrationDataImportsProps<TChildProps>>) {
     return ApolloReactHoc.withQuery<TProps, AllRegistrationDataImportsQuery, AllRegistrationDataImportsQueryVariables, AllRegistrationDataImportsProps<TChildProps>>(AllRegistrationDataImportsDocument, {
       alias: 'allRegistrationDataImports',
->>>>>>> 8d051eb1
       ...operationOptions
     });
 };
 
 /**
-<<<<<<< HEAD
- * __useAllTargetPopulationsQuery__
- *
- * To run a query within a React component, call `useAllTargetPopulationsQuery` and pass it any options that fit your needs.
- * When your component renders, `useAllTargetPopulationsQuery` returns an object from Apollo Client that contains loading, error, and data properties 
-=======
  * __useAllRegistrationDataImportsQuery__
  *
  * To run a query within a React component, call `useAllRegistrationDataImportsQuery` and pass it any options that fit your needs.
- * When your component renders, `useAllRegistrationDataImportsQuery` returns an object from Apollo Client that contains loading, error, and data properties 
->>>>>>> 8d051eb1
+ * When your component renders, `useAllRegistrationDataImportsQuery` returns an object from Apollo Client that contains loading, error, and data properties
  * you can use to render your UI.
  *
  * @param baseOptions options that will be passed into the query, supported options are listed on: https://www.apollographql.com/docs/react/api/react-hooks/#options;
  *
  * @example
-<<<<<<< HEAD
- * const { data, loading, error } = useAllTargetPopulationsQuery({
-=======
  * const { data, loading, error } = useAllRegistrationDataImportsQuery({
->>>>>>> 8d051eb1
  *   variables: {
  *      after: // value for 'after'
  *      before: // value for 'before'
  *      first: // value for 'first'
  *      last: // value for 'last'
-<<<<<<< HEAD
- *   },
- * });
- */
-export function useAllTargetPopulationsQuery(baseOptions?: ApolloReactHooks.QueryHookOptions<AllTargetPopulationsQuery, AllTargetPopulationsQueryVariables>) {
-        return ApolloReactHooks.useQuery<AllTargetPopulationsQuery, AllTargetPopulationsQueryVariables>(AllTargetPopulationsDocument, baseOptions);
-      }
-export function useAllTargetPopulationsLazyQuery(baseOptions?: ApolloReactHooks.LazyQueryHookOptions<AllTargetPopulationsQuery, AllTargetPopulationsQueryVariables>) {
-          return ApolloReactHooks.useLazyQuery<AllTargetPopulationsQuery, AllTargetPopulationsQueryVariables>(AllTargetPopulationsDocument, baseOptions);
-        }
-export type AllTargetPopulationsQueryHookResult = ReturnType<typeof useAllTargetPopulationsQuery>;
-export type AllTargetPopulationsLazyQueryHookResult = ReturnType<typeof useAllTargetPopulationsLazyQuery>;
-export type AllTargetPopulationsQueryResult = ApolloReactCommon.QueryResult<AllTargetPopulationsQuery, AllTargetPopulationsQueryVariables>;
-=======
  *      orderBy: // value for 'orderBy'
  *      name_Icontains: // value for 'name_Icontains'
  *      importedBy_Id: // value for 'importedBy_Id'
@@ -3745,7 +3629,7 @@
     export const AllUsersComponent = (props: AllUsersComponentProps) => (
       <ApolloReactComponents.Query<AllUsersQuery, AllUsersQueryVariables> query={AllUsersDocument} {...props} />
     );
-    
+
 export type AllUsersProps<TChildProps = {}> = ApolloReactHoc.DataProps<AllUsersQuery, AllUsersQueryVariables> & TChildProps;
 export function withAllUsers<TProps, TChildProps = {}>(operationOptions?: ApolloReactHoc.OperationOption<
   TProps,
@@ -3762,7 +3646,7 @@
  * __useAllUsersQuery__
  *
  * To run a query within a React component, call `useAllUsersQuery` and pass it any options that fit your needs.
- * When your component renders, `useAllUsersQuery` returns an object from Apollo Client that contains loading, error, and data properties 
+ * When your component renders, `useAllUsersQuery` returns an object from Apollo Client that contains loading, error, and data properties
  * you can use to render your UI.
  *
  * @param baseOptions options that will be passed into the query, supported options are listed on: https://www.apollographql.com/docs/react/api/react-hooks/#options;
@@ -3782,7 +3666,6 @@
 export type AllUsersQueryHookResult = ReturnType<typeof useAllUsersQuery>;
 export type AllUsersLazyQueryHookResult = ReturnType<typeof useAllUsersLazyQuery>;
 export type AllUsersQueryResult = ApolloReactCommon.QueryResult<AllUsersQuery, AllUsersQueryVariables>;
->>>>>>> 8d051eb1
 export const CashPlanDocument = gql`
     query CashPlan($id: ID!) {
   cashPlan(id: $id) {
@@ -4319,45 +4202,6 @@
 export type ProgrammeChoiceDataQueryHookResult = ReturnType<typeof useProgrammeChoiceDataQuery>;
 export type ProgrammeChoiceDataLazyQueryHookResult = ReturnType<typeof useProgrammeChoiceDataLazyQuery>;
 export type ProgrammeChoiceDataQueryResult = ApolloReactCommon.QueryResult<ProgrammeChoiceDataQuery, ProgrammeChoiceDataQueryVariables>;
-<<<<<<< HEAD
-export const TargetPopulationDocument = gql`
-    query targetPopulation($id: ID!) {
-  targetPopulation(id: $id) {
-    id
-    name
-    status
-    households {
-      edges {
-        node {
-          id
-          headOfHousehold {
-            fullName
-          }
-          householdCaId
-          location {
-            title
-          }
-        }
-      }
-    }
-  }
-}
-    `;
-export type TargetPopulationComponentProps = Omit<ApolloReactComponents.QueryComponentOptions<TargetPopulationQuery, TargetPopulationQueryVariables>, 'query'> & ({ variables: TargetPopulationQueryVariables; skip?: boolean; } | { skip: boolean; });
-
-    export const TargetPopulationComponent = (props: TargetPopulationComponentProps) => (
-      <ApolloReactComponents.Query<TargetPopulationQuery, TargetPopulationQueryVariables> query={TargetPopulationDocument} {...props} />
-    );
-    
-export type TargetPopulationProps<TChildProps = {}> = ApolloReactHoc.DataProps<TargetPopulationQuery, TargetPopulationQueryVariables> & TChildProps;
-export function withTargetPopulation<TProps, TChildProps = {}>(operationOptions?: ApolloReactHoc.OperationOption<
-  TProps,
-  TargetPopulationQuery,
-  TargetPopulationQueryVariables,
-  TargetPopulationProps<TChildProps>>) {
-    return ApolloReactHoc.withQuery<TProps, TargetPopulationQuery, TargetPopulationQueryVariables, TargetPopulationProps<TChildProps>>(TargetPopulationDocument, {
-      alias: 'targetPopulation',
-=======
 export const RegistrationChoicesDocument = gql`
     query registrationChoices {
   registrationDataStatusChoices {
@@ -4371,7 +4215,7 @@
     export const RegistrationChoicesComponent = (props: RegistrationChoicesComponentProps) => (
       <ApolloReactComponents.Query<RegistrationChoicesQuery, RegistrationChoicesQueryVariables> query={RegistrationChoicesDocument} {...props} />
     );
-    
+
 export type RegistrationChoicesProps<TChildProps = {}> = ApolloReactHoc.DataProps<RegistrationChoicesQuery, RegistrationChoicesQueryVariables> & TChildProps;
 export function withRegistrationChoices<TProps, TChildProps = {}>(operationOptions?: ApolloReactHoc.OperationOption<
   TProps,
@@ -4380,45 +4224,20 @@
   RegistrationChoicesProps<TChildProps>>) {
     return ApolloReactHoc.withQuery<TProps, RegistrationChoicesQuery, RegistrationChoicesQueryVariables, RegistrationChoicesProps<TChildProps>>(RegistrationChoicesDocument, {
       alias: 'registrationChoices',
->>>>>>> 8d051eb1
       ...operationOptions
     });
 };
 
 /**
-<<<<<<< HEAD
- * __useTargetPopulationQuery__
- *
- * To run a query within a React component, call `useTargetPopulationQuery` and pass it any options that fit your needs.
- * When your component renders, `useTargetPopulationQuery` returns an object from Apollo Client that contains loading, error, and data properties 
-=======
  * __useRegistrationChoicesQuery__
  *
  * To run a query within a React component, call `useRegistrationChoicesQuery` and pass it any options that fit your needs.
- * When your component renders, `useRegistrationChoicesQuery` returns an object from Apollo Client that contains loading, error, and data properties 
->>>>>>> 8d051eb1
+ * When your component renders, `useRegistrationChoicesQuery` returns an object from Apollo Client that contains loading, error, and data properties
  * you can use to render your UI.
  *
  * @param baseOptions options that will be passed into the query, supported options are listed on: https://www.apollographql.com/docs/react/api/react-hooks/#options;
  *
  * @example
-<<<<<<< HEAD
- * const { data, loading, error } = useTargetPopulationQuery({
- *   variables: {
- *      id: // value for 'id'
- *   },
- * });
- */
-export function useTargetPopulationQuery(baseOptions?: ApolloReactHooks.QueryHookOptions<TargetPopulationQuery, TargetPopulationQueryVariables>) {
-        return ApolloReactHooks.useQuery<TargetPopulationQuery, TargetPopulationQueryVariables>(TargetPopulationDocument, baseOptions);
-      }
-export function useTargetPopulationLazyQuery(baseOptions?: ApolloReactHooks.LazyQueryHookOptions<TargetPopulationQuery, TargetPopulationQueryVariables>) {
-          return ApolloReactHooks.useLazyQuery<TargetPopulationQuery, TargetPopulationQueryVariables>(TargetPopulationDocument, baseOptions);
-        }
-export type TargetPopulationQueryHookResult = ReturnType<typeof useTargetPopulationQuery>;
-export type TargetPopulationLazyQueryHookResult = ReturnType<typeof useTargetPopulationLazyQuery>;
-export type TargetPopulationQueryResult = ApolloReactCommon.QueryResult<TargetPopulationQuery, TargetPopulationQueryVariables>;
-=======
  * const { data, loading, error } = useRegistrationChoicesQuery({
  *   variables: {
  *   },
@@ -4433,7 +4252,6 @@
 export type RegistrationChoicesQueryHookResult = ReturnType<typeof useRegistrationChoicesQuery>;
 export type RegistrationChoicesLazyQueryHookResult = ReturnType<typeof useRegistrationChoicesLazyQuery>;
 export type RegistrationChoicesQueryResult = ApolloReactCommon.QueryResult<RegistrationChoicesQuery, RegistrationChoicesQueryVariables>;
->>>>>>> 8d051eb1
 
 
 export type ResolverTypeWrapper<T> = Promise<T> | T;
@@ -4556,14 +4374,6 @@
   IndividualEnrolledInSchool: IndividualEnrolledInSchool,
   IndividualEnrolledInNutritionProgramme: IndividualEnrolledInNutritionProgramme,
   IndividualAdministrationOfRutf: IndividualAdministrationOfRutf,
-<<<<<<< HEAD
-  PaymentRecordNodeConnection: ResolverTypeWrapper<PaymentRecordNodeConnection>,
-  PaymentRecordNodeEdge: ResolverTypeWrapper<PaymentRecordNodeEdge>,
-  TargetPopulationStatus: TargetPopulationStatus,
-  RegistrationDataImportNodeConnection: ResolverTypeWrapper<RegistrationDataImportNodeConnection>,
-  RegistrationDataImportNodeEdge: ResolverTypeWrapper<RegistrationDataImportNodeEdge>,
-=======
->>>>>>> 8d051eb1
   ProgramNodeConnection: ResolverTypeWrapper<ProgramNodeConnection>,
   ProgramNodeEdge: ResolverTypeWrapper<ProgramNodeEdge>,
   PaymentRecordNodeConnection: ResolverTypeWrapper<PaymentRecordNodeConnection>,
@@ -4681,14 +4491,6 @@
   IndividualEnrolledInSchool: IndividualEnrolledInSchool,
   IndividualEnrolledInNutritionProgramme: IndividualEnrolledInNutritionProgramme,
   IndividualAdministrationOfRutf: IndividualAdministrationOfRutf,
-<<<<<<< HEAD
-  PaymentRecordNodeConnection: PaymentRecordNodeConnection,
-  PaymentRecordNodeEdge: PaymentRecordNodeEdge,
-  TargetPopulationStatus: TargetPopulationStatus,
-  RegistrationDataImportNodeConnection: RegistrationDataImportNodeConnection,
-  RegistrationDataImportNodeEdge: RegistrationDataImportNodeEdge,
-=======
->>>>>>> 8d051eb1
   ProgramNodeConnection: ProgramNodeConnection,
   ProgramNodeEdge: ProgramNodeEdge,
   PaymentRecordNodeConnection: PaymentRecordNodeConnection,
