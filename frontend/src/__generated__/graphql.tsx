import { GraphQLResolveInfo, GraphQLScalarType, GraphQLScalarTypeConfig } from 'graphql';
import gql from 'graphql-tag';
import * as ApolloReactCommon from '@apollo/react-common';
import * as React from 'react';
import * as ApolloReactComponents from '@apollo/react-components';
import * as ApolloReactHoc from '@apollo/react-hoc';
import * as ApolloReactHooks from '@apollo/react-hooks';
export type Maybe<T> = T | null;
export type RequireFields<T, K extends keyof T> = { [X in Exclude<keyof T, K>]?: T[X] } & { [P in K]-?: NonNullable<T[P]> };
export type Omit<T, K extends keyof T> = Pick<T, Exclude<keyof T, K>>;
/** All built-in and custom scalars, mapped to their actual values */
export type Scalars = {
  ID: string,
  String: string,
  Boolean: boolean,
  Int: number,
  Float: number,
  DateTime: any,
  Date: any,
  UUID: any,
  JSONString: any,
  Decimal: any,
  JSONLazyString: any,
};

export type BusinessAreaNode = Node & {
   __typename?: 'BusinessAreaNode',
  id: Scalars['ID'],
  createdAt: Scalars['DateTime'],
  updatedAt: Scalars['DateTime'],
  code: Scalars['String'],
  name: Scalars['String'],
  longName: Scalars['String'],
  regionCode: Scalars['String'],
  regionName: Scalars['String'],
  koboToken?: Maybe<Scalars['String']>,
  slug: Scalars['String'],
  userSet: Array<UserObjectType>,
  locations: LocationNodeConnection,
  programSet: ProgramNodeConnection,
};


export type BusinessAreaNodeLocationsArgs = {
  before?: Maybe<Scalars['String']>,
  after?: Maybe<Scalars['String']>,
  first?: Maybe<Scalars['Int']>,
  last?: Maybe<Scalars['Int']>,
  title?: Maybe<Scalars['String']>
};


export type BusinessAreaNodeProgramSetArgs = {
  before?: Maybe<Scalars['String']>,
  after?: Maybe<Scalars['String']>,
  first?: Maybe<Scalars['Int']>,
  last?: Maybe<Scalars['Int']>,
  name?: Maybe<Scalars['String']>
};

export type BusinessAreaNodeConnection = {
   __typename?: 'BusinessAreaNodeConnection',
  pageInfo: PageInfo,
  edges: Array<Maybe<BusinessAreaNodeEdge>>,
  totalCount?: Maybe<Scalars['Int']>,
  edgeCount?: Maybe<Scalars['Int']>,
};

export type BusinessAreaNodeEdge = {
   __typename?: 'BusinessAreaNodeEdge',
  node?: Maybe<BusinessAreaNode>,
  cursor: Scalars['String'],
};

export type CashPlanNode = Node & {
   __typename?: 'CashPlanNode',
  id: Scalars['ID'],
  createdAt: Scalars['DateTime'],
  updatedAt: Scalars['DateTime'],
  program: ProgramNode,
  name: Scalars['String'],
  startDate: Scalars['DateTime'],
  endDate: Scalars['DateTime'],
  disbursementDate: Scalars['DateTime'],
  numberOfHouseholds: Scalars['Int'],
  createdDate: Scalars['DateTime'],
  createdBy?: Maybe<UserObjectType>,
  coverageDuration: Scalars['Int'],
  coverageUnits: Scalars['String'],
  targetPopulation: TargetPopulationNode,
  cashAssistId: Scalars['String'],
  distributionModality: Scalars['String'],
  fsp: Scalars['String'],
  status: CashPlanStatus,
  currency: Scalars['String'],
  totalEntitledQuantity: Scalars['Float'],
  totalDeliveredQuantity: Scalars['Float'],
  totalUndeliveredQuantity: Scalars['Float'],
  dispersionDate: Scalars['Date'],
  deliveryType: Scalars['String'],
  assistanceThrough: Scalars['String'],
  fcId: Scalars['String'],
  dpId: Scalars['String'],
  paymentRecords: PaymentRecordNodeConnection,
};


export type CashPlanNodePaymentRecordsArgs = {
  before?: Maybe<Scalars['String']>,
  after?: Maybe<Scalars['String']>,
  first?: Maybe<Scalars['Int']>,
  last?: Maybe<Scalars['Int']>,
  cashPlan?: Maybe<Scalars['ID']>,
  household?: Maybe<Scalars['ID']>
};

export type CashPlanNodeConnection = {
   __typename?: 'CashPlanNodeConnection',
  pageInfo: PageInfo,
  edges: Array<Maybe<CashPlanNodeEdge>>,
  totalCount?: Maybe<Scalars['Int']>,
  edgeCount?: Maybe<Scalars['Int']>,
};

export type CashPlanNodeEdge = {
   __typename?: 'CashPlanNodeEdge',
  node?: Maybe<CashPlanNode>,
  cursor: Scalars['String'],
};

export enum CashPlanStatus {
  NotStarted = 'NOT_STARTED',
  Started = 'STARTED',
  Complete = 'COMPLETE'
}

export type ChoiceObject = {
   __typename?: 'ChoiceObject',
  name?: Maybe<Scalars['String']>,
  value?: Maybe<Scalars['String']>,
};

export type CreateCashPlan = {
   __typename?: 'CreateCashPlan',
  cashPlan?: Maybe<CashPlanNode>,
};

export type CreateCashPlanInput = {
  programId?: Maybe<Scalars['String']>,
  name?: Maybe<Scalars['String']>,
  startDate?: Maybe<Scalars['DateTime']>,
  endDate?: Maybe<Scalars['DateTime']>,
  disbursementDate?: Maybe<Scalars['DateTime']>,
  numberOfHouseholds?: Maybe<Scalars['Int']>,
  coverageDuration?: Maybe<Scalars['Int']>,
  coverageUnits?: Maybe<Scalars['String']>,
  targetPopulationId?: Maybe<Scalars['String']>,
  cashAssistId?: Maybe<Scalars['String']>,
  distributionModality?: Maybe<Scalars['String']>,
  fsp?: Maybe<Scalars['String']>,
  status?: Maybe<Scalars['String']>,
  currency?: Maybe<Scalars['String']>,
  totalEntitledQuantity?: Maybe<Scalars['Decimal']>,
  totalDeliveredQuantity?: Maybe<Scalars['Decimal']>,
  totalUndeliveredQuantity?: Maybe<Scalars['Decimal']>,
  dispersionDate?: Maybe<Scalars['Date']>,
};

export type CreateHousehold = {
   __typename?: 'CreateHousehold',
  household?: Maybe<HouseholdNode>,
};

export type CreateHouseholdInput = {
  householdCaId: Scalars['String'],
  residenceStatus: Scalars['String'],
  nationality: Scalars['String'],
  familySize?: Maybe<Scalars['Int']>,
  address?: Maybe<Scalars['String']>,
  locationId: Scalars['String'],
  registrationDataImportId: Scalars['String'],
};

export type CreateLocation = {
   __typename?: 'CreateLocation',
  location?: Maybe<LocationNode>,
};

export type CreateLocationInput = {
  name?: Maybe<Scalars['String']>,
  country?: Maybe<Scalars['String']>,
};

export type CreateProgram = {
   __typename?: 'CreateProgram',
  program?: Maybe<ProgramNode>,
};

export type CreateProgramInput = {
  name?: Maybe<Scalars['String']>,
  startDate?: Maybe<Scalars['Date']>,
  endDate?: Maybe<Scalars['Date']>,
  description?: Maybe<Scalars['String']>,
  programCaId?: Maybe<Scalars['String']>,
  budget?: Maybe<Scalars['Decimal']>,
  frequencyOfPayments?: Maybe<Scalars['String']>,
  sector?: Maybe<Scalars['String']>,
  scope?: Maybe<Scalars['String']>,
  cashPlus?: Maybe<Scalars['Boolean']>,
  populationGoal?: Maybe<Scalars['Int']>,
  administrativeAreasOfImplementation?: Maybe<Scalars['String']>,
  businessAreaSlug?: Maybe<Scalars['String']>,
};

export type CreateRegistrationDataImport = {
   __typename?: 'CreateRegistrationDataImport',
  registrationDataImport?: Maybe<RegistrationDataImportNode>,
};

export type CreateRegistrationDataImportInput = {
  name?: Maybe<Scalars['String']>,
  status?: Maybe<Scalars['String']>,
  importDate?: Maybe<Scalars['DateTime']>,
  importedById?: Maybe<Scalars['String']>,
  dataSource?: Maybe<Scalars['String']>,
  numberOfIndividuals?: Maybe<Scalars['Int']>,
  numberOfHouseholds?: Maybe<Scalars['Int']>,
};




export type DeleteCashPlan = {
   __typename?: 'DeleteCashPlan',
  ok?: Maybe<Scalars['Boolean']>,
};

export type DeleteHousehold = {
   __typename?: 'DeleteHousehold',
  ok?: Maybe<Scalars['Boolean']>,
};

export type DeleteLocation = {
   __typename?: 'DeleteLocation',
  ok?: Maybe<Scalars['Boolean']>,
};

export type DeleteProgram = {
   __typename?: 'DeleteProgram',
  ok?: Maybe<Scalars['Boolean']>,
};

export type DeleteRegistrationDataImport = {
   __typename?: 'DeleteRegistrationDataImport',
  ok?: Maybe<Scalars['Boolean']>,
};

export type DjangoDebug = {
   __typename?: 'DjangoDebug',
  sql?: Maybe<Array<Maybe<DjangoDebugSql>>>,
};

export type DjangoDebugSql = {
   __typename?: 'DjangoDebugSQL',
  vendor: Scalars['String'],
  alias: Scalars['String'],
  sql?: Maybe<Scalars['String']>,
  duration: Scalars['Float'],
  rawSql: Scalars['String'],
  params: Scalars['String'],
  startTime: Scalars['Float'],
  stopTime: Scalars['Float'],
  isSlow: Scalars['Boolean'],
  isSelect: Scalars['Boolean'],
  transId?: Maybe<Scalars['String']>,
  transStatus?: Maybe<Scalars['String']>,
  isoLevel?: Maybe<Scalars['String']>,
  encoding?: Maybe<Scalars['String']>,
};

export enum HouseholdNationality {
  Af = 'AF',
  Al = 'AL',
  Dz = 'DZ',
  Ad = 'AD',
  Ao = 'AO',
  Ar = 'AR',
  Am = 'AM',
  A = 'A',
  At = 'AT',
  Az = 'AZ',
  Bs = 'BS',
  Bh = 'BH',
  Bd = 'BD',
  Bb = 'BB',
  By = 'BY',
  Be = 'BE',
  Bz = 'BZ',
  Bj = 'BJ',
  Bt = 'BT',
  Bo = 'BO',
  Ba = 'BA',
  Bw = 'BW',
  Br = 'BR',
  Gb = 'GB',
  Bn = 'BN',
  Bg = 'BG',
  Bf = 'BF',
  Mm = 'MM',
  Bf_28 = 'BF_28',
  Bi = 'BI',
  Cm = 'CM',
  Ca = 'CA',
  Cv = 'CV',
  Td = 'TD',
  Cl = 'CL',
  Cn = 'CN',
  Co = 'CO',
  Cg = 'CG',
  Cr = 'CR',
  Hr = 'HR',
  C = 'C',
  Cy = 'CY',
  Cz = 'CZ',
  Dk = 'DK',
  Dj = 'DJ',
  Dm = 'DM',
  Do = 'DO',
  Ec = 'EC',
  Eg = 'EG',
  Sv = 'SV',
  Gb_50 = 'GB_50',
  Er = 'ER',
  Ee = 'EE',
  Et = 'ET',
  Fj = 'FJ',
  Fi = 'FI',
  Fr = 'FR',
  Ga = 'GA',
  Gm = 'GM',
  Ge = 'GE',
  De = 'DE',
  Gh = 'GH',
  Gr = 'GR',
  Gd = 'GD',
  Gt = 'GT',
  Gq = 'GQ',
  Gy = 'GY',
  Ht = 'HT',
  Nl = 'NL',
  Hn = 'HN',
  H = 'H',
  Is = 'IS',
  Io = 'IO',
  Id = 'ID',
  Ir = 'IR',
  Iq = 'IQ',
  Ie = 'IE',
  Il = 'IL',
  It = 'IT',
  Jm = 'JM',
  Jp = 'JP',
  Jo = 'JO',
  Kz = 'KZ',
  Ke = 'KE',
  Kw = 'KW',
  La = 'LA',
  Lv = 'LV',
  Lb = 'LB',
  Lr = 'LR',
  Ly = 'LY',
  Lt = 'LT',
  Mk = 'MK',
  Mg = 'MG',
  Mw = 'MW',
  My = 'MY',
  Mv = 'MV',
  Ml = 'ML',
  Mt = 'MT',
  Mr = 'MR',
  M = 'M',
  Mx = 'MX',
  Md = 'MD',
  Mc = 'MC',
  Mn = 'MN',
  Me = 'ME',
  Ma = 'MA',
  Mz = 'MZ',
  Na = 'NA',
  Np = 'NP',
  Ni = 'NI',
  Ne = 'NE',
  Ng = 'NG',
  Kp = 'KP',
  No = 'NO',
  Om = 'OM',
  Pk = 'PK',
  Pa = 'PA',
  Pg = 'PG',
  Py = 'PY',
  Pe = 'PE',
  Ph = 'PH',
  Pl = 'PL',
  Pt = 'PT',
  Qa = 'QA',
  Ro = 'RO',
  R = 'R',
  Rw = 'RW',
  Sa = 'SA',
  Ae = 'AE',
  Sn = 'SN',
  Rs = 'RS',
  Sc = 'SC',
  Sl = 'SL',
  Sg = 'SG',
  Sk = 'SK',
  Si = 'SI',
  So = 'SO',
  Za = 'ZA',
  Kr = 'KR',
  Es = 'ES',
  Lk = 'LK',
  Sd = 'SD',
  Sr = 'SR',
  Sz = 'SZ',
  Se = 'SE',
  Ch = 'CH',
  Sy = 'SY',
  Tw = 'TW',
  Tj = 'TJ',
  Tz = 'TZ',
  Th = 'TH',
  Tg = 'TG',
  Tt = 'TT',
  Tn = 'TN',
  Tr = 'TR',
  Tm = 'TM',
  Tv = 'TV',
  Ug = 'UG',
  Ua = 'UA',
  Uy = 'UY',
  Uz = 'UZ',
  V = 'V',
  Ve = 'VE',
  Vn = 'VN',
  Gb_164 = 'GB_164',
  Ye = 'YE',
  Zm = 'ZM',
  Zw = 'ZW'
}

export type HouseholdNode = Node & {
   __typename?: 'HouseholdNode',
  id: Scalars['ID'],
  createdAt: Scalars['DateTime'],
  updatedAt: Scalars['DateTime'],
  householdCaId: Scalars['String'],
  consent: Scalars['String'],
  residenceStatus: HouseholdResidenceStatus,
  nationality: HouseholdNationality,
  familySize: Scalars['Int'],
  address?: Maybe<Scalars['String']>,
  location: LocationNode,
  representative?: Maybe<IndividualNode>,
  registrationDataImportId: RegistrationDataImportNode,
  headOfHousehold?: Maybe<IndividualNode>,
  individuals: IndividualNodeConnection,
  paymentRecords: PaymentRecordNodeConnection,
  targetPopulations: TargetPopulationNodeConnection,
};


export type HouseholdNodeIndividualsArgs = {
  before?: Maybe<Scalars['String']>,
  after?: Maybe<Scalars['String']>,
  first?: Maybe<Scalars['Int']>,
  last?: Maybe<Scalars['Int']>
};


export type HouseholdNodePaymentRecordsArgs = {
  before?: Maybe<Scalars['String']>,
  after?: Maybe<Scalars['String']>,
  first?: Maybe<Scalars['Int']>,
  last?: Maybe<Scalars['Int']>,
  cashPlan?: Maybe<Scalars['ID']>,
  household?: Maybe<Scalars['ID']>
};


export type HouseholdNodeTargetPopulationsArgs = {
  before?: Maybe<Scalars['String']>,
  after?: Maybe<Scalars['String']>,
  first?: Maybe<Scalars['Int']>,
  last?: Maybe<Scalars['Int']>
};

export type HouseholdNodeConnection = {
   __typename?: 'HouseholdNodeConnection',
  pageInfo: PageInfo,
  edges: Array<Maybe<HouseholdNodeEdge>>,
  totalCount?: Maybe<Scalars['Int']>,
  edgeCount?: Maybe<Scalars['Int']>,
};

export type HouseholdNodeEdge = {
   __typename?: 'HouseholdNodeEdge',
  node?: Maybe<HouseholdNode>,
  cursor: Scalars['String'],
};

export enum HouseholdResidenceStatus {
  Refugee = 'REFUGEE',
  Migrant = 'MIGRANT',
  Citizen = 'CITIZEN',
  Idp = 'IDP',
  Other = 'OTHER'
}

export enum ImportedHouseholdNationality {
  Af = 'AF',
  Al = 'AL',
  Dz = 'DZ',
  Ad = 'AD',
  Ao = 'AO',
  Ar = 'AR',
  Am = 'AM',
  A = 'A',
  At = 'AT',
  Az = 'AZ',
  Bs = 'BS',
  Bh = 'BH',
  Bd = 'BD',
  Bb = 'BB',
  By = 'BY',
  Be = 'BE',
  Bz = 'BZ',
  Bj = 'BJ',
  Bt = 'BT',
  Bo = 'BO',
  Ba = 'BA',
  Bw = 'BW',
  Br = 'BR',
  Gb = 'GB',
  Bn = 'BN',
  Bg = 'BG',
  Bf = 'BF',
  Mm = 'MM',
  Bf_28 = 'BF_28',
  Bi = 'BI',
  Cm = 'CM',
  Ca = 'CA',
  Cv = 'CV',
  Td = 'TD',
  Cl = 'CL',
  Cn = 'CN',
  Co = 'CO',
  Cg = 'CG',
  Cr = 'CR',
  Hr = 'HR',
  C = 'C',
  Cy = 'CY',
  Cz = 'CZ',
  Dk = 'DK',
  Dj = 'DJ',
  Dm = 'DM',
  Do = 'DO',
  Ec = 'EC',
  Eg = 'EG',
  Sv = 'SV',
  Gb_50 = 'GB_50',
  Er = 'ER',
  Ee = 'EE',
  Et = 'ET',
  Fj = 'FJ',
  Fi = 'FI',
  Fr = 'FR',
  Ga = 'GA',
  Gm = 'GM',
  Ge = 'GE',
  De = 'DE',
  Gh = 'GH',
  Gr = 'GR',
  Gd = 'GD',
  Gt = 'GT',
  Gq = 'GQ',
  Gy = 'GY',
  Ht = 'HT',
  Nl = 'NL',
  Hn = 'HN',
  H = 'H',
  Is = 'IS',
  Io = 'IO',
  Id = 'ID',
  Ir = 'IR',
  Iq = 'IQ',
  Ie = 'IE',
  Il = 'IL',
  It = 'IT',
  Jm = 'JM',
  Jp = 'JP',
  Jo = 'JO',
  Kz = 'KZ',
  Ke = 'KE',
  Kw = 'KW',
  La = 'LA',
  Lv = 'LV',
  Lb = 'LB',
  Lr = 'LR',
  Ly = 'LY',
  Lt = 'LT',
  Mk = 'MK',
  Mg = 'MG',
  Mw = 'MW',
  My = 'MY',
  Mv = 'MV',
  Ml = 'ML',
  Mt = 'MT',
  Mr = 'MR',
  M = 'M',
  Mx = 'MX',
  Md = 'MD',
  Mc = 'MC',
  Mn = 'MN',
  Me = 'ME',
  Ma = 'MA',
  Mz = 'MZ',
  Na = 'NA',
  Np = 'NP',
  Ni = 'NI',
  Ne = 'NE',
  Ng = 'NG',
  Kp = 'KP',
  No = 'NO',
  Om = 'OM',
  Pk = 'PK',
  Pa = 'PA',
  Pg = 'PG',
  Py = 'PY',
  Pe = 'PE',
  Ph = 'PH',
  Pl = 'PL',
  Pt = 'PT',
  Qa = 'QA',
  Ro = 'RO',
  R = 'R',
  Rw = 'RW',
  Sa = 'SA',
  Ae = 'AE',
  Sn = 'SN',
  Rs = 'RS',
  Sc = 'SC',
  Sl = 'SL',
  Sg = 'SG',
  Sk = 'SK',
  Si = 'SI',
  So = 'SO',
  Za = 'ZA',
  Kr = 'KR',
  Es = 'ES',
  Lk = 'LK',
  Sd = 'SD',
  Sr = 'SR',
  Sz = 'SZ',
  Se = 'SE',
  Ch = 'CH',
  Sy = 'SY',
  Tw = 'TW',
  Tj = 'TJ',
  Tz = 'TZ',
  Th = 'TH',
  Tg = 'TG',
  Tt = 'TT',
  Tn = 'TN',
  Tr = 'TR',
  Tm = 'TM',
  Tv = 'TV',
  Ug = 'UG',
  Ua = 'UA',
  Uy = 'UY',
  Uz = 'UZ',
  V = 'V',
  Ve = 'VE',
  Vn = 'VN',
  Gb_164 = 'GB_164',
  Ye = 'YE',
  Zm = 'ZM',
  Zw = 'ZW'
}

export type ImportedHouseholdNode = Node & {
   __typename?: 'ImportedHouseholdNode',
  id: Scalars['ID'],
  createdAt: Scalars['DateTime'],
  updatedAt: Scalars['DateTime'],
  householdCaId: Scalars['String'],
  consent: Scalars['String'],
  residenceStatus: ImportedHouseholdResidenceStatus,
  nationality: ImportedHouseholdNationality,
  familySize: Scalars['Int'],
  address: Scalars['String'],
  location: Scalars['String'],
  representative?: Maybe<ImportedIndividualNode>,
  registrationDataImportId: RegistrationDataImportDatahubNode,
  headOfHousehold?: Maybe<ImportedIndividualNode>,
  individuals: ImportedIndividualNodeConnection,
};


export type ImportedHouseholdNodeIndividualsArgs = {
  before?: Maybe<Scalars['String']>,
  after?: Maybe<Scalars['String']>,
  first?: Maybe<Scalars['Int']>,
  last?: Maybe<Scalars['Int']>
};

export type ImportedHouseholdNodeConnection = {
   __typename?: 'ImportedHouseholdNodeConnection',
  pageInfo: PageInfo,
  edges: Array<Maybe<ImportedHouseholdNodeEdge>>,
  totalCount?: Maybe<Scalars['Int']>,
  edgeCount?: Maybe<Scalars['Int']>,
};

export type ImportedHouseholdNodeEdge = {
   __typename?: 'ImportedHouseholdNodeEdge',
  node?: Maybe<ImportedHouseholdNode>,
  cursor: Scalars['String'],
};

export enum ImportedHouseholdResidenceStatus {
  Refugee = 'REFUGEE',
  Migrant = 'MIGRANT',
  Citizen = 'CITIZEN',
  Idp = 'IDP',
  Other = 'OTHER'
}

export enum ImportedIndividualDisability {
  No = 'NO',
  Seeing = 'SEEING',
  Hearing = 'HEARING',
  Walking = 'WALKING',
  Memory = 'MEMORY',
  SelfCare = 'SELF_CARE',
  Communicating = 'COMMUNICATING'
}

export enum ImportedIndividualEstimatedDob {
  Yes = 'YES',
  No = 'NO'
}

export enum ImportedIndividualIdentificationType {
  Na = 'NA',
  BirthCertificate = 'BIRTH_CERTIFICATE',
  DrivingLicense = 'DRIVING_LICENSE',
  UnhcrIdCard = 'UNHCR_ID_CARD',
  NationalId = 'NATIONAL_ID',
  NationalPassport = 'NATIONAL_PASSPORT'
}

export enum ImportedIndividualMartialStatus {
  Single = 'SINGLE',
  Married = 'MARRIED',
  Widow = 'WIDOW',
  Divorced = 'DIVORCED',
  Separated = 'SEPARATED'
}

export enum ImportedIndividualNationality {
  Af = 'AF',
  Al = 'AL',
  Dz = 'DZ',
  Ad = 'AD',
  Ao = 'AO',
  Ar = 'AR',
  Am = 'AM',
  A = 'A',
  At = 'AT',
  Az = 'AZ',
  Bs = 'BS',
  Bh = 'BH',
  Bd = 'BD',
  Bb = 'BB',
  By = 'BY',
  Be = 'BE',
  Bz = 'BZ',
  Bj = 'BJ',
  Bt = 'BT',
  Bo = 'BO',
  Ba = 'BA',
  Bw = 'BW',
  Br = 'BR',
  Gb = 'GB',
  Bn = 'BN',
  Bg = 'BG',
  Bf = 'BF',
  Mm = 'MM',
  Bf_28 = 'BF_28',
  Bi = 'BI',
  Cm = 'CM',
  Ca = 'CA',
  Cv = 'CV',
  Td = 'TD',
  Cl = 'CL',
  Cn = 'CN',
  Co = 'CO',
  Cg = 'CG',
  Cr = 'CR',
  Hr = 'HR',
  C = 'C',
  Cy = 'CY',
  Cz = 'CZ',
  Dk = 'DK',
  Dj = 'DJ',
  Dm = 'DM',
  Do = 'DO',
  Ec = 'EC',
  Eg = 'EG',
  Sv = 'SV',
  Gb_50 = 'GB_50',
  Er = 'ER',
  Ee = 'EE',
  Et = 'ET',
  Fj = 'FJ',
  Fi = 'FI',
  Fr = 'FR',
  Ga = 'GA',
  Gm = 'GM',
  Ge = 'GE',
  De = 'DE',
  Gh = 'GH',
  Gr = 'GR',
  Gd = 'GD',
  Gt = 'GT',
  Gq = 'GQ',
  Gy = 'GY',
  Ht = 'HT',
  Nl = 'NL',
  Hn = 'HN',
  H = 'H',
  Is = 'IS',
  Io = 'IO',
  Id = 'ID',
  Ir = 'IR',
  Iq = 'IQ',
  Ie = 'IE',
  Il = 'IL',
  It = 'IT',
  Jm = 'JM',
  Jp = 'JP',
  Jo = 'JO',
  Kz = 'KZ',
  Ke = 'KE',
  Kw = 'KW',
  La = 'LA',
  Lv = 'LV',
  Lb = 'LB',
  Lr = 'LR',
  Ly = 'LY',
  Lt = 'LT',
  Mk = 'MK',
  Mg = 'MG',
  Mw = 'MW',
  My = 'MY',
  Mv = 'MV',
  Ml = 'ML',
  Mt = 'MT',
  Mr = 'MR',
  M = 'M',
  Mx = 'MX',
  Md = 'MD',
  Mc = 'MC',
  Mn = 'MN',
  Me = 'ME',
  Ma = 'MA',
  Mz = 'MZ',
  Na = 'NA',
  Np = 'NP',
  Ni = 'NI',
  Ne = 'NE',
  Ng = 'NG',
  Kp = 'KP',
  No = 'NO',
  Om = 'OM',
  Pk = 'PK',
  Pa = 'PA',
  Pg = 'PG',
  Py = 'PY',
  Pe = 'PE',
  Ph = 'PH',
  Pl = 'PL',
  Pt = 'PT',
  Qa = 'QA',
  Ro = 'RO',
  R = 'R',
  Rw = 'RW',
  Sa = 'SA',
  Ae = 'AE',
  Sn = 'SN',
  Rs = 'RS',
  Sc = 'SC',
  Sl = 'SL',
  Sg = 'SG',
  Sk = 'SK',
  Si = 'SI',
  So = 'SO',
  Za = 'ZA',
  Kr = 'KR',
  Es = 'ES',
  Lk = 'LK',
  Sd = 'SD',
  Sr = 'SR',
  Sz = 'SZ',
  Se = 'SE',
  Ch = 'CH',
  Sy = 'SY',
  Tw = 'TW',
  Tj = 'TJ',
  Tz = 'TZ',
  Th = 'TH',
  Tg = 'TG',
  Tt = 'TT',
  Tn = 'TN',
  Tr = 'TR',
  Tm = 'TM',
  Tv = 'TV',
  Ug = 'UG',
  Ua = 'UA',
  Uy = 'UY',
  Uz = 'UZ',
  V = 'V',
  Ve = 'VE',
  Vn = 'VN',
  Gb_164 = 'GB_164',
  Ye = 'YE',
  Zm = 'ZM',
  Zw = 'ZW'
}

export type ImportedIndividualNode = Node & {
   __typename?: 'ImportedIndividualNode',
  id: Scalars['ID'],
  createdAt: Scalars['DateTime'],
  updatedAt: Scalars['DateTime'],
  individualCaId: Scalars['String'],
  fullName: Scalars['String'],
  firstName: Scalars['String'],
  middleName: Scalars['String'],
  lastName: Scalars['String'],
  sex: ImportedIndividualSex,
  dob: Scalars['Date'],
  estimatedDob: ImportedIndividualEstimatedDob,
  nationality: ImportedIndividualNationality,
  martialStatus: ImportedIndividualMartialStatus,
  phoneNumber: Scalars['String'],
  phoneNumberAlternative: Scalars['String'],
  identificationType: ImportedIndividualIdentificationType,
  identificationNumber: Scalars['String'],
  household: ImportedHouseholdNode,
  registrationDataImportId: RegistrationDataImportDatahubNode,
  workStatus: ImportedIndividualWorkStatus,
  disability: ImportedIndividualDisability,
  representedHouseholds: ImportedHouseholdNodeConnection,
  headingHousehold?: Maybe<ImportedHouseholdNode>,
};


export type ImportedIndividualNodeRepresentedHouseholdsArgs = {
  before?: Maybe<Scalars['String']>,
  after?: Maybe<Scalars['String']>,
  first?: Maybe<Scalars['Int']>,
  last?: Maybe<Scalars['Int']>
};

export type ImportedIndividualNodeConnection = {
   __typename?: 'ImportedIndividualNodeConnection',
  pageInfo: PageInfo,
  edges: Array<Maybe<ImportedIndividualNodeEdge>>,
  totalCount?: Maybe<Scalars['Int']>,
  edgeCount?: Maybe<Scalars['Int']>,
};

export type ImportedIndividualNodeEdge = {
   __typename?: 'ImportedIndividualNodeEdge',
  node?: Maybe<ImportedIndividualNode>,
  cursor: Scalars['String'],
};

export enum ImportedIndividualSex {
  Male = 'MALE',
  Female = 'FEMALE'
}

export enum ImportedIndividualWorkStatus {
  Yes = 'YES',
  No = 'NO'
}

export enum IndividualDisability {
  No = 'NO',
  Seeing = 'SEEING',
  Hearing = 'HEARING',
  Walking = 'WALKING',
  Memory = 'MEMORY',
  SelfCare = 'SELF_CARE',
  Communicating = 'COMMUNICATING'
}

export enum IndividualIdentificationType {
  Na = 'NA',
  BirthCertificate = 'BIRTH_CERTIFICATE',
  DrivingLicense = 'DRIVING_LICENSE',
  UnhcrIdCard = 'UNHCR_ID_CARD',
  NationalId = 'NATIONAL_ID',
  NationalPassport = 'NATIONAL_PASSPORT'
}

export enum IndividualMartialStatus {
  Single = 'SINGLE',
  Married = 'MARRIED',
  Widow = 'WIDOW',
  Divorced = 'DIVORCED',
  Separated = 'SEPARATED'
}

export enum IndividualNationality {
  Af = 'AF',
  Al = 'AL',
  Dz = 'DZ',
  Ad = 'AD',
  Ao = 'AO',
  Ar = 'AR',
  Am = 'AM',
  A = 'A',
  At = 'AT',
  Az = 'AZ',
  Bs = 'BS',
  Bh = 'BH',
  Bd = 'BD',
  Bb = 'BB',
  By = 'BY',
  Be = 'BE',
  Bz = 'BZ',
  Bj = 'BJ',
  Bt = 'BT',
  Bo = 'BO',
  Ba = 'BA',
  Bw = 'BW',
  Br = 'BR',
  Gb = 'GB',
  Bn = 'BN',
  Bg = 'BG',
  Bf = 'BF',
  Mm = 'MM',
  Bf_28 = 'BF_28',
  Bi = 'BI',
  Cm = 'CM',
  Ca = 'CA',
  Cv = 'CV',
  Td = 'TD',
  Cl = 'CL',
  Cn = 'CN',
  Co = 'CO',
  Cg = 'CG',
  Cr = 'CR',
  Hr = 'HR',
  C = 'C',
  Cy = 'CY',
  Cz = 'CZ',
  Dk = 'DK',
  Dj = 'DJ',
  Dm = 'DM',
  Do = 'DO',
  Ec = 'EC',
  Eg = 'EG',
  Sv = 'SV',
  Gb_50 = 'GB_50',
  Er = 'ER',
  Ee = 'EE',
  Et = 'ET',
  Fj = 'FJ',
  Fi = 'FI',
  Fr = 'FR',
  Ga = 'GA',
  Gm = 'GM',
  Ge = 'GE',
  De = 'DE',
  Gh = 'GH',
  Gr = 'GR',
  Gd = 'GD',
  Gt = 'GT',
  Gq = 'GQ',
  Gy = 'GY',
  Ht = 'HT',
  Nl = 'NL',
  Hn = 'HN',
  H = 'H',
  Is = 'IS',
  Io = 'IO',
  Id = 'ID',
  Ir = 'IR',
  Iq = 'IQ',
  Ie = 'IE',
  Il = 'IL',
  It = 'IT',
  Jm = 'JM',
  Jp = 'JP',
  Jo = 'JO',
  Kz = 'KZ',
  Ke = 'KE',
  Kw = 'KW',
  La = 'LA',
  Lv = 'LV',
  Lb = 'LB',
  Lr = 'LR',
  Ly = 'LY',
  Lt = 'LT',
  Mk = 'MK',
  Mg = 'MG',
  Mw = 'MW',
  My = 'MY',
  Mv = 'MV',
  Ml = 'ML',
  Mt = 'MT',
  Mr = 'MR',
  M = 'M',
  Mx = 'MX',
  Md = 'MD',
  Mc = 'MC',
  Mn = 'MN',
  Me = 'ME',
  Ma = 'MA',
  Mz = 'MZ',
  Na = 'NA',
  Np = 'NP',
  Ni = 'NI',
  Ne = 'NE',
  Ng = 'NG',
  Kp = 'KP',
  No = 'NO',
  Om = 'OM',
  Pk = 'PK',
  Pa = 'PA',
  Pg = 'PG',
  Py = 'PY',
  Pe = 'PE',
  Ph = 'PH',
  Pl = 'PL',
  Pt = 'PT',
  Qa = 'QA',
  Ro = 'RO',
  R = 'R',
  Rw = 'RW',
  Sa = 'SA',
  Ae = 'AE',
  Sn = 'SN',
  Rs = 'RS',
  Sc = 'SC',
  Sl = 'SL',
  Sg = 'SG',
  Sk = 'SK',
  Si = 'SI',
  So = 'SO',
  Za = 'ZA',
  Kr = 'KR',
  Es = 'ES',
  Lk = 'LK',
  Sd = 'SD',
  Sr = 'SR',
  Sz = 'SZ',
  Se = 'SE',
  Ch = 'CH',
  Sy = 'SY',
  Tw = 'TW',
  Tj = 'TJ',
  Tz = 'TZ',
  Th = 'TH',
  Tg = 'TG',
  Tt = 'TT',
  Tn = 'TN',
  Tr = 'TR',
  Tm = 'TM',
  Tv = 'TV',
  Ug = 'UG',
  Ua = 'UA',
  Uy = 'UY',
  Uz = 'UZ',
  V = 'V',
  Ve = 'VE',
  Vn = 'VN',
  Gb_164 = 'GB_164',
  Ye = 'YE',
  Zm = 'ZM',
  Zw = 'ZW'
}

export type IndividualNode = Node & {
   __typename?: 'IndividualNode',
  id: Scalars['ID'],
  createdAt: Scalars['DateTime'],
  updatedAt: Scalars['DateTime'],
<<<<<<< HEAD
  individualCaId: Scalars['String'],
  fullName: Scalars['String'],
  firstName: Scalars['String'],
  middleName: Scalars['String'],
  lastName: Scalars['String'],
  sex: IndividualSex,
  dob?: Maybe<Scalars['Date']>,
  estimatedDob?: Maybe<Scalars['Date']>,
  nationality: IndividualNationality,
  martialStatus: IndividualMartialStatus,
  phoneNumber: Scalars['String'],
  phoneNumberAlternative: Scalars['String'],
  identificationType: IndividualIdentificationType,
  identificationNumber: Scalars['String'],
  household: HouseholdNode,
  registrationDataImportId: RegistrationDataImportNode,
  workStatus: IndividualWorkStatus,
  disability: IndividualDisability,
  representedHouseholds: HouseholdNodeConnection,
  headingHousehold?: Maybe<HouseholdNode>,
=======
  householdCaId: Scalars['String'],
  consent: Scalars['String'],
  residenceStatus: HouseholdResidenceStatus,
  nationality: HouseholdNationality,
  familySize?: Maybe<Scalars['Int']>,
  address?: Maybe<Scalars['String']>,
  location: LocationNode,
  representative?: Maybe<IndividualNode>,
  registrationDataImportId: RegistrationDataImportNode,
  headOfHousehold?: Maybe<IndividualNode>,
  individuals: IndividualNodeConnection,
  paymentRecords: PaymentRecordNodeConnection,
  targetPopulations: TargetPopulationNodeConnection,
};


export type HouseholdNodeIndividualsArgs = {
  before?: Maybe<Scalars['String']>,
  after?: Maybe<Scalars['String']>,
  first?: Maybe<Scalars['Int']>,
  last?: Maybe<Scalars['Int']>
};


export type HouseholdNodePaymentRecordsArgs = {
  before?: Maybe<Scalars['String']>,
  after?: Maybe<Scalars['String']>,
  first?: Maybe<Scalars['Int']>,
  last?: Maybe<Scalars['Int']>,
  cashPlan?: Maybe<Scalars['ID']>,
  household?: Maybe<Scalars['ID']>
>>>>>>> ba7fd4b2
};


export type IndividualNodeRepresentedHouseholdsArgs = {
  before?: Maybe<Scalars['String']>,
  after?: Maybe<Scalars['String']>,
  first?: Maybe<Scalars['Int']>,
  last?: Maybe<Scalars['Int']>
};

export type IndividualNodeConnection = {
   __typename?: 'IndividualNodeConnection',
  pageInfo: PageInfo,
  edges: Array<Maybe<IndividualNodeEdge>>,
  totalCount?: Maybe<Scalars['Int']>,
  edgeCount?: Maybe<Scalars['Int']>,
};

export type IndividualNodeEdge = {
   __typename?: 'IndividualNodeEdge',
  node?: Maybe<IndividualNode>,
  cursor: Scalars['String'],
};

export enum IndividualSex {
  Male = 'MALE',
  Female = 'FEMALE'
}

export enum IndividualWorkStatus {
  Yes = 'YES',
  No = 'NO'
}

export enum IndividualIdentificationType {
  Na = 'NA',
  BirthCertificate = 'BIRTH_CERTIFICATE',
  DrivingLicense = 'DRIVING_LICENSE',
  UnhcrIdCard = 'UNHCR_ID_CARD',
  NationalId = 'NATIONAL_ID',
  NationalPassport = 'NATIONAL_PASSPORT'
}

export enum IndividualMartialStatus {
  Single = 'SINGLE',
  Married = 'MARRIED',
  Widow = 'WIDOW',
  Divorced = 'DIVORCED',
  Separated = 'SEPARATED'
}

export enum IndividualNationality {
  Af = 'AF',
  Al = 'AL',
  Dz = 'DZ',
  Ad = 'AD',
  Ao = 'AO',
  Ar = 'AR',
  Am = 'AM',
  A = 'A',
  At = 'AT',
  Az = 'AZ',
  Bs = 'BS',
  Bh = 'BH',
  Bd = 'BD',
  Bb = 'BB',
  By = 'BY',
  Be = 'BE',
  Bz = 'BZ',
  Bj = 'BJ',
  Bt = 'BT',
  Bo = 'BO',
  Ba = 'BA',
  Bw = 'BW',
  Br = 'BR',
  Gb = 'GB',
  Bn = 'BN',
  Bg = 'BG',
  Bf = 'BF',
  Mm = 'MM',
  Bf_28 = 'BF_28',
  Bi = 'BI',
  Cm = 'CM',
  Ca = 'CA',
  Cv = 'CV',
  Td = 'TD',
  Cl = 'CL',
  Cn = 'CN',
  Co = 'CO',
  Cg = 'CG',
  Cr = 'CR',
  Hr = 'HR',
  C = 'C',
  Cy = 'CY',
  Cz = 'CZ',
  Dk = 'DK',
  Dj = 'DJ',
  Dm = 'DM',
  Do = 'DO',
  Ec = 'EC',
  Eg = 'EG',
  Sv = 'SV',
  Gb_50 = 'GB_50',
  Er = 'ER',
  Ee = 'EE',
  Et = 'ET',
  Fj = 'FJ',
  Fi = 'FI',
  Fr = 'FR',
  Ga = 'GA',
  Gm = 'GM',
  Ge = 'GE',
  De = 'DE',
  Gh = 'GH',
  Gr = 'GR',
  Gd = 'GD',
  Gt = 'GT',
  Gq = 'GQ',
  Gy = 'GY',
  Ht = 'HT',
  Nl = 'NL',
  Hn = 'HN',
  H = 'H',
  Is = 'IS',
  Io = 'IO',
  Id = 'ID',
  Ir = 'IR',
  Iq = 'IQ',
  Ie = 'IE',
  Il = 'IL',
  It = 'IT',
  Jm = 'JM',
  Jp = 'JP',
  Jo = 'JO',
  Kz = 'KZ',
  Ke = 'KE',
  Kw = 'KW',
  La = 'LA',
  Lv = 'LV',
  Lb = 'LB',
  Lr = 'LR',
  Ly = 'LY',
  Lt = 'LT',
  Mk = 'MK',
  Mg = 'MG',
  Mw = 'MW',
  My = 'MY',
  Mv = 'MV',
  Ml = 'ML',
  Mt = 'MT',
  Mr = 'MR',
  M = 'M',
  Mx = 'MX',
  Md = 'MD',
  Mc = 'MC',
  Mn = 'MN',
  Me = 'ME',
  Ma = 'MA',
  Mz = 'MZ',
  Na = 'NA',
  Np = 'NP',
  Ni = 'NI',
  Ne = 'NE',
  Ng = 'NG',
  Kp = 'KP',
  No = 'NO',
  Om = 'OM',
  Pk = 'PK',
  Pa = 'PA',
  Pg = 'PG',
  Py = 'PY',
  Pe = 'PE',
  Ph = 'PH',
  Pl = 'PL',
  Pt = 'PT',
  Qa = 'QA',
  Ro = 'RO',
  R = 'R',
  Rw = 'RW',
  Sa = 'SA',
  Ae = 'AE',
  Sn = 'SN',
  Rs = 'RS',
  Sc = 'SC',
  Sl = 'SL',
  Sg = 'SG',
  Sk = 'SK',
  Si = 'SI',
  So = 'SO',
  Za = 'ZA',
  Kr = 'KR',
  Es = 'ES',
  Lk = 'LK',
  Sd = 'SD',
  Sr = 'SR',
  Sz = 'SZ',
  Se = 'SE',
  Ch = 'CH',
  Sy = 'SY',
  Tw = 'TW',
  Tj = 'TJ',
  Tz = 'TZ',
  Th = 'TH',
  Tg = 'TG',
  Tt = 'TT',
  Tn = 'TN',
  Tr = 'TR',
  Tm = 'TM',
  Tv = 'TV',
  Ug = 'UG',
  Ua = 'UA',
  Uy = 'UY',
  Uz = 'UZ',
  V = 'V',
  Ve = 'VE',
  Vn = 'VN',
  Gb_164 = 'GB_164',
  Ye = 'YE',
  Zm = 'ZM',
  Zw = 'ZW'
}

export type IndividualNode = Node & {
   __typename?: 'IndividualNode',
  id: Scalars['ID'],
  createdAt: Scalars['DateTime'],
  updatedAt: Scalars['DateTime'],
  individualCaId: Scalars['String'],
  fullName: Scalars['String'],
  firstName: Scalars['String'],
  lastName: Scalars['String'],
  sex: IndividualSex,
  dob?: Maybe<Scalars['Date']>,
  estimatedDob?: Maybe<Scalars['Date']>,
  nationality: IndividualNationality,
  martialStatus: IndividualMartialStatus,
  phoneNumber: Scalars['String'],
  identificationType: IndividualIdentificationType,
  identificationNumber: Scalars['String'],
  household: HouseholdNode,
  registrationDataImportId: RegistrationDataImportNode,
  representedHouseholds: HouseholdNodeConnection,
  headingHousehold?: Maybe<HouseholdNode>,
};


export type IndividualNodeRepresentedHouseholdsArgs = {
  before?: Maybe<Scalars['String']>,
  after?: Maybe<Scalars['String']>,
  first?: Maybe<Scalars['Int']>,
  last?: Maybe<Scalars['Int']>
};

export type IndividualNodeConnection = {
   __typename?: 'IndividualNodeConnection',
  pageInfo: PageInfo,
  edges: Array<Maybe<IndividualNodeEdge>>,
  totalCount?: Maybe<Scalars['Int']>,
  edgeCount?: Maybe<Scalars['Int']>,
};

export type IndividualNodeEdge = {
   __typename?: 'IndividualNodeEdge',
  node?: Maybe<IndividualNode>,
  cursor: Scalars['String'],
};

export enum IndividualSex {
  Male = 'MALE',
  Female = 'FEMALE'
}



export type LocationNode = Node & {
   __typename?: 'LocationNode',
  id: Scalars['ID'],
  title: Scalars['String'],
  businessArea?: Maybe<BusinessAreaNode>,
  latitude?: Maybe<Scalars['Float']>,
  longitude?: Maybe<Scalars['Float']>,
  pCode?: Maybe<Scalars['String']>,
  parent?: Maybe<LocationNode>,
  lft: Scalars['Int'],
  rght: Scalars['Int'],
  treeId: Scalars['Int'],
  level: Scalars['Int'],
  children: LocationNodeConnection,
  households: HouseholdNodeConnection,
  programs: ProgramNodeConnection,
};


export type LocationNodeChildrenArgs = {
  before?: Maybe<Scalars['String']>,
  after?: Maybe<Scalars['String']>,
  first?: Maybe<Scalars['Int']>,
  last?: Maybe<Scalars['Int']>,
  title?: Maybe<Scalars['String']>
};


export type LocationNodeHouseholdsArgs = {
  before?: Maybe<Scalars['String']>,
  after?: Maybe<Scalars['String']>,
  first?: Maybe<Scalars['Int']>,
  last?: Maybe<Scalars['Int']>
};


export type LocationNodeProgramsArgs = {
  before?: Maybe<Scalars['String']>,
  after?: Maybe<Scalars['String']>,
  first?: Maybe<Scalars['Int']>,
  last?: Maybe<Scalars['Int']>,
  name?: Maybe<Scalars['String']>
};

export type LocationNodeConnection = {
   __typename?: 'LocationNodeConnection',
  pageInfo: PageInfo,
  edges: Array<Maybe<LocationNodeEdge>>,
  totalCount?: Maybe<Scalars['Int']>,
  edgeCount?: Maybe<Scalars['Int']>,
};

export type LocationNodeEdge = {
   __typename?: 'LocationNodeEdge',
  node?: Maybe<LocationNode>,
  cursor: Scalars['String'],
};

export enum LogEntryAction {
  A_0 = 'A_0',
  A_1 = 'A_1',
  A_2 = 'A_2'
}

export type LogEntryObject = {
   __typename?: 'LogEntryObject',
  id: Scalars['ID'],
  objectPk: Scalars['String'],
  objectId?: Maybe<Scalars['Int']>,
  objectRepr: Scalars['String'],
  action: LogEntryAction,
  changes: Scalars['String'],
  actor?: Maybe<UserObjectType>,
  remoteAddr?: Maybe<Scalars['String']>,
  timestamp?: Maybe<Scalars['DateTime']>,
  changesDisplayDict?: Maybe<Scalars['JSONLazyString']>,
};

export type LogEntryObjectConnection = {
   __typename?: 'LogEntryObjectConnection',
  pageInfo: PageInfo,
  edges: Array<Maybe<LogEntryObjectEdge>>,
  totalCount?: Maybe<Scalars['Int']>,
};

export type LogEntryObjectEdge = {
   __typename?: 'LogEntryObjectEdge',
  node?: Maybe<LogEntryObject>,
  cursor: Scalars['String'],
};

export type Mutations = {
   __typename?: 'Mutations',
  createProgram?: Maybe<CreateProgram>,
  updateProgram?: Maybe<UpdateProgram>,
  deleteProgram?: Maybe<DeleteProgram>,
  createCashPlan?: Maybe<CreateCashPlan>,
  updateCashPlan?: Maybe<UpdateCashPlan>,
  deleteCashPlan?: Maybe<DeleteCashPlan>,
  createHousehold?: Maybe<CreateHousehold>,
  updateHousehold?: Maybe<UpdateHousehold>,
  deleteHousehold?: Maybe<DeleteHousehold>,
  createRegistrationDataImport?: Maybe<CreateRegistrationDataImport>,
  updateRegistrationDataImport?: Maybe<UpdateRegistrationDataImport>,
  deleteRegistrationDataImport?: Maybe<DeleteRegistrationDataImport>,
  createLocation?: Maybe<CreateLocation>,
  updateLocation?: Maybe<UpdateLocation>,
  deleteLocation?: Maybe<DeleteLocation>,
};


export type MutationsCreateProgramArgs = {
  programData: CreateProgramInput
};


export type MutationsUpdateProgramArgs = {
  programData?: Maybe<UpdateProgramInput>
};


export type MutationsDeleteProgramArgs = {
  programId: Scalars['String']
};


export type MutationsCreateCashPlanArgs = {
  cashPlanData: CreateCashPlanInput
};


export type MutationsUpdateCashPlanArgs = {
  cashPlanData?: Maybe<UpdateCashPlanInput>
};


export type MutationsDeleteCashPlanArgs = {
  cashPlanId: Scalars['String']
};


export type MutationsCreateHouseholdArgs = {
  householdData?: Maybe<CreateHouseholdInput>
};


export type MutationsUpdateHouseholdArgs = {
  householdData?: Maybe<UpdateHouseholdInput>
};


export type MutationsDeleteHouseholdArgs = {
  householdId: Scalars['String']
};


export type MutationsCreateRegistrationDataImportArgs = {
  registrationDataImportData: CreateRegistrationDataImportInput
};


export type MutationsUpdateRegistrationDataImportArgs = {
  registrationDataImportData?: Maybe<UpdateRegistrationDataImportInput>
};


export type MutationsDeleteRegistrationDataImportArgs = {
  registrationDataImportId: Scalars['String']
};


export type MutationsCreateLocationArgs = {
  locationData: CreateLocationInput
};


export type MutationsUpdateLocationArgs = {
  locationData?: Maybe<UpdateLocationInput>
};


export type MutationsDeleteLocationArgs = {
  locationId: Scalars['String']
};

export type Node = {
  id: Scalars['ID'],
};

export type PageInfo = {
   __typename?: 'PageInfo',
  hasNextPage: Scalars['Boolean'],
  hasPreviousPage: Scalars['Boolean'],
  startCursor?: Maybe<Scalars['String']>,
  endCursor?: Maybe<Scalars['String']>,
};

export enum PaymentEntitlementDeliveryType {
  Cash = 'CASH',
  DepositToCard = 'DEPOSIT_TO_CARD',
  Transfer = 'TRANSFER'
}

export type PaymentEntitlementNode = {
   __typename?: 'PaymentEntitlementNode',
  id: Scalars['UUID'],
  createdAt: Scalars['DateTime'],
  updatedAt: Scalars['DateTime'],
  deliveryType: PaymentEntitlementDeliveryType,
  entitlementQuantity?: Maybe<Scalars['Decimal']>,
  deliveredQuantity?: Maybe<Scalars['Decimal']>,
  entitlementCardIssueDate?: Maybe<Scalars['Date']>,
  entitlementCardNumber: Scalars['String'],
  currency: Scalars['String'],
  deliveryDate?: Maybe<Scalars['DateTime']>,
  transactionReferenceId: Scalars['String'],
  fsp: Scalars['String'],
  paymentRecord?: Maybe<PaymentRecordNode>,
};

export type PaymentRecordNode = Node & {
   __typename?: 'PaymentRecordNode',
  id: Scalars['ID'],
  createdAt: Scalars['DateTime'],
  updatedAt: Scalars['DateTime'],
  status: PaymentRecordStatus,
  name: Scalars['String'],
  statusDate: Scalars['DateTime'],
  cashAssistId: Scalars['String'],
  cashPlan: CashPlanNode,
  household: HouseholdNode,
  headOfHousehold: Scalars['String'],
  totalPersonCovered: Scalars['Int'],
  distributionModality: Scalars['String'],
  targetPopulation: TargetPopulationNode,
  entitlement?: Maybe<PaymentEntitlementNode>,
};

export type PaymentRecordNodeConnection = {
   __typename?: 'PaymentRecordNodeConnection',
  pageInfo: PageInfo,
  edges: Array<Maybe<PaymentRecordNodeEdge>>,
  totalCount?: Maybe<Scalars['Int']>,
  edgeCount?: Maybe<Scalars['Int']>,
};

export type PaymentRecordNodeEdge = {
   __typename?: 'PaymentRecordNodeEdge',
  node?: Maybe<PaymentRecordNode>,
  cursor: Scalars['String'],
};

export enum PaymentRecordStatus {
  Success = 'SUCCESS',
  Pending = 'PENDING',
  Error = 'ERROR'
}

export enum ProgramFrequencyOfPayments {
  Regular = 'REGULAR',
  OneOff = 'ONE_OFF'
}

export type ProgramNode = Node & {
   __typename?: 'ProgramNode',
  id: Scalars['ID'],
  createdAt: Scalars['DateTime'],
  updatedAt: Scalars['DateTime'],
  name: Scalars['String'],
  status: ProgramStatus,
  startDate: Scalars['Date'],
  endDate: Scalars['Date'],
  description: Scalars['String'],
  programCaId: Scalars['String'],
  locations: LocationNodeConnection,
  businessArea: BusinessAreaNode,
  budget?: Maybe<Scalars['Decimal']>,
  frequencyOfPayments: ProgramFrequencyOfPayments,
  sector: ProgramSector,
  scope: ProgramScope,
  cashPlus: Scalars['Boolean'],
  populationGoal: Scalars['Int'],
  administrativeAreasOfImplementation: Scalars['String'],
  cashPlans: CashPlanNodeConnection,
  totalEntitledQuantity?: Maybe<Scalars['Decimal']>,
  totalDeliveredQuantity?: Maybe<Scalars['Decimal']>,
  totalUndeliveredQuantity?: Maybe<Scalars['Decimal']>,
  totalNumberOfHouseholds?: Maybe<Scalars['Int']>,
  history?: Maybe<LogEntryObjectConnection>,
};


export type ProgramNodeLocationsArgs = {
  before?: Maybe<Scalars['String']>,
  after?: Maybe<Scalars['String']>,
  first?: Maybe<Scalars['Int']>,
  last?: Maybe<Scalars['Int']>,
  title?: Maybe<Scalars['String']>
};


export type ProgramNodeCashPlansArgs = {
  before?: Maybe<Scalars['String']>,
  after?: Maybe<Scalars['String']>,
  first?: Maybe<Scalars['Int']>,
  last?: Maybe<Scalars['Int']>
};


export type ProgramNodeHistoryArgs = {
  before?: Maybe<Scalars['String']>,
  after?: Maybe<Scalars['String']>,
  first?: Maybe<Scalars['Int']>,
  last?: Maybe<Scalars['Int']>
};

export type ProgramNodeConnection = {
   __typename?: 'ProgramNodeConnection',
  pageInfo: PageInfo,
  edges: Array<Maybe<ProgramNodeEdge>>,
  totalCount?: Maybe<Scalars['Int']>,
  edgeCount?: Maybe<Scalars['Int']>,
};

export type ProgramNodeEdge = {
   __typename?: 'ProgramNodeEdge',
  node?: Maybe<ProgramNode>,
  cursor: Scalars['String'],
};

export enum ProgramScope {
  Full = 'FULL',
  Partial = 'PARTIAL',
  NoIntegration = 'NO_INTEGRATION'
}

export enum ProgramSector {
  ChildProtection = 'CHILD_PROTECTION',
  Education = 'EDUCATION',
  Gender = 'GENDER',
  Health = 'HEALTH',
  HivAids = 'HIV_AIDS',
  MultiPurpose = 'MULTI_PURPOSE',
  Nutrition = 'NUTRITION',
  SocialPolicy = 'SOCIAL_POLICY',
  Wash = 'WASH'
}

export enum ProgramStatus {
  Draft = 'DRAFT',
  Active = 'ACTIVE',
  Finished = 'FINISHED'
}

export type Query = {
   __typename?: 'Query',
  paymentRecord?: Maybe<PaymentRecordNode>,
  allPaymentRecords?: Maybe<PaymentRecordNodeConnection>,
  paymentRecordStatusChoices?: Maybe<Array<Maybe<ChoiceObject>>>,
  allPaymentEntitlements?: Maybe<Array<Maybe<PaymentEntitlementNode>>>,
  location?: Maybe<LocationNode>,
  allLocations?: Maybe<LocationNodeConnection>,
  allBusinessAreas?: Maybe<BusinessAreaNodeConnection>,
  allLogEntries?: Maybe<LogEntryObjectConnection>,
  program?: Maybe<ProgramNode>,
  allPrograms?: Maybe<ProgramNodeConnection>,
  cashPlan?: Maybe<CashPlanNode>,
  allCashPlans?: Maybe<CashPlanNodeConnection>,
  programStatusChoices?: Maybe<Array<Maybe<ChoiceObject>>>,
  programFrequencyOfPaymentsChoices?: Maybe<Array<Maybe<ChoiceObject>>>,
  programSectorChoices?: Maybe<Array<Maybe<ChoiceObject>>>,
  programScopeChoices?: Maybe<Array<Maybe<ChoiceObject>>>,
  cashPlanStatusChoices?: Maybe<Array<Maybe<ChoiceObject>>>,
  targetPopulation?: Maybe<TargetPopulationNode>,
  allTargetPopulation?: Maybe<TargetPopulationNodeConnection>,
  household?: Maybe<HouseholdNode>,
  allHouseholds?: Maybe<HouseholdNodeConnection>,
  registrationDataImport?: Maybe<RegistrationDataImportNode>,
  allRegistrationDataImports?: Maybe<RegistrationDataImportNodeConnection>,
  individual?: Maybe<IndividualNode>,
  allIndividuals?: Maybe<IndividualNodeConnection>,
  me?: Maybe<UserObjectType>,
  importedHousehold?: Maybe<ImportedHouseholdNode>,
  allImportedHouseholds?: Maybe<ImportedHouseholdNodeConnection>,
  registrationDataImportDatahub?: Maybe<RegistrationDataImportDatahubNode>,
  allRegistrationDataImportsDatahub?: Maybe<RegistrationDataImportDatahubNodeConnection>,
  importedIndividual?: Maybe<ImportedIndividualNode>,
  allImportedIndividuals?: Maybe<ImportedIndividualNodeConnection>,
  _debug?: Maybe<DjangoDebug>,
};


export type QueryPaymentRecordArgs = {
  id: Scalars['ID']
};


export type QueryAllPaymentRecordsArgs = {
  before?: Maybe<Scalars['String']>,
  after?: Maybe<Scalars['String']>,
  first?: Maybe<Scalars['Int']>,
  last?: Maybe<Scalars['Int']>,
  cashPlan?: Maybe<Scalars['ID']>,
  household?: Maybe<Scalars['ID']>,
  orderBy?: Maybe<Scalars['String']>
};


export type QueryLocationArgs = {
  id: Scalars['ID']
};


export type QueryAllLocationsArgs = {
  before?: Maybe<Scalars['String']>,
  after?: Maybe<Scalars['String']>,
  first?: Maybe<Scalars['Int']>,
  last?: Maybe<Scalars['Int']>,
  title?: Maybe<Scalars['String']>
};


export type QueryAllBusinessAreasArgs = {
  before?: Maybe<Scalars['String']>,
  after?: Maybe<Scalars['String']>,
  first?: Maybe<Scalars['Int']>,
  last?: Maybe<Scalars['Int']>,
  id?: Maybe<Scalars['UUID']>
};


export type QueryAllLogEntriesArgs = {
  objectId: Scalars['String'],
  before?: Maybe<Scalars['String']>,
  after?: Maybe<Scalars['String']>,
  first?: Maybe<Scalars['Int']>,
  last?: Maybe<Scalars['Int']>
};


export type QueryProgramArgs = {
  id: Scalars['ID']
};


export type QueryAllProgramsArgs = {
  before?: Maybe<Scalars['String']>,
  after?: Maybe<Scalars['String']>,
  first?: Maybe<Scalars['Int']>,
  last?: Maybe<Scalars['Int']>,
  id?: Maybe<Scalars['UUID']>,
  status?: Maybe<Scalars['String']>,
  businessArea?: Maybe<Scalars['String']>
};


export type QueryCashPlanArgs = {
  id: Scalars['ID']
};


export type QueryAllCashPlansArgs = {
  before?: Maybe<Scalars['String']>,
  after?: Maybe<Scalars['String']>,
  first?: Maybe<Scalars['Int']>,
  last?: Maybe<Scalars['Int']>,
  program?: Maybe<Scalars['ID']>,
  orderBy?: Maybe<Scalars['String']>
};


export type QueryTargetPopulationArgs = {
  id: Scalars['ID']
};


export type QueryAllTargetPopulationArgs = {
  before?: Maybe<Scalars['String']>,
  after?: Maybe<Scalars['String']>,
  first?: Maybe<Scalars['Int']>,
  last?: Maybe<Scalars['Int']>
};


export type QueryHouseholdArgs = {
  id: Scalars['ID']
};


export type QueryAllHouseholdsArgs = {
  before?: Maybe<Scalars['String']>,
  after?: Maybe<Scalars['String']>,
  first?: Maybe<Scalars['Int']>,
  last?: Maybe<Scalars['Int']>,
  businessArea?: Maybe<Scalars['String']>,
  nationality?: Maybe<Scalars['String']>,
  nationality_Icontains?: Maybe<Scalars['String']>,
  address?: Maybe<Scalars['String']>,
  address_Icontains?: Maybe<Scalars['String']>,
  representative_FullName?: Maybe<Scalars['String']>,
  representative_FullName_Icontains?: Maybe<Scalars['String']>,
  headOfHousehold_FullName?: Maybe<Scalars['String']>,
  headOfHousehold_FullName_Icontains?: Maybe<Scalars['String']>,
  householdCaId?: Maybe<Scalars['String']>,
  familySize_Range?: Maybe<Scalars['Int']>,
  familySize_Lte?: Maybe<Scalars['Int']>,
  familySize_Gte?: Maybe<Scalars['Int']>,
  familySize?: Maybe<Scalars['String']>,
  orderBy?: Maybe<Scalars['String']>
};


export type QueryRegistrationDataImportArgs = {
  id: Scalars['ID']
};


export type QueryAllRegistrationDataImportsArgs = {
  before?: Maybe<Scalars['String']>,
  after?: Maybe<Scalars['String']>,
  first?: Maybe<Scalars['Int']>,
  last?: Maybe<Scalars['Int']>
};


export type QueryIndividualArgs = {
  id: Scalars['ID']
};


export type QueryAllIndividualsArgs = {
  before?: Maybe<Scalars['String']>,
  after?: Maybe<Scalars['String']>,
  first?: Maybe<Scalars['Int']>,
<<<<<<< HEAD
  last?: Maybe<Scalars['Int']>,
  fullName?: Maybe<Scalars['String']>,
  fullName_Icontains?: Maybe<Scalars['String']>,
  sex?: Maybe<Array<Maybe<Scalars['ID']>>>,
  age?: Maybe<Scalars['String']>,
  orderBy?: Maybe<Scalars['String']>
};


export type QueryImportedHouseholdArgs = {
  id: Scalars['ID']
};


export type QueryAllImportedHouseholdsArgs = {
  before?: Maybe<Scalars['String']>,
  after?: Maybe<Scalars['String']>,
  first?: Maybe<Scalars['Int']>,
  last?: Maybe<Scalars['Int']>,
  nationality?: Maybe<Scalars['String']>,
  nationality_Icontains?: Maybe<Scalars['String']>,
  address?: Maybe<Scalars['String']>,
  address_Icontains?: Maybe<Scalars['String']>,
  representative_FullName?: Maybe<Scalars['String']>,
  representative_FullName_Icontains?: Maybe<Scalars['String']>,
  headOfHousehold_FullName?: Maybe<Scalars['String']>,
  headOfHousehold_FullName_Icontains?: Maybe<Scalars['String']>,
  householdCaId?: Maybe<Scalars['String']>,
  familySize_Range?: Maybe<Scalars['Int']>,
  familySize_Lte?: Maybe<Scalars['Int']>,
  familySize_Gte?: Maybe<Scalars['Int']>,
  familySize?: Maybe<Scalars['String']>,
  orderBy?: Maybe<Scalars['String']>
};


export type QueryRegistrationDataImportDatahubArgs = {
  id: Scalars['ID']
};


export type QueryAllRegistrationDataImportsDatahubArgs = {
  before?: Maybe<Scalars['String']>,
  after?: Maybe<Scalars['String']>,
  first?: Maybe<Scalars['Int']>,
  last?: Maybe<Scalars['Int']>
};


export type QueryImportedIndividualArgs = {
  id: Scalars['ID']
};


export type QueryAllImportedIndividualsArgs = {
  before?: Maybe<Scalars['String']>,
  after?: Maybe<Scalars['String']>,
  first?: Maybe<Scalars['Int']>,
  last?: Maybe<Scalars['Int']>,
  fullName?: Maybe<Scalars['String']>,
  fullName_Icontains?: Maybe<Scalars['String']>,
  sex?: Maybe<Array<Maybe<Scalars['ID']>>>,
  age?: Maybe<Scalars['String']>,
  orderBy?: Maybe<Scalars['String']>
};

export enum RegistrationDataImportDatahubDataSource {
  Xls = 'XLS',
  A_3RdParty = 'A_3RD_PARTY',
  Xml = 'XML',
  Other = 'OTHER'
}

export type RegistrationDataImportDatahubNode = Node & {
   __typename?: 'RegistrationDataImportDatahubNode',
  id: Scalars['ID'],
  createdAt: Scalars['DateTime'],
  updatedAt: Scalars['DateTime'],
  name: Scalars['String'],
  status: RegistrationDataImportDatahubStatus,
  importDate: Scalars['DateTime'],
  importedBy: Scalars['String'],
  dataSource: RegistrationDataImportDatahubDataSource,
  households: ImportedHouseholdNodeConnection,
  individuals: ImportedIndividualNodeConnection,
};


export type RegistrationDataImportDatahubNodeHouseholdsArgs = {
  before?: Maybe<Scalars['String']>,
  after?: Maybe<Scalars['String']>,
  first?: Maybe<Scalars['Int']>,
  last?: Maybe<Scalars['Int']>
};


export type RegistrationDataImportDatahubNodeIndividualsArgs = {
  before?: Maybe<Scalars['String']>,
  after?: Maybe<Scalars['String']>,
  first?: Maybe<Scalars['Int']>,
  last?: Maybe<Scalars['Int']>
};

export type RegistrationDataImportDatahubNodeConnection = {
   __typename?: 'RegistrationDataImportDatahubNodeConnection',
  pageInfo: PageInfo,
  edges: Array<Maybe<RegistrationDataImportDatahubNodeEdge>>,
  totalCount?: Maybe<Scalars['Int']>,
  edgeCount?: Maybe<Scalars['Int']>,
};

export type RegistrationDataImportDatahubNodeEdge = {
   __typename?: 'RegistrationDataImportDatahubNodeEdge',
  node?: Maybe<RegistrationDataImportDatahubNode>,
  cursor: Scalars['String'],
};

export enum RegistrationDataImportDatahubStatus {
  InProgress = 'IN_PROGRESS',
  Done = 'DONE'
}

=======
  last?: Maybe<Scalars['Int']>
};

>>>>>>> ba7fd4b2
export enum RegistrationDataImportDataSource {
  Xls = 'XLS',
  A_3RdParty = 'A_3RD_PARTY',
  Xml = 'XML',
  Other = 'OTHER'
}

export type RegistrationDataImportNode = Node & {
   __typename?: 'RegistrationDataImportNode',
  id: Scalars['ID'],
  createdAt: Scalars['DateTime'],
  updatedAt: Scalars['DateTime'],
  name: Scalars['String'],
  status: RegistrationDataImportStatus,
  importDate: Scalars['DateTime'],
  importedBy: UserObjectType,
  dataSource: RegistrationDataImportDataSource,
  numberOfIndividuals: Scalars['Int'],
  numberOfHouseholds: Scalars['Int'],
  households: HouseholdNodeConnection,
  individuals: IndividualNodeConnection,
};


export type RegistrationDataImportNodeHouseholdsArgs = {
  before?: Maybe<Scalars['String']>,
  after?: Maybe<Scalars['String']>,
  first?: Maybe<Scalars['Int']>,
  last?: Maybe<Scalars['Int']>
};


export type RegistrationDataImportNodeIndividualsArgs = {
  before?: Maybe<Scalars['String']>,
  after?: Maybe<Scalars['String']>,
  first?: Maybe<Scalars['Int']>,
  last?: Maybe<Scalars['Int']>
};

export type RegistrationDataImportNodeConnection = {
   __typename?: 'RegistrationDataImportNodeConnection',
  pageInfo: PageInfo,
  edges: Array<Maybe<RegistrationDataImportNodeEdge>>,
  totalCount?: Maybe<Scalars['Int']>,
  edgeCount?: Maybe<Scalars['Int']>,
};

export type RegistrationDataImportNodeEdge = {
   __typename?: 'RegistrationDataImportNodeEdge',
  node?: Maybe<RegistrationDataImportNode>,
  cursor: Scalars['String'],
};

export enum RegistrationDataImportStatus {
  InProgress = 'IN_PROGRESS',
  Done = 'DONE'
}

export type TargetPopulationNode = Node & {
   __typename?: 'TargetPopulationNode',
  id: Scalars['ID'],
  name: Scalars['String'],
  createdAt: Scalars['DateTime'],
  createdBy?: Maybe<UserObjectType>,
  rules: Scalars['JSONString'],
  households: HouseholdNodeConnection,
  paymentRecords: PaymentRecordNodeConnection,
  cashPlans: CashPlanNodeConnection,
};


export type TargetPopulationNodeHouseholdsArgs = {
  before?: Maybe<Scalars['String']>,
  after?: Maybe<Scalars['String']>,
  first?: Maybe<Scalars['Int']>,
  last?: Maybe<Scalars['Int']>
};


export type TargetPopulationNodePaymentRecordsArgs = {
  before?: Maybe<Scalars['String']>,
  after?: Maybe<Scalars['String']>,
  first?: Maybe<Scalars['Int']>,
  last?: Maybe<Scalars['Int']>,
  cashPlan?: Maybe<Scalars['ID']>,
  household?: Maybe<Scalars['ID']>
};


export type TargetPopulationNodeCashPlansArgs = {
  before?: Maybe<Scalars['String']>,
  after?: Maybe<Scalars['String']>,
  first?: Maybe<Scalars['Int']>,
  last?: Maybe<Scalars['Int']>
};

export type TargetPopulationNodeConnection = {
   __typename?: 'TargetPopulationNodeConnection',
  pageInfo: PageInfo,
  edges: Array<Maybe<TargetPopulationNodeEdge>>,
  totalCount?: Maybe<Scalars['Int']>,
  edgeCount?: Maybe<Scalars['Int']>,
};

export type TargetPopulationNodeEdge = {
   __typename?: 'TargetPopulationNodeEdge',
  node?: Maybe<TargetPopulationNode>,
  cursor: Scalars['String'],
};

export type UpdateCashPlan = {
   __typename?: 'UpdateCashPlan',
  cashPlan?: Maybe<CashPlanNode>,
};

export type UpdateCashPlanInput = {
  id: Scalars['String'],
  programId?: Maybe<Scalars['String']>,
  name?: Maybe<Scalars['String']>,
  startDate?: Maybe<Scalars['DateTime']>,
  endDate?: Maybe<Scalars['DateTime']>,
  disbursementDate?: Maybe<Scalars['DateTime']>,
  numberOfHouseholds?: Maybe<Scalars['Int']>,
  coverageDuration?: Maybe<Scalars['Int']>,
  coverageUnits?: Maybe<Scalars['String']>,
  targetPopulationId?: Maybe<Scalars['String']>,
  cashAssistId?: Maybe<Scalars['String']>,
  distributionModality?: Maybe<Scalars['String']>,
  fsp?: Maybe<Scalars['String']>,
  status?: Maybe<Scalars['String']>,
  currency?: Maybe<Scalars['String']>,
  totalEntitledQuantity?: Maybe<Scalars['Decimal']>,
  totalDeliveredQuantity?: Maybe<Scalars['Decimal']>,
  totalUndeliveredQuantity?: Maybe<Scalars['Decimal']>,
  dispersionDate?: Maybe<Scalars['Date']>,
};

export type UpdateHousehold = {
   __typename?: 'UpdateHousehold',
  household?: Maybe<HouseholdNode>,
};

export type UpdateHouseholdInput = {
  id: Scalars['String'],
  householdCaId?: Maybe<Scalars['String']>,
  consent?: Maybe<Scalars['String']>,
  residenceStatus?: Maybe<Scalars['String']>,
  nationality?: Maybe<Scalars['String']>,
  familySize?: Maybe<Scalars['Int']>,
  address?: Maybe<Scalars['String']>,
  locationId?: Maybe<Scalars['String']>,
  registrationDataImportId?: Maybe<Scalars['String']>,
};

export type UpdateLocation = {
   __typename?: 'UpdateLocation',
  location?: Maybe<LocationNode>,
};

export type UpdateLocationInput = {
  id: Scalars['String'],
  name?: Maybe<Scalars['String']>,
  country?: Maybe<Scalars['String']>,
};

export type UpdateProgram = {
   __typename?: 'UpdateProgram',
  program?: Maybe<ProgramNode>,
};

export type UpdateProgramInput = {
  id: Scalars['String'],
  name?: Maybe<Scalars['String']>,
  status?: Maybe<Scalars['String']>,
  startDate?: Maybe<Scalars['Date']>,
  endDate?: Maybe<Scalars['Date']>,
  description?: Maybe<Scalars['String']>,
  programCaId?: Maybe<Scalars['String']>,
  budget?: Maybe<Scalars['Decimal']>,
  frequencyOfPayments?: Maybe<Scalars['String']>,
  sector?: Maybe<Scalars['String']>,
  scope?: Maybe<Scalars['String']>,
  cashPlus?: Maybe<Scalars['Boolean']>,
  populationGoal?: Maybe<Scalars['Int']>,
  administrativeAreasOfImplementation?: Maybe<Scalars['String']>,
  businessAreaSlug?: Maybe<Scalars['String']>,
};

export type UpdateRegistrationDataImport = {
   __typename?: 'UpdateRegistrationDataImport',
  registrationDataImport?: Maybe<RegistrationDataImportNode>,
};

export type UpdateRegistrationDataImportInput = {
  id: Scalars['String'],
  name?: Maybe<Scalars['String']>,
  status?: Maybe<Scalars['String']>,
  importDate?: Maybe<Scalars['DateTime']>,
  importedById?: Maybe<Scalars['String']>,
  dataSource?: Maybe<Scalars['String']>,
  numberOfIndividuals?: Maybe<Scalars['Int']>,
  numberOfHouseholds?: Maybe<Scalars['Int']>,
};

export type UserObjectType = {
   __typename?: 'UserObjectType',
  lastLogin?: Maybe<Scalars['DateTime']>,
  isSuperuser: Scalars['Boolean'],
  username: Scalars['String'],
  firstName: Scalars['String'],
  lastName: Scalars['String'],
  email: Scalars['String'],
  isStaff: Scalars['Boolean'],
  isActive: Scalars['Boolean'],
  dateJoined: Scalars['DateTime'],
  id: Scalars['UUID'],
  businessAreas: BusinessAreaNodeConnection,
  registrationDataImports: RegistrationDataImportNodeConnection,
  cashPlans: CashPlanNodeConnection,
  targetPopulations: TargetPopulationNodeConnection,
};


export type UserObjectTypeBusinessAreasArgs = {
  before?: Maybe<Scalars['String']>,
  after?: Maybe<Scalars['String']>,
  first?: Maybe<Scalars['Int']>,
  last?: Maybe<Scalars['Int']>,
  id?: Maybe<Scalars['UUID']>
};


export type UserObjectTypeRegistrationDataImportsArgs = {
  before?: Maybe<Scalars['String']>,
  after?: Maybe<Scalars['String']>,
  first?: Maybe<Scalars['Int']>,
  last?: Maybe<Scalars['Int']>
};


export type UserObjectTypeCashPlansArgs = {
  before?: Maybe<Scalars['String']>,
  after?: Maybe<Scalars['String']>,
  first?: Maybe<Scalars['Int']>,
  last?: Maybe<Scalars['Int']>
};


export type UserObjectTypeTargetPopulationsArgs = {
  before?: Maybe<Scalars['String']>,
  after?: Maybe<Scalars['String']>,
  first?: Maybe<Scalars['Int']>,
  last?: Maybe<Scalars['Int']>
};


export type CreateProgramMutationVariables = {
  programData: CreateProgramInput
};


export type CreateProgramMutation = (
  { __typename?: 'Mutations' }
  & { createProgram: Maybe<(
    { __typename?: 'CreateProgram' }
    & { program: Maybe<(
      { __typename?: 'ProgramNode' }
      & Pick<ProgramNode, 'id' | 'name' | 'status' | 'startDate' | 'endDate' | 'programCaId' | 'budget' | 'description' | 'frequencyOfPayments' | 'sector' | 'scope' | 'cashPlus' | 'populationGoal'>
    )> }
  )> }
);

export type DeleteProgramMutationVariables = {
  programId: Scalars['String']
};


export type DeleteProgramMutation = (
  { __typename?: 'Mutations' }
  & { deleteProgram: Maybe<(
    { __typename?: 'DeleteProgram' }
    & Pick<DeleteProgram, 'ok'>
  )> }
);

export type UpdateProgramMutationVariables = {
  programData: UpdateProgramInput
};


export type UpdateProgramMutation = (
  { __typename?: 'Mutations' }
  & { updateProgram: Maybe<(
    { __typename?: 'UpdateProgram' }
    & { program: Maybe<(
      { __typename?: 'ProgramNode' }
      & Pick<ProgramNode, 'id' | 'name' | 'startDate' | 'endDate' | 'status' | 'programCaId' | 'description' | 'budget' | 'frequencyOfPayments' | 'cashPlus' | 'populationGoal' | 'scope' | 'sector' | 'totalNumberOfHouseholds' | 'administrativeAreasOfImplementation'>
    )> }
  )> }
);

export type AllBusinessAreasQueryVariables = {};


export type AllBusinessAreasQuery = (
  { __typename?: 'Query' }
  & { allBusinessAreas: Maybe<(
    { __typename?: 'BusinessAreaNodeConnection' }
    & { pageInfo: (
      { __typename?: 'PageInfo' }
      & Pick<PageInfo, 'hasNextPage' | 'hasPreviousPage' | 'endCursor' | 'startCursor'>
    ), edges: Array<Maybe<(
      { __typename?: 'BusinessAreaNodeEdge' }
      & { node: Maybe<(
        { __typename?: 'BusinessAreaNode' }
        & Pick<BusinessAreaNode, 'id' | 'name' | 'slug'>
      )> }
    )>> }
  )> }
);

export type AllCashPlansQueryVariables = {
  program: Scalars['ID'],
  after?: Maybe<Scalars['String']>,
  before?: Maybe<Scalars['String']>,
  first?: Maybe<Scalars['Int']>,
  last?: Maybe<Scalars['Int']>,
  orderBy?: Maybe<Scalars['String']>
};


export type AllCashPlansQuery = (
  { __typename?: 'Query' }
  & { allCashPlans: Maybe<(
    { __typename?: 'CashPlanNodeConnection' }
    & Pick<CashPlanNodeConnection, 'totalCount'>
    & { pageInfo: (
      { __typename?: 'PageInfo' }
      & Pick<PageInfo, 'hasNextPage' | 'hasPreviousPage' | 'startCursor' | 'endCursor'>
    ), edges: Array<Maybe<(
      { __typename?: 'CashPlanNodeEdge' }
      & Pick<CashPlanNodeEdge, 'cursor'>
      & { node: Maybe<(
        { __typename?: 'CashPlanNode' }
        & Pick<CashPlanNode, 'id' | 'cashAssistId' | 'numberOfHouseholds' | 'disbursementDate' | 'currency' | 'status' | 'totalEntitledQuantity' | 'totalDeliveredQuantity' | 'totalUndeliveredQuantity'>
      )> }
    )>> }
  )> }
);

export type AllHouseholdsQueryVariables = {
  after?: Maybe<Scalars['String']>,
  before?: Maybe<Scalars['String']>,
  first?: Maybe<Scalars['Int']>,
  last?: Maybe<Scalars['Int']>,
  businessArea?: Maybe<Scalars['String']>,
  orderBy?: Maybe<Scalars['String']>,
  familySize?: Maybe<Scalars['String']>
};


export type AllHouseholdsQuery = (
  { __typename?: 'Query' }
  & { allHouseholds: Maybe<(
    { __typename?: 'HouseholdNodeConnection' }
    & Pick<HouseholdNodeConnection, 'totalCount'>
    & { pageInfo: (
      { __typename?: 'PageInfo' }
      & Pick<PageInfo, 'hasNextPage' | 'hasPreviousPage' | 'startCursor' | 'endCursor'>
    ), edges: Array<Maybe<(
      { __typename?: 'HouseholdNodeEdge' }
      & Pick<HouseholdNodeEdge, 'cursor'>
      & { node: Maybe<(
        { __typename?: 'HouseholdNode' }
        & Pick<HouseholdNode, 'id' | 'createdAt' | 'householdCaId' | 'residenceStatus' | 'familySize'>
        & { location: (
          { __typename?: 'LocationNode' }
          & Pick<LocationNode, 'id' | 'title'>
        ), individuals: (
          { __typename?: 'IndividualNodeConnection' }
          & Pick<IndividualNodeConnection, 'totalCount'>
        ), paymentRecords: (
          { __typename?: 'PaymentRecordNodeConnection' }
          & { edges: Array<Maybe<(
            { __typename?: 'PaymentRecordNodeEdge' }
            & { node: Maybe<(
              { __typename?: 'PaymentRecordNode' }
              & Pick<PaymentRecordNode, 'id' | 'headOfHousehold'>
              & { cashPlan: (
                { __typename?: 'CashPlanNode' }
                & Pick<CashPlanNode, 'id' | 'totalDeliveredQuantity'>
                & { program: (
                  { __typename?: 'ProgramNode' }
                  & Pick<ProgramNode, 'id' | 'name'>
                ) }
              ) }
            )> }
          )>> }
        ) }
      )> }
    )>> }
  )> }
);

export type AllIndividualsQueryVariables = {
  before?: Maybe<Scalars['String']>,
  after?: Maybe<Scalars['String']>,
  first?: Maybe<Scalars['Int']>,
  last?: Maybe<Scalars['Int']>
};


export type AllIndividualsQuery = (
  { __typename?: 'Query' }
  & { allIndividuals: Maybe<(
    { __typename?: 'IndividualNodeConnection' }
    & Pick<IndividualNodeConnection, 'totalCount'>
    & { pageInfo: (
      { __typename?: 'PageInfo' }
      & Pick<PageInfo, 'startCursor' | 'endCursor'>
    ), edges: Array<Maybe<(
      { __typename?: 'IndividualNodeEdge' }
      & { node: Maybe<(
        { __typename?: 'IndividualNode' }
        & Pick<IndividualNode, 'id' | 'createdAt' | 'updatedAt' | 'individualCaId' | 'fullName' | 'sex' | 'dob' | 'nationality' | 'martialStatus' | 'phoneNumber' | 'identificationType' | 'identificationNumber'>
        & { household: (
          { __typename?: 'HouseholdNode' }
          & Pick<HouseholdNode, 'id' | 'householdCaId'>
          & { location: (
            { __typename?: 'LocationNode' }
            & Pick<LocationNode, 'id' | 'title'>
          ) }
        ) }
      )> }
    )>> }
  )> }
);

export type AllLogEntriesQueryVariables = {
  objectId: Scalars['String'],
  after?: Maybe<Scalars['String']>,
  before?: Maybe<Scalars['String']>,
  first?: Maybe<Scalars['Int']>,
  last?: Maybe<Scalars['Int']>
};


export type AllLogEntriesQuery = (
  { __typename?: 'Query' }
  & { allLogEntries: Maybe<(
    { __typename?: 'LogEntryObjectConnection' }
    & Pick<LogEntryObjectConnection, 'totalCount'>
    & { pageInfo: (
      { __typename?: 'PageInfo' }
      & Pick<PageInfo, 'hasNextPage' | 'hasPreviousPage' | 'startCursor' | 'endCursor'>
    ), edges: Array<Maybe<(
      { __typename?: 'LogEntryObjectEdge' }
      & Pick<LogEntryObjectEdge, 'cursor'>
      & { node: Maybe<(
        { __typename?: 'LogEntryObject' }
        & Pick<LogEntryObject, 'id' | 'action' | 'changesDisplayDict' | 'timestamp'>
        & { actor: Maybe<(
          { __typename?: 'UserObjectType' }
          & Pick<UserObjectType, 'id' | 'firstName' | 'lastName'>
        )> }
      )> }
    )>> }
  )> }
);

export type AllPaymentRecordsQueryVariables = {
  cashPlan: Scalars['ID'],
  after?: Maybe<Scalars['String']>,
  before?: Maybe<Scalars['String']>,
  orderBy?: Maybe<Scalars['String']>,
  first?: Maybe<Scalars['Int']>,
  last?: Maybe<Scalars['Int']>
};


export type AllPaymentRecordsQuery = (
  { __typename?: 'Query' }
  & { allPaymentRecords: Maybe<(
    { __typename?: 'PaymentRecordNodeConnection' }
    & Pick<PaymentRecordNodeConnection, 'totalCount' | 'edgeCount'>
    & { pageInfo: (
      { __typename?: 'PageInfo' }
      & Pick<PageInfo, 'hasNextPage' | 'hasPreviousPage' | 'startCursor' | 'endCursor'>
    ), edges: Array<Maybe<(
      { __typename?: 'PaymentRecordNodeEdge' }
      & Pick<PaymentRecordNodeEdge, 'cursor'>
      & { node: Maybe<(
        { __typename?: 'PaymentRecordNode' }
        & Pick<PaymentRecordNode, 'id' | 'createdAt' | 'updatedAt' | 'name' | 'statusDate' | 'status' | 'headOfHousehold' | 'cashAssistId' | 'totalPersonCovered'>
        & { household: (
          { __typename?: 'HouseholdNode' }
          & Pick<HouseholdNode, 'id' | 'householdCaId' | 'familySize'>
        ), entitlement: Maybe<(
          { __typename?: 'PaymentEntitlementNode' }
          & Pick<PaymentEntitlementNode, 'id' | 'entitlementQuantity' | 'deliveredQuantity' | 'deliveryDate'>
        )> }
      )> }
    )>> }
  )> }
);

export type AllProgramsQueryVariables = {
  businessArea?: Maybe<Scalars['String']>,
  status?: Maybe<Scalars['String']>
};


export type AllProgramsQuery = (
  { __typename?: 'Query' }
  & { allPrograms: Maybe<(
    { __typename?: 'ProgramNodeConnection' }
    & { pageInfo: (
      { __typename?: 'PageInfo' }
      & Pick<PageInfo, 'hasNextPage' | 'hasPreviousPage' | 'endCursor' | 'startCursor'>
    ), edges: Array<Maybe<(
      { __typename?: 'ProgramNodeEdge' }
      & { node: Maybe<(
        { __typename?: 'ProgramNode' }
        & Pick<ProgramNode, 'id' | 'name' | 'startDate' | 'endDate' | 'status' | 'programCaId' | 'description' | 'budget' | 'frequencyOfPayments' | 'populationGoal' | 'sector' | 'totalNumberOfHouseholds'>
      )> }
    )>> }
  )> }
);

export type CashPlanQueryVariables = {
  id: Scalars['ID']
};


export type CashPlanQuery = (
  { __typename?: 'Query' }
  & { cashPlan: Maybe<(
    { __typename?: 'CashPlanNode' }
    & Pick<CashPlanNode, 'id' | 'name' | 'startDate' | 'endDate' | 'status' | 'deliveryType' | 'fcId' | 'dpId' | 'dispersionDate' | 'assistanceThrough' | 'cashAssistId'>
    & { targetPopulation: (
      { __typename?: 'TargetPopulationNode' }
      & Pick<TargetPopulationNode, 'name'>
    ), program: (
      { __typename?: 'ProgramNode' }
      & Pick<ProgramNode, 'id' | 'name'>
    ), paymentRecords: (
      { __typename?: 'PaymentRecordNodeConnection' }
      & Pick<PaymentRecordNodeConnection, 'totalCount' | 'edgeCount'>
    ) }
  )> }
);

export type HouseholdQueryVariables = {
  id: Scalars['ID']
};


export type HouseholdQuery = (
  { __typename?: 'Query' }
  & { household: Maybe<(
    { __typename?: 'HouseholdNode' }
    & Pick<HouseholdNode, 'id' | 'createdAt' | 'familySize' | 'nationality' | 'residenceStatus'>
    & { individuals: (
      { __typename?: 'IndividualNodeConnection' }
      & Pick<IndividualNodeConnection, 'totalCount'>
      & { edges: Array<Maybe<(
        { __typename?: 'IndividualNodeEdge' }
        & { node: Maybe<(
          { __typename?: 'IndividualNode' }
          & Pick<IndividualNode, 'id' | 'individualCaId' | 'fullName' | 'sex' | 'dob' | 'nationality' | 'identificationType'>
        )> }
      )>> }
    ), location: (
      { __typename?: 'LocationNode' }
      & Pick<LocationNode, 'id' | 'title'>
    ), paymentRecords: (
      { __typename?: 'PaymentRecordNodeConnection' }
      & { edges: Array<Maybe<(
        { __typename?: 'PaymentRecordNodeEdge' }
        & { node: Maybe<(
          { __typename?: 'PaymentRecordNode' }
          & Pick<PaymentRecordNode, 'id' | 'headOfHousehold'>
          & { cashPlan: (
            { __typename?: 'CashPlanNode' }
            & Pick<CashPlanNode, 'id' | 'numberOfHouseholds' | 'totalDeliveredQuantity' | 'currency'>
            & { program: (
              { __typename?: 'ProgramNode' }
              & Pick<ProgramNode, 'id' | 'name'>
            ) }
          ) }
        )> }
      )>> }
    ) }
  )> }
);

export type IndividualQueryVariables = {
  id: Scalars['ID']
};


export type IndividualQuery = (
  { __typename?: 'Query' }
  & { individual: Maybe<(
    { __typename?: 'IndividualNode' }
    & Pick<IndividualNode, 'id' | 'createdAt' | 'individualCaId' | 'fullName' | 'firstName' | 'lastName' | 'sex' | 'dob' | 'estimatedDob' | 'nationality' | 'martialStatus' | 'phoneNumber' | 'identificationType' | 'identificationNumber'>
    & { household: (
      { __typename?: 'HouseholdNode' }
      & Pick<HouseholdNode, 'id' | 'address'>
      & { location: (
        { __typename?: 'LocationNode' }
        & Pick<LocationNode, 'id' | 'title' | 'level'>
      ) }
    ), headingHousehold: Maybe<(
      { __typename?: 'HouseholdNode' }
      & Pick<HouseholdNode, 'id'>
      & { headOfHousehold: Maybe<(
        { __typename?: 'IndividualNode' }
        & Pick<IndividualNode, 'id'>
      )> }
    )> }
  )> }
);

export type MeQueryVariables = {};


export type MeQuery = (
  { __typename?: 'Query' }
  & { me: Maybe<(
    { __typename?: 'UserObjectType' }
    & Pick<UserObjectType, 'id' | 'username' | 'email' | 'firstName' | 'lastName'>
    & { businessAreas: (
      { __typename?: 'BusinessAreaNodeConnection' }
      & { edges: Array<Maybe<(
        { __typename?: 'BusinessAreaNodeEdge' }
        & { node: Maybe<(
          { __typename?: 'BusinessAreaNode' }
          & Pick<BusinessAreaNode, 'id' | 'name' | 'slug'>
        )> }
      )>> }
    ) }
  )> }
);

export type PaymentRecordQueryVariables = {
  id: Scalars['ID']
};


export type PaymentRecordQuery = (
  { __typename?: 'Query' }
  & { paymentRecord: Maybe<(
    { __typename?: 'PaymentRecordNode' }
    & Pick<PaymentRecordNode, 'id' | 'status' | 'statusDate' | 'cashAssistId' | 'headOfHousehold' | 'distributionModality' | 'totalPersonCovered'>
    & { household: (
      { __typename?: 'HouseholdNode' }
      & Pick<HouseholdNode, 'id' | 'householdCaId' | 'familySize'>
    ), targetPopulation: (
      { __typename?: 'TargetPopulationNode' }
      & Pick<TargetPopulationNode, 'id' | 'name'>
    ), cashPlan: (
      { __typename?: 'CashPlanNode' }
      & Pick<CashPlanNode, 'id' | 'cashAssistId'>
      & { program: (
        { __typename?: 'ProgramNode' }
        & Pick<ProgramNode, 'id' | 'name'>
      ) }
    ), entitlement: Maybe<(
      { __typename?: 'PaymentEntitlementNode' }
      & Pick<PaymentEntitlementNode, 'id' | 'currency' | 'entitlementQuantity' | 'deliveredQuantity' | 'deliveryType' | 'deliveryDate' | 'entitlementCardIssueDate' | 'transactionReferenceId' | 'fsp' | 'entitlementCardNumber'>
    )> }
  )> }
);

export type ProgramQueryVariables = {
  id: Scalars['ID']
};


export type ProgramQuery = (
  { __typename?: 'Query' }
  & { program: Maybe<(
    { __typename?: 'ProgramNode' }
    & Pick<ProgramNode, 'id' | 'name' | 'startDate' | 'endDate' | 'status' | 'programCaId' | 'description' | 'budget' | 'frequencyOfPayments' | 'cashPlus' | 'populationGoal' | 'scope' | 'sector' | 'totalNumberOfHouseholds' | 'administrativeAreasOfImplementation'>
  )> }
);

export type ProgrammeChoiceDataQueryVariables = {};


export type ProgrammeChoiceDataQuery = (
  { __typename?: 'Query' }
  & { programFrequencyOfPaymentsChoices: Maybe<Array<Maybe<(
    { __typename?: 'ChoiceObject' }
    & Pick<ChoiceObject, 'name' | 'value'>
  )>>>, programScopeChoices: Maybe<Array<Maybe<(
    { __typename?: 'ChoiceObject' }
    & Pick<ChoiceObject, 'name' | 'value'>
  )>>>, programSectorChoices: Maybe<Array<Maybe<(
    { __typename?: 'ChoiceObject' }
    & Pick<ChoiceObject, 'name' | 'value'>
  )>>>, programStatusChoices: Maybe<Array<Maybe<(
    { __typename?: 'ChoiceObject' }
    & Pick<ChoiceObject, 'name' | 'value'>
  )>>> }
);


export const CreateProgramDocument = gql`
    mutation CreateProgram($programData: CreateProgramInput!) {
  createProgram(programData: $programData) {
    program {
      id
      name
      status
      startDate
      endDate
      programCaId
      budget
      description
      frequencyOfPayments
      sector
      scope
      cashPlus
      populationGoal
    }
  }
}
    `;
export type CreateProgramMutationFn = ApolloReactCommon.MutationFunction<CreateProgramMutation, CreateProgramMutationVariables>;
export type CreateProgramComponentProps = Omit<ApolloReactComponents.MutationComponentOptions<CreateProgramMutation, CreateProgramMutationVariables>, 'mutation'>;

    export const CreateProgramComponent = (props: CreateProgramComponentProps) => (
      <ApolloReactComponents.Mutation<CreateProgramMutation, CreateProgramMutationVariables> mutation={CreateProgramDocument} {...props} />
    );
    
export type CreateProgramProps<TChildProps = {}> = ApolloReactHoc.MutateProps<CreateProgramMutation, CreateProgramMutationVariables> & TChildProps;
export function withCreateProgram<TProps, TChildProps = {}>(operationOptions?: ApolloReactHoc.OperationOption<
  TProps,
  CreateProgramMutation,
  CreateProgramMutationVariables,
  CreateProgramProps<TChildProps>>) {
    return ApolloReactHoc.withMutation<TProps, CreateProgramMutation, CreateProgramMutationVariables, CreateProgramProps<TChildProps>>(CreateProgramDocument, {
      alias: 'createProgram',
      ...operationOptions
    });
};

/**
 * __useCreateProgramMutation__
 *
 * To run a mutation, you first call `useCreateProgramMutation` within a React component and pass it any options that fit your needs.
 * When your component renders, `useCreateProgramMutation` returns a tuple that includes:
 * - A mutate function that you can call at any time to execute the mutation
 * - An object with fields that represent the current status of the mutation's execution
 *
 * @param baseOptions options that will be passed into the mutation, supported options are listed on: https://www.apollographql.com/docs/react/api/react-hooks/#options-2;
 *
 * @example
 * const [createProgramMutation, { data, loading, error }] = useCreateProgramMutation({
 *   variables: {
 *      programData: // value for 'programData'
 *   },
 * });
 */
export function useCreateProgramMutation(baseOptions?: ApolloReactHooks.MutationHookOptions<CreateProgramMutation, CreateProgramMutationVariables>) {
        return ApolloReactHooks.useMutation<CreateProgramMutation, CreateProgramMutationVariables>(CreateProgramDocument, baseOptions);
      }
export type CreateProgramMutationHookResult = ReturnType<typeof useCreateProgramMutation>;
export type CreateProgramMutationResult = ApolloReactCommon.MutationResult<CreateProgramMutation>;
export type CreateProgramMutationOptions = ApolloReactCommon.BaseMutationOptions<CreateProgramMutation, CreateProgramMutationVariables>;
export const DeleteProgramDocument = gql`
    mutation DeleteProgram($programId: String!) {
  deleteProgram(programId: $programId) {
    ok
  }
}
    `;
export type DeleteProgramMutationFn = ApolloReactCommon.MutationFunction<DeleteProgramMutation, DeleteProgramMutationVariables>;
export type DeleteProgramComponentProps = Omit<ApolloReactComponents.MutationComponentOptions<DeleteProgramMutation, DeleteProgramMutationVariables>, 'mutation'>;

    export const DeleteProgramComponent = (props: DeleteProgramComponentProps) => (
      <ApolloReactComponents.Mutation<DeleteProgramMutation, DeleteProgramMutationVariables> mutation={DeleteProgramDocument} {...props} />
    );
    
export type DeleteProgramProps<TChildProps = {}> = ApolloReactHoc.MutateProps<DeleteProgramMutation, DeleteProgramMutationVariables> & TChildProps;
export function withDeleteProgram<TProps, TChildProps = {}>(operationOptions?: ApolloReactHoc.OperationOption<
  TProps,
  DeleteProgramMutation,
  DeleteProgramMutationVariables,
  DeleteProgramProps<TChildProps>>) {
    return ApolloReactHoc.withMutation<TProps, DeleteProgramMutation, DeleteProgramMutationVariables, DeleteProgramProps<TChildProps>>(DeleteProgramDocument, {
      alias: 'deleteProgram',
      ...operationOptions
    });
};

/**
 * __useDeleteProgramMutation__
 *
 * To run a mutation, you first call `useDeleteProgramMutation` within a React component and pass it any options that fit your needs.
 * When your component renders, `useDeleteProgramMutation` returns a tuple that includes:
 * - A mutate function that you can call at any time to execute the mutation
 * - An object with fields that represent the current status of the mutation's execution
 *
 * @param baseOptions options that will be passed into the mutation, supported options are listed on: https://www.apollographql.com/docs/react/api/react-hooks/#options-2;
 *
 * @example
 * const [deleteProgramMutation, { data, loading, error }] = useDeleteProgramMutation({
 *   variables: {
 *      programId: // value for 'programId'
 *   },
 * });
 */
export function useDeleteProgramMutation(baseOptions?: ApolloReactHooks.MutationHookOptions<DeleteProgramMutation, DeleteProgramMutationVariables>) {
        return ApolloReactHooks.useMutation<DeleteProgramMutation, DeleteProgramMutationVariables>(DeleteProgramDocument, baseOptions);
      }
export type DeleteProgramMutationHookResult = ReturnType<typeof useDeleteProgramMutation>;
export type DeleteProgramMutationResult = ApolloReactCommon.MutationResult<DeleteProgramMutation>;
export type DeleteProgramMutationOptions = ApolloReactCommon.BaseMutationOptions<DeleteProgramMutation, DeleteProgramMutationVariables>;
export const UpdateProgramDocument = gql`
    mutation UpdateProgram($programData: UpdateProgramInput!) {
  updateProgram(programData: $programData) {
    program {
      id
      name
      startDate
      endDate
      status
      programCaId
      description
      budget
      frequencyOfPayments
      cashPlus
      populationGoal
      scope
      sector
      totalNumberOfHouseholds
      administrativeAreasOfImplementation
    }
  }
}
    `;
export type UpdateProgramMutationFn = ApolloReactCommon.MutationFunction<UpdateProgramMutation, UpdateProgramMutationVariables>;
export type UpdateProgramComponentProps = Omit<ApolloReactComponents.MutationComponentOptions<UpdateProgramMutation, UpdateProgramMutationVariables>, 'mutation'>;

    export const UpdateProgramComponent = (props: UpdateProgramComponentProps) => (
      <ApolloReactComponents.Mutation<UpdateProgramMutation, UpdateProgramMutationVariables> mutation={UpdateProgramDocument} {...props} />
    );
    
export type UpdateProgramProps<TChildProps = {}> = ApolloReactHoc.MutateProps<UpdateProgramMutation, UpdateProgramMutationVariables> & TChildProps;
export function withUpdateProgram<TProps, TChildProps = {}>(operationOptions?: ApolloReactHoc.OperationOption<
  TProps,
  UpdateProgramMutation,
  UpdateProgramMutationVariables,
  UpdateProgramProps<TChildProps>>) {
    return ApolloReactHoc.withMutation<TProps, UpdateProgramMutation, UpdateProgramMutationVariables, UpdateProgramProps<TChildProps>>(UpdateProgramDocument, {
      alias: 'updateProgram',
      ...operationOptions
    });
};

/**
 * __useUpdateProgramMutation__
 *
 * To run a mutation, you first call `useUpdateProgramMutation` within a React component and pass it any options that fit your needs.
 * When your component renders, `useUpdateProgramMutation` returns a tuple that includes:
 * - A mutate function that you can call at any time to execute the mutation
 * - An object with fields that represent the current status of the mutation's execution
 *
 * @param baseOptions options that will be passed into the mutation, supported options are listed on: https://www.apollographql.com/docs/react/api/react-hooks/#options-2;
 *
 * @example
 * const [updateProgramMutation, { data, loading, error }] = useUpdateProgramMutation({
 *   variables: {
 *      programData: // value for 'programData'
 *   },
 * });
 */
export function useUpdateProgramMutation(baseOptions?: ApolloReactHooks.MutationHookOptions<UpdateProgramMutation, UpdateProgramMutationVariables>) {
        return ApolloReactHooks.useMutation<UpdateProgramMutation, UpdateProgramMutationVariables>(UpdateProgramDocument, baseOptions);
      }
export type UpdateProgramMutationHookResult = ReturnType<typeof useUpdateProgramMutation>;
export type UpdateProgramMutationResult = ApolloReactCommon.MutationResult<UpdateProgramMutation>;
export type UpdateProgramMutationOptions = ApolloReactCommon.BaseMutationOptions<UpdateProgramMutation, UpdateProgramMutationVariables>;
export const AllBusinessAreasDocument = gql`
    query AllBusinessAreas {
  allBusinessAreas {
    pageInfo {
      hasNextPage
      hasPreviousPage
      endCursor
      startCursor
    }
    edges {
      node {
        id
        name
        slug
      }
    }
  }
}
    `;
export type AllBusinessAreasComponentProps = Omit<ApolloReactComponents.QueryComponentOptions<AllBusinessAreasQuery, AllBusinessAreasQueryVariables>, 'query'>;

    export const AllBusinessAreasComponent = (props: AllBusinessAreasComponentProps) => (
      <ApolloReactComponents.Query<AllBusinessAreasQuery, AllBusinessAreasQueryVariables> query={AllBusinessAreasDocument} {...props} />
    );
    
export type AllBusinessAreasProps<TChildProps = {}> = ApolloReactHoc.DataProps<AllBusinessAreasQuery, AllBusinessAreasQueryVariables> & TChildProps;
export function withAllBusinessAreas<TProps, TChildProps = {}>(operationOptions?: ApolloReactHoc.OperationOption<
  TProps,
  AllBusinessAreasQuery,
  AllBusinessAreasQueryVariables,
  AllBusinessAreasProps<TChildProps>>) {
    return ApolloReactHoc.withQuery<TProps, AllBusinessAreasQuery, AllBusinessAreasQueryVariables, AllBusinessAreasProps<TChildProps>>(AllBusinessAreasDocument, {
      alias: 'allBusinessAreas',
      ...operationOptions
    });
};

/**
 * __useAllBusinessAreasQuery__
 *
 * To run a query within a React component, call `useAllBusinessAreasQuery` and pass it any options that fit your needs.
 * When your component renders, `useAllBusinessAreasQuery` returns an object from Apollo Client that contains loading, error, and data properties 
 * you can use to render your UI.
 *
 * @param baseOptions options that will be passed into the query, supported options are listed on: https://www.apollographql.com/docs/react/api/react-hooks/#options;
 *
 * @example
 * const { data, loading, error } = useAllBusinessAreasQuery({
 *   variables: {
 *   },
 * });
 */
export function useAllBusinessAreasQuery(baseOptions?: ApolloReactHooks.QueryHookOptions<AllBusinessAreasQuery, AllBusinessAreasQueryVariables>) {
        return ApolloReactHooks.useQuery<AllBusinessAreasQuery, AllBusinessAreasQueryVariables>(AllBusinessAreasDocument, baseOptions);
      }
export function useAllBusinessAreasLazyQuery(baseOptions?: ApolloReactHooks.LazyQueryHookOptions<AllBusinessAreasQuery, AllBusinessAreasQueryVariables>) {
          return ApolloReactHooks.useLazyQuery<AllBusinessAreasQuery, AllBusinessAreasQueryVariables>(AllBusinessAreasDocument, baseOptions);
        }
export type AllBusinessAreasQueryHookResult = ReturnType<typeof useAllBusinessAreasQuery>;
export type AllBusinessAreasLazyQueryHookResult = ReturnType<typeof useAllBusinessAreasLazyQuery>;
export type AllBusinessAreasQueryResult = ApolloReactCommon.QueryResult<AllBusinessAreasQuery, AllBusinessAreasQueryVariables>;
export const AllCashPlansDocument = gql`
    query AllCashPlans($program: ID!, $after: String, $before: String, $first: Int, $last: Int, $orderBy: String) {
  allCashPlans(program: $program, after: $after, before: $before, first: $first, last: $last, orderBy: $orderBy) {
    pageInfo {
      hasNextPage
      hasPreviousPage
      startCursor
      endCursor
    }
    totalCount
    edges {
      cursor
      node {
        id
        cashAssistId
        numberOfHouseholds
        disbursementDate
        currency
        status
        totalEntitledQuantity
        totalDeliveredQuantity
        totalUndeliveredQuantity
      }
    }
  }
}
    `;
export type AllCashPlansComponentProps = Omit<ApolloReactComponents.QueryComponentOptions<AllCashPlansQuery, AllCashPlansQueryVariables>, 'query'> & ({ variables: AllCashPlansQueryVariables; skip?: boolean; } | { skip: boolean; });

    export const AllCashPlansComponent = (props: AllCashPlansComponentProps) => (
      <ApolloReactComponents.Query<AllCashPlansQuery, AllCashPlansQueryVariables> query={AllCashPlansDocument} {...props} />
    );
    
export type AllCashPlansProps<TChildProps = {}> = ApolloReactHoc.DataProps<AllCashPlansQuery, AllCashPlansQueryVariables> & TChildProps;
export function withAllCashPlans<TProps, TChildProps = {}>(operationOptions?: ApolloReactHoc.OperationOption<
  TProps,
  AllCashPlansQuery,
  AllCashPlansQueryVariables,
  AllCashPlansProps<TChildProps>>) {
    return ApolloReactHoc.withQuery<TProps, AllCashPlansQuery, AllCashPlansQueryVariables, AllCashPlansProps<TChildProps>>(AllCashPlansDocument, {
      alias: 'allCashPlans',
      ...operationOptions
    });
};

/**
 * __useAllCashPlansQuery__
 *
 * To run a query within a React component, call `useAllCashPlansQuery` and pass it any options that fit your needs.
 * When your component renders, `useAllCashPlansQuery` returns an object from Apollo Client that contains loading, error, and data properties 
 * you can use to render your UI.
 *
 * @param baseOptions options that will be passed into the query, supported options are listed on: https://www.apollographql.com/docs/react/api/react-hooks/#options;
 *
 * @example
 * const { data, loading, error } = useAllCashPlansQuery({
 *   variables: {
 *      program: // value for 'program'
 *      after: // value for 'after'
 *      before: // value for 'before'
 *      first: // value for 'first'
 *      last: // value for 'last'
 *      orderBy: // value for 'orderBy'
 *   },
 * });
 */
export function useAllCashPlansQuery(baseOptions?: ApolloReactHooks.QueryHookOptions<AllCashPlansQuery, AllCashPlansQueryVariables>) {
        return ApolloReactHooks.useQuery<AllCashPlansQuery, AllCashPlansQueryVariables>(AllCashPlansDocument, baseOptions);
      }
export function useAllCashPlansLazyQuery(baseOptions?: ApolloReactHooks.LazyQueryHookOptions<AllCashPlansQuery, AllCashPlansQueryVariables>) {
          return ApolloReactHooks.useLazyQuery<AllCashPlansQuery, AllCashPlansQueryVariables>(AllCashPlansDocument, baseOptions);
        }
export type AllCashPlansQueryHookResult = ReturnType<typeof useAllCashPlansQuery>;
export type AllCashPlansLazyQueryHookResult = ReturnType<typeof useAllCashPlansLazyQuery>;
export type AllCashPlansQueryResult = ApolloReactCommon.QueryResult<AllCashPlansQuery, AllCashPlansQueryVariables>;
export const AllHouseholdsDocument = gql`
    query AllHouseholds($after: String, $before: String, $first: Int, $last: Int, $businessArea: String, $orderBy: String, $familySize: String) {
  allHouseholds(after: $after, before: $before, first: $first, last: $last, businessArea: $businessArea, familySize: $familySize, orderBy: $orderBy) {
    pageInfo {
      hasNextPage
      hasPreviousPage
      startCursor
      endCursor
    }
    totalCount
    edges {
      cursor
      node {
        id
        createdAt
        householdCaId
        residenceStatus
        familySize
        location {
          id
          title
        }
        individuals {
          totalCount
        }
        paymentRecords {
          edges {
            node {
              id
              headOfHousehold
              cashPlan {
                id
                program {
                  id
                  name
                }
                totalDeliveredQuantity
              }
            }
          }
        }
      }
    }
  }
}
    `;
export type AllHouseholdsComponentProps = Omit<ApolloReactComponents.QueryComponentOptions<AllHouseholdsQuery, AllHouseholdsQueryVariables>, 'query'>;

    export const AllHouseholdsComponent = (props: AllHouseholdsComponentProps) => (
      <ApolloReactComponents.Query<AllHouseholdsQuery, AllHouseholdsQueryVariables> query={AllHouseholdsDocument} {...props} />
    );
    
export type AllHouseholdsProps<TChildProps = {}> = ApolloReactHoc.DataProps<AllHouseholdsQuery, AllHouseholdsQueryVariables> & TChildProps;
export function withAllHouseholds<TProps, TChildProps = {}>(operationOptions?: ApolloReactHoc.OperationOption<
  TProps,
  AllHouseholdsQuery,
  AllHouseholdsQueryVariables,
  AllHouseholdsProps<TChildProps>>) {
    return ApolloReactHoc.withQuery<TProps, AllHouseholdsQuery, AllHouseholdsQueryVariables, AllHouseholdsProps<TChildProps>>(AllHouseholdsDocument, {
      alias: 'allHouseholds',
      ...operationOptions
    });
};

/**
 * __useAllHouseholdsQuery__
 *
 * To run a query within a React component, call `useAllHouseholdsQuery` and pass it any options that fit your needs.
 * When your component renders, `useAllHouseholdsQuery` returns an object from Apollo Client that contains loading, error, and data properties 
 * you can use to render your UI.
 *
 * @param baseOptions options that will be passed into the query, supported options are listed on: https://www.apollographql.com/docs/react/api/react-hooks/#options;
 *
 * @example
 * const { data, loading, error } = useAllHouseholdsQuery({
 *   variables: {
 *      after: // value for 'after'
 *      before: // value for 'before'
 *      first: // value for 'first'
 *      last: // value for 'last'
 *      businessArea: // value for 'businessArea'
 *      orderBy: // value for 'orderBy'
 *      familySize: // value for 'familySize'
 *   },
 * });
 */
export function useAllHouseholdsQuery(baseOptions?: ApolloReactHooks.QueryHookOptions<AllHouseholdsQuery, AllHouseholdsQueryVariables>) {
        return ApolloReactHooks.useQuery<AllHouseholdsQuery, AllHouseholdsQueryVariables>(AllHouseholdsDocument, baseOptions);
      }
export function useAllHouseholdsLazyQuery(baseOptions?: ApolloReactHooks.LazyQueryHookOptions<AllHouseholdsQuery, AllHouseholdsQueryVariables>) {
          return ApolloReactHooks.useLazyQuery<AllHouseholdsQuery, AllHouseholdsQueryVariables>(AllHouseholdsDocument, baseOptions);
        }
export type AllHouseholdsQueryHookResult = ReturnType<typeof useAllHouseholdsQuery>;
export type AllHouseholdsLazyQueryHookResult = ReturnType<typeof useAllHouseholdsLazyQuery>;
export type AllHouseholdsQueryResult = ApolloReactCommon.QueryResult<AllHouseholdsQuery, AllHouseholdsQueryVariables>;
export const AllIndividualsDocument = gql`
    query AllIndividuals($before: String, $after: String, $first: Int, $last: Int) {
  allIndividuals(before: $before, after: $after, first: $first, last: $last) {
    totalCount
    pageInfo {
      startCursor
      endCursor
    }
    edges {
      node {
        id
        createdAt
        updatedAt
        individualCaId
        fullName
        sex
        dob
        nationality
        martialStatus
        phoneNumber
        identificationType
        identificationNumber
        household {
          id
          householdCaId
          location {
            id
            title
          }
        }
      }
    }
  }
}
    `;
export type AllIndividualsComponentProps = Omit<ApolloReactComponents.QueryComponentOptions<AllIndividualsQuery, AllIndividualsQueryVariables>, 'query'>;

    export const AllIndividualsComponent = (props: AllIndividualsComponentProps) => (
      <ApolloReactComponents.Query<AllIndividualsQuery, AllIndividualsQueryVariables> query={AllIndividualsDocument} {...props} />
    );
    
export type AllIndividualsProps<TChildProps = {}> = ApolloReactHoc.DataProps<AllIndividualsQuery, AllIndividualsQueryVariables> & TChildProps;
export function withAllIndividuals<TProps, TChildProps = {}>(operationOptions?: ApolloReactHoc.OperationOption<
  TProps,
  AllIndividualsQuery,
  AllIndividualsQueryVariables,
  AllIndividualsProps<TChildProps>>) {
    return ApolloReactHoc.withQuery<TProps, AllIndividualsQuery, AllIndividualsQueryVariables, AllIndividualsProps<TChildProps>>(AllIndividualsDocument, {
      alias: 'allIndividuals',
      ...operationOptions
    });
};

/**
 * __useAllIndividualsQuery__
 *
 * To run a query within a React component, call `useAllIndividualsQuery` and pass it any options that fit your needs.
 * When your component renders, `useAllIndividualsQuery` returns an object from Apollo Client that contains loading, error, and data properties 
 * you can use to render your UI.
 *
 * @param baseOptions options that will be passed into the query, supported options are listed on: https://www.apollographql.com/docs/react/api/react-hooks/#options;
 *
 * @example
 * const { data, loading, error } = useAllIndividualsQuery({
 *   variables: {
 *      before: // value for 'before'
 *      after: // value for 'after'
 *      first: // value for 'first'
 *      last: // value for 'last'
 *   },
 * });
 */
export function useAllIndividualsQuery(baseOptions?: ApolloReactHooks.QueryHookOptions<AllIndividualsQuery, AllIndividualsQueryVariables>) {
        return ApolloReactHooks.useQuery<AllIndividualsQuery, AllIndividualsQueryVariables>(AllIndividualsDocument, baseOptions);
      }
export function useAllIndividualsLazyQuery(baseOptions?: ApolloReactHooks.LazyQueryHookOptions<AllIndividualsQuery, AllIndividualsQueryVariables>) {
          return ApolloReactHooks.useLazyQuery<AllIndividualsQuery, AllIndividualsQueryVariables>(AllIndividualsDocument, baseOptions);
        }
export type AllIndividualsQueryHookResult = ReturnType<typeof useAllIndividualsQuery>;
export type AllIndividualsLazyQueryHookResult = ReturnType<typeof useAllIndividualsLazyQuery>;
export type AllIndividualsQueryResult = ApolloReactCommon.QueryResult<AllIndividualsQuery, AllIndividualsQueryVariables>;
export const AllLogEntriesDocument = gql`
    query AllLogEntries($objectId: String!, $after: String, $before: String, $first: Int, $last: Int) {
  allLogEntries(after: $after, before: $before, first: $first, last: $last, objectId: $objectId) {
    pageInfo {
      hasNextPage
      hasPreviousPage
      startCursor
      endCursor
    }
    totalCount
    edges {
      cursor
      node {
        id
        action
        changesDisplayDict
        timestamp
        actor {
          id
          firstName
          lastName
        }
      }
    }
  }
}
    `;
export type AllLogEntriesComponentProps = Omit<ApolloReactComponents.QueryComponentOptions<AllLogEntriesQuery, AllLogEntriesQueryVariables>, 'query'> & ({ variables: AllLogEntriesQueryVariables; skip?: boolean; } | { skip: boolean; });

    export const AllLogEntriesComponent = (props: AllLogEntriesComponentProps) => (
      <ApolloReactComponents.Query<AllLogEntriesQuery, AllLogEntriesQueryVariables> query={AllLogEntriesDocument} {...props} />
    );
    
export type AllLogEntriesProps<TChildProps = {}> = ApolloReactHoc.DataProps<AllLogEntriesQuery, AllLogEntriesQueryVariables> & TChildProps;
export function withAllLogEntries<TProps, TChildProps = {}>(operationOptions?: ApolloReactHoc.OperationOption<
  TProps,
  AllLogEntriesQuery,
  AllLogEntriesQueryVariables,
  AllLogEntriesProps<TChildProps>>) {
    return ApolloReactHoc.withQuery<TProps, AllLogEntriesQuery, AllLogEntriesQueryVariables, AllLogEntriesProps<TChildProps>>(AllLogEntriesDocument, {
      alias: 'allLogEntries',
      ...operationOptions
    });
};

/**
 * __useAllLogEntriesQuery__
 *
 * To run a query within a React component, call `useAllLogEntriesQuery` and pass it any options that fit your needs.
 * When your component renders, `useAllLogEntriesQuery` returns an object from Apollo Client that contains loading, error, and data properties 
 * you can use to render your UI.
 *
 * @param baseOptions options that will be passed into the query, supported options are listed on: https://www.apollographql.com/docs/react/api/react-hooks/#options;
 *
 * @example
 * const { data, loading, error } = useAllLogEntriesQuery({
 *   variables: {
 *      objectId: // value for 'objectId'
 *      after: // value for 'after'
 *      before: // value for 'before'
 *      first: // value for 'first'
 *      last: // value for 'last'
 *   },
 * });
 */
export function useAllLogEntriesQuery(baseOptions?: ApolloReactHooks.QueryHookOptions<AllLogEntriesQuery, AllLogEntriesQueryVariables>) {
        return ApolloReactHooks.useQuery<AllLogEntriesQuery, AllLogEntriesQueryVariables>(AllLogEntriesDocument, baseOptions);
      }
export function useAllLogEntriesLazyQuery(baseOptions?: ApolloReactHooks.LazyQueryHookOptions<AllLogEntriesQuery, AllLogEntriesQueryVariables>) {
          return ApolloReactHooks.useLazyQuery<AllLogEntriesQuery, AllLogEntriesQueryVariables>(AllLogEntriesDocument, baseOptions);
        }
export type AllLogEntriesQueryHookResult = ReturnType<typeof useAllLogEntriesQuery>;
export type AllLogEntriesLazyQueryHookResult = ReturnType<typeof useAllLogEntriesLazyQuery>;
export type AllLogEntriesQueryResult = ApolloReactCommon.QueryResult<AllLogEntriesQuery, AllLogEntriesQueryVariables>;
export const AllPaymentRecordsDocument = gql`
    query AllPaymentRecords($cashPlan: ID!, $after: String, $before: String, $orderBy: String, $first: Int, $last: Int) {
  allPaymentRecords(cashPlan: $cashPlan, after: $after, before: $before, first: $first, last: $last, orderBy: $orderBy) {
    pageInfo {
      hasNextPage
      hasPreviousPage
      startCursor
      endCursor
    }
    edges {
      cursor
      node {
        id
        createdAt
        updatedAt
        name
        statusDate
        status
        headOfHousehold
        cashAssistId
        totalPersonCovered
        household {
          id
          householdCaId
          familySize
        }
        entitlement {
          id
          entitlementQuantity
          deliveredQuantity
          deliveryDate
        }
      }
    }
    totalCount
    edgeCount
  }
}
    `;
export type AllPaymentRecordsComponentProps = Omit<ApolloReactComponents.QueryComponentOptions<AllPaymentRecordsQuery, AllPaymentRecordsQueryVariables>, 'query'> & ({ variables: AllPaymentRecordsQueryVariables; skip?: boolean; } | { skip: boolean; });

    export const AllPaymentRecordsComponent = (props: AllPaymentRecordsComponentProps) => (
      <ApolloReactComponents.Query<AllPaymentRecordsQuery, AllPaymentRecordsQueryVariables> query={AllPaymentRecordsDocument} {...props} />
    );
    
export type AllPaymentRecordsProps<TChildProps = {}> = ApolloReactHoc.DataProps<AllPaymentRecordsQuery, AllPaymentRecordsQueryVariables> & TChildProps;
export function withAllPaymentRecords<TProps, TChildProps = {}>(operationOptions?: ApolloReactHoc.OperationOption<
  TProps,
  AllPaymentRecordsQuery,
  AllPaymentRecordsQueryVariables,
  AllPaymentRecordsProps<TChildProps>>) {
    return ApolloReactHoc.withQuery<TProps, AllPaymentRecordsQuery, AllPaymentRecordsQueryVariables, AllPaymentRecordsProps<TChildProps>>(AllPaymentRecordsDocument, {
      alias: 'allPaymentRecords',
      ...operationOptions
    });
};

/**
 * __useAllPaymentRecordsQuery__
 *
 * To run a query within a React component, call `useAllPaymentRecordsQuery` and pass it any options that fit your needs.
 * When your component renders, `useAllPaymentRecordsQuery` returns an object from Apollo Client that contains loading, error, and data properties 
 * you can use to render your UI.
 *
 * @param baseOptions options that will be passed into the query, supported options are listed on: https://www.apollographql.com/docs/react/api/react-hooks/#options;
 *
 * @example
 * const { data, loading, error } = useAllPaymentRecordsQuery({
 *   variables: {
 *      cashPlan: // value for 'cashPlan'
 *      after: // value for 'after'
 *      before: // value for 'before'
 *      orderBy: // value for 'orderBy'
 *      first: // value for 'first'
 *      last: // value for 'last'
 *   },
 * });
 */
export function useAllPaymentRecordsQuery(baseOptions?: ApolloReactHooks.QueryHookOptions<AllPaymentRecordsQuery, AllPaymentRecordsQueryVariables>) {
        return ApolloReactHooks.useQuery<AllPaymentRecordsQuery, AllPaymentRecordsQueryVariables>(AllPaymentRecordsDocument, baseOptions);
      }
export function useAllPaymentRecordsLazyQuery(baseOptions?: ApolloReactHooks.LazyQueryHookOptions<AllPaymentRecordsQuery, AllPaymentRecordsQueryVariables>) {
          return ApolloReactHooks.useLazyQuery<AllPaymentRecordsQuery, AllPaymentRecordsQueryVariables>(AllPaymentRecordsDocument, baseOptions);
        }
export type AllPaymentRecordsQueryHookResult = ReturnType<typeof useAllPaymentRecordsQuery>;
export type AllPaymentRecordsLazyQueryHookResult = ReturnType<typeof useAllPaymentRecordsLazyQuery>;
export type AllPaymentRecordsQueryResult = ApolloReactCommon.QueryResult<AllPaymentRecordsQuery, AllPaymentRecordsQueryVariables>;
export const AllProgramsDocument = gql`
    query AllPrograms($businessArea: String, $status: String) {
  allPrograms(businessArea: $businessArea, status: $status) {
    pageInfo {
      hasNextPage
      hasPreviousPage
      endCursor
      startCursor
    }
    edges {
      node {
        id
        name
        startDate
        endDate
        status
        programCaId
        description
        budget
        frequencyOfPayments
        populationGoal
        sector
        totalNumberOfHouseholds
      }
    }
  }
}
    `;
export type AllProgramsComponentProps = Omit<ApolloReactComponents.QueryComponentOptions<AllProgramsQuery, AllProgramsQueryVariables>, 'query'>;

    export const AllProgramsComponent = (props: AllProgramsComponentProps) => (
      <ApolloReactComponents.Query<AllProgramsQuery, AllProgramsQueryVariables> query={AllProgramsDocument} {...props} />
    );
    
export type AllProgramsProps<TChildProps = {}> = ApolloReactHoc.DataProps<AllProgramsQuery, AllProgramsQueryVariables> & TChildProps;
export function withAllPrograms<TProps, TChildProps = {}>(operationOptions?: ApolloReactHoc.OperationOption<
  TProps,
  AllProgramsQuery,
  AllProgramsQueryVariables,
  AllProgramsProps<TChildProps>>) {
    return ApolloReactHoc.withQuery<TProps, AllProgramsQuery, AllProgramsQueryVariables, AllProgramsProps<TChildProps>>(AllProgramsDocument, {
      alias: 'allPrograms',
      ...operationOptions
    });
};

/**
 * __useAllProgramsQuery__
 *
 * To run a query within a React component, call `useAllProgramsQuery` and pass it any options that fit your needs.
 * When your component renders, `useAllProgramsQuery` returns an object from Apollo Client that contains loading, error, and data properties 
 * you can use to render your UI.
 *
 * @param baseOptions options that will be passed into the query, supported options are listed on: https://www.apollographql.com/docs/react/api/react-hooks/#options;
 *
 * @example
 * const { data, loading, error } = useAllProgramsQuery({
 *   variables: {
 *      businessArea: // value for 'businessArea'
 *      status: // value for 'status'
 *   },
 * });
 */
export function useAllProgramsQuery(baseOptions?: ApolloReactHooks.QueryHookOptions<AllProgramsQuery, AllProgramsQueryVariables>) {
        return ApolloReactHooks.useQuery<AllProgramsQuery, AllProgramsQueryVariables>(AllProgramsDocument, baseOptions);
      }
export function useAllProgramsLazyQuery(baseOptions?: ApolloReactHooks.LazyQueryHookOptions<AllProgramsQuery, AllProgramsQueryVariables>) {
          return ApolloReactHooks.useLazyQuery<AllProgramsQuery, AllProgramsQueryVariables>(AllProgramsDocument, baseOptions);
        }
export type AllProgramsQueryHookResult = ReturnType<typeof useAllProgramsQuery>;
export type AllProgramsLazyQueryHookResult = ReturnType<typeof useAllProgramsLazyQuery>;
export type AllProgramsQueryResult = ApolloReactCommon.QueryResult<AllProgramsQuery, AllProgramsQueryVariables>;
export const CashPlanDocument = gql`
    query CashPlan($id: ID!) {
  cashPlan(id: $id) {
    id
    name
    startDate
    endDate
    status
    deliveryType
    fcId
    dpId
    dispersionDate
    assistanceThrough
    cashAssistId
    dispersionDate
    targetPopulation {
      name
    }
    program {
      id
      name
    }
    paymentRecords {
      totalCount
      edgeCount
    }
  }
}
    `;
export type CashPlanComponentProps = Omit<ApolloReactComponents.QueryComponentOptions<CashPlanQuery, CashPlanQueryVariables>, 'query'> & ({ variables: CashPlanQueryVariables; skip?: boolean; } | { skip: boolean; });

    export const CashPlanComponent = (props: CashPlanComponentProps) => (
      <ApolloReactComponents.Query<CashPlanQuery, CashPlanQueryVariables> query={CashPlanDocument} {...props} />
    );
    
export type CashPlanProps<TChildProps = {}> = ApolloReactHoc.DataProps<CashPlanQuery, CashPlanQueryVariables> & TChildProps;
export function withCashPlan<TProps, TChildProps = {}>(operationOptions?: ApolloReactHoc.OperationOption<
  TProps,
  CashPlanQuery,
  CashPlanQueryVariables,
  CashPlanProps<TChildProps>>) {
    return ApolloReactHoc.withQuery<TProps, CashPlanQuery, CashPlanQueryVariables, CashPlanProps<TChildProps>>(CashPlanDocument, {
      alias: 'cashPlan',
      ...operationOptions
    });
};

/**
 * __useCashPlanQuery__
 *
 * To run a query within a React component, call `useCashPlanQuery` and pass it any options that fit your needs.
 * When your component renders, `useCashPlanQuery` returns an object from Apollo Client that contains loading, error, and data properties 
 * you can use to render your UI.
 *
 * @param baseOptions options that will be passed into the query, supported options are listed on: https://www.apollographql.com/docs/react/api/react-hooks/#options;
 *
 * @example
 * const { data, loading, error } = useCashPlanQuery({
 *   variables: {
 *      id: // value for 'id'
 *   },
 * });
 */
export function useCashPlanQuery(baseOptions?: ApolloReactHooks.QueryHookOptions<CashPlanQuery, CashPlanQueryVariables>) {
        return ApolloReactHooks.useQuery<CashPlanQuery, CashPlanQueryVariables>(CashPlanDocument, baseOptions);
      }
export function useCashPlanLazyQuery(baseOptions?: ApolloReactHooks.LazyQueryHookOptions<CashPlanQuery, CashPlanQueryVariables>) {
          return ApolloReactHooks.useLazyQuery<CashPlanQuery, CashPlanQueryVariables>(CashPlanDocument, baseOptions);
        }
export type CashPlanQueryHookResult = ReturnType<typeof useCashPlanQuery>;
export type CashPlanLazyQueryHookResult = ReturnType<typeof useCashPlanLazyQuery>;
export type CashPlanQueryResult = ApolloReactCommon.QueryResult<CashPlanQuery, CashPlanQueryVariables>;
export const HouseholdDocument = gql`
    query Household($id: ID!) {
  household(id: $id) {
    id
    createdAt
    familySize
    nationality
    individuals {
      edges {
        node {
          id
          individualCaId
          fullName
          sex
          dob
          nationality
          identificationType
        }
      }
      totalCount
    }
    location {
      id
      title
    }
    individuals {
      totalCount
    }
    residenceStatus
    paymentRecords {
      edges {
        node {
          id
          headOfHousehold
          cashPlan {
            id
            numberOfHouseholds
            program {
              id
              name
            }
            totalDeliveredQuantity
            currency
          }
        }
      }
    }
  }
}
    `;
export type HouseholdComponentProps = Omit<ApolloReactComponents.QueryComponentOptions<HouseholdQuery, HouseholdQueryVariables>, 'query'> & ({ variables: HouseholdQueryVariables; skip?: boolean; } | { skip: boolean; });

    export const HouseholdComponent = (props: HouseholdComponentProps) => (
      <ApolloReactComponents.Query<HouseholdQuery, HouseholdQueryVariables> query={HouseholdDocument} {...props} />
    );
    
export type HouseholdProps<TChildProps = {}> = ApolloReactHoc.DataProps<HouseholdQuery, HouseholdQueryVariables> & TChildProps;
export function withHousehold<TProps, TChildProps = {}>(operationOptions?: ApolloReactHoc.OperationOption<
  TProps,
  HouseholdQuery,
  HouseholdQueryVariables,
  HouseholdProps<TChildProps>>) {
    return ApolloReactHoc.withQuery<TProps, HouseholdQuery, HouseholdQueryVariables, HouseholdProps<TChildProps>>(HouseholdDocument, {
      alias: 'household',
      ...operationOptions
    });
};

/**
 * __useHouseholdQuery__
 *
 * To run a query within a React component, call `useHouseholdQuery` and pass it any options that fit your needs.
 * When your component renders, `useHouseholdQuery` returns an object from Apollo Client that contains loading, error, and data properties 
 * you can use to render your UI.
 *
 * @param baseOptions options that will be passed into the query, supported options are listed on: https://www.apollographql.com/docs/react/api/react-hooks/#options;
 *
 * @example
 * const { data, loading, error } = useHouseholdQuery({
 *   variables: {
 *      id: // value for 'id'
 *   },
 * });
 */
export function useHouseholdQuery(baseOptions?: ApolloReactHooks.QueryHookOptions<HouseholdQuery, HouseholdQueryVariables>) {
        return ApolloReactHooks.useQuery<HouseholdQuery, HouseholdQueryVariables>(HouseholdDocument, baseOptions);
      }
export function useHouseholdLazyQuery(baseOptions?: ApolloReactHooks.LazyQueryHookOptions<HouseholdQuery, HouseholdQueryVariables>) {
          return ApolloReactHooks.useLazyQuery<HouseholdQuery, HouseholdQueryVariables>(HouseholdDocument, baseOptions);
        }
export type HouseholdQueryHookResult = ReturnType<typeof useHouseholdQuery>;
export type HouseholdLazyQueryHookResult = ReturnType<typeof useHouseholdLazyQuery>;
export type HouseholdQueryResult = ApolloReactCommon.QueryResult<HouseholdQuery, HouseholdQueryVariables>;
export const IndividualDocument = gql`
    query Individual($id: ID!) {
  individual(id: $id) {
    id
    createdAt
    individualCaId
    fullName
    firstName
    lastName
    sex
    dob
    estimatedDob
    nationality
    martialStatus
    phoneNumber
    identificationType
    identificationNumber
    household {
      id
      address
      location {
        id
        title
        level
      }
    }
    headingHousehold {
      id
      headOfHousehold {
        id
      }
    }
  }
}
    `;
export type IndividualComponentProps = Omit<ApolloReactComponents.QueryComponentOptions<IndividualQuery, IndividualQueryVariables>, 'query'> & ({ variables: IndividualQueryVariables; skip?: boolean; } | { skip: boolean; });

    export const IndividualComponent = (props: IndividualComponentProps) => (
      <ApolloReactComponents.Query<IndividualQuery, IndividualQueryVariables> query={IndividualDocument} {...props} />
    );
    
export type IndividualProps<TChildProps = {}> = ApolloReactHoc.DataProps<IndividualQuery, IndividualQueryVariables> & TChildProps;
export function withIndividual<TProps, TChildProps = {}>(operationOptions?: ApolloReactHoc.OperationOption<
  TProps,
  IndividualQuery,
  IndividualQueryVariables,
  IndividualProps<TChildProps>>) {
    return ApolloReactHoc.withQuery<TProps, IndividualQuery, IndividualQueryVariables, IndividualProps<TChildProps>>(IndividualDocument, {
      alias: 'individual',
      ...operationOptions
    });
};

/**
 * __useIndividualQuery__
 *
 * To run a query within a React component, call `useIndividualQuery` and pass it any options that fit your needs.
 * When your component renders, `useIndividualQuery` returns an object from Apollo Client that contains loading, error, and data properties 
 * you can use to render your UI.
 *
 * @param baseOptions options that will be passed into the query, supported options are listed on: https://www.apollographql.com/docs/react/api/react-hooks/#options;
 *
 * @example
 * const { data, loading, error } = useIndividualQuery({
 *   variables: {
 *      id: // value for 'id'
 *   },
 * });
 */
export function useIndividualQuery(baseOptions?: ApolloReactHooks.QueryHookOptions<IndividualQuery, IndividualQueryVariables>) {
        return ApolloReactHooks.useQuery<IndividualQuery, IndividualQueryVariables>(IndividualDocument, baseOptions);
      }
export function useIndividualLazyQuery(baseOptions?: ApolloReactHooks.LazyQueryHookOptions<IndividualQuery, IndividualQueryVariables>) {
          return ApolloReactHooks.useLazyQuery<IndividualQuery, IndividualQueryVariables>(IndividualDocument, baseOptions);
        }
export type IndividualQueryHookResult = ReturnType<typeof useIndividualQuery>;
export type IndividualLazyQueryHookResult = ReturnType<typeof useIndividualLazyQuery>;
export type IndividualQueryResult = ApolloReactCommon.QueryResult<IndividualQuery, IndividualQueryVariables>;
export const MeDocument = gql`
    query Me {
  me {
    id
    username
    email
    firstName
    lastName
    businessAreas {
      edges {
        node {
          id
          name
          slug
        }
      }
    }
  }
}
    `;
export type MeComponentProps = Omit<ApolloReactComponents.QueryComponentOptions<MeQuery, MeQueryVariables>, 'query'>;

    export const MeComponent = (props: MeComponentProps) => (
      <ApolloReactComponents.Query<MeQuery, MeQueryVariables> query={MeDocument} {...props} />
    );
    
export type MeProps<TChildProps = {}> = ApolloReactHoc.DataProps<MeQuery, MeQueryVariables> & TChildProps;
export function withMe<TProps, TChildProps = {}>(operationOptions?: ApolloReactHoc.OperationOption<
  TProps,
  MeQuery,
  MeQueryVariables,
  MeProps<TChildProps>>) {
    return ApolloReactHoc.withQuery<TProps, MeQuery, MeQueryVariables, MeProps<TChildProps>>(MeDocument, {
      alias: 'me',
      ...operationOptions
    });
};

/**
 * __useMeQuery__
 *
 * To run a query within a React component, call `useMeQuery` and pass it any options that fit your needs.
 * When your component renders, `useMeQuery` returns an object from Apollo Client that contains loading, error, and data properties 
 * you can use to render your UI.
 *
 * @param baseOptions options that will be passed into the query, supported options are listed on: https://www.apollographql.com/docs/react/api/react-hooks/#options;
 *
 * @example
 * const { data, loading, error } = useMeQuery({
 *   variables: {
 *   },
 * });
 */
export function useMeQuery(baseOptions?: ApolloReactHooks.QueryHookOptions<MeQuery, MeQueryVariables>) {
        return ApolloReactHooks.useQuery<MeQuery, MeQueryVariables>(MeDocument, baseOptions);
      }
export function useMeLazyQuery(baseOptions?: ApolloReactHooks.LazyQueryHookOptions<MeQuery, MeQueryVariables>) {
          return ApolloReactHooks.useLazyQuery<MeQuery, MeQueryVariables>(MeDocument, baseOptions);
        }
export type MeQueryHookResult = ReturnType<typeof useMeQuery>;
export type MeLazyQueryHookResult = ReturnType<typeof useMeLazyQuery>;
export type MeQueryResult = ApolloReactCommon.QueryResult<MeQuery, MeQueryVariables>;
export const PaymentRecordDocument = gql`
    query PaymentRecord($id: ID!) {
  paymentRecord(id: $id) {
    id
    status
    statusDate
    cashAssistId
    household {
      id
      householdCaId
      familySize
    }
    headOfHousehold
    distributionModality
    totalPersonCovered
    targetPopulation {
      id
      name
    }
    cashPlan {
      id
      cashAssistId
      program {
        id
        name
      }
    }
    entitlement {
      id
      currency
      entitlementQuantity
      deliveredQuantity
      deliveryType
      deliveryDate
      entitlementCardIssueDate
      transactionReferenceId
      fsp
      entitlementCardNumber
    }
  }
}
    `;
export type PaymentRecordComponentProps = Omit<ApolloReactComponents.QueryComponentOptions<PaymentRecordQuery, PaymentRecordQueryVariables>, 'query'> & ({ variables: PaymentRecordQueryVariables; skip?: boolean; } | { skip: boolean; });

    export const PaymentRecordComponent = (props: PaymentRecordComponentProps) => (
      <ApolloReactComponents.Query<PaymentRecordQuery, PaymentRecordQueryVariables> query={PaymentRecordDocument} {...props} />
    );
    
export type PaymentRecordProps<TChildProps = {}> = ApolloReactHoc.DataProps<PaymentRecordQuery, PaymentRecordQueryVariables> & TChildProps;
export function withPaymentRecord<TProps, TChildProps = {}>(operationOptions?: ApolloReactHoc.OperationOption<
  TProps,
  PaymentRecordQuery,
  PaymentRecordQueryVariables,
  PaymentRecordProps<TChildProps>>) {
    return ApolloReactHoc.withQuery<TProps, PaymentRecordQuery, PaymentRecordQueryVariables, PaymentRecordProps<TChildProps>>(PaymentRecordDocument, {
      alias: 'paymentRecord',
      ...operationOptions
    });
};

/**
 * __usePaymentRecordQuery__
 *
 * To run a query within a React component, call `usePaymentRecordQuery` and pass it any options that fit your needs.
 * When your component renders, `usePaymentRecordQuery` returns an object from Apollo Client that contains loading, error, and data properties 
 * you can use to render your UI.
 *
 * @param baseOptions options that will be passed into the query, supported options are listed on: https://www.apollographql.com/docs/react/api/react-hooks/#options;
 *
 * @example
 * const { data, loading, error } = usePaymentRecordQuery({
 *   variables: {
 *      id: // value for 'id'
 *   },
 * });
 */
export function usePaymentRecordQuery(baseOptions?: ApolloReactHooks.QueryHookOptions<PaymentRecordQuery, PaymentRecordQueryVariables>) {
        return ApolloReactHooks.useQuery<PaymentRecordQuery, PaymentRecordQueryVariables>(PaymentRecordDocument, baseOptions);
      }
export function usePaymentRecordLazyQuery(baseOptions?: ApolloReactHooks.LazyQueryHookOptions<PaymentRecordQuery, PaymentRecordQueryVariables>) {
          return ApolloReactHooks.useLazyQuery<PaymentRecordQuery, PaymentRecordQueryVariables>(PaymentRecordDocument, baseOptions);
        }
export type PaymentRecordQueryHookResult = ReturnType<typeof usePaymentRecordQuery>;
export type PaymentRecordLazyQueryHookResult = ReturnType<typeof usePaymentRecordLazyQuery>;
export type PaymentRecordQueryResult = ApolloReactCommon.QueryResult<PaymentRecordQuery, PaymentRecordQueryVariables>;
export const ProgramDocument = gql`
    query Program($id: ID!) {
  program(id: $id) {
    id
    name
    startDate
    endDate
    status
    programCaId
    description
    budget
    frequencyOfPayments
    cashPlus
    populationGoal
    scope
    sector
    totalNumberOfHouseholds
    administrativeAreasOfImplementation
  }
}
    `;
export type ProgramComponentProps = Omit<ApolloReactComponents.QueryComponentOptions<ProgramQuery, ProgramQueryVariables>, 'query'> & ({ variables: ProgramQueryVariables; skip?: boolean; } | { skip: boolean; });

    export const ProgramComponent = (props: ProgramComponentProps) => (
      <ApolloReactComponents.Query<ProgramQuery, ProgramQueryVariables> query={ProgramDocument} {...props} />
    );
    
export type ProgramProps<TChildProps = {}> = ApolloReactHoc.DataProps<ProgramQuery, ProgramQueryVariables> & TChildProps;
export function withProgram<TProps, TChildProps = {}>(operationOptions?: ApolloReactHoc.OperationOption<
  TProps,
  ProgramQuery,
  ProgramQueryVariables,
  ProgramProps<TChildProps>>) {
    return ApolloReactHoc.withQuery<TProps, ProgramQuery, ProgramQueryVariables, ProgramProps<TChildProps>>(ProgramDocument, {
      alias: 'program',
      ...operationOptions
    });
};

/**
 * __useProgramQuery__
 *
 * To run a query within a React component, call `useProgramQuery` and pass it any options that fit your needs.
 * When your component renders, `useProgramQuery` returns an object from Apollo Client that contains loading, error, and data properties 
 * you can use to render your UI.
 *
 * @param baseOptions options that will be passed into the query, supported options are listed on: https://www.apollographql.com/docs/react/api/react-hooks/#options;
 *
 * @example
 * const { data, loading, error } = useProgramQuery({
 *   variables: {
 *      id: // value for 'id'
 *   },
 * });
 */
export function useProgramQuery(baseOptions?: ApolloReactHooks.QueryHookOptions<ProgramQuery, ProgramQueryVariables>) {
        return ApolloReactHooks.useQuery<ProgramQuery, ProgramQueryVariables>(ProgramDocument, baseOptions);
      }
export function useProgramLazyQuery(baseOptions?: ApolloReactHooks.LazyQueryHookOptions<ProgramQuery, ProgramQueryVariables>) {
          return ApolloReactHooks.useLazyQuery<ProgramQuery, ProgramQueryVariables>(ProgramDocument, baseOptions);
        }
export type ProgramQueryHookResult = ReturnType<typeof useProgramQuery>;
export type ProgramLazyQueryHookResult = ReturnType<typeof useProgramLazyQuery>;
export type ProgramQueryResult = ApolloReactCommon.QueryResult<ProgramQuery, ProgramQueryVariables>;
export const ProgrammeChoiceDataDocument = gql`
    query ProgrammeChoiceData {
  programFrequencyOfPaymentsChoices {
    name
    value
  }
  programScopeChoices {
    name
    value
  }
  programSectorChoices {
    name
    value
  }
  programStatusChoices {
    name
    value
  }
}
    `;
export type ProgrammeChoiceDataComponentProps = Omit<ApolloReactComponents.QueryComponentOptions<ProgrammeChoiceDataQuery, ProgrammeChoiceDataQueryVariables>, 'query'>;

    export const ProgrammeChoiceDataComponent = (props: ProgrammeChoiceDataComponentProps) => (
      <ApolloReactComponents.Query<ProgrammeChoiceDataQuery, ProgrammeChoiceDataQueryVariables> query={ProgrammeChoiceDataDocument} {...props} />
    );
    
export type ProgrammeChoiceDataProps<TChildProps = {}> = ApolloReactHoc.DataProps<ProgrammeChoiceDataQuery, ProgrammeChoiceDataQueryVariables> & TChildProps;
export function withProgrammeChoiceData<TProps, TChildProps = {}>(operationOptions?: ApolloReactHoc.OperationOption<
  TProps,
  ProgrammeChoiceDataQuery,
  ProgrammeChoiceDataQueryVariables,
  ProgrammeChoiceDataProps<TChildProps>>) {
    return ApolloReactHoc.withQuery<TProps, ProgrammeChoiceDataQuery, ProgrammeChoiceDataQueryVariables, ProgrammeChoiceDataProps<TChildProps>>(ProgrammeChoiceDataDocument, {
      alias: 'programmeChoiceData',
      ...operationOptions
    });
};

/**
 * __useProgrammeChoiceDataQuery__
 *
 * To run a query within a React component, call `useProgrammeChoiceDataQuery` and pass it any options that fit your needs.
 * When your component renders, `useProgrammeChoiceDataQuery` returns an object from Apollo Client that contains loading, error, and data properties 
 * you can use to render your UI.
 *
 * @param baseOptions options that will be passed into the query, supported options are listed on: https://www.apollographql.com/docs/react/api/react-hooks/#options;
 *
 * @example
 * const { data, loading, error } = useProgrammeChoiceDataQuery({
 *   variables: {
 *   },
 * });
 */
export function useProgrammeChoiceDataQuery(baseOptions?: ApolloReactHooks.QueryHookOptions<ProgrammeChoiceDataQuery, ProgrammeChoiceDataQueryVariables>) {
        return ApolloReactHooks.useQuery<ProgrammeChoiceDataQuery, ProgrammeChoiceDataQueryVariables>(ProgrammeChoiceDataDocument, baseOptions);
      }
export function useProgrammeChoiceDataLazyQuery(baseOptions?: ApolloReactHooks.LazyQueryHookOptions<ProgrammeChoiceDataQuery, ProgrammeChoiceDataQueryVariables>) {
          return ApolloReactHooks.useLazyQuery<ProgrammeChoiceDataQuery, ProgrammeChoiceDataQueryVariables>(ProgrammeChoiceDataDocument, baseOptions);
        }
export type ProgrammeChoiceDataQueryHookResult = ReturnType<typeof useProgrammeChoiceDataQuery>;
export type ProgrammeChoiceDataLazyQueryHookResult = ReturnType<typeof useProgrammeChoiceDataLazyQuery>;
export type ProgrammeChoiceDataQueryResult = ApolloReactCommon.QueryResult<ProgrammeChoiceDataQuery, ProgrammeChoiceDataQueryVariables>;


export type ResolverTypeWrapper<T> = Promise<T> | T;

export type ResolverFn<TResult, TParent, TContext, TArgs> = (
  parent: TParent,
  args: TArgs,
  context: TContext,
  info: GraphQLResolveInfo
) => Promise<TResult> | TResult;


export type StitchingResolver<TResult, TParent, TContext, TArgs> = {
  fragment: string;
  resolve: ResolverFn<TResult, TParent, TContext, TArgs>;
};

export type Resolver<TResult, TParent = {}, TContext = {}, TArgs = {}> =
  | ResolverFn<TResult, TParent, TContext, TArgs>
  | StitchingResolver<TResult, TParent, TContext, TArgs>;

export type SubscriptionSubscribeFn<TResult, TParent, TContext, TArgs> = (
  parent: TParent,
  args: TArgs,
  context: TContext,
  info: GraphQLResolveInfo
) => AsyncIterator<TResult> | Promise<AsyncIterator<TResult>>;

export type SubscriptionResolveFn<TResult, TParent, TContext, TArgs> = (
  parent: TParent,
  args: TArgs,
  context: TContext,
  info: GraphQLResolveInfo
) => TResult | Promise<TResult>;

export interface SubscriptionSubscriberObject<TResult, TKey extends string, TParent, TContext, TArgs> {
  subscribe: SubscriptionSubscribeFn<{ [key in TKey]: TResult }, TParent, TContext, TArgs>;
  resolve?: SubscriptionResolveFn<TResult, { [key in TKey]: TResult }, TContext, TArgs>;
}

export interface SubscriptionResolverObject<TResult, TParent, TContext, TArgs> {
  subscribe: SubscriptionSubscribeFn<any, TParent, TContext, TArgs>;
  resolve: SubscriptionResolveFn<TResult, any, TContext, TArgs>;
}

export type SubscriptionObject<TResult, TKey extends string, TParent, TContext, TArgs> =
  | SubscriptionSubscriberObject<TResult, TKey, TParent, TContext, TArgs>
  | SubscriptionResolverObject<TResult, TParent, TContext, TArgs>;

export type SubscriptionResolver<TResult, TKey extends string, TParent = {}, TContext = {}, TArgs = {}> =
  | ((...args: any[]) => SubscriptionObject<TResult, TKey, TParent, TContext, TArgs>)
  | SubscriptionObject<TResult, TKey, TParent, TContext, TArgs>;

export type TypeResolveFn<TTypes, TParent = {}, TContext = {}> = (
  parent: TParent,
  context: TContext,
  info: GraphQLResolveInfo
) => Maybe<TTypes>;

export type NextResolverFn<T> = () => Promise<T>;

export type DirectiveResolverFn<TResult = {}, TParent = {}, TContext = {}, TArgs = {}> = (
  next: NextResolverFn<TResult>,
  parent: TParent,
  args: TArgs,
  context: TContext,
  info: GraphQLResolveInfo
) => TResult | Promise<TResult>;

/** Mapping between all available schema types and the resolvers types */
export type ResolversTypes = {
  Query: ResolverTypeWrapper<{}>,
  ID: ResolverTypeWrapper<Scalars['ID']>,
  PaymentRecordNode: ResolverTypeWrapper<PaymentRecordNode>,
  Node: ResolverTypeWrapper<Node>,
  DateTime: ResolverTypeWrapper<Scalars['DateTime']>,
  PaymentRecordStatus: PaymentRecordStatus,
  String: ResolverTypeWrapper<Scalars['String']>,
  CashPlanNode: ResolverTypeWrapper<CashPlanNode>,
  ProgramNode: ResolverTypeWrapper<ProgramNode>,
  ProgramStatus: ProgramStatus,
  Date: ResolverTypeWrapper<Scalars['Date']>,
  Int: ResolverTypeWrapper<Scalars['Int']>,
  LocationNodeConnection: ResolverTypeWrapper<LocationNodeConnection>,
  PageInfo: ResolverTypeWrapper<PageInfo>,
  Boolean: ResolverTypeWrapper<Scalars['Boolean']>,
  LocationNodeEdge: ResolverTypeWrapper<LocationNodeEdge>,
  LocationNode: ResolverTypeWrapper<LocationNode>,
  BusinessAreaNode: ResolverTypeWrapper<BusinessAreaNode>,
  UserObjectType: ResolverTypeWrapper<UserObjectType>,
  UUID: ResolverTypeWrapper<Scalars['UUID']>,
  BusinessAreaNodeConnection: ResolverTypeWrapper<BusinessAreaNodeConnection>,
  BusinessAreaNodeEdge: ResolverTypeWrapper<BusinessAreaNodeEdge>,
  RegistrationDataImportNodeConnection: ResolverTypeWrapper<RegistrationDataImportNodeConnection>,
  RegistrationDataImportNodeEdge: ResolverTypeWrapper<RegistrationDataImportNodeEdge>,
  RegistrationDataImportNode: ResolverTypeWrapper<RegistrationDataImportNode>,
  RegistrationDataImportStatus: RegistrationDataImportStatus,
  RegistrationDataImportDataSource: RegistrationDataImportDataSource,
  HouseholdNodeConnection: ResolverTypeWrapper<HouseholdNodeConnection>,
  HouseholdNodeEdge: ResolverTypeWrapper<HouseholdNodeEdge>,
  HouseholdNode: ResolverTypeWrapper<HouseholdNode>,
  HouseholdResidenceStatus: HouseholdResidenceStatus,
  HouseholdNationality: HouseholdNationality,
  IndividualNode: ResolverTypeWrapper<IndividualNode>,
  IndividualSex: IndividualSex,
  IndividualNationality: IndividualNationality,
  IndividualMartialStatus: IndividualMartialStatus,
  IndividualIdentificationType: IndividualIdentificationType,
<<<<<<< HEAD
  IndividualWorkStatus: IndividualWorkStatus,
  IndividualDisability: IndividualDisability,
=======
>>>>>>> ba7fd4b2
  IndividualNodeConnection: ResolverTypeWrapper<IndividualNodeConnection>,
  IndividualNodeEdge: ResolverTypeWrapper<IndividualNodeEdge>,
  PaymentRecordNodeConnection: ResolverTypeWrapper<PaymentRecordNodeConnection>,
  PaymentRecordNodeEdge: ResolverTypeWrapper<PaymentRecordNodeEdge>,
  TargetPopulationNodeConnection: ResolverTypeWrapper<TargetPopulationNodeConnection>,
  TargetPopulationNodeEdge: ResolverTypeWrapper<TargetPopulationNodeEdge>,
  TargetPopulationNode: ResolverTypeWrapper<TargetPopulationNode>,
  JSONString: ResolverTypeWrapper<Scalars['JSONString']>,
  CashPlanNodeConnection: ResolverTypeWrapper<CashPlanNodeConnection>,
  CashPlanNodeEdge: ResolverTypeWrapper<CashPlanNodeEdge>,
  ProgramNodeConnection: ResolverTypeWrapper<ProgramNodeConnection>,
  ProgramNodeEdge: ResolverTypeWrapper<ProgramNodeEdge>,
  Float: ResolverTypeWrapper<Scalars['Float']>,
  Decimal: ResolverTypeWrapper<Scalars['Decimal']>,
  ProgramFrequencyOfPayments: ProgramFrequencyOfPayments,
  ProgramSector: ProgramSector,
  ProgramScope: ProgramScope,
  LogEntryObjectConnection: ResolverTypeWrapper<LogEntryObjectConnection>,
  LogEntryObjectEdge: ResolverTypeWrapper<LogEntryObjectEdge>,
  LogEntryObject: ResolverTypeWrapper<LogEntryObject>,
  LogEntryAction: LogEntryAction,
  JSONLazyString: ResolverTypeWrapper<Scalars['JSONLazyString']>,
  CashPlanStatus: CashPlanStatus,
  PaymentEntitlementNode: ResolverTypeWrapper<PaymentEntitlementNode>,
  PaymentEntitlementDeliveryType: PaymentEntitlementDeliveryType,
  ChoiceObject: ResolverTypeWrapper<ChoiceObject>,
  ImportedHouseholdNode: ResolverTypeWrapper<ImportedHouseholdNode>,
  ImportedHouseholdResidenceStatus: ImportedHouseholdResidenceStatus,
  ImportedHouseholdNationality: ImportedHouseholdNationality,
  ImportedIndividualNode: ResolverTypeWrapper<ImportedIndividualNode>,
  ImportedIndividualSex: ImportedIndividualSex,
  ImportedIndividualEstimatedDob: ImportedIndividualEstimatedDob,
  ImportedIndividualNationality: ImportedIndividualNationality,
  ImportedIndividualMartialStatus: ImportedIndividualMartialStatus,
  ImportedIndividualIdentificationType: ImportedIndividualIdentificationType,
  RegistrationDataImportDatahubNode: ResolverTypeWrapper<RegistrationDataImportDatahubNode>,
  RegistrationDataImportDatahubStatus: RegistrationDataImportDatahubStatus,
  RegistrationDataImportDatahubDataSource: RegistrationDataImportDatahubDataSource,
  ImportedHouseholdNodeConnection: ResolverTypeWrapper<ImportedHouseholdNodeConnection>,
  ImportedHouseholdNodeEdge: ResolverTypeWrapper<ImportedHouseholdNodeEdge>,
  ImportedIndividualNodeConnection: ResolverTypeWrapper<ImportedIndividualNodeConnection>,
  ImportedIndividualNodeEdge: ResolverTypeWrapper<ImportedIndividualNodeEdge>,
  ImportedIndividualWorkStatus: ImportedIndividualWorkStatus,
  ImportedIndividualDisability: ImportedIndividualDisability,
  RegistrationDataImportDatahubNodeConnection: ResolverTypeWrapper<RegistrationDataImportDatahubNodeConnection>,
  RegistrationDataImportDatahubNodeEdge: ResolverTypeWrapper<RegistrationDataImportDatahubNodeEdge>,
  DjangoDebug: ResolverTypeWrapper<DjangoDebug>,
  DjangoDebugSQL: ResolverTypeWrapper<DjangoDebugSql>,
  Mutations: ResolverTypeWrapper<{}>,
  CreateProgramInput: CreateProgramInput,
  CreateProgram: ResolverTypeWrapper<CreateProgram>,
  UpdateProgramInput: UpdateProgramInput,
  UpdateProgram: ResolverTypeWrapper<UpdateProgram>,
  DeleteProgram: ResolverTypeWrapper<DeleteProgram>,
  CreateCashPlanInput: CreateCashPlanInput,
  CreateCashPlan: ResolverTypeWrapper<CreateCashPlan>,
  UpdateCashPlanInput: UpdateCashPlanInput,
  UpdateCashPlan: ResolverTypeWrapper<UpdateCashPlan>,
  DeleteCashPlan: ResolverTypeWrapper<DeleteCashPlan>,
  CreateHouseholdInput: CreateHouseholdInput,
  CreateHousehold: ResolverTypeWrapper<CreateHousehold>,
  UpdateHouseholdInput: UpdateHouseholdInput,
  UpdateHousehold: ResolverTypeWrapper<UpdateHousehold>,
  DeleteHousehold: ResolverTypeWrapper<DeleteHousehold>,
  CreateRegistrationDataImportInput: CreateRegistrationDataImportInput,
  CreateRegistrationDataImport: ResolverTypeWrapper<CreateRegistrationDataImport>,
  UpdateRegistrationDataImportInput: UpdateRegistrationDataImportInput,
  UpdateRegistrationDataImport: ResolverTypeWrapper<UpdateRegistrationDataImport>,
  DeleteRegistrationDataImport: ResolverTypeWrapper<DeleteRegistrationDataImport>,
  CreateLocationInput: CreateLocationInput,
  CreateLocation: ResolverTypeWrapper<CreateLocation>,
  UpdateLocationInput: UpdateLocationInput,
  UpdateLocation: ResolverTypeWrapper<UpdateLocation>,
  DeleteLocation: ResolverTypeWrapper<DeleteLocation>,
};

/** Mapping between all available schema types and the resolvers parents */
export type ResolversParentTypes = {
  Query: {},
  ID: Scalars['ID'],
  PaymentRecordNode: PaymentRecordNode,
  Node: Node,
  DateTime: Scalars['DateTime'],
  PaymentRecordStatus: PaymentRecordStatus,
  String: Scalars['String'],
  CashPlanNode: CashPlanNode,
  ProgramNode: ProgramNode,
  ProgramStatus: ProgramStatus,
  Date: Scalars['Date'],
  Int: Scalars['Int'],
  LocationNodeConnection: LocationNodeConnection,
  PageInfo: PageInfo,
  Boolean: Scalars['Boolean'],
  LocationNodeEdge: LocationNodeEdge,
  LocationNode: LocationNode,
  BusinessAreaNode: BusinessAreaNode,
  UserObjectType: UserObjectType,
  UUID: Scalars['UUID'],
  BusinessAreaNodeConnection: BusinessAreaNodeConnection,
  BusinessAreaNodeEdge: BusinessAreaNodeEdge,
  RegistrationDataImportNodeConnection: RegistrationDataImportNodeConnection,
  RegistrationDataImportNodeEdge: RegistrationDataImportNodeEdge,
  RegistrationDataImportNode: RegistrationDataImportNode,
  RegistrationDataImportStatus: RegistrationDataImportStatus,
  RegistrationDataImportDataSource: RegistrationDataImportDataSource,
  HouseholdNodeConnection: HouseholdNodeConnection,
  HouseholdNodeEdge: HouseholdNodeEdge,
  HouseholdNode: HouseholdNode,
  HouseholdResidenceStatus: HouseholdResidenceStatus,
  HouseholdNationality: HouseholdNationality,
  IndividualNode: IndividualNode,
  IndividualSex: IndividualSex,
  IndividualNationality: IndividualNationality,
  IndividualMartialStatus: IndividualMartialStatus,
  IndividualIdentificationType: IndividualIdentificationType,
<<<<<<< HEAD
  IndividualWorkStatus: IndividualWorkStatus,
  IndividualDisability: IndividualDisability,
=======
>>>>>>> ba7fd4b2
  IndividualNodeConnection: IndividualNodeConnection,
  IndividualNodeEdge: IndividualNodeEdge,
  PaymentRecordNodeConnection: PaymentRecordNodeConnection,
  PaymentRecordNodeEdge: PaymentRecordNodeEdge,
  TargetPopulationNodeConnection: TargetPopulationNodeConnection,
  TargetPopulationNodeEdge: TargetPopulationNodeEdge,
  TargetPopulationNode: TargetPopulationNode,
  JSONString: Scalars['JSONString'],
  CashPlanNodeConnection: CashPlanNodeConnection,
  CashPlanNodeEdge: CashPlanNodeEdge,
  ProgramNodeConnection: ProgramNodeConnection,
  ProgramNodeEdge: ProgramNodeEdge,
  Float: Scalars['Float'],
  Decimal: Scalars['Decimal'],
  ProgramFrequencyOfPayments: ProgramFrequencyOfPayments,
  ProgramSector: ProgramSector,
  ProgramScope: ProgramScope,
  LogEntryObjectConnection: LogEntryObjectConnection,
  LogEntryObjectEdge: LogEntryObjectEdge,
  LogEntryObject: LogEntryObject,
  LogEntryAction: LogEntryAction,
  JSONLazyString: Scalars['JSONLazyString'],
  CashPlanStatus: CashPlanStatus,
  PaymentEntitlementNode: PaymentEntitlementNode,
  PaymentEntitlementDeliveryType: PaymentEntitlementDeliveryType,
  ChoiceObject: ChoiceObject,
  ImportedHouseholdNode: ImportedHouseholdNode,
  ImportedHouseholdResidenceStatus: ImportedHouseholdResidenceStatus,
  ImportedHouseholdNationality: ImportedHouseholdNationality,
  ImportedIndividualNode: ImportedIndividualNode,
  ImportedIndividualSex: ImportedIndividualSex,
  ImportedIndividualEstimatedDob: ImportedIndividualEstimatedDob,
  ImportedIndividualNationality: ImportedIndividualNationality,
  ImportedIndividualMartialStatus: ImportedIndividualMartialStatus,
  ImportedIndividualIdentificationType: ImportedIndividualIdentificationType,
  RegistrationDataImportDatahubNode: RegistrationDataImportDatahubNode,
  RegistrationDataImportDatahubStatus: RegistrationDataImportDatahubStatus,
  RegistrationDataImportDatahubDataSource: RegistrationDataImportDatahubDataSource,
  ImportedHouseholdNodeConnection: ImportedHouseholdNodeConnection,
  ImportedHouseholdNodeEdge: ImportedHouseholdNodeEdge,
  ImportedIndividualNodeConnection: ImportedIndividualNodeConnection,
  ImportedIndividualNodeEdge: ImportedIndividualNodeEdge,
  ImportedIndividualWorkStatus: ImportedIndividualWorkStatus,
  ImportedIndividualDisability: ImportedIndividualDisability,
  RegistrationDataImportDatahubNodeConnection: RegistrationDataImportDatahubNodeConnection,
  RegistrationDataImportDatahubNodeEdge: RegistrationDataImportDatahubNodeEdge,
  DjangoDebug: DjangoDebug,
  DjangoDebugSQL: DjangoDebugSql,
  Mutations: {},
  CreateProgramInput: CreateProgramInput,
  CreateProgram: CreateProgram,
  UpdateProgramInput: UpdateProgramInput,
  UpdateProgram: UpdateProgram,
  DeleteProgram: DeleteProgram,
  CreateCashPlanInput: CreateCashPlanInput,
  CreateCashPlan: CreateCashPlan,
  UpdateCashPlanInput: UpdateCashPlanInput,
  UpdateCashPlan: UpdateCashPlan,
  DeleteCashPlan: DeleteCashPlan,
  CreateHouseholdInput: CreateHouseholdInput,
  CreateHousehold: CreateHousehold,
  UpdateHouseholdInput: UpdateHouseholdInput,
  UpdateHousehold: UpdateHousehold,
  DeleteHousehold: DeleteHousehold,
  CreateRegistrationDataImportInput: CreateRegistrationDataImportInput,
  CreateRegistrationDataImport: CreateRegistrationDataImport,
  UpdateRegistrationDataImportInput: UpdateRegistrationDataImportInput,
  UpdateRegistrationDataImport: UpdateRegistrationDataImport,
  DeleteRegistrationDataImport: DeleteRegistrationDataImport,
  CreateLocationInput: CreateLocationInput,
  CreateLocation: CreateLocation,
  UpdateLocationInput: UpdateLocationInput,
  UpdateLocation: UpdateLocation,
  DeleteLocation: DeleteLocation,
};

export type BusinessAreaNodeResolvers<ContextType = any, ParentType extends ResolversParentTypes['BusinessAreaNode'] = ResolversParentTypes['BusinessAreaNode']> = {
  id?: Resolver<ResolversTypes['ID'], ParentType, ContextType>,
  createdAt?: Resolver<ResolversTypes['DateTime'], ParentType, ContextType>,
  updatedAt?: Resolver<ResolversTypes['DateTime'], ParentType, ContextType>,
  code?: Resolver<ResolversTypes['String'], ParentType, ContextType>,
  name?: Resolver<ResolversTypes['String'], ParentType, ContextType>,
  longName?: Resolver<ResolversTypes['String'], ParentType, ContextType>,
  regionCode?: Resolver<ResolversTypes['String'], ParentType, ContextType>,
  regionName?: Resolver<ResolversTypes['String'], ParentType, ContextType>,
  koboToken?: Resolver<Maybe<ResolversTypes['String']>, ParentType, ContextType>,
  slug?: Resolver<ResolversTypes['String'], ParentType, ContextType>,
  userSet?: Resolver<Array<ResolversTypes['UserObjectType']>, ParentType, ContextType>,
  locations?: Resolver<ResolversTypes['LocationNodeConnection'], ParentType, ContextType, BusinessAreaNodeLocationsArgs>,
  programSet?: Resolver<ResolversTypes['ProgramNodeConnection'], ParentType, ContextType, BusinessAreaNodeProgramSetArgs>,
};

export type BusinessAreaNodeConnectionResolvers<ContextType = any, ParentType extends ResolversParentTypes['BusinessAreaNodeConnection'] = ResolversParentTypes['BusinessAreaNodeConnection']> = {
  pageInfo?: Resolver<ResolversTypes['PageInfo'], ParentType, ContextType>,
  edges?: Resolver<Array<Maybe<ResolversTypes['BusinessAreaNodeEdge']>>, ParentType, ContextType>,
  totalCount?: Resolver<Maybe<ResolversTypes['Int']>, ParentType, ContextType>,
  edgeCount?: Resolver<Maybe<ResolversTypes['Int']>, ParentType, ContextType>,
};

export type BusinessAreaNodeEdgeResolvers<ContextType = any, ParentType extends ResolversParentTypes['BusinessAreaNodeEdge'] = ResolversParentTypes['BusinessAreaNodeEdge']> = {
  node?: Resolver<Maybe<ResolversTypes['BusinessAreaNode']>, ParentType, ContextType>,
  cursor?: Resolver<ResolversTypes['String'], ParentType, ContextType>,
};

export type CashPlanNodeResolvers<ContextType = any, ParentType extends ResolversParentTypes['CashPlanNode'] = ResolversParentTypes['CashPlanNode']> = {
  id?: Resolver<ResolversTypes['ID'], ParentType, ContextType>,
  createdAt?: Resolver<ResolversTypes['DateTime'], ParentType, ContextType>,
  updatedAt?: Resolver<ResolversTypes['DateTime'], ParentType, ContextType>,
  program?: Resolver<ResolversTypes['ProgramNode'], ParentType, ContextType>,
  name?: Resolver<ResolversTypes['String'], ParentType, ContextType>,
  startDate?: Resolver<ResolversTypes['DateTime'], ParentType, ContextType>,
  endDate?: Resolver<ResolversTypes['DateTime'], ParentType, ContextType>,
  disbursementDate?: Resolver<ResolversTypes['DateTime'], ParentType, ContextType>,
  numberOfHouseholds?: Resolver<ResolversTypes['Int'], ParentType, ContextType>,
  createdDate?: Resolver<ResolversTypes['DateTime'], ParentType, ContextType>,
  createdBy?: Resolver<Maybe<ResolversTypes['UserObjectType']>, ParentType, ContextType>,
  coverageDuration?: Resolver<ResolversTypes['Int'], ParentType, ContextType>,
  coverageUnits?: Resolver<ResolversTypes['String'], ParentType, ContextType>,
  targetPopulation?: Resolver<ResolversTypes['TargetPopulationNode'], ParentType, ContextType>,
  cashAssistId?: Resolver<ResolversTypes['String'], ParentType, ContextType>,
  distributionModality?: Resolver<ResolversTypes['String'], ParentType, ContextType>,
  fsp?: Resolver<ResolversTypes['String'], ParentType, ContextType>,
  status?: Resolver<ResolversTypes['CashPlanStatus'], ParentType, ContextType>,
  currency?: Resolver<ResolversTypes['String'], ParentType, ContextType>,
  totalEntitledQuantity?: Resolver<ResolversTypes['Float'], ParentType, ContextType>,
  totalDeliveredQuantity?: Resolver<ResolversTypes['Float'], ParentType, ContextType>,
  totalUndeliveredQuantity?: Resolver<ResolversTypes['Float'], ParentType, ContextType>,
  dispersionDate?: Resolver<ResolversTypes['Date'], ParentType, ContextType>,
  deliveryType?: Resolver<ResolversTypes['String'], ParentType, ContextType>,
  assistanceThrough?: Resolver<ResolversTypes['String'], ParentType, ContextType>,
  fcId?: Resolver<ResolversTypes['String'], ParentType, ContextType>,
  dpId?: Resolver<ResolversTypes['String'], ParentType, ContextType>,
  paymentRecords?: Resolver<ResolversTypes['PaymentRecordNodeConnection'], ParentType, ContextType, CashPlanNodePaymentRecordsArgs>,
};

export type CashPlanNodeConnectionResolvers<ContextType = any, ParentType extends ResolversParentTypes['CashPlanNodeConnection'] = ResolversParentTypes['CashPlanNodeConnection']> = {
  pageInfo?: Resolver<ResolversTypes['PageInfo'], ParentType, ContextType>,
  edges?: Resolver<Array<Maybe<ResolversTypes['CashPlanNodeEdge']>>, ParentType, ContextType>,
  totalCount?: Resolver<Maybe<ResolversTypes['Int']>, ParentType, ContextType>,
  edgeCount?: Resolver<Maybe<ResolversTypes['Int']>, ParentType, ContextType>,
};

export type CashPlanNodeEdgeResolvers<ContextType = any, ParentType extends ResolversParentTypes['CashPlanNodeEdge'] = ResolversParentTypes['CashPlanNodeEdge']> = {
  node?: Resolver<Maybe<ResolversTypes['CashPlanNode']>, ParentType, ContextType>,
  cursor?: Resolver<ResolversTypes['String'], ParentType, ContextType>,
};

export type ChoiceObjectResolvers<ContextType = any, ParentType extends ResolversParentTypes['ChoiceObject'] = ResolversParentTypes['ChoiceObject']> = {
  name?: Resolver<Maybe<ResolversTypes['String']>, ParentType, ContextType>,
  value?: Resolver<Maybe<ResolversTypes['String']>, ParentType, ContextType>,
};

export type CreateCashPlanResolvers<ContextType = any, ParentType extends ResolversParentTypes['CreateCashPlan'] = ResolversParentTypes['CreateCashPlan']> = {
  cashPlan?: Resolver<Maybe<ResolversTypes['CashPlanNode']>, ParentType, ContextType>,
};

export type CreateHouseholdResolvers<ContextType = any, ParentType extends ResolversParentTypes['CreateHousehold'] = ResolversParentTypes['CreateHousehold']> = {
  household?: Resolver<Maybe<ResolversTypes['HouseholdNode']>, ParentType, ContextType>,
};

export type CreateLocationResolvers<ContextType = any, ParentType extends ResolversParentTypes['CreateLocation'] = ResolversParentTypes['CreateLocation']> = {
  location?: Resolver<Maybe<ResolversTypes['LocationNode']>, ParentType, ContextType>,
};

export type CreateProgramResolvers<ContextType = any, ParentType extends ResolversParentTypes['CreateProgram'] = ResolversParentTypes['CreateProgram']> = {
  program?: Resolver<Maybe<ResolversTypes['ProgramNode']>, ParentType, ContextType>,
};

export type CreateRegistrationDataImportResolvers<ContextType = any, ParentType extends ResolversParentTypes['CreateRegistrationDataImport'] = ResolversParentTypes['CreateRegistrationDataImport']> = {
  registrationDataImport?: Resolver<Maybe<ResolversTypes['RegistrationDataImportNode']>, ParentType, ContextType>,
};

export interface DateScalarConfig extends GraphQLScalarTypeConfig<ResolversTypes['Date'], any> {
  name: 'Date'
}

export interface DateTimeScalarConfig extends GraphQLScalarTypeConfig<ResolversTypes['DateTime'], any> {
  name: 'DateTime'
}

export interface DecimalScalarConfig extends GraphQLScalarTypeConfig<ResolversTypes['Decimal'], any> {
  name: 'Decimal'
}

export type DeleteCashPlanResolvers<ContextType = any, ParentType extends ResolversParentTypes['DeleteCashPlan'] = ResolversParentTypes['DeleteCashPlan']> = {
  ok?: Resolver<Maybe<ResolversTypes['Boolean']>, ParentType, ContextType>,
};

export type DeleteHouseholdResolvers<ContextType = any, ParentType extends ResolversParentTypes['DeleteHousehold'] = ResolversParentTypes['DeleteHousehold']> = {
  ok?: Resolver<Maybe<ResolversTypes['Boolean']>, ParentType, ContextType>,
};

export type DeleteLocationResolvers<ContextType = any, ParentType extends ResolversParentTypes['DeleteLocation'] = ResolversParentTypes['DeleteLocation']> = {
  ok?: Resolver<Maybe<ResolversTypes['Boolean']>, ParentType, ContextType>,
};

export type DeleteProgramResolvers<ContextType = any, ParentType extends ResolversParentTypes['DeleteProgram'] = ResolversParentTypes['DeleteProgram']> = {
  ok?: Resolver<Maybe<ResolversTypes['Boolean']>, ParentType, ContextType>,
};

export type DeleteRegistrationDataImportResolvers<ContextType = any, ParentType extends ResolversParentTypes['DeleteRegistrationDataImport'] = ResolversParentTypes['DeleteRegistrationDataImport']> = {
  ok?: Resolver<Maybe<ResolversTypes['Boolean']>, ParentType, ContextType>,
};

export type DjangoDebugResolvers<ContextType = any, ParentType extends ResolversParentTypes['DjangoDebug'] = ResolversParentTypes['DjangoDebug']> = {
  sql?: Resolver<Maybe<Array<Maybe<ResolversTypes['DjangoDebugSQL']>>>, ParentType, ContextType>,
};

export type DjangoDebugSqlResolvers<ContextType = any, ParentType extends ResolversParentTypes['DjangoDebugSQL'] = ResolversParentTypes['DjangoDebugSQL']> = {
  vendor?: Resolver<ResolversTypes['String'], ParentType, ContextType>,
  alias?: Resolver<ResolversTypes['String'], ParentType, ContextType>,
  sql?: Resolver<Maybe<ResolversTypes['String']>, ParentType, ContextType>,
  duration?: Resolver<ResolversTypes['Float'], ParentType, ContextType>,
  rawSql?: Resolver<ResolversTypes['String'], ParentType, ContextType>,
  params?: Resolver<ResolversTypes['String'], ParentType, ContextType>,
  startTime?: Resolver<ResolversTypes['Float'], ParentType, ContextType>,
  stopTime?: Resolver<ResolversTypes['Float'], ParentType, ContextType>,
  isSlow?: Resolver<ResolversTypes['Boolean'], ParentType, ContextType>,
  isSelect?: Resolver<ResolversTypes['Boolean'], ParentType, ContextType>,
  transId?: Resolver<Maybe<ResolversTypes['String']>, ParentType, ContextType>,
  transStatus?: Resolver<Maybe<ResolversTypes['String']>, ParentType, ContextType>,
  isoLevel?: Resolver<Maybe<ResolversTypes['String']>, ParentType, ContextType>,
  encoding?: Resolver<Maybe<ResolversTypes['String']>, ParentType, ContextType>,
};

export type HouseholdNodeResolvers<ContextType = any, ParentType extends ResolversParentTypes['HouseholdNode'] = ResolversParentTypes['HouseholdNode']> = {
  id?: Resolver<ResolversTypes['ID'], ParentType, ContextType>,
  createdAt?: Resolver<ResolversTypes['DateTime'], ParentType, ContextType>,
  updatedAt?: Resolver<ResolversTypes['DateTime'], ParentType, ContextType>,
  householdCaId?: Resolver<ResolversTypes['String'], ParentType, ContextType>,
  consent?: Resolver<ResolversTypes['String'], ParentType, ContextType>,
  residenceStatus?: Resolver<ResolversTypes['HouseholdResidenceStatus'], ParentType, ContextType>,
  nationality?: Resolver<ResolversTypes['HouseholdNationality'], ParentType, ContextType>,
  familySize?: Resolver<ResolversTypes['Int'], ParentType, ContextType>,
  address?: Resolver<Maybe<ResolversTypes['String']>, ParentType, ContextType>,
  location?: Resolver<ResolversTypes['LocationNode'], ParentType, ContextType>,
  representative?: Resolver<Maybe<ResolversTypes['IndividualNode']>, ParentType, ContextType>,
  registrationDataImportId?: Resolver<ResolversTypes['RegistrationDataImportNode'], ParentType, ContextType>,
  headOfHousehold?: Resolver<Maybe<ResolversTypes['IndividualNode']>, ParentType, ContextType>,
  individuals?: Resolver<ResolversTypes['IndividualNodeConnection'], ParentType, ContextType, HouseholdNodeIndividualsArgs>,
  paymentRecords?: Resolver<ResolversTypes['PaymentRecordNodeConnection'], ParentType, ContextType, HouseholdNodePaymentRecordsArgs>,
  targetPopulations?: Resolver<ResolversTypes['TargetPopulationNodeConnection'], ParentType, ContextType, HouseholdNodeTargetPopulationsArgs>,
};

export type HouseholdNodeConnectionResolvers<ContextType = any, ParentType extends ResolversParentTypes['HouseholdNodeConnection'] = ResolversParentTypes['HouseholdNodeConnection']> = {
  pageInfo?: Resolver<ResolversTypes['PageInfo'], ParentType, ContextType>,
  edges?: Resolver<Array<Maybe<ResolversTypes['HouseholdNodeEdge']>>, ParentType, ContextType>,
  totalCount?: Resolver<Maybe<ResolversTypes['Int']>, ParentType, ContextType>,
  edgeCount?: Resolver<Maybe<ResolversTypes['Int']>, ParentType, ContextType>,
};

export type HouseholdNodeEdgeResolvers<ContextType = any, ParentType extends ResolversParentTypes['HouseholdNodeEdge'] = ResolversParentTypes['HouseholdNodeEdge']> = {
  node?: Resolver<Maybe<ResolversTypes['HouseholdNode']>, ParentType, ContextType>,
  cursor?: Resolver<ResolversTypes['String'], ParentType, ContextType>,
};

<<<<<<< HEAD
export type ImportedHouseholdNodeResolvers<ContextType = any, ParentType extends ResolversParentTypes['ImportedHouseholdNode'] = ResolversParentTypes['ImportedHouseholdNode']> = {
  id?: Resolver<ResolversTypes['ID'], ParentType, ContextType>,
  createdAt?: Resolver<ResolversTypes['DateTime'], ParentType, ContextType>,
  updatedAt?: Resolver<ResolversTypes['DateTime'], ParentType, ContextType>,
  householdCaId?: Resolver<ResolversTypes['String'], ParentType, ContextType>,
  consent?: Resolver<ResolversTypes['String'], ParentType, ContextType>,
  residenceStatus?: Resolver<ResolversTypes['ImportedHouseholdResidenceStatus'], ParentType, ContextType>,
  nationality?: Resolver<ResolversTypes['ImportedHouseholdNationality'], ParentType, ContextType>,
  familySize?: Resolver<ResolversTypes['Int'], ParentType, ContextType>,
  address?: Resolver<ResolversTypes['String'], ParentType, ContextType>,
  location?: Resolver<ResolversTypes['String'], ParentType, ContextType>,
  representative?: Resolver<Maybe<ResolversTypes['ImportedIndividualNode']>, ParentType, ContextType>,
  registrationDataImportId?: Resolver<ResolversTypes['RegistrationDataImportDatahubNode'], ParentType, ContextType>,
  headOfHousehold?: Resolver<Maybe<ResolversTypes['ImportedIndividualNode']>, ParentType, ContextType>,
  individuals?: Resolver<ResolversTypes['ImportedIndividualNodeConnection'], ParentType, ContextType, ImportedHouseholdNodeIndividualsArgs>,
};

export type ImportedHouseholdNodeConnectionResolvers<ContextType = any, ParentType extends ResolversParentTypes['ImportedHouseholdNodeConnection'] = ResolversParentTypes['ImportedHouseholdNodeConnection']> = {
  pageInfo?: Resolver<ResolversTypes['PageInfo'], ParentType, ContextType>,
  edges?: Resolver<Array<Maybe<ResolversTypes['ImportedHouseholdNodeEdge']>>, ParentType, ContextType>,
  totalCount?: Resolver<Maybe<ResolversTypes['Int']>, ParentType, ContextType>,
  edgeCount?: Resolver<Maybe<ResolversTypes['Int']>, ParentType, ContextType>,
};

export type ImportedHouseholdNodeEdgeResolvers<ContextType = any, ParentType extends ResolversParentTypes['ImportedHouseholdNodeEdge'] = ResolversParentTypes['ImportedHouseholdNodeEdge']> = {
  node?: Resolver<Maybe<ResolversTypes['ImportedHouseholdNode']>, ParentType, ContextType>,
  cursor?: Resolver<ResolversTypes['String'], ParentType, ContextType>,
};

export type ImportedIndividualNodeResolvers<ContextType = any, ParentType extends ResolversParentTypes['ImportedIndividualNode'] = ResolversParentTypes['ImportedIndividualNode']> = {
  id?: Resolver<ResolversTypes['ID'], ParentType, ContextType>,
  createdAt?: Resolver<ResolversTypes['DateTime'], ParentType, ContextType>,
  updatedAt?: Resolver<ResolversTypes['DateTime'], ParentType, ContextType>,
  individualCaId?: Resolver<ResolversTypes['String'], ParentType, ContextType>,
  fullName?: Resolver<ResolversTypes['String'], ParentType, ContextType>,
  firstName?: Resolver<ResolversTypes['String'], ParentType, ContextType>,
  middleName?: Resolver<ResolversTypes['String'], ParentType, ContextType>,
  lastName?: Resolver<ResolversTypes['String'], ParentType, ContextType>,
  sex?: Resolver<ResolversTypes['ImportedIndividualSex'], ParentType, ContextType>,
  dob?: Resolver<ResolversTypes['Date'], ParentType, ContextType>,
  estimatedDob?: Resolver<ResolversTypes['ImportedIndividualEstimatedDob'], ParentType, ContextType>,
  nationality?: Resolver<ResolversTypes['ImportedIndividualNationality'], ParentType, ContextType>,
  martialStatus?: Resolver<ResolversTypes['ImportedIndividualMartialStatus'], ParentType, ContextType>,
  phoneNumber?: Resolver<ResolversTypes['String'], ParentType, ContextType>,
  phoneNumberAlternative?: Resolver<ResolversTypes['String'], ParentType, ContextType>,
  identificationType?: Resolver<ResolversTypes['ImportedIndividualIdentificationType'], ParentType, ContextType>,
  identificationNumber?: Resolver<ResolversTypes['String'], ParentType, ContextType>,
  household?: Resolver<ResolversTypes['ImportedHouseholdNode'], ParentType, ContextType>,
  registrationDataImportId?: Resolver<ResolversTypes['RegistrationDataImportDatahubNode'], ParentType, ContextType>,
  workStatus?: Resolver<ResolversTypes['ImportedIndividualWorkStatus'], ParentType, ContextType>,
  disability?: Resolver<ResolversTypes['ImportedIndividualDisability'], ParentType, ContextType>,
  representedHouseholds?: Resolver<ResolversTypes['ImportedHouseholdNodeConnection'], ParentType, ContextType, ImportedIndividualNodeRepresentedHouseholdsArgs>,
  headingHousehold?: Resolver<Maybe<ResolversTypes['ImportedHouseholdNode']>, ParentType, ContextType>,
};

export type ImportedIndividualNodeConnectionResolvers<ContextType = any, ParentType extends ResolversParentTypes['ImportedIndividualNodeConnection'] = ResolversParentTypes['ImportedIndividualNodeConnection']> = {
  pageInfo?: Resolver<ResolversTypes['PageInfo'], ParentType, ContextType>,
  edges?: Resolver<Array<Maybe<ResolversTypes['ImportedIndividualNodeEdge']>>, ParentType, ContextType>,
  totalCount?: Resolver<Maybe<ResolversTypes['Int']>, ParentType, ContextType>,
  edgeCount?: Resolver<Maybe<ResolversTypes['Int']>, ParentType, ContextType>,
};

export type ImportedIndividualNodeEdgeResolvers<ContextType = any, ParentType extends ResolversParentTypes['ImportedIndividualNodeEdge'] = ResolversParentTypes['ImportedIndividualNodeEdge']> = {
  node?: Resolver<Maybe<ResolversTypes['ImportedIndividualNode']>, ParentType, ContextType>,
  cursor?: Resolver<ResolversTypes['String'], ParentType, ContextType>,
};

=======
>>>>>>> ba7fd4b2
export type IndividualNodeResolvers<ContextType = any, ParentType extends ResolversParentTypes['IndividualNode'] = ResolversParentTypes['IndividualNode']> = {
  id?: Resolver<ResolversTypes['ID'], ParentType, ContextType>,
  createdAt?: Resolver<ResolversTypes['DateTime'], ParentType, ContextType>,
  updatedAt?: Resolver<ResolversTypes['DateTime'], ParentType, ContextType>,
  individualCaId?: Resolver<ResolversTypes['String'], ParentType, ContextType>,
  fullName?: Resolver<ResolversTypes['String'], ParentType, ContextType>,
  firstName?: Resolver<ResolversTypes['String'], ParentType, ContextType>,
<<<<<<< HEAD
  middleName?: Resolver<ResolversTypes['String'], ParentType, ContextType>,
=======
>>>>>>> ba7fd4b2
  lastName?: Resolver<ResolversTypes['String'], ParentType, ContextType>,
  sex?: Resolver<ResolversTypes['IndividualSex'], ParentType, ContextType>,
  dob?: Resolver<Maybe<ResolversTypes['Date']>, ParentType, ContextType>,
  estimatedDob?: Resolver<Maybe<ResolversTypes['Date']>, ParentType, ContextType>,
  nationality?: Resolver<ResolversTypes['IndividualNationality'], ParentType, ContextType>,
  martialStatus?: Resolver<ResolversTypes['IndividualMartialStatus'], ParentType, ContextType>,
  phoneNumber?: Resolver<ResolversTypes['String'], ParentType, ContextType>,
<<<<<<< HEAD
  phoneNumberAlternative?: Resolver<ResolversTypes['String'], ParentType, ContextType>,
=======
>>>>>>> ba7fd4b2
  identificationType?: Resolver<ResolversTypes['IndividualIdentificationType'], ParentType, ContextType>,
  identificationNumber?: Resolver<ResolversTypes['String'], ParentType, ContextType>,
  household?: Resolver<ResolversTypes['HouseholdNode'], ParentType, ContextType>,
  registrationDataImportId?: Resolver<ResolversTypes['RegistrationDataImportNode'], ParentType, ContextType>,
<<<<<<< HEAD
  workStatus?: Resolver<ResolversTypes['IndividualWorkStatus'], ParentType, ContextType>,
  disability?: Resolver<ResolversTypes['IndividualDisability'], ParentType, ContextType>,
=======
>>>>>>> ba7fd4b2
  representedHouseholds?: Resolver<ResolversTypes['HouseholdNodeConnection'], ParentType, ContextType, IndividualNodeRepresentedHouseholdsArgs>,
  headingHousehold?: Resolver<Maybe<ResolversTypes['HouseholdNode']>, ParentType, ContextType>,
};

export type IndividualNodeConnectionResolvers<ContextType = any, ParentType extends ResolversParentTypes['IndividualNodeConnection'] = ResolversParentTypes['IndividualNodeConnection']> = {
  pageInfo?: Resolver<ResolversTypes['PageInfo'], ParentType, ContextType>,
  edges?: Resolver<Array<Maybe<ResolversTypes['IndividualNodeEdge']>>, ParentType, ContextType>,
  totalCount?: Resolver<Maybe<ResolversTypes['Int']>, ParentType, ContextType>,
  edgeCount?: Resolver<Maybe<ResolversTypes['Int']>, ParentType, ContextType>,
};

export type IndividualNodeEdgeResolvers<ContextType = any, ParentType extends ResolversParentTypes['IndividualNodeEdge'] = ResolversParentTypes['IndividualNodeEdge']> = {
  node?: Resolver<Maybe<ResolversTypes['IndividualNode']>, ParentType, ContextType>,
  cursor?: Resolver<ResolversTypes['String'], ParentType, ContextType>,
};

export interface JsonLazyStringScalarConfig extends GraphQLScalarTypeConfig<ResolversTypes['JSONLazyString'], any> {
  name: 'JSONLazyString'
}

export interface JsonStringScalarConfig extends GraphQLScalarTypeConfig<ResolversTypes['JSONString'], any> {
  name: 'JSONString'
}

export type LocationNodeResolvers<ContextType = any, ParentType extends ResolversParentTypes['LocationNode'] = ResolversParentTypes['LocationNode']> = {
  id?: Resolver<ResolversTypes['ID'], ParentType, ContextType>,
  title?: Resolver<ResolversTypes['String'], ParentType, ContextType>,
  businessArea?: Resolver<Maybe<ResolversTypes['BusinessAreaNode']>, ParentType, ContextType>,
  latitude?: Resolver<Maybe<ResolversTypes['Float']>, ParentType, ContextType>,
  longitude?: Resolver<Maybe<ResolversTypes['Float']>, ParentType, ContextType>,
  pCode?: Resolver<Maybe<ResolversTypes['String']>, ParentType, ContextType>,
  parent?: Resolver<Maybe<ResolversTypes['LocationNode']>, ParentType, ContextType>,
  lft?: Resolver<ResolversTypes['Int'], ParentType, ContextType>,
  rght?: Resolver<ResolversTypes['Int'], ParentType, ContextType>,
  treeId?: Resolver<ResolversTypes['Int'], ParentType, ContextType>,
  level?: Resolver<ResolversTypes['Int'], ParentType, ContextType>,
  children?: Resolver<ResolversTypes['LocationNodeConnection'], ParentType, ContextType, LocationNodeChildrenArgs>,
  households?: Resolver<ResolversTypes['HouseholdNodeConnection'], ParentType, ContextType, LocationNodeHouseholdsArgs>,
  programs?: Resolver<ResolversTypes['ProgramNodeConnection'], ParentType, ContextType, LocationNodeProgramsArgs>,
};

export type LocationNodeConnectionResolvers<ContextType = any, ParentType extends ResolversParentTypes['LocationNodeConnection'] = ResolversParentTypes['LocationNodeConnection']> = {
  pageInfo?: Resolver<ResolversTypes['PageInfo'], ParentType, ContextType>,
  edges?: Resolver<Array<Maybe<ResolversTypes['LocationNodeEdge']>>, ParentType, ContextType>,
  totalCount?: Resolver<Maybe<ResolversTypes['Int']>, ParentType, ContextType>,
  edgeCount?: Resolver<Maybe<ResolversTypes['Int']>, ParentType, ContextType>,
};

export type LocationNodeEdgeResolvers<ContextType = any, ParentType extends ResolversParentTypes['LocationNodeEdge'] = ResolversParentTypes['LocationNodeEdge']> = {
  node?: Resolver<Maybe<ResolversTypes['LocationNode']>, ParentType, ContextType>,
  cursor?: Resolver<ResolversTypes['String'], ParentType, ContextType>,
};

export type LogEntryObjectResolvers<ContextType = any, ParentType extends ResolversParentTypes['LogEntryObject'] = ResolversParentTypes['LogEntryObject']> = {
  id?: Resolver<ResolversTypes['ID'], ParentType, ContextType>,
  objectPk?: Resolver<ResolversTypes['String'], ParentType, ContextType>,
  objectId?: Resolver<Maybe<ResolversTypes['Int']>, ParentType, ContextType>,
  objectRepr?: Resolver<ResolversTypes['String'], ParentType, ContextType>,
  action?: Resolver<ResolversTypes['LogEntryAction'], ParentType, ContextType>,
  changes?: Resolver<ResolversTypes['String'], ParentType, ContextType>,
  actor?: Resolver<Maybe<ResolversTypes['UserObjectType']>, ParentType, ContextType>,
  remoteAddr?: Resolver<Maybe<ResolversTypes['String']>, ParentType, ContextType>,
  timestamp?: Resolver<Maybe<ResolversTypes['DateTime']>, ParentType, ContextType>,
  changesDisplayDict?: Resolver<Maybe<ResolversTypes['JSONLazyString']>, ParentType, ContextType>,
};

export type LogEntryObjectConnectionResolvers<ContextType = any, ParentType extends ResolversParentTypes['LogEntryObjectConnection'] = ResolversParentTypes['LogEntryObjectConnection']> = {
  pageInfo?: Resolver<ResolversTypes['PageInfo'], ParentType, ContextType>,
  edges?: Resolver<Array<Maybe<ResolversTypes['LogEntryObjectEdge']>>, ParentType, ContextType>,
  totalCount?: Resolver<Maybe<ResolversTypes['Int']>, ParentType, ContextType>,
};

export type LogEntryObjectEdgeResolvers<ContextType = any, ParentType extends ResolversParentTypes['LogEntryObjectEdge'] = ResolversParentTypes['LogEntryObjectEdge']> = {
  node?: Resolver<Maybe<ResolversTypes['LogEntryObject']>, ParentType, ContextType>,
  cursor?: Resolver<ResolversTypes['String'], ParentType, ContextType>,
};

export type MutationsResolvers<ContextType = any, ParentType extends ResolversParentTypes['Mutations'] = ResolversParentTypes['Mutations']> = {
  createProgram?: Resolver<Maybe<ResolversTypes['CreateProgram']>, ParentType, ContextType, RequireFields<MutationsCreateProgramArgs, 'programData'>>,
  updateProgram?: Resolver<Maybe<ResolversTypes['UpdateProgram']>, ParentType, ContextType, MutationsUpdateProgramArgs>,
  deleteProgram?: Resolver<Maybe<ResolversTypes['DeleteProgram']>, ParentType, ContextType, RequireFields<MutationsDeleteProgramArgs, 'programId'>>,
  createCashPlan?: Resolver<Maybe<ResolversTypes['CreateCashPlan']>, ParentType, ContextType, RequireFields<MutationsCreateCashPlanArgs, 'cashPlanData'>>,
  updateCashPlan?: Resolver<Maybe<ResolversTypes['UpdateCashPlan']>, ParentType, ContextType, MutationsUpdateCashPlanArgs>,
  deleteCashPlan?: Resolver<Maybe<ResolversTypes['DeleteCashPlan']>, ParentType, ContextType, RequireFields<MutationsDeleteCashPlanArgs, 'cashPlanId'>>,
  createHousehold?: Resolver<Maybe<ResolversTypes['CreateHousehold']>, ParentType, ContextType, MutationsCreateHouseholdArgs>,
  updateHousehold?: Resolver<Maybe<ResolversTypes['UpdateHousehold']>, ParentType, ContextType, MutationsUpdateHouseholdArgs>,
  deleteHousehold?: Resolver<Maybe<ResolversTypes['DeleteHousehold']>, ParentType, ContextType, RequireFields<MutationsDeleteHouseholdArgs, 'householdId'>>,
  createRegistrationDataImport?: Resolver<Maybe<ResolversTypes['CreateRegistrationDataImport']>, ParentType, ContextType, RequireFields<MutationsCreateRegistrationDataImportArgs, 'registrationDataImportData'>>,
  updateRegistrationDataImport?: Resolver<Maybe<ResolversTypes['UpdateRegistrationDataImport']>, ParentType, ContextType, MutationsUpdateRegistrationDataImportArgs>,
  deleteRegistrationDataImport?: Resolver<Maybe<ResolversTypes['DeleteRegistrationDataImport']>, ParentType, ContextType, RequireFields<MutationsDeleteRegistrationDataImportArgs, 'registrationDataImportId'>>,
  createLocation?: Resolver<Maybe<ResolversTypes['CreateLocation']>, ParentType, ContextType, RequireFields<MutationsCreateLocationArgs, 'locationData'>>,
  updateLocation?: Resolver<Maybe<ResolversTypes['UpdateLocation']>, ParentType, ContextType, MutationsUpdateLocationArgs>,
  deleteLocation?: Resolver<Maybe<ResolversTypes['DeleteLocation']>, ParentType, ContextType, RequireFields<MutationsDeleteLocationArgs, 'locationId'>>,
};

export type NodeResolvers<ContextType = any, ParentType extends ResolversParentTypes['Node'] = ResolversParentTypes['Node']> = {
<<<<<<< HEAD
  __resolveType: TypeResolveFn<'PaymentRecordNode' | 'CashPlanNode' | 'ProgramNode' | 'LocationNode' | 'BusinessAreaNode' | 'RegistrationDataImportNode' | 'HouseholdNode' | 'IndividualNode' | 'TargetPopulationNode' | 'ImportedHouseholdNode' | 'ImportedIndividualNode' | 'RegistrationDataImportDatahubNode', ParentType, ContextType>,
=======
  __resolveType: TypeResolveFn<'PaymentRecordNode' | 'CashPlanNode' | 'ProgramNode' | 'LocationNode' | 'BusinessAreaNode' | 'RegistrationDataImportNode' | 'HouseholdNode' | 'IndividualNode' | 'TargetPopulationNode', ParentType, ContextType>,
>>>>>>> ba7fd4b2
  id?: Resolver<ResolversTypes['ID'], ParentType, ContextType>,
};

export type PageInfoResolvers<ContextType = any, ParentType extends ResolversParentTypes['PageInfo'] = ResolversParentTypes['PageInfo']> = {
  hasNextPage?: Resolver<ResolversTypes['Boolean'], ParentType, ContextType>,
  hasPreviousPage?: Resolver<ResolversTypes['Boolean'], ParentType, ContextType>,
  startCursor?: Resolver<Maybe<ResolversTypes['String']>, ParentType, ContextType>,
  endCursor?: Resolver<Maybe<ResolversTypes['String']>, ParentType, ContextType>,
};

export type PaymentEntitlementNodeResolvers<ContextType = any, ParentType extends ResolversParentTypes['PaymentEntitlementNode'] = ResolversParentTypes['PaymentEntitlementNode']> = {
  id?: Resolver<ResolversTypes['UUID'], ParentType, ContextType>,
  createdAt?: Resolver<ResolversTypes['DateTime'], ParentType, ContextType>,
  updatedAt?: Resolver<ResolversTypes['DateTime'], ParentType, ContextType>,
  deliveryType?: Resolver<ResolversTypes['PaymentEntitlementDeliveryType'], ParentType, ContextType>,
  entitlementQuantity?: Resolver<Maybe<ResolversTypes['Decimal']>, ParentType, ContextType>,
  deliveredQuantity?: Resolver<Maybe<ResolversTypes['Decimal']>, ParentType, ContextType>,
  entitlementCardIssueDate?: Resolver<Maybe<ResolversTypes['Date']>, ParentType, ContextType>,
  entitlementCardNumber?: Resolver<ResolversTypes['String'], ParentType, ContextType>,
  currency?: Resolver<ResolversTypes['String'], ParentType, ContextType>,
  deliveryDate?: Resolver<Maybe<ResolversTypes['DateTime']>, ParentType, ContextType>,
  transactionReferenceId?: Resolver<ResolversTypes['String'], ParentType, ContextType>,
  fsp?: Resolver<ResolversTypes['String'], ParentType, ContextType>,
  paymentRecord?: Resolver<Maybe<ResolversTypes['PaymentRecordNode']>, ParentType, ContextType>,
};

export type PaymentRecordNodeResolvers<ContextType = any, ParentType extends ResolversParentTypes['PaymentRecordNode'] = ResolversParentTypes['PaymentRecordNode']> = {
  id?: Resolver<ResolversTypes['ID'], ParentType, ContextType>,
  createdAt?: Resolver<ResolversTypes['DateTime'], ParentType, ContextType>,
  updatedAt?: Resolver<ResolversTypes['DateTime'], ParentType, ContextType>,
  status?: Resolver<ResolversTypes['PaymentRecordStatus'], ParentType, ContextType>,
  name?: Resolver<ResolversTypes['String'], ParentType, ContextType>,
  statusDate?: Resolver<ResolversTypes['DateTime'], ParentType, ContextType>,
  cashAssistId?: Resolver<ResolversTypes['String'], ParentType, ContextType>,
  cashPlan?: Resolver<ResolversTypes['CashPlanNode'], ParentType, ContextType>,
  household?: Resolver<ResolversTypes['HouseholdNode'], ParentType, ContextType>,
  headOfHousehold?: Resolver<ResolversTypes['String'], ParentType, ContextType>,
  totalPersonCovered?: Resolver<ResolversTypes['Int'], ParentType, ContextType>,
  distributionModality?: Resolver<ResolversTypes['String'], ParentType, ContextType>,
  targetPopulation?: Resolver<ResolversTypes['TargetPopulationNode'], ParentType, ContextType>,
  entitlement?: Resolver<Maybe<ResolversTypes['PaymentEntitlementNode']>, ParentType, ContextType>,
};

export type PaymentRecordNodeConnectionResolvers<ContextType = any, ParentType extends ResolversParentTypes['PaymentRecordNodeConnection'] = ResolversParentTypes['PaymentRecordNodeConnection']> = {
  pageInfo?: Resolver<ResolversTypes['PageInfo'], ParentType, ContextType>,
  edges?: Resolver<Array<Maybe<ResolversTypes['PaymentRecordNodeEdge']>>, ParentType, ContextType>,
  totalCount?: Resolver<Maybe<ResolversTypes['Int']>, ParentType, ContextType>,
  edgeCount?: Resolver<Maybe<ResolversTypes['Int']>, ParentType, ContextType>,
};

export type PaymentRecordNodeEdgeResolvers<ContextType = any, ParentType extends ResolversParentTypes['PaymentRecordNodeEdge'] = ResolversParentTypes['PaymentRecordNodeEdge']> = {
  node?: Resolver<Maybe<ResolversTypes['PaymentRecordNode']>, ParentType, ContextType>,
  cursor?: Resolver<ResolversTypes['String'], ParentType, ContextType>,
};

export type ProgramNodeResolvers<ContextType = any, ParentType extends ResolversParentTypes['ProgramNode'] = ResolversParentTypes['ProgramNode']> = {
  id?: Resolver<ResolversTypes['ID'], ParentType, ContextType>,
  createdAt?: Resolver<ResolversTypes['DateTime'], ParentType, ContextType>,
  updatedAt?: Resolver<ResolversTypes['DateTime'], ParentType, ContextType>,
  name?: Resolver<ResolversTypes['String'], ParentType, ContextType>,
  status?: Resolver<ResolversTypes['ProgramStatus'], ParentType, ContextType>,
  startDate?: Resolver<ResolversTypes['Date'], ParentType, ContextType>,
  endDate?: Resolver<ResolversTypes['Date'], ParentType, ContextType>,
  description?: Resolver<ResolversTypes['String'], ParentType, ContextType>,
  programCaId?: Resolver<ResolversTypes['String'], ParentType, ContextType>,
  locations?: Resolver<ResolversTypes['LocationNodeConnection'], ParentType, ContextType, ProgramNodeLocationsArgs>,
  businessArea?: Resolver<ResolversTypes['BusinessAreaNode'], ParentType, ContextType>,
  budget?: Resolver<Maybe<ResolversTypes['Decimal']>, ParentType, ContextType>,
  frequencyOfPayments?: Resolver<ResolversTypes['ProgramFrequencyOfPayments'], ParentType, ContextType>,
  sector?: Resolver<ResolversTypes['ProgramSector'], ParentType, ContextType>,
  scope?: Resolver<ResolversTypes['ProgramScope'], ParentType, ContextType>,
  cashPlus?: Resolver<ResolversTypes['Boolean'], ParentType, ContextType>,
  populationGoal?: Resolver<ResolversTypes['Int'], ParentType, ContextType>,
  administrativeAreasOfImplementation?: Resolver<ResolversTypes['String'], ParentType, ContextType>,
  cashPlans?: Resolver<ResolversTypes['CashPlanNodeConnection'], ParentType, ContextType, ProgramNodeCashPlansArgs>,
  totalEntitledQuantity?: Resolver<Maybe<ResolversTypes['Decimal']>, ParentType, ContextType>,
  totalDeliveredQuantity?: Resolver<Maybe<ResolversTypes['Decimal']>, ParentType, ContextType>,
  totalUndeliveredQuantity?: Resolver<Maybe<ResolversTypes['Decimal']>, ParentType, ContextType>,
  totalNumberOfHouseholds?: Resolver<Maybe<ResolversTypes['Int']>, ParentType, ContextType>,
  history?: Resolver<Maybe<ResolversTypes['LogEntryObjectConnection']>, ParentType, ContextType, ProgramNodeHistoryArgs>,
};

export type ProgramNodeConnectionResolvers<ContextType = any, ParentType extends ResolversParentTypes['ProgramNodeConnection'] = ResolversParentTypes['ProgramNodeConnection']> = {
  pageInfo?: Resolver<ResolversTypes['PageInfo'], ParentType, ContextType>,
  edges?: Resolver<Array<Maybe<ResolversTypes['ProgramNodeEdge']>>, ParentType, ContextType>,
  totalCount?: Resolver<Maybe<ResolversTypes['Int']>, ParentType, ContextType>,
  edgeCount?: Resolver<Maybe<ResolversTypes['Int']>, ParentType, ContextType>,
};

export type ProgramNodeEdgeResolvers<ContextType = any, ParentType extends ResolversParentTypes['ProgramNodeEdge'] = ResolversParentTypes['ProgramNodeEdge']> = {
  node?: Resolver<Maybe<ResolversTypes['ProgramNode']>, ParentType, ContextType>,
  cursor?: Resolver<ResolversTypes['String'], ParentType, ContextType>,
};

export type QueryResolvers<ContextType = any, ParentType extends ResolversParentTypes['Query'] = ResolversParentTypes['Query']> = {
  paymentRecord?: Resolver<Maybe<ResolversTypes['PaymentRecordNode']>, ParentType, ContextType, RequireFields<QueryPaymentRecordArgs, 'id'>>,
  allPaymentRecords?: Resolver<Maybe<ResolversTypes['PaymentRecordNodeConnection']>, ParentType, ContextType, QueryAllPaymentRecordsArgs>,
  paymentRecordStatusChoices?: Resolver<Maybe<Array<Maybe<ResolversTypes['ChoiceObject']>>>, ParentType, ContextType>,
  allPaymentEntitlements?: Resolver<Maybe<Array<Maybe<ResolversTypes['PaymentEntitlementNode']>>>, ParentType, ContextType>,
  location?: Resolver<Maybe<ResolversTypes['LocationNode']>, ParentType, ContextType, RequireFields<QueryLocationArgs, 'id'>>,
  allLocations?: Resolver<Maybe<ResolversTypes['LocationNodeConnection']>, ParentType, ContextType, QueryAllLocationsArgs>,
  allBusinessAreas?: Resolver<Maybe<ResolversTypes['BusinessAreaNodeConnection']>, ParentType, ContextType, QueryAllBusinessAreasArgs>,
  allLogEntries?: Resolver<Maybe<ResolversTypes['LogEntryObjectConnection']>, ParentType, ContextType, RequireFields<QueryAllLogEntriesArgs, 'objectId'>>,
  program?: Resolver<Maybe<ResolversTypes['ProgramNode']>, ParentType, ContextType, RequireFields<QueryProgramArgs, 'id'>>,
  allPrograms?: Resolver<Maybe<ResolversTypes['ProgramNodeConnection']>, ParentType, ContextType, QueryAllProgramsArgs>,
  cashPlan?: Resolver<Maybe<ResolversTypes['CashPlanNode']>, ParentType, ContextType, RequireFields<QueryCashPlanArgs, 'id'>>,
  allCashPlans?: Resolver<Maybe<ResolversTypes['CashPlanNodeConnection']>, ParentType, ContextType, QueryAllCashPlansArgs>,
  programStatusChoices?: Resolver<Maybe<Array<Maybe<ResolversTypes['ChoiceObject']>>>, ParentType, ContextType>,
  programFrequencyOfPaymentsChoices?: Resolver<Maybe<Array<Maybe<ResolversTypes['ChoiceObject']>>>, ParentType, ContextType>,
  programSectorChoices?: Resolver<Maybe<Array<Maybe<ResolversTypes['ChoiceObject']>>>, ParentType, ContextType>,
  programScopeChoices?: Resolver<Maybe<Array<Maybe<ResolversTypes['ChoiceObject']>>>, ParentType, ContextType>,
  cashPlanStatusChoices?: Resolver<Maybe<Array<Maybe<ResolversTypes['ChoiceObject']>>>, ParentType, ContextType>,
  targetPopulation?: Resolver<Maybe<ResolversTypes['TargetPopulationNode']>, ParentType, ContextType, RequireFields<QueryTargetPopulationArgs, 'id'>>,
  allTargetPopulation?: Resolver<Maybe<ResolversTypes['TargetPopulationNodeConnection']>, ParentType, ContextType, QueryAllTargetPopulationArgs>,
  household?: Resolver<Maybe<ResolversTypes['HouseholdNode']>, ParentType, ContextType, RequireFields<QueryHouseholdArgs, 'id'>>,
  allHouseholds?: Resolver<Maybe<ResolversTypes['HouseholdNodeConnection']>, ParentType, ContextType, QueryAllHouseholdsArgs>,
  registrationDataImport?: Resolver<Maybe<ResolversTypes['RegistrationDataImportNode']>, ParentType, ContextType, RequireFields<QueryRegistrationDataImportArgs, 'id'>>,
  allRegistrationDataImports?: Resolver<Maybe<ResolversTypes['RegistrationDataImportNodeConnection']>, ParentType, ContextType, QueryAllRegistrationDataImportsArgs>,
  individual?: Resolver<Maybe<ResolversTypes['IndividualNode']>, ParentType, ContextType, RequireFields<QueryIndividualArgs, 'id'>>,
  allIndividuals?: Resolver<Maybe<ResolversTypes['IndividualNodeConnection']>, ParentType, ContextType, QueryAllIndividualsArgs>,
  me?: Resolver<Maybe<ResolversTypes['UserObjectType']>, ParentType, ContextType>,
  importedHousehold?: Resolver<Maybe<ResolversTypes['ImportedHouseholdNode']>, ParentType, ContextType, RequireFields<QueryImportedHouseholdArgs, 'id'>>,
  allImportedHouseholds?: Resolver<Maybe<ResolversTypes['ImportedHouseholdNodeConnection']>, ParentType, ContextType, QueryAllImportedHouseholdsArgs>,
  registrationDataImportDatahub?: Resolver<Maybe<ResolversTypes['RegistrationDataImportDatahubNode']>, ParentType, ContextType, RequireFields<QueryRegistrationDataImportDatahubArgs, 'id'>>,
  allRegistrationDataImportsDatahub?: Resolver<Maybe<ResolversTypes['RegistrationDataImportDatahubNodeConnection']>, ParentType, ContextType, QueryAllRegistrationDataImportsDatahubArgs>,
  importedIndividual?: Resolver<Maybe<ResolversTypes['ImportedIndividualNode']>, ParentType, ContextType, RequireFields<QueryImportedIndividualArgs, 'id'>>,
  allImportedIndividuals?: Resolver<Maybe<ResolversTypes['ImportedIndividualNodeConnection']>, ParentType, ContextType, QueryAllImportedIndividualsArgs>,
  _debug?: Resolver<Maybe<ResolversTypes['DjangoDebug']>, ParentType, ContextType>,
};

export type RegistrationDataImportDatahubNodeResolvers<ContextType = any, ParentType extends ResolversParentTypes['RegistrationDataImportDatahubNode'] = ResolversParentTypes['RegistrationDataImportDatahubNode']> = {
  id?: Resolver<ResolversTypes['ID'], ParentType, ContextType>,
  createdAt?: Resolver<ResolversTypes['DateTime'], ParentType, ContextType>,
  updatedAt?: Resolver<ResolversTypes['DateTime'], ParentType, ContextType>,
  name?: Resolver<ResolversTypes['String'], ParentType, ContextType>,
  status?: Resolver<ResolversTypes['RegistrationDataImportDatahubStatus'], ParentType, ContextType>,
  importDate?: Resolver<ResolversTypes['DateTime'], ParentType, ContextType>,
  importedBy?: Resolver<ResolversTypes['String'], ParentType, ContextType>,
  dataSource?: Resolver<ResolversTypes['RegistrationDataImportDatahubDataSource'], ParentType, ContextType>,
  households?: Resolver<ResolversTypes['ImportedHouseholdNodeConnection'], ParentType, ContextType, RegistrationDataImportDatahubNodeHouseholdsArgs>,
  individuals?: Resolver<ResolversTypes['ImportedIndividualNodeConnection'], ParentType, ContextType, RegistrationDataImportDatahubNodeIndividualsArgs>,
};

export type RegistrationDataImportDatahubNodeConnectionResolvers<ContextType = any, ParentType extends ResolversParentTypes['RegistrationDataImportDatahubNodeConnection'] = ResolversParentTypes['RegistrationDataImportDatahubNodeConnection']> = {
  pageInfo?: Resolver<ResolversTypes['PageInfo'], ParentType, ContextType>,
  edges?: Resolver<Array<Maybe<ResolversTypes['RegistrationDataImportDatahubNodeEdge']>>, ParentType, ContextType>,
  totalCount?: Resolver<Maybe<ResolversTypes['Int']>, ParentType, ContextType>,
  edgeCount?: Resolver<Maybe<ResolversTypes['Int']>, ParentType, ContextType>,
};

export type RegistrationDataImportDatahubNodeEdgeResolvers<ContextType = any, ParentType extends ResolversParentTypes['RegistrationDataImportDatahubNodeEdge'] = ResolversParentTypes['RegistrationDataImportDatahubNodeEdge']> = {
  node?: Resolver<Maybe<ResolversTypes['RegistrationDataImportDatahubNode']>, ParentType, ContextType>,
  cursor?: Resolver<ResolversTypes['String'], ParentType, ContextType>,
};

export type RegistrationDataImportNodeResolvers<ContextType = any, ParentType extends ResolversParentTypes['RegistrationDataImportNode'] = ResolversParentTypes['RegistrationDataImportNode']> = {
  id?: Resolver<ResolversTypes['ID'], ParentType, ContextType>,
  createdAt?: Resolver<ResolversTypes['DateTime'], ParentType, ContextType>,
  updatedAt?: Resolver<ResolversTypes['DateTime'], ParentType, ContextType>,
  name?: Resolver<ResolversTypes['String'], ParentType, ContextType>,
  status?: Resolver<ResolversTypes['RegistrationDataImportStatus'], ParentType, ContextType>,
  importDate?: Resolver<ResolversTypes['DateTime'], ParentType, ContextType>,
  importedBy?: Resolver<ResolversTypes['UserObjectType'], ParentType, ContextType>,
  dataSource?: Resolver<ResolversTypes['RegistrationDataImportDataSource'], ParentType, ContextType>,
  numberOfIndividuals?: Resolver<ResolversTypes['Int'], ParentType, ContextType>,
  numberOfHouseholds?: Resolver<ResolversTypes['Int'], ParentType, ContextType>,
  households?: Resolver<ResolversTypes['HouseholdNodeConnection'], ParentType, ContextType, RegistrationDataImportNodeHouseholdsArgs>,
  individuals?: Resolver<ResolversTypes['IndividualNodeConnection'], ParentType, ContextType, RegistrationDataImportNodeIndividualsArgs>,
};

export type RegistrationDataImportNodeConnectionResolvers<ContextType = any, ParentType extends ResolversParentTypes['RegistrationDataImportNodeConnection'] = ResolversParentTypes['RegistrationDataImportNodeConnection']> = {
  pageInfo?: Resolver<ResolversTypes['PageInfo'], ParentType, ContextType>,
  edges?: Resolver<Array<Maybe<ResolversTypes['RegistrationDataImportNodeEdge']>>, ParentType, ContextType>,
  totalCount?: Resolver<Maybe<ResolversTypes['Int']>, ParentType, ContextType>,
  edgeCount?: Resolver<Maybe<ResolversTypes['Int']>, ParentType, ContextType>,
};

export type RegistrationDataImportNodeEdgeResolvers<ContextType = any, ParentType extends ResolversParentTypes['RegistrationDataImportNodeEdge'] = ResolversParentTypes['RegistrationDataImportNodeEdge']> = {
  node?: Resolver<Maybe<ResolversTypes['RegistrationDataImportNode']>, ParentType, ContextType>,
  cursor?: Resolver<ResolversTypes['String'], ParentType, ContextType>,
};

export type TargetPopulationNodeResolvers<ContextType = any, ParentType extends ResolversParentTypes['TargetPopulationNode'] = ResolversParentTypes['TargetPopulationNode']> = {
  id?: Resolver<ResolversTypes['ID'], ParentType, ContextType>,
  name?: Resolver<ResolversTypes['String'], ParentType, ContextType>,
  createdAt?: Resolver<ResolversTypes['DateTime'], ParentType, ContextType>,
  createdBy?: Resolver<Maybe<ResolversTypes['UserObjectType']>, ParentType, ContextType>,
  rules?: Resolver<ResolversTypes['JSONString'], ParentType, ContextType>,
  households?: Resolver<ResolversTypes['HouseholdNodeConnection'], ParentType, ContextType, TargetPopulationNodeHouseholdsArgs>,
  paymentRecords?: Resolver<ResolversTypes['PaymentRecordNodeConnection'], ParentType, ContextType, TargetPopulationNodePaymentRecordsArgs>,
  cashPlans?: Resolver<ResolversTypes['CashPlanNodeConnection'], ParentType, ContextType, TargetPopulationNodeCashPlansArgs>,
};

export type TargetPopulationNodeConnectionResolvers<ContextType = any, ParentType extends ResolversParentTypes['TargetPopulationNodeConnection'] = ResolversParentTypes['TargetPopulationNodeConnection']> = {
  pageInfo?: Resolver<ResolversTypes['PageInfo'], ParentType, ContextType>,
  edges?: Resolver<Array<Maybe<ResolversTypes['TargetPopulationNodeEdge']>>, ParentType, ContextType>,
  totalCount?: Resolver<Maybe<ResolversTypes['Int']>, ParentType, ContextType>,
  edgeCount?: Resolver<Maybe<ResolversTypes['Int']>, ParentType, ContextType>,
};

export type TargetPopulationNodeEdgeResolvers<ContextType = any, ParentType extends ResolversParentTypes['TargetPopulationNodeEdge'] = ResolversParentTypes['TargetPopulationNodeEdge']> = {
  node?: Resolver<Maybe<ResolversTypes['TargetPopulationNode']>, ParentType, ContextType>,
  cursor?: Resolver<ResolversTypes['String'], ParentType, ContextType>,
};

export type UpdateCashPlanResolvers<ContextType = any, ParentType extends ResolversParentTypes['UpdateCashPlan'] = ResolversParentTypes['UpdateCashPlan']> = {
  cashPlan?: Resolver<Maybe<ResolversTypes['CashPlanNode']>, ParentType, ContextType>,
};

export type UpdateHouseholdResolvers<ContextType = any, ParentType extends ResolversParentTypes['UpdateHousehold'] = ResolversParentTypes['UpdateHousehold']> = {
  household?: Resolver<Maybe<ResolversTypes['HouseholdNode']>, ParentType, ContextType>,
};

export type UpdateLocationResolvers<ContextType = any, ParentType extends ResolversParentTypes['UpdateLocation'] = ResolversParentTypes['UpdateLocation']> = {
  location?: Resolver<Maybe<ResolversTypes['LocationNode']>, ParentType, ContextType>,
};

export type UpdateProgramResolvers<ContextType = any, ParentType extends ResolversParentTypes['UpdateProgram'] = ResolversParentTypes['UpdateProgram']> = {
  program?: Resolver<Maybe<ResolversTypes['ProgramNode']>, ParentType, ContextType>,
};

export type UpdateRegistrationDataImportResolvers<ContextType = any, ParentType extends ResolversParentTypes['UpdateRegistrationDataImport'] = ResolversParentTypes['UpdateRegistrationDataImport']> = {
  registrationDataImport?: Resolver<Maybe<ResolversTypes['RegistrationDataImportNode']>, ParentType, ContextType>,
};

export type UserObjectTypeResolvers<ContextType = any, ParentType extends ResolversParentTypes['UserObjectType'] = ResolversParentTypes['UserObjectType']> = {
  lastLogin?: Resolver<Maybe<ResolversTypes['DateTime']>, ParentType, ContextType>,
  isSuperuser?: Resolver<ResolversTypes['Boolean'], ParentType, ContextType>,
  username?: Resolver<ResolversTypes['String'], ParentType, ContextType>,
  firstName?: Resolver<ResolversTypes['String'], ParentType, ContextType>,
  lastName?: Resolver<ResolversTypes['String'], ParentType, ContextType>,
  email?: Resolver<ResolversTypes['String'], ParentType, ContextType>,
  isStaff?: Resolver<ResolversTypes['Boolean'], ParentType, ContextType>,
  isActive?: Resolver<ResolversTypes['Boolean'], ParentType, ContextType>,
  dateJoined?: Resolver<ResolversTypes['DateTime'], ParentType, ContextType>,
  id?: Resolver<ResolversTypes['UUID'], ParentType, ContextType>,
  businessAreas?: Resolver<ResolversTypes['BusinessAreaNodeConnection'], ParentType, ContextType, UserObjectTypeBusinessAreasArgs>,
  registrationDataImports?: Resolver<ResolversTypes['RegistrationDataImportNodeConnection'], ParentType, ContextType, UserObjectTypeRegistrationDataImportsArgs>,
  cashPlans?: Resolver<ResolversTypes['CashPlanNodeConnection'], ParentType, ContextType, UserObjectTypeCashPlansArgs>,
  targetPopulations?: Resolver<ResolversTypes['TargetPopulationNodeConnection'], ParentType, ContextType, UserObjectTypeTargetPopulationsArgs>,
};

export interface UuidScalarConfig extends GraphQLScalarTypeConfig<ResolversTypes['UUID'], any> {
  name: 'UUID'
}

export type Resolvers<ContextType = any> = {
  BusinessAreaNode?: BusinessAreaNodeResolvers<ContextType>,
  BusinessAreaNodeConnection?: BusinessAreaNodeConnectionResolvers<ContextType>,
  BusinessAreaNodeEdge?: BusinessAreaNodeEdgeResolvers<ContextType>,
  CashPlanNode?: CashPlanNodeResolvers<ContextType>,
  CashPlanNodeConnection?: CashPlanNodeConnectionResolvers<ContextType>,
  CashPlanNodeEdge?: CashPlanNodeEdgeResolvers<ContextType>,
  ChoiceObject?: ChoiceObjectResolvers<ContextType>,
  CreateCashPlan?: CreateCashPlanResolvers<ContextType>,
  CreateHousehold?: CreateHouseholdResolvers<ContextType>,
  CreateLocation?: CreateLocationResolvers<ContextType>,
  CreateProgram?: CreateProgramResolvers<ContextType>,
  CreateRegistrationDataImport?: CreateRegistrationDataImportResolvers<ContextType>,
  Date?: GraphQLScalarType,
  DateTime?: GraphQLScalarType,
  Decimal?: GraphQLScalarType,
  DeleteCashPlan?: DeleteCashPlanResolvers<ContextType>,
  DeleteHousehold?: DeleteHouseholdResolvers<ContextType>,
  DeleteLocation?: DeleteLocationResolvers<ContextType>,
  DeleteProgram?: DeleteProgramResolvers<ContextType>,
  DeleteRegistrationDataImport?: DeleteRegistrationDataImportResolvers<ContextType>,
  DjangoDebug?: DjangoDebugResolvers<ContextType>,
  DjangoDebugSQL?: DjangoDebugSqlResolvers<ContextType>,
  HouseholdNode?: HouseholdNodeResolvers<ContextType>,
  HouseholdNodeConnection?: HouseholdNodeConnectionResolvers<ContextType>,
  HouseholdNodeEdge?: HouseholdNodeEdgeResolvers<ContextType>,
<<<<<<< HEAD
  ImportedHouseholdNode?: ImportedHouseholdNodeResolvers<ContextType>,
  ImportedHouseholdNodeConnection?: ImportedHouseholdNodeConnectionResolvers<ContextType>,
  ImportedHouseholdNodeEdge?: ImportedHouseholdNodeEdgeResolvers<ContextType>,
  ImportedIndividualNode?: ImportedIndividualNodeResolvers<ContextType>,
  ImportedIndividualNodeConnection?: ImportedIndividualNodeConnectionResolvers<ContextType>,
  ImportedIndividualNodeEdge?: ImportedIndividualNodeEdgeResolvers<ContextType>,
=======
>>>>>>> ba7fd4b2
  IndividualNode?: IndividualNodeResolvers<ContextType>,
  IndividualNodeConnection?: IndividualNodeConnectionResolvers<ContextType>,
  IndividualNodeEdge?: IndividualNodeEdgeResolvers<ContextType>,
  JSONLazyString?: GraphQLScalarType,
  JSONString?: GraphQLScalarType,
  LocationNode?: LocationNodeResolvers<ContextType>,
  LocationNodeConnection?: LocationNodeConnectionResolvers<ContextType>,
  LocationNodeEdge?: LocationNodeEdgeResolvers<ContextType>,
  LogEntryObject?: LogEntryObjectResolvers<ContextType>,
  LogEntryObjectConnection?: LogEntryObjectConnectionResolvers<ContextType>,
  LogEntryObjectEdge?: LogEntryObjectEdgeResolvers<ContextType>,
  Mutations?: MutationsResolvers<ContextType>,
  Node?: NodeResolvers,
  PageInfo?: PageInfoResolvers<ContextType>,
  PaymentEntitlementNode?: PaymentEntitlementNodeResolvers<ContextType>,
  PaymentRecordNode?: PaymentRecordNodeResolvers<ContextType>,
  PaymentRecordNodeConnection?: PaymentRecordNodeConnectionResolvers<ContextType>,
  PaymentRecordNodeEdge?: PaymentRecordNodeEdgeResolvers<ContextType>,
  ProgramNode?: ProgramNodeResolvers<ContextType>,
  ProgramNodeConnection?: ProgramNodeConnectionResolvers<ContextType>,
  ProgramNodeEdge?: ProgramNodeEdgeResolvers<ContextType>,
  Query?: QueryResolvers<ContextType>,
  RegistrationDataImportDatahubNode?: RegistrationDataImportDatahubNodeResolvers<ContextType>,
  RegistrationDataImportDatahubNodeConnection?: RegistrationDataImportDatahubNodeConnectionResolvers<ContextType>,
  RegistrationDataImportDatahubNodeEdge?: RegistrationDataImportDatahubNodeEdgeResolvers<ContextType>,
  RegistrationDataImportNode?: RegistrationDataImportNodeResolvers<ContextType>,
  RegistrationDataImportNodeConnection?: RegistrationDataImportNodeConnectionResolvers<ContextType>,
  RegistrationDataImportNodeEdge?: RegistrationDataImportNodeEdgeResolvers<ContextType>,
  TargetPopulationNode?: TargetPopulationNodeResolvers<ContextType>,
  TargetPopulationNodeConnection?: TargetPopulationNodeConnectionResolvers<ContextType>,
  TargetPopulationNodeEdge?: TargetPopulationNodeEdgeResolvers<ContextType>,
  UpdateCashPlan?: UpdateCashPlanResolvers<ContextType>,
  UpdateHousehold?: UpdateHouseholdResolvers<ContextType>,
  UpdateLocation?: UpdateLocationResolvers<ContextType>,
  UpdateProgram?: UpdateProgramResolvers<ContextType>,
  UpdateRegistrationDataImport?: UpdateRegistrationDataImportResolvers<ContextType>,
  UserObjectType?: UserObjectTypeResolvers<ContextType>,
  UUID?: GraphQLScalarType,
};


/**
 * @deprecated
 * Use "Resolvers" root object instead. If you wish to get "IResolvers", add "typesPrefix: I" to your config.
*/
export type IResolvers<ContextType = any> = Resolvers<ContextType>;<|MERGE_RESOLUTION|>--- conflicted
+++ resolved
@@ -1201,7 +1201,6 @@
   id: Scalars['ID'],
   createdAt: Scalars['DateTime'],
   updatedAt: Scalars['DateTime'],
-<<<<<<< HEAD
   individualCaId: Scalars['String'],
   fullName: Scalars['String'],
   firstName: Scalars['String'],
@@ -1222,39 +1221,6 @@
   disability: IndividualDisability,
   representedHouseholds: HouseholdNodeConnection,
   headingHousehold?: Maybe<HouseholdNode>,
-=======
-  householdCaId: Scalars['String'],
-  consent: Scalars['String'],
-  residenceStatus: HouseholdResidenceStatus,
-  nationality: HouseholdNationality,
-  familySize?: Maybe<Scalars['Int']>,
-  address?: Maybe<Scalars['String']>,
-  location: LocationNode,
-  representative?: Maybe<IndividualNode>,
-  registrationDataImportId: RegistrationDataImportNode,
-  headOfHousehold?: Maybe<IndividualNode>,
-  individuals: IndividualNodeConnection,
-  paymentRecords: PaymentRecordNodeConnection,
-  targetPopulations: TargetPopulationNodeConnection,
-};
-
-
-export type HouseholdNodeIndividualsArgs = {
-  before?: Maybe<Scalars['String']>,
-  after?: Maybe<Scalars['String']>,
-  first?: Maybe<Scalars['Int']>,
-  last?: Maybe<Scalars['Int']>
-};
-
-
-export type HouseholdNodePaymentRecordsArgs = {
-  before?: Maybe<Scalars['String']>,
-  after?: Maybe<Scalars['String']>,
-  first?: Maybe<Scalars['Int']>,
-  last?: Maybe<Scalars['Int']>,
-  cashPlan?: Maybe<Scalars['ID']>,
-  household?: Maybe<Scalars['ID']>
->>>>>>> ba7fd4b2
 };
 
 
@@ -1287,244 +1253,6 @@
 export enum IndividualWorkStatus {
   Yes = 'YES',
   No = 'NO'
-}
-
-export enum IndividualIdentificationType {
-  Na = 'NA',
-  BirthCertificate = 'BIRTH_CERTIFICATE',
-  DrivingLicense = 'DRIVING_LICENSE',
-  UnhcrIdCard = 'UNHCR_ID_CARD',
-  NationalId = 'NATIONAL_ID',
-  NationalPassport = 'NATIONAL_PASSPORT'
-}
-
-export enum IndividualMartialStatus {
-  Single = 'SINGLE',
-  Married = 'MARRIED',
-  Widow = 'WIDOW',
-  Divorced = 'DIVORCED',
-  Separated = 'SEPARATED'
-}
-
-export enum IndividualNationality {
-  Af = 'AF',
-  Al = 'AL',
-  Dz = 'DZ',
-  Ad = 'AD',
-  Ao = 'AO',
-  Ar = 'AR',
-  Am = 'AM',
-  A = 'A',
-  At = 'AT',
-  Az = 'AZ',
-  Bs = 'BS',
-  Bh = 'BH',
-  Bd = 'BD',
-  Bb = 'BB',
-  By = 'BY',
-  Be = 'BE',
-  Bz = 'BZ',
-  Bj = 'BJ',
-  Bt = 'BT',
-  Bo = 'BO',
-  Ba = 'BA',
-  Bw = 'BW',
-  Br = 'BR',
-  Gb = 'GB',
-  Bn = 'BN',
-  Bg = 'BG',
-  Bf = 'BF',
-  Mm = 'MM',
-  Bf_28 = 'BF_28',
-  Bi = 'BI',
-  Cm = 'CM',
-  Ca = 'CA',
-  Cv = 'CV',
-  Td = 'TD',
-  Cl = 'CL',
-  Cn = 'CN',
-  Co = 'CO',
-  Cg = 'CG',
-  Cr = 'CR',
-  Hr = 'HR',
-  C = 'C',
-  Cy = 'CY',
-  Cz = 'CZ',
-  Dk = 'DK',
-  Dj = 'DJ',
-  Dm = 'DM',
-  Do = 'DO',
-  Ec = 'EC',
-  Eg = 'EG',
-  Sv = 'SV',
-  Gb_50 = 'GB_50',
-  Er = 'ER',
-  Ee = 'EE',
-  Et = 'ET',
-  Fj = 'FJ',
-  Fi = 'FI',
-  Fr = 'FR',
-  Ga = 'GA',
-  Gm = 'GM',
-  Ge = 'GE',
-  De = 'DE',
-  Gh = 'GH',
-  Gr = 'GR',
-  Gd = 'GD',
-  Gt = 'GT',
-  Gq = 'GQ',
-  Gy = 'GY',
-  Ht = 'HT',
-  Nl = 'NL',
-  Hn = 'HN',
-  H = 'H',
-  Is = 'IS',
-  Io = 'IO',
-  Id = 'ID',
-  Ir = 'IR',
-  Iq = 'IQ',
-  Ie = 'IE',
-  Il = 'IL',
-  It = 'IT',
-  Jm = 'JM',
-  Jp = 'JP',
-  Jo = 'JO',
-  Kz = 'KZ',
-  Ke = 'KE',
-  Kw = 'KW',
-  La = 'LA',
-  Lv = 'LV',
-  Lb = 'LB',
-  Lr = 'LR',
-  Ly = 'LY',
-  Lt = 'LT',
-  Mk = 'MK',
-  Mg = 'MG',
-  Mw = 'MW',
-  My = 'MY',
-  Mv = 'MV',
-  Ml = 'ML',
-  Mt = 'MT',
-  Mr = 'MR',
-  M = 'M',
-  Mx = 'MX',
-  Md = 'MD',
-  Mc = 'MC',
-  Mn = 'MN',
-  Me = 'ME',
-  Ma = 'MA',
-  Mz = 'MZ',
-  Na = 'NA',
-  Np = 'NP',
-  Ni = 'NI',
-  Ne = 'NE',
-  Ng = 'NG',
-  Kp = 'KP',
-  No = 'NO',
-  Om = 'OM',
-  Pk = 'PK',
-  Pa = 'PA',
-  Pg = 'PG',
-  Py = 'PY',
-  Pe = 'PE',
-  Ph = 'PH',
-  Pl = 'PL',
-  Pt = 'PT',
-  Qa = 'QA',
-  Ro = 'RO',
-  R = 'R',
-  Rw = 'RW',
-  Sa = 'SA',
-  Ae = 'AE',
-  Sn = 'SN',
-  Rs = 'RS',
-  Sc = 'SC',
-  Sl = 'SL',
-  Sg = 'SG',
-  Sk = 'SK',
-  Si = 'SI',
-  So = 'SO',
-  Za = 'ZA',
-  Kr = 'KR',
-  Es = 'ES',
-  Lk = 'LK',
-  Sd = 'SD',
-  Sr = 'SR',
-  Sz = 'SZ',
-  Se = 'SE',
-  Ch = 'CH',
-  Sy = 'SY',
-  Tw = 'TW',
-  Tj = 'TJ',
-  Tz = 'TZ',
-  Th = 'TH',
-  Tg = 'TG',
-  Tt = 'TT',
-  Tn = 'TN',
-  Tr = 'TR',
-  Tm = 'TM',
-  Tv = 'TV',
-  Ug = 'UG',
-  Ua = 'UA',
-  Uy = 'UY',
-  Uz = 'UZ',
-  V = 'V',
-  Ve = 'VE',
-  Vn = 'VN',
-  Gb_164 = 'GB_164',
-  Ye = 'YE',
-  Zm = 'ZM',
-  Zw = 'ZW'
-}
-
-export type IndividualNode = Node & {
-   __typename?: 'IndividualNode',
-  id: Scalars['ID'],
-  createdAt: Scalars['DateTime'],
-  updatedAt: Scalars['DateTime'],
-  individualCaId: Scalars['String'],
-  fullName: Scalars['String'],
-  firstName: Scalars['String'],
-  lastName: Scalars['String'],
-  sex: IndividualSex,
-  dob?: Maybe<Scalars['Date']>,
-  estimatedDob?: Maybe<Scalars['Date']>,
-  nationality: IndividualNationality,
-  martialStatus: IndividualMartialStatus,
-  phoneNumber: Scalars['String'],
-  identificationType: IndividualIdentificationType,
-  identificationNumber: Scalars['String'],
-  household: HouseholdNode,
-  registrationDataImportId: RegistrationDataImportNode,
-  representedHouseholds: HouseholdNodeConnection,
-  headingHousehold?: Maybe<HouseholdNode>,
-};
-
-
-export type IndividualNodeRepresentedHouseholdsArgs = {
-  before?: Maybe<Scalars['String']>,
-  after?: Maybe<Scalars['String']>,
-  first?: Maybe<Scalars['Int']>,
-  last?: Maybe<Scalars['Int']>
-};
-
-export type IndividualNodeConnection = {
-   __typename?: 'IndividualNodeConnection',
-  pageInfo: PageInfo,
-  edges: Array<Maybe<IndividualNodeEdge>>,
-  totalCount?: Maybe<Scalars['Int']>,
-  edgeCount?: Maybe<Scalars['Int']>,
-};
-
-export type IndividualNodeEdge = {
-   __typename?: 'IndividualNodeEdge',
-  node?: Maybe<IndividualNode>,
-  cursor: Scalars['String'],
-};
-
-export enum IndividualSex {
-  Male = 'MALE',
-  Female = 'FEMALE'
 }
 
 
@@ -2063,7 +1791,6 @@
   before?: Maybe<Scalars['String']>,
   after?: Maybe<Scalars['String']>,
   first?: Maybe<Scalars['Int']>,
-<<<<<<< HEAD
   last?: Maybe<Scalars['Int']>,
   fullName?: Maybe<Scalars['String']>,
   fullName_Icontains?: Maybe<Scalars['String']>,
@@ -2186,11 +1913,6 @@
   Done = 'DONE'
 }
 
-=======
-  last?: Maybe<Scalars['Int']>
-};
-
->>>>>>> ba7fd4b2
 export enum RegistrationDataImportDataSource {
   Xls = 'XLS',
   A_3RdParty = 'A_3RD_PARTY',
@@ -2715,6 +2437,37 @@
       & { node: Maybe<(
         { __typename?: 'ProgramNode' }
         & Pick<ProgramNode, 'id' | 'name' | 'startDate' | 'endDate' | 'status' | 'programCaId' | 'description' | 'budget' | 'frequencyOfPayments' | 'populationGoal' | 'sector' | 'totalNumberOfHouseholds'>
+      )> }
+    )>> }
+  )> }
+);
+
+export type AllRegistrationDataImportsQueryVariables = {
+  after?: Maybe<Scalars['String']>,
+  before?: Maybe<Scalars['String']>,
+  first?: Maybe<Scalars['Int']>,
+  last?: Maybe<Scalars['Int']>
+};
+
+
+export type AllRegistrationDataImportsQuery = (
+  { __typename?: 'Query' }
+  & { allRegistrationDataImports: Maybe<(
+    { __typename?: 'RegistrationDataImportNodeConnection' }
+    & Pick<RegistrationDataImportNodeConnection, 'totalCount'>
+    & { pageInfo: (
+      { __typename?: 'PageInfo' }
+      & Pick<PageInfo, 'hasNextPage' | 'hasPreviousPage' | 'startCursor' | 'endCursor'>
+    ), edges: Array<Maybe<(
+      { __typename?: 'RegistrationDataImportNodeEdge' }
+      & Pick<RegistrationDataImportNodeEdge, 'cursor'>
+      & { node: Maybe<(
+        { __typename?: 'RegistrationDataImportNode' }
+        & Pick<RegistrationDataImportNode, 'id' | 'createdAt' | 'name' | 'status' | 'importDate' | 'dataSource' | 'numberOfHouseholds'>
+        & { importedBy: (
+          { __typename?: 'UserObjectType' }
+          & Pick<UserObjectType, 'id' | 'firstName' | 'lastName'>
+        ) }
       )> }
     )>> }
   )> }
@@ -3622,6 +3375,83 @@
 export type AllProgramsQueryHookResult = ReturnType<typeof useAllProgramsQuery>;
 export type AllProgramsLazyQueryHookResult = ReturnType<typeof useAllProgramsLazyQuery>;
 export type AllProgramsQueryResult = ApolloReactCommon.QueryResult<AllProgramsQuery, AllProgramsQueryVariables>;
+export const AllRegistrationDataImportsDocument = gql`
+    query AllRegistrationDataImports($after: String, $before: String, $first: Int, $last: Int) {
+  allRegistrationDataImports(after: $after, before: $before, first: $first, last: $last) {
+    pageInfo {
+      hasNextPage
+      hasPreviousPage
+      startCursor
+      endCursor
+    }
+    totalCount
+    edges {
+      cursor
+      node {
+        id
+        createdAt
+        name
+        status
+        importDate
+        importedBy {
+          id
+          firstName
+          lastName
+        }
+        dataSource
+        numberOfHouseholds
+        numberOfHouseholds
+      }
+    }
+  }
+}
+    `;
+export type AllRegistrationDataImportsComponentProps = Omit<ApolloReactComponents.QueryComponentOptions<AllRegistrationDataImportsQuery, AllRegistrationDataImportsQueryVariables>, 'query'>;
+
+    export const AllRegistrationDataImportsComponent = (props: AllRegistrationDataImportsComponentProps) => (
+      <ApolloReactComponents.Query<AllRegistrationDataImportsQuery, AllRegistrationDataImportsQueryVariables> query={AllRegistrationDataImportsDocument} {...props} />
+    );
+    
+export type AllRegistrationDataImportsProps<TChildProps = {}> = ApolloReactHoc.DataProps<AllRegistrationDataImportsQuery, AllRegistrationDataImportsQueryVariables> & TChildProps;
+export function withAllRegistrationDataImports<TProps, TChildProps = {}>(operationOptions?: ApolloReactHoc.OperationOption<
+  TProps,
+  AllRegistrationDataImportsQuery,
+  AllRegistrationDataImportsQueryVariables,
+  AllRegistrationDataImportsProps<TChildProps>>) {
+    return ApolloReactHoc.withQuery<TProps, AllRegistrationDataImportsQuery, AllRegistrationDataImportsQueryVariables, AllRegistrationDataImportsProps<TChildProps>>(AllRegistrationDataImportsDocument, {
+      alias: 'allRegistrationDataImports',
+      ...operationOptions
+    });
+};
+
+/**
+ * __useAllRegistrationDataImportsQuery__
+ *
+ * To run a query within a React component, call `useAllRegistrationDataImportsQuery` and pass it any options that fit your needs.
+ * When your component renders, `useAllRegistrationDataImportsQuery` returns an object from Apollo Client that contains loading, error, and data properties 
+ * you can use to render your UI.
+ *
+ * @param baseOptions options that will be passed into the query, supported options are listed on: https://www.apollographql.com/docs/react/api/react-hooks/#options;
+ *
+ * @example
+ * const { data, loading, error } = useAllRegistrationDataImportsQuery({
+ *   variables: {
+ *      after: // value for 'after'
+ *      before: // value for 'before'
+ *      first: // value for 'first'
+ *      last: // value for 'last'
+ *   },
+ * });
+ */
+export function useAllRegistrationDataImportsQuery(baseOptions?: ApolloReactHooks.QueryHookOptions<AllRegistrationDataImportsQuery, AllRegistrationDataImportsQueryVariables>) {
+        return ApolloReactHooks.useQuery<AllRegistrationDataImportsQuery, AllRegistrationDataImportsQueryVariables>(AllRegistrationDataImportsDocument, baseOptions);
+      }
+export function useAllRegistrationDataImportsLazyQuery(baseOptions?: ApolloReactHooks.LazyQueryHookOptions<AllRegistrationDataImportsQuery, AllRegistrationDataImportsQueryVariables>) {
+          return ApolloReactHooks.useLazyQuery<AllRegistrationDataImportsQuery, AllRegistrationDataImportsQueryVariables>(AllRegistrationDataImportsDocument, baseOptions);
+        }
+export type AllRegistrationDataImportsQueryHookResult = ReturnType<typeof useAllRegistrationDataImportsQuery>;
+export type AllRegistrationDataImportsLazyQueryHookResult = ReturnType<typeof useAllRegistrationDataImportsLazyQuery>;
+export type AllRegistrationDataImportsQueryResult = ApolloReactCommon.QueryResult<AllRegistrationDataImportsQuery, AllRegistrationDataImportsQueryVariables>;
 export const CashPlanDocument = gql`
     query CashPlan($id: ID!) {
   cashPlan(id: $id) {
@@ -4246,11 +4076,8 @@
   IndividualNationality: IndividualNationality,
   IndividualMartialStatus: IndividualMartialStatus,
   IndividualIdentificationType: IndividualIdentificationType,
-<<<<<<< HEAD
   IndividualWorkStatus: IndividualWorkStatus,
   IndividualDisability: IndividualDisability,
-=======
->>>>>>> ba7fd4b2
   IndividualNodeConnection: ResolverTypeWrapper<IndividualNodeConnection>,
   IndividualNodeEdge: ResolverTypeWrapper<IndividualNodeEdge>,
   PaymentRecordNodeConnection: ResolverTypeWrapper<PaymentRecordNodeConnection>,
@@ -4366,11 +4193,8 @@
   IndividualNationality: IndividualNationality,
   IndividualMartialStatus: IndividualMartialStatus,
   IndividualIdentificationType: IndividualIdentificationType,
-<<<<<<< HEAD
   IndividualWorkStatus: IndividualWorkStatus,
   IndividualDisability: IndividualDisability,
-=======
->>>>>>> ba7fd4b2
   IndividualNodeConnection: IndividualNodeConnection,
   IndividualNodeEdge: IndividualNodeEdge,
   PaymentRecordNodeConnection: PaymentRecordNodeConnection,
@@ -4627,7 +4451,6 @@
   cursor?: Resolver<ResolversTypes['String'], ParentType, ContextType>,
 };
 
-<<<<<<< HEAD
 export type ImportedHouseholdNodeResolvers<ContextType = any, ParentType extends ResolversParentTypes['ImportedHouseholdNode'] = ResolversParentTypes['ImportedHouseholdNode']> = {
   id?: Resolver<ResolversTypes['ID'], ParentType, ContextType>,
   createdAt?: Resolver<ResolversTypes['DateTime'], ParentType, ContextType>,
@@ -4695,8 +4518,6 @@
   cursor?: Resolver<ResolversTypes['String'], ParentType, ContextType>,
 };
 
-=======
->>>>>>> ba7fd4b2
 export type IndividualNodeResolvers<ContextType = any, ParentType extends ResolversParentTypes['IndividualNode'] = ResolversParentTypes['IndividualNode']> = {
   id?: Resolver<ResolversTypes['ID'], ParentType, ContextType>,
   createdAt?: Resolver<ResolversTypes['DateTime'], ParentType, ContextType>,
@@ -4704,10 +4525,7 @@
   individualCaId?: Resolver<ResolversTypes['String'], ParentType, ContextType>,
   fullName?: Resolver<ResolversTypes['String'], ParentType, ContextType>,
   firstName?: Resolver<ResolversTypes['String'], ParentType, ContextType>,
-<<<<<<< HEAD
   middleName?: Resolver<ResolversTypes['String'], ParentType, ContextType>,
-=======
->>>>>>> ba7fd4b2
   lastName?: Resolver<ResolversTypes['String'], ParentType, ContextType>,
   sex?: Resolver<ResolversTypes['IndividualSex'], ParentType, ContextType>,
   dob?: Resolver<Maybe<ResolversTypes['Date']>, ParentType, ContextType>,
@@ -4715,19 +4533,13 @@
   nationality?: Resolver<ResolversTypes['IndividualNationality'], ParentType, ContextType>,
   martialStatus?: Resolver<ResolversTypes['IndividualMartialStatus'], ParentType, ContextType>,
   phoneNumber?: Resolver<ResolversTypes['String'], ParentType, ContextType>,
-<<<<<<< HEAD
   phoneNumberAlternative?: Resolver<ResolversTypes['String'], ParentType, ContextType>,
-=======
->>>>>>> ba7fd4b2
   identificationType?: Resolver<ResolversTypes['IndividualIdentificationType'], ParentType, ContextType>,
   identificationNumber?: Resolver<ResolversTypes['String'], ParentType, ContextType>,
   household?: Resolver<ResolversTypes['HouseholdNode'], ParentType, ContextType>,
   registrationDataImportId?: Resolver<ResolversTypes['RegistrationDataImportNode'], ParentType, ContextType>,
-<<<<<<< HEAD
   workStatus?: Resolver<ResolversTypes['IndividualWorkStatus'], ParentType, ContextType>,
   disability?: Resolver<ResolversTypes['IndividualDisability'], ParentType, ContextType>,
-=======
->>>>>>> ba7fd4b2
   representedHouseholds?: Resolver<ResolversTypes['HouseholdNodeConnection'], ParentType, ContextType, IndividualNodeRepresentedHouseholdsArgs>,
   headingHousehold?: Resolver<Maybe<ResolversTypes['HouseholdNode']>, ParentType, ContextType>,
 };
@@ -4824,11 +4636,7 @@
 };
 
 export type NodeResolvers<ContextType = any, ParentType extends ResolversParentTypes['Node'] = ResolversParentTypes['Node']> = {
-<<<<<<< HEAD
   __resolveType: TypeResolveFn<'PaymentRecordNode' | 'CashPlanNode' | 'ProgramNode' | 'LocationNode' | 'BusinessAreaNode' | 'RegistrationDataImportNode' | 'HouseholdNode' | 'IndividualNode' | 'TargetPopulationNode' | 'ImportedHouseholdNode' | 'ImportedIndividualNode' | 'RegistrationDataImportDatahubNode', ParentType, ContextType>,
-=======
-  __resolveType: TypeResolveFn<'PaymentRecordNode' | 'CashPlanNode' | 'ProgramNode' | 'LocationNode' | 'BusinessAreaNode' | 'RegistrationDataImportNode' | 'HouseholdNode' | 'IndividualNode' | 'TargetPopulationNode', ParentType, ContextType>,
->>>>>>> ba7fd4b2
   id?: Resolver<ResolversTypes['ID'], ParentType, ContextType>,
 };
 
@@ -5101,15 +4909,12 @@
   HouseholdNode?: HouseholdNodeResolvers<ContextType>,
   HouseholdNodeConnection?: HouseholdNodeConnectionResolvers<ContextType>,
   HouseholdNodeEdge?: HouseholdNodeEdgeResolvers<ContextType>,
-<<<<<<< HEAD
   ImportedHouseholdNode?: ImportedHouseholdNodeResolvers<ContextType>,
   ImportedHouseholdNodeConnection?: ImportedHouseholdNodeConnectionResolvers<ContextType>,
   ImportedHouseholdNodeEdge?: ImportedHouseholdNodeEdgeResolvers<ContextType>,
   ImportedIndividualNode?: ImportedIndividualNodeResolvers<ContextType>,
   ImportedIndividualNodeConnection?: ImportedIndividualNodeConnectionResolvers<ContextType>,
   ImportedIndividualNodeEdge?: ImportedIndividualNodeEdgeResolvers<ContextType>,
-=======
->>>>>>> ba7fd4b2
   IndividualNode?: IndividualNodeResolvers<ContextType>,
   IndividualNodeConnection?: IndividualNodeConnectionResolvers<ContextType>,
   IndividualNodeEdge?: IndividualNodeEdgeResolvers<ContextType>,
