{
  "__schema": {
    "queryType": {
      "name": "Query"
    },
    "mutationType": {
      "name": "Mutations"
    },
    "subscriptionType": null,
    "types": [
      {
        "kind": "OBJECT",
        "name": "Query",
        "description": null,
        "fields": [
          {
            "name": "paymentRecord",
            "description": null,
            "args": [
              {
                "name": "id",
                "description": null,
                "type": {
                  "kind": "NON_NULL",
                  "name": null,
                  "ofType": {
                    "kind": "SCALAR",
                    "name": "ID",
                    "ofType": null
                  }
                },
                "defaultValue": null
              }
            ],
            "type": {
              "kind": "OBJECT",
              "name": "PaymentRecordNode",
              "ofType": null
            },
            "isDeprecated": false,
            "deprecationReason": null
          },
          {
            "name": "allPaymentRecords",
            "description": null,
            "args": [
              {
                "name": "before",
                "description": null,
                "type": {
                  "kind": "SCALAR",
                  "name": "String",
                  "ofType": null
                },
                "defaultValue": null
              },
              {
                "name": "after",
                "description": null,
                "type": {
                  "kind": "SCALAR",
                  "name": "String",
                  "ofType": null
                },
                "defaultValue": null
              },
              {
                "name": "first",
                "description": null,
                "type": {
                  "kind": "SCALAR",
                  "name": "Int",
                  "ofType": null
                },
                "defaultValue": null
              },
              {
                "name": "last",
                "description": null,
                "type": {
                  "kind": "SCALAR",
                  "name": "Int",
                  "ofType": null
                },
                "defaultValue": null
              },
              {
                "name": "cashPlan",
                "description": null,
                "type": {
                  "kind": "SCALAR",
                  "name": "ID",
                  "ofType": null
                },
                "defaultValue": null
              },
              {
                "name": "household",
                "description": null,
                "type": {
                  "kind": "SCALAR",
                  "name": "ID",
                  "ofType": null
                },
                "defaultValue": null
              },
              {
                "name": "orderBy",
                "description": null,
                "type": {
                  "kind": "SCALAR",
                  "name": "String",
                  "ofType": null
                },
                "defaultValue": null
              }
            ],
            "type": {
              "kind": "OBJECT",
              "name": "PaymentRecordNodeConnection",
              "ofType": null
            },
            "isDeprecated": false,
            "deprecationReason": null
          },
          {
            "name": "paymentRecordStatusChoices",
            "description": null,
            "args": [],
            "type": {
              "kind": "LIST",
              "name": null,
              "ofType": {
                "kind": "OBJECT",
                "name": "ChoiceObject",
                "ofType": null
              }
            },
            "isDeprecated": false,
            "deprecationReason": null
          },
          {
            "name": "allPaymentEntitlements",
            "description": null,
            "args": [],
            "type": {
              "kind": "LIST",
              "name": null,
              "ofType": {
                "kind": "OBJECT",
                "name": "PaymentEntitlementNode",
                "ofType": null
              }
            },
            "isDeprecated": false,
            "deprecationReason": null
          },
          {
            "name": "location",
            "description": null,
            "args": [
              {
                "name": "id",
                "description": null,
                "type": {
                  "kind": "NON_NULL",
                  "name": null,
                  "ofType": {
                    "kind": "SCALAR",
                    "name": "ID",
                    "ofType": null
                  }
                },
                "defaultValue": null
              }
            ],
            "type": {
              "kind": "OBJECT",
              "name": "LocationNode",
              "ofType": null
            },
            "isDeprecated": false,
            "deprecationReason": null
          },
          {
            "name": "allLocations",
            "description": null,
            "args": [
              {
                "name": "before",
                "description": null,
                "type": {
                  "kind": "SCALAR",
                  "name": "String",
                  "ofType": null
                },
                "defaultValue": null
              },
              {
                "name": "after",
                "description": null,
                "type": {
                  "kind": "SCALAR",
                  "name": "String",
                  "ofType": null
                },
                "defaultValue": null
              },
              {
                "name": "first",
                "description": null,
                "type": {
                  "kind": "SCALAR",
                  "name": "Int",
                  "ofType": null
                },
                "defaultValue": null
              },
              {
                "name": "last",
                "description": null,
                "type": {
                  "kind": "SCALAR",
                  "name": "Int",
                  "ofType": null
                },
                "defaultValue": null
              },
              {
                "name": "title",
                "description": null,
                "type": {
                  "kind": "SCALAR",
                  "name": "String",
                  "ofType": null
                },
                "defaultValue": null
              }
            ],
            "type": {
              "kind": "OBJECT",
              "name": "LocationNodeConnection",
              "ofType": null
            },
            "isDeprecated": false,
            "deprecationReason": null
          },
          {
            "name": "allBusinessAreas",
            "description": null,
            "args": [
              {
                "name": "before",
                "description": null,
                "type": {
                  "kind": "SCALAR",
                  "name": "String",
                  "ofType": null
                },
                "defaultValue": null
              },
              {
                "name": "after",
                "description": null,
                "type": {
                  "kind": "SCALAR",
                  "name": "String",
                  "ofType": null
                },
                "defaultValue": null
              },
              {
                "name": "first",
                "description": null,
                "type": {
                  "kind": "SCALAR",
                  "name": "Int",
                  "ofType": null
                },
                "defaultValue": null
              },
              {
                "name": "last",
                "description": null,
                "type": {
                  "kind": "SCALAR",
                  "name": "Int",
                  "ofType": null
                },
                "defaultValue": null
              },
              {
                "name": "id",
                "description": null,
                "type": {
                  "kind": "SCALAR",
                  "name": "UUID",
                  "ofType": null
                },
                "defaultValue": null
              }
            ],
            "type": {
              "kind": "OBJECT",
              "name": "BusinessAreaNodeConnection",
              "ofType": null
            },
            "isDeprecated": false,
            "deprecationReason": null
          },
          {
            "name": "allLogEntries",
            "description": null,
            "args": [
              {
                "name": "objectId",
                "description": null,
                "type": {
                  "kind": "NON_NULL",
                  "name": null,
                  "ofType": {
                    "kind": "SCALAR",
                    "name": "String",
                    "ofType": null
                  }
                },
                "defaultValue": null
              },
              {
                "name": "before",
                "description": null,
                "type": {
                  "kind": "SCALAR",
                  "name": "String",
                  "ofType": null
                },
                "defaultValue": null
              },
              {
                "name": "after",
                "description": null,
                "type": {
                  "kind": "SCALAR",
                  "name": "String",
                  "ofType": null
                },
                "defaultValue": null
              },
              {
                "name": "first",
                "description": null,
                "type": {
                  "kind": "SCALAR",
                  "name": "Int",
                  "ofType": null
                },
                "defaultValue": null
              },
              {
                "name": "last",
                "description": null,
                "type": {
                  "kind": "SCALAR",
                  "name": "Int",
                  "ofType": null
                },
                "defaultValue": null
              }
            ],
            "type": {
              "kind": "OBJECT",
              "name": "LogEntryObjectConnection",
              "ofType": null
            },
            "isDeprecated": false,
            "deprecationReason": null
          },
          {
            "name": "program",
            "description": null,
            "args": [
              {
                "name": "id",
                "description": null,
                "type": {
                  "kind": "NON_NULL",
                  "name": null,
                  "ofType": {
                    "kind": "SCALAR",
                    "name": "ID",
                    "ofType": null
                  }
                },
                "defaultValue": null
              }
            ],
            "type": {
              "kind": "OBJECT",
              "name": "ProgramNode",
              "ofType": null
            },
            "isDeprecated": false,
            "deprecationReason": null
          },
          {
            "name": "allPrograms",
            "description": null,
            "args": [
              {
                "name": "before",
                "description": null,
                "type": {
                  "kind": "SCALAR",
                  "name": "String",
                  "ofType": null
                },
                "defaultValue": null
              },
              {
                "name": "after",
                "description": null,
                "type": {
                  "kind": "SCALAR",
                  "name": "String",
                  "ofType": null
                },
                "defaultValue": null
              },
              {
                "name": "first",
                "description": null,
                "type": {
                  "kind": "SCALAR",
                  "name": "Int",
                  "ofType": null
                },
                "defaultValue": null
              },
              {
                "name": "last",
                "description": null,
                "type": {
                  "kind": "SCALAR",
                  "name": "Int",
                  "ofType": null
                },
                "defaultValue": null
              },
              {
                "name": "id",
                "description": null,
                "type": {
                  "kind": "SCALAR",
                  "name": "UUID",
                  "ofType": null
                },
                "defaultValue": null
              },
              {
                "name": "businessArea",
                "description": null,
                "type": {
                  "kind": "SCALAR",
                  "name": "String",
                  "ofType": null
                },
                "defaultValue": null
              }
            ],
            "type": {
              "kind": "OBJECT",
              "name": "ProgramNodeConnection",
              "ofType": null
            },
            "isDeprecated": false,
            "deprecationReason": null
          },
          {
            "name": "cashPlan",
            "description": null,
            "args": [
              {
                "name": "id",
                "description": null,
                "type": {
                  "kind": "NON_NULL",
                  "name": null,
                  "ofType": {
                    "kind": "SCALAR",
                    "name": "ID",
                    "ofType": null
                  }
                },
                "defaultValue": null
              }
            ],
            "type": {
              "kind": "OBJECT",
              "name": "CashPlanNode",
              "ofType": null
            },
            "isDeprecated": false,
            "deprecationReason": null
          },
          {
            "name": "allCashPlans",
            "description": null,
            "args": [
              {
                "name": "before",
                "description": null,
                "type": {
                  "kind": "SCALAR",
                  "name": "String",
                  "ofType": null
                },
                "defaultValue": null
              },
              {
                "name": "after",
                "description": null,
                "type": {
                  "kind": "SCALAR",
                  "name": "String",
                  "ofType": null
                },
                "defaultValue": null
              },
              {
                "name": "first",
                "description": null,
                "type": {
                  "kind": "SCALAR",
                  "name": "Int",
                  "ofType": null
                },
                "defaultValue": null
              },
              {
                "name": "last",
                "description": null,
                "type": {
                  "kind": "SCALAR",
                  "name": "Int",
                  "ofType": null
                },
                "defaultValue": null
              },
              {
                "name": "program",
                "description": null,
                "type": {
                  "kind": "SCALAR",
                  "name": "ID",
                  "ofType": null
                },
                "defaultValue": null
              },
              {
                "name": "orderBy",
                "description": null,
                "type": {
                  "kind": "SCALAR",
                  "name": "String",
                  "ofType": null
                },
                "defaultValue": null
              }
            ],
            "type": {
              "kind": "OBJECT",
              "name": "CashPlanNodeConnection",
              "ofType": null
            },
            "isDeprecated": false,
            "deprecationReason": null
          },
          {
            "name": "programStatusChoices",
            "description": null,
            "args": [],
            "type": {
              "kind": "LIST",
              "name": null,
              "ofType": {
                "kind": "OBJECT",
                "name": "ChoiceObject",
                "ofType": null
              }
            },
            "isDeprecated": false,
            "deprecationReason": null
          },
          {
            "name": "programFrequencyOfPaymentsChoices",
            "description": null,
            "args": [],
            "type": {
              "kind": "LIST",
              "name": null,
              "ofType": {
                "kind": "OBJECT",
                "name": "ChoiceObject",
                "ofType": null
              }
            },
            "isDeprecated": false,
            "deprecationReason": null
          },
          {
            "name": "programSectorChoices",
            "description": null,
            "args": [],
            "type": {
              "kind": "LIST",
              "name": null,
              "ofType": {
                "kind": "OBJECT",
                "name": "ChoiceObject",
                "ofType": null
              }
            },
            "isDeprecated": false,
            "deprecationReason": null
          },
          {
            "name": "programScopeChoices",
            "description": null,
            "args": [],
            "type": {
              "kind": "LIST",
              "name": null,
              "ofType": {
                "kind": "OBJECT",
                "name": "ChoiceObject",
                "ofType": null
              }
            },
            "isDeprecated": false,
            "deprecationReason": null
          },
          {
            "name": "cashPlanStatusChoices",
            "description": null,
            "args": [],
            "type": {
              "kind": "LIST",
              "name": null,
              "ofType": {
                "kind": "OBJECT",
                "name": "ChoiceObject",
                "ofType": null
              }
            },
            "isDeprecated": false,
            "deprecationReason": null
          },
          {
            "name": "targetPopulation",
            "description": null,
            "args": [
              {
                "name": "id",
                "description": null,
                "type": {
                  "kind": "NON_NULL",
                  "name": null,
                  "ofType": {
                    "kind": "SCALAR",
                    "name": "ID",
                    "ofType": null
                  }
                },
                "defaultValue": null
              }
            ],
            "type": {
              "kind": "OBJECT",
              "name": "TargetPopulationNode",
              "ofType": null
            },
            "isDeprecated": false,
            "deprecationReason": null
          },
          {
            "name": "allTargetPopulation",
            "description": null,
            "args": [
              {
                "name": "before",
                "description": null,
                "type": {
                  "kind": "SCALAR",
                  "name": "String",
                  "ofType": null
                },
                "defaultValue": null
              },
              {
                "name": "after",
                "description": null,
                "type": {
                  "kind": "SCALAR",
                  "name": "String",
                  "ofType": null
                },
                "defaultValue": null
              },
              {
                "name": "first",
                "description": null,
                "type": {
                  "kind": "SCALAR",
                  "name": "Int",
                  "ofType": null
                },
                "defaultValue": null
              },
              {
                "name": "last",
                "description": null,
                "type": {
                  "kind": "SCALAR",
                  "name": "Int",
                  "ofType": null
                },
                "defaultValue": null
              }
            ],
            "type": {
              "kind": "OBJECT",
              "name": "TargetPopulationNodeConnection",
              "ofType": null
            },
            "isDeprecated": false,
            "deprecationReason": null
          },
          {
            "name": "household",
            "description": null,
            "args": [
              {
                "name": "id",
                "description": null,
                "type": {
                  "kind": "NON_NULL",
                  "name": null,
                  "ofType": {
                    "kind": "SCALAR",
                    "name": "ID",
                    "ofType": null
                  }
                },
                "defaultValue": null
              }
            ],
            "type": {
              "kind": "OBJECT",
              "name": "HouseholdNode",
              "ofType": null
            },
            "isDeprecated": false,
            "deprecationReason": null
          },
          {
            "name": "allHouseholds",
            "description": null,
            "args": [
              {
                "name": "before",
                "description": null,
                "type": {
                  "kind": "SCALAR",
                  "name": "String",
                  "ofType": null
                },
                "defaultValue": null
              },
              {
                "name": "after",
                "description": null,
                "type": {
                  "kind": "SCALAR",
                  "name": "String",
                  "ofType": null
                },
                "defaultValue": null
              },
              {
                "name": "first",
                "description": null,
                "type": {
                  "kind": "SCALAR",
                  "name": "Int",
                  "ofType": null
                },
                "defaultValue": null
              },
              {
                "name": "last",
                "description": null,
                "type": {
                  "kind": "SCALAR",
                  "name": "Int",
                  "ofType": null
                },
                "defaultValue": null
              },
              {
                "name": "businessArea",
                "description": null,
                "type": {
                  "kind": "SCALAR",
                  "name": "String",
                  "ofType": null
                },
                "defaultValue": null
              },
              {
                "name": "nationality",
                "description": null,
                "type": {
                  "kind": "SCALAR",
                  "name": "String",
                  "ofType": null
                },
                "defaultValue": null
              },
              {
                "name": "nationality_Icontains",
                "description": null,
                "type": {
                  "kind": "SCALAR",
                  "name": "String",
                  "ofType": null
                },
                "defaultValue": null
              },
              {
                "name": "address",
                "description": null,
                "type": {
                  "kind": "SCALAR",
                  "name": "String",
                  "ofType": null
                },
                "defaultValue": null
              },
              {
                "name": "address_Icontains",
                "description": null,
                "type": {
                  "kind": "SCALAR",
                  "name": "String",
                  "ofType": null
                },
                "defaultValue": null
              },
              {
                "name": "representative_FullName",
                "description": null,
                "type": {
                  "kind": "SCALAR",
                  "name": "String",
                  "ofType": null
                },
                "defaultValue": null
              },
              {
                "name": "representative_FullName_Icontains",
                "description": null,
                "type": {
                  "kind": "SCALAR",
                  "name": "String",
                  "ofType": null
                },
                "defaultValue": null
              },
              {
                "name": "headOfHousehold_FullName",
                "description": null,
                "type": {
                  "kind": "SCALAR",
                  "name": "String",
                  "ofType": null
                },
                "defaultValue": null
              },
              {
                "name": "headOfHousehold_FullName_Icontains",
                "description": null,
                "type": {
                  "kind": "SCALAR",
                  "name": "String",
                  "ofType": null
                },
                "defaultValue": null
              },
              {
                "name": "householdCaId",
                "description": null,
                "type": {
                  "kind": "SCALAR",
                  "name": "String",
                  "ofType": null
                },
                "defaultValue": null
              },
              {
                "name": "familySize_Range",
                "description": null,
                "type": {
                  "kind": "SCALAR",
                  "name": "Int",
                  "ofType": null
                },
                "defaultValue": null
              },
              {
                "name": "familySize_Lte",
                "description": null,
                "type": {
                  "kind": "SCALAR",
                  "name": "Int",
                  "ofType": null
                },
                "defaultValue": null
              },
              {
                "name": "familySize_Gte",
                "description": null,
                "type": {
                  "kind": "SCALAR",
                  "name": "Int",
                  "ofType": null
                },
                "defaultValue": null
              },
              {
                "name": "familySize",
                "description": null,
                "type": {
                  "kind": "SCALAR",
                  "name": "String",
                  "ofType": null
                },
                "defaultValue": null
              },
              {
                "name": "orderBy",
                "description": null,
                "type": {
                  "kind": "SCALAR",
                  "name": "String",
                  "ofType": null
                },
                "defaultValue": null
              }
            ],
            "type": {
              "kind": "OBJECT",
              "name": "HouseholdNodeConnection",
              "ofType": null
            },
            "isDeprecated": false,
            "deprecationReason": null
          },
          {
            "name": "registrationDataImport",
            "description": null,
            "args": [
              {
                "name": "id",
                "description": null,
                "type": {
                  "kind": "NON_NULL",
                  "name": null,
                  "ofType": {
                    "kind": "SCALAR",
                    "name": "ID",
                    "ofType": null
                  }
                },
                "defaultValue": null
              }
            ],
            "type": {
              "kind": "OBJECT",
              "name": "RegistrationDataImportNode",
              "ofType": null
            },
            "isDeprecated": false,
            "deprecationReason": null
          },
          {
            "name": "allRegistrationDataImports",
            "description": null,
            "args": [
              {
                "name": "before",
                "description": null,
                "type": {
                  "kind": "SCALAR",
                  "name": "String",
                  "ofType": null
                },
                "defaultValue": null
              },
              {
                "name": "after",
                "description": null,
                "type": {
                  "kind": "SCALAR",
                  "name": "String",
                  "ofType": null
                },
                "defaultValue": null
              },
              {
                "name": "first",
                "description": null,
                "type": {
                  "kind": "SCALAR",
                  "name": "Int",
                  "ofType": null
                },
                "defaultValue": null
              },
              {
                "name": "last",
                "description": null,
                "type": {
                  "kind": "SCALAR",
                  "name": "Int",
                  "ofType": null
                },
                "defaultValue": null
              }
            ],
            "type": {
              "kind": "OBJECT",
              "name": "RegistrationDataImportNodeConnection",
              "ofType": null
            },
            "isDeprecated": false,
            "deprecationReason": null
          },
          {
            "name": "individual",
<<<<<<< HEAD
            "description": null,
            "args": [
              {
                "name": "id",
                "description": null,
                "type": {
                  "kind": "NON_NULL",
                  "name": null,
                  "ofType": {
                    "kind": "SCALAR",
                    "name": "ID",
                    "ofType": null
                  }
                },
                "defaultValue": null
              }
            ],
            "type": {
              "kind": "OBJECT",
              "name": "IndividualNode",
              "ofType": null
            },
            "isDeprecated": false,
            "deprecationReason": null
          },
          {
            "name": "allIndividuals",
            "description": null,
            "args": [
              {
                "name": "before",
                "description": null,
                "type": {
                  "kind": "SCALAR",
                  "name": "String",
                  "ofType": null
                },
                "defaultValue": null
              },
              {
                "name": "after",
                "description": null,
                "type": {
                  "kind": "SCALAR",
                  "name": "String",
                  "ofType": null
                },
                "defaultValue": null
              },
              {
                "name": "first",
                "description": null,
                "type": {
                  "kind": "SCALAR",
                  "name": "Int",
                  "ofType": null
                },
                "defaultValue": null
              },
              {
                "name": "last",
                "description": null,
                "type": {
                  "kind": "SCALAR",
                  "name": "Int",
                  "ofType": null
                },
                "defaultValue": null
              }
            ],
            "type": {
              "kind": "OBJECT",
              "name": "IndividualNodeConnection",
              "ofType": null
            },
            "isDeprecated": false,
            "deprecationReason": null
          },
          {
            "name": "me",
=======
>>>>>>> f6a3d842
            "description": null,
            "args": [
              {
                "name": "id",
                "description": null,
                "type": {
                  "kind": "NON_NULL",
                  "name": null,
                  "ofType": {
                    "kind": "SCALAR",
                    "name": "ID",
                    "ofType": null
                  }
                },
                "defaultValue": null
              }
            ],
            "type": {
              "kind": "OBJECT",
              "name": "IndividualNode",
              "ofType": null
            },
            "isDeprecated": false,
            "deprecationReason": null
          },
          {
            "name": "allIndividuals",
            "description": null,
            "args": [
              {
                "name": "before",
                "description": null,
                "type": {
                  "kind": "SCALAR",
                  "name": "String",
                  "ofType": null
                },
                "defaultValue": null
              },
              {
                "name": "after",
                "description": null,
                "type": {
                  "kind": "SCALAR",
                  "name": "String",
                  "ofType": null
                },
                "defaultValue": null
              },
              {
                "name": "first",
                "description": null,
                "type": {
                  "kind": "SCALAR",
                  "name": "Int",
                  "ofType": null
                },
                "defaultValue": null
              },
              {
                "name": "last",
                "description": null,
                "type": {
                  "kind": "SCALAR",
                  "name": "Int",
                  "ofType": null
                },
                "defaultValue": null
              },
              {
                "name": "fullName",
                "description": null,
                "type": {
                  "kind": "SCALAR",
                  "name": "String",
                  "ofType": null
                },
                "defaultValue": null
              },
              {
                "name": "fullName_Icontains",
                "description": null,
                "type": {
                  "kind": "SCALAR",
                  "name": "String",
                  "ofType": null
                },
                "defaultValue": null
              },
              {
                "name": "sex",
                "description": null,
                "type": {
                  "kind": "LIST",
                  "name": null,
                  "ofType": {
                    "kind": "SCALAR",
                    "name": "ID",
                    "ofType": null
                  }
                },
                "defaultValue": null
              },
              {
                "name": "age",
                "description": null,
                "type": {
                  "kind": "SCALAR",
                  "name": "String",
                  "ofType": null
                },
                "defaultValue": null
              },
              {
                "name": "orderBy",
                "description": null,
                "type": {
                  "kind": "SCALAR",
                  "name": "String",
                  "ofType": null
                },
                "defaultValue": null
              }
            ],
            "type": {
              "kind": "OBJECT",
              "name": "IndividualNodeConnection",
              "ofType": null
            },
            "isDeprecated": false,
            "deprecationReason": null
          },
          {
            "name": "me",
            "description": null,
            "args": [],
            "type": {
              "kind": "OBJECT",
              "name": "UserObjectType",
              "ofType": null
            },
            "isDeprecated": false,
            "deprecationReason": null
          },
          {
            "name": "importedHousehold",
            "description": null,
            "args": [
              {
                "name": "id",
                "description": null,
                "type": {
                  "kind": "NON_NULL",
                  "name": null,
                  "ofType": {
                    "kind": "SCALAR",
                    "name": "ID",
                    "ofType": null
                  }
                },
                "defaultValue": null
              }
            ],
            "type": {
              "kind": "OBJECT",
              "name": "ImportedHouseholdNode",
              "ofType": null
            },
            "isDeprecated": false,
            "deprecationReason": null
          },
          {
            "name": "allImportedHouseholds",
            "description": null,
            "args": [
              {
                "name": "before",
                "description": null,
                "type": {
                  "kind": "SCALAR",
                  "name": "String",
                  "ofType": null
                },
                "defaultValue": null
              },
              {
                "name": "after",
                "description": null,
                "type": {
                  "kind": "SCALAR",
                  "name": "String",
                  "ofType": null
                },
                "defaultValue": null
              },
              {
                "name": "first",
                "description": null,
                "type": {
                  "kind": "SCALAR",
                  "name": "Int",
                  "ofType": null
                },
                "defaultValue": null
              },
              {
                "name": "last",
                "description": null,
                "type": {
                  "kind": "SCALAR",
                  "name": "Int",
                  "ofType": null
                },
                "defaultValue": null
              },
              {
                "name": "nationality",
                "description": null,
                "type": {
                  "kind": "SCALAR",
                  "name": "String",
                  "ofType": null
                },
                "defaultValue": null
              },
              {
                "name": "nationality_Icontains",
                "description": null,
                "type": {
                  "kind": "SCALAR",
                  "name": "String",
                  "ofType": null
                },
                "defaultValue": null
              },
              {
                "name": "address",
                "description": null,
                "type": {
                  "kind": "SCALAR",
                  "name": "String",
                  "ofType": null
                },
                "defaultValue": null
              },
              {
                "name": "address_Icontains",
                "description": null,
                "type": {
                  "kind": "SCALAR",
                  "name": "String",
                  "ofType": null
                },
                "defaultValue": null
              },
              {
                "name": "representative_FullName",
                "description": null,
                "type": {
                  "kind": "SCALAR",
                  "name": "String",
                  "ofType": null
                },
                "defaultValue": null
              },
              {
                "name": "representative_FullName_Icontains",
                "description": null,
                "type": {
                  "kind": "SCALAR",
                  "name": "String",
                  "ofType": null
                },
                "defaultValue": null
              },
              {
                "name": "headOfHousehold_FullName",
                "description": null,
                "type": {
                  "kind": "SCALAR",
                  "name": "String",
                  "ofType": null
                },
                "defaultValue": null
              },
              {
                "name": "headOfHousehold_FullName_Icontains",
                "description": null,
                "type": {
                  "kind": "SCALAR",
                  "name": "String",
                  "ofType": null
                },
                "defaultValue": null
              },
              {
                "name": "householdCaId",
                "description": null,
                "type": {
                  "kind": "SCALAR",
                  "name": "String",
                  "ofType": null
                },
                "defaultValue": null
              },
              {
                "name": "familySize_Range",
                "description": null,
                "type": {
                  "kind": "SCALAR",
                  "name": "Int",
                  "ofType": null
                },
                "defaultValue": null
              },
              {
                "name": "familySize_Lte",
                "description": null,
                "type": {
                  "kind": "SCALAR",
                  "name": "Int",
                  "ofType": null
                },
                "defaultValue": null
              },
              {
                "name": "familySize_Gte",
                "description": null,
                "type": {
                  "kind": "SCALAR",
                  "name": "Int",
                  "ofType": null
                },
                "defaultValue": null
              },
              {
                "name": "familySize",
                "description": null,
                "type": {
                  "kind": "SCALAR",
                  "name": "String",
                  "ofType": null
                },
                "defaultValue": null
              },
              {
                "name": "orderBy",
                "description": null,
                "type": {
                  "kind": "SCALAR",
                  "name": "String",
                  "ofType": null
                },
                "defaultValue": null
              }
            ],
            "type": {
              "kind": "OBJECT",
              "name": "ImportedHouseholdNodeConnection",
              "ofType": null
            },
            "isDeprecated": false,
            "deprecationReason": null
          },
          {
            "name": "registrationDataImportDatahub",
            "description": null,
            "args": [
              {
                "name": "id",
                "description": null,
                "type": {
                  "kind": "NON_NULL",
                  "name": null,
                  "ofType": {
                    "kind": "SCALAR",
                    "name": "ID",
                    "ofType": null
                  }
                },
                "defaultValue": null
              }
            ],
            "type": {
              "kind": "OBJECT",
              "name": "RegistrationDataImportDatahubNode",
              "ofType": null
            },
            "isDeprecated": false,
            "deprecationReason": null
          },
          {
            "name": "allRegistrationDataImportsDatahub",
            "description": null,
            "args": [
              {
                "name": "before",
                "description": null,
                "type": {
                  "kind": "SCALAR",
                  "name": "String",
                  "ofType": null
                },
                "defaultValue": null
              },
              {
                "name": "after",
                "description": null,
                "type": {
                  "kind": "SCALAR",
                  "name": "String",
                  "ofType": null
                },
                "defaultValue": null
              },
              {
                "name": "first",
                "description": null,
                "type": {
                  "kind": "SCALAR",
                  "name": "Int",
                  "ofType": null
                },
                "defaultValue": null
              },
              {
                "name": "last",
                "description": null,
                "type": {
                  "kind": "SCALAR",
                  "name": "Int",
                  "ofType": null
                },
                "defaultValue": null
              }
            ],
            "type": {
              "kind": "OBJECT",
              "name": "RegistrationDataImportDatahubNodeConnection",
              "ofType": null
            },
            "isDeprecated": false,
            "deprecationReason": null
          },
          {
            "name": "importedIndividual",
            "description": null,
            "args": [
              {
                "name": "id",
                "description": null,
                "type": {
                  "kind": "NON_NULL",
                  "name": null,
                  "ofType": {
                    "kind": "SCALAR",
                    "name": "ID",
                    "ofType": null
                  }
                },
                "defaultValue": null
              }
            ],
            "type": {
              "kind": "OBJECT",
              "name": "ImportedIndividualNode",
              "ofType": null
            },
            "isDeprecated": false,
            "deprecationReason": null
          },
          {
            "name": "allImportedIndividuals",
            "description": null,
            "args": [
              {
                "name": "before",
                "description": null,
                "type": {
                  "kind": "SCALAR",
                  "name": "String",
                  "ofType": null
                },
                "defaultValue": null
              },
              {
                "name": "after",
                "description": null,
                "type": {
                  "kind": "SCALAR",
                  "name": "String",
                  "ofType": null
                },
                "defaultValue": null
              },
              {
                "name": "first",
                "description": null,
                "type": {
                  "kind": "SCALAR",
                  "name": "Int",
                  "ofType": null
                },
                "defaultValue": null
              },
              {
                "name": "last",
                "description": null,
                "type": {
                  "kind": "SCALAR",
                  "name": "Int",
                  "ofType": null
                },
                "defaultValue": null
              },
              {
                "name": "fullName",
                "description": null,
                "type": {
                  "kind": "SCALAR",
                  "name": "String",
                  "ofType": null
                },
                "defaultValue": null
              },
              {
                "name": "fullName_Icontains",
                "description": null,
                "type": {
                  "kind": "SCALAR",
                  "name": "String",
                  "ofType": null
                },
                "defaultValue": null
              },
              {
                "name": "sex",
                "description": null,
                "type": {
                  "kind": "LIST",
                  "name": null,
                  "ofType": {
                    "kind": "SCALAR",
                    "name": "ID",
                    "ofType": null
                  }
                },
                "defaultValue": null
              },
              {
                "name": "age",
                "description": null,
                "type": {
                  "kind": "SCALAR",
                  "name": "String",
                  "ofType": null
                },
                "defaultValue": null
              },
              {
                "name": "orderBy",
                "description": null,
                "type": {
                  "kind": "SCALAR",
                  "name": "String",
                  "ofType": null
                },
                "defaultValue": null
              }
            ],
            "type": {
              "kind": "OBJECT",
              "name": "ImportedIndividualNodeConnection",
              "ofType": null
            },
            "isDeprecated": false,
            "deprecationReason": null
          },
          {
            "name": "_debug",
            "description": null,
            "args": [],
            "type": {
              "kind": "OBJECT",
              "name": "DjangoDebug",
              "ofType": null
            },
            "isDeprecated": false,
            "deprecationReason": null
          }
        ],
        "inputFields": null,
        "interfaces": [],
        "enumValues": null,
        "possibleTypes": null
      },
      {
        "kind": "SCALAR",
        "name": "ID",
        "description": "The `ID` scalar type represents a unique identifier, often used to refetch an object or as key for a cache. The ID type appears in a JSON response as a String; however, it is not intended to be human-readable. When expected as an input type, any string (such as `\"4\"`) or integer (such as `4`) input value will be accepted as an ID.",
        "fields": null,
        "inputFields": null,
        "interfaces": null,
        "enumValues": null,
        "possibleTypes": null
      },
      {
        "kind": "OBJECT",
        "name": "PaymentRecordNode",
        "description": null,
        "fields": [
          {
            "name": "id",
            "description": null,
            "args": [],
            "type": {
              "kind": "NON_NULL",
              "name": null,
              "ofType": {
                "kind": "SCALAR",
                "name": "ID",
                "ofType": null
              }
            },
            "isDeprecated": false,
            "deprecationReason": null
          },
          {
            "name": "createdAt",
            "description": null,
            "args": [],
            "type": {
              "kind": "NON_NULL",
              "name": null,
              "ofType": {
                "kind": "SCALAR",
                "name": "DateTime",
                "ofType": null
              }
            },
            "isDeprecated": false,
            "deprecationReason": null
          },
          {
            "name": "updatedAt",
            "description": null,
            "args": [],
            "type": {
              "kind": "NON_NULL",
              "name": null,
              "ofType": {
                "kind": "SCALAR",
                "name": "DateTime",
                "ofType": null
              }
            },
            "isDeprecated": false,
            "deprecationReason": null
          },
          {
            "name": "status",
            "description": null,
            "args": [],
            "type": {
              "kind": "NON_NULL",
              "name": null,
              "ofType": {
                "kind": "ENUM",
                "name": "PaymentRecordStatus",
                "ofType": null
              }
            },
            "isDeprecated": false,
            "deprecationReason": null
          },
          {
            "name": "name",
            "description": null,
            "args": [],
            "type": {
              "kind": "NON_NULL",
              "name": null,
              "ofType": {
                "kind": "SCALAR",
                "name": "String",
                "ofType": null
              }
            },
            "isDeprecated": false,
            "deprecationReason": null
          },
          {
            "name": "statusDate",
            "description": null,
            "args": [],
            "type": {
              "kind": "NON_NULL",
              "name": null,
              "ofType": {
                "kind": "SCALAR",
                "name": "DateTime",
                "ofType": null
              }
            },
            "isDeprecated": false,
            "deprecationReason": null
          },
          {
            "name": "cashAssistId",
            "description": null,
            "args": [],
            "type": {
              "kind": "NON_NULL",
              "name": null,
              "ofType": {
                "kind": "SCALAR",
                "name": "String",
                "ofType": null
              }
            },
            "isDeprecated": false,
            "deprecationReason": null
          },
          {
            "name": "cashPlan",
            "description": null,
            "args": [],
            "type": {
              "kind": "NON_NULL",
              "name": null,
              "ofType": {
                "kind": "OBJECT",
                "name": "CashPlanNode",
                "ofType": null
              }
            },
            "isDeprecated": false,
            "deprecationReason": null
          },
          {
            "name": "household",
            "description": null,
            "args": [],
            "type": {
              "kind": "NON_NULL",
              "name": null,
              "ofType": {
                "kind": "OBJECT",
                "name": "HouseholdNode",
                "ofType": null
              }
            },
            "isDeprecated": false,
            "deprecationReason": null
          },
          {
            "name": "headOfHousehold",
            "description": null,
            "args": [],
            "type": {
              "kind": "NON_NULL",
              "name": null,
              "ofType": {
                "kind": "SCALAR",
                "name": "String",
                "ofType": null
              }
            },
            "isDeprecated": false,
            "deprecationReason": null
          },
          {
            "name": "totalPersonCovered",
            "description": null,
            "args": [],
            "type": {
              "kind": "NON_NULL",
              "name": null,
              "ofType": {
                "kind": "SCALAR",
                "name": "Int",
                "ofType": null
              }
            },
            "isDeprecated": false,
            "deprecationReason": null
          },
          {
            "name": "distributionModality",
            "description": null,
            "args": [],
            "type": {
              "kind": "NON_NULL",
              "name": null,
              "ofType": {
                "kind": "SCALAR",
                "name": "String",
                "ofType": null
              }
            },
            "isDeprecated": false,
            "deprecationReason": null
          },
          {
            "name": "targetPopulation",
            "description": null,
            "args": [],
            "type": {
              "kind": "NON_NULL",
              "name": null,
              "ofType": {
                "kind": "OBJECT",
                "name": "TargetPopulationNode",
                "ofType": null
              }
            },
            "isDeprecated": false,
            "deprecationReason": null
          },
          {
            "name": "entitlement",
            "description": null,
            "args": [],
            "type": {
              "kind": "OBJECT",
              "name": "PaymentEntitlementNode",
              "ofType": null
            },
            "isDeprecated": false,
            "deprecationReason": null
          }
        ],
        "inputFields": null,
        "interfaces": [
          {
            "kind": "INTERFACE",
            "name": "Node",
            "ofType": null
          }
        ],
        "enumValues": null,
        "possibleTypes": null
      },
      {
        "kind": "INTERFACE",
        "name": "Node",
        "description": null,
        "fields": [
          {
            "name": "id",
            "description": null,
            "args": [],
            "type": {
              "kind": "NON_NULL",
              "name": null,
              "ofType": {
                "kind": "SCALAR",
                "name": "ID",
                "ofType": null
              }
            },
            "isDeprecated": false,
            "deprecationReason": null
          }
        ],
        "inputFields": null,
        "interfaces": null,
        "enumValues": null,
        "possibleTypes": [
          {
            "kind": "OBJECT",
            "name": "PaymentRecordNode",
            "ofType": null
          },
          {
            "kind": "OBJECT",
            "name": "CashPlanNode",
            "ofType": null
          },
          {
            "kind": "OBJECT",
            "name": "ProgramNode",
            "ofType": null
          },
          {
            "kind": "OBJECT",
            "name": "LocationNode",
            "ofType": null
          },
          {
            "kind": "OBJECT",
            "name": "BusinessAreaNode",
            "ofType": null
          },
          {
            "kind": "OBJECT",
            "name": "RegistrationDataImportNode",
            "ofType": null
          },
          {
            "kind": "OBJECT",
            "name": "HouseholdNode",
            "ofType": null
          },
          {
            "kind": "OBJECT",
            "name": "IndividualNode",
            "ofType": null
          },
          {
            "kind": "OBJECT",
            "name": "TargetPopulationNode",
            "ofType": null
          },
          {
            "kind": "OBJECT",
            "name": "ImportedHouseholdNode",
            "ofType": null
          },
          {
            "kind": "OBJECT",
            "name": "ImportedIndividualNode",
            "ofType": null
          },
          {
            "kind": "OBJECT",
            "name": "RegistrationDataImportDatahubNode",
            "ofType": null
          }
        ]
      },
      {
        "kind": "SCALAR",
        "name": "DateTime",
        "description": null,
        "fields": null,
        "inputFields": null,
        "interfaces": null,
        "enumValues": null,
        "possibleTypes": null
      },
      {
        "kind": "ENUM",
        "name": "PaymentRecordStatus",
        "description": null,
        "fields": null,
        "inputFields": null,
        "interfaces": null,
        "enumValues": [
          {
            "name": "SUCCESS",
            "description": null,
            "isDeprecated": false,
            "deprecationReason": null
          },
          {
            "name": "PENDING",
            "description": null,
            "isDeprecated": false,
            "deprecationReason": null
          },
          {
            "name": "ERROR",
            "description": null,
            "isDeprecated": false,
            "deprecationReason": null
          }
        ],
        "possibleTypes": null
      },
      {
        "kind": "SCALAR",
        "name": "String",
        "description": "The `String` scalar type represents textual data, represented as UTF-8 character sequences. The String type is most often used by GraphQL to represent free-form human-readable text.",
        "fields": null,
        "inputFields": null,
        "interfaces": null,
        "enumValues": null,
        "possibleTypes": null
      },
      {
        "kind": "OBJECT",
        "name": "CashPlanNode",
        "description": null,
        "fields": [
          {
            "name": "id",
            "description": null,
            "args": [],
            "type": {
              "kind": "NON_NULL",
              "name": null,
              "ofType": {
                "kind": "SCALAR",
                "name": "ID",
                "ofType": null
              }
            },
            "isDeprecated": false,
            "deprecationReason": null
          },
          {
            "name": "createdAt",
            "description": null,
            "args": [],
            "type": {
              "kind": "NON_NULL",
              "name": null,
              "ofType": {
                "kind": "SCALAR",
                "name": "DateTime",
                "ofType": null
              }
            },
            "isDeprecated": false,
            "deprecationReason": null
          },
          {
            "name": "updatedAt",
            "description": null,
            "args": [],
            "type": {
              "kind": "NON_NULL",
              "name": null,
              "ofType": {
                "kind": "SCALAR",
                "name": "DateTime",
                "ofType": null
              }
            },
            "isDeprecated": false,
            "deprecationReason": null
          },
          {
            "name": "program",
            "description": null,
            "args": [],
            "type": {
              "kind": "NON_NULL",
              "name": null,
              "ofType": {
                "kind": "OBJECT",
                "name": "ProgramNode",
                "ofType": null
              }
            },
            "isDeprecated": false,
            "deprecationReason": null
          },
          {
            "name": "name",
            "description": null,
            "args": [],
            "type": {
              "kind": "NON_NULL",
              "name": null,
              "ofType": {
                "kind": "SCALAR",
                "name": "String",
                "ofType": null
              }
            },
            "isDeprecated": false,
            "deprecationReason": null
          },
          {
            "name": "startDate",
            "description": null,
            "args": [],
            "type": {
              "kind": "NON_NULL",
              "name": null,
              "ofType": {
                "kind": "SCALAR",
                "name": "DateTime",
                "ofType": null
              }
            },
            "isDeprecated": false,
            "deprecationReason": null
          },
          {
            "name": "endDate",
            "description": null,
            "args": [],
            "type": {
              "kind": "NON_NULL",
              "name": null,
              "ofType": {
                "kind": "SCALAR",
                "name": "DateTime",
                "ofType": null
              }
            },
            "isDeprecated": false,
            "deprecationReason": null
          },
          {
            "name": "disbursementDate",
            "description": null,
            "args": [],
            "type": {
              "kind": "NON_NULL",
              "name": null,
              "ofType": {
                "kind": "SCALAR",
                "name": "DateTime",
                "ofType": null
              }
            },
            "isDeprecated": false,
            "deprecationReason": null
          },
          {
            "name": "numberOfHouseholds",
            "description": null,
            "args": [],
            "type": {
              "kind": "NON_NULL",
              "name": null,
              "ofType": {
                "kind": "SCALAR",
                "name": "Int",
                "ofType": null
              }
            },
            "isDeprecated": false,
            "deprecationReason": null
          },
          {
            "name": "createdDate",
            "description": null,
            "args": [],
            "type": {
              "kind": "NON_NULL",
              "name": null,
              "ofType": {
                "kind": "SCALAR",
                "name": "DateTime",
                "ofType": null
              }
            },
            "isDeprecated": false,
            "deprecationReason": null
          },
          {
            "name": "createdBy",
            "description": null,
            "args": [],
            "type": {
              "kind": "OBJECT",
              "name": "UserObjectType",
              "ofType": null
            },
            "isDeprecated": false,
            "deprecationReason": null
          },
          {
            "name": "coverageDuration",
            "description": null,
            "args": [],
            "type": {
              "kind": "NON_NULL",
              "name": null,
              "ofType": {
                "kind": "SCALAR",
                "name": "Int",
                "ofType": null
              }
            },
            "isDeprecated": false,
            "deprecationReason": null
          },
          {
            "name": "coverageUnits",
            "description": null,
            "args": [],
            "type": {
              "kind": "NON_NULL",
              "name": null,
              "ofType": {
                "kind": "SCALAR",
                "name": "String",
                "ofType": null
              }
            },
            "isDeprecated": false,
            "deprecationReason": null
          },
          {
            "name": "targetPopulation",
            "description": null,
            "args": [],
            "type": {
              "kind": "NON_NULL",
              "name": null,
              "ofType": {
                "kind": "OBJECT",
                "name": "TargetPopulationNode",
                "ofType": null
              }
            },
            "isDeprecated": false,
            "deprecationReason": null
          },
          {
            "name": "cashAssistId",
            "description": null,
            "args": [],
            "type": {
              "kind": "NON_NULL",
              "name": null,
              "ofType": {
                "kind": "SCALAR",
                "name": "String",
                "ofType": null
              }
            },
            "isDeprecated": false,
            "deprecationReason": null
          },
          {
            "name": "distributionModality",
            "description": null,
            "args": [],
            "type": {
              "kind": "NON_NULL",
              "name": null,
              "ofType": {
                "kind": "SCALAR",
                "name": "String",
                "ofType": null
              }
            },
            "isDeprecated": false,
            "deprecationReason": null
          },
          {
            "name": "fsp",
            "description": null,
            "args": [],
            "type": {
              "kind": "NON_NULL",
              "name": null,
              "ofType": {
                "kind": "SCALAR",
                "name": "String",
                "ofType": null
              }
            },
            "isDeprecated": false,
            "deprecationReason": null
          },
          {
            "name": "status",
            "description": null,
            "args": [],
            "type": {
              "kind": "NON_NULL",
              "name": null,
              "ofType": {
                "kind": "ENUM",
                "name": "CashPlanStatus",
                "ofType": null
              }
            },
            "isDeprecated": false,
            "deprecationReason": null
          },
          {
            "name": "currency",
            "description": null,
            "args": [],
            "type": {
              "kind": "NON_NULL",
              "name": null,
              "ofType": {
                "kind": "SCALAR",
                "name": "String",
                "ofType": null
              }
            },
            "isDeprecated": false,
            "deprecationReason": null
          },
          {
            "name": "totalEntitledQuantity",
            "description": null,
            "args": [],
            "type": {
              "kind": "NON_NULL",
              "name": null,
              "ofType": {
                "kind": "SCALAR",
                "name": "Float",
                "ofType": null
              }
            },
            "isDeprecated": false,
            "deprecationReason": null
          },
          {
            "name": "totalDeliveredQuantity",
            "description": null,
            "args": [],
            "type": {
              "kind": "NON_NULL",
              "name": null,
              "ofType": {
                "kind": "SCALAR",
                "name": "Float",
                "ofType": null
              }
            },
            "isDeprecated": false,
            "deprecationReason": null
          },
          {
            "name": "totalUndeliveredQuantity",
            "description": null,
            "args": [],
            "type": {
              "kind": "NON_NULL",
              "name": null,
              "ofType": {
                "kind": "SCALAR",
                "name": "Float",
                "ofType": null
              }
            },
            "isDeprecated": false,
            "deprecationReason": null
          },
          {
            "name": "dispersionDate",
            "description": null,
            "args": [],
            "type": {
              "kind": "NON_NULL",
              "name": null,
              "ofType": {
                "kind": "SCALAR",
                "name": "Date",
                "ofType": null
              }
            },
            "isDeprecated": false,
            "deprecationReason": null
          },
          {
            "name": "deliveryType",
            "description": null,
            "args": [],
            "type": {
              "kind": "NON_NULL",
              "name": null,
              "ofType": {
                "kind": "SCALAR",
                "name": "String",
                "ofType": null
              }
            },
            "isDeprecated": false,
            "deprecationReason": null
          },
          {
            "name": "assistanceThrough",
            "description": null,
            "args": [],
            "type": {
              "kind": "NON_NULL",
              "name": null,
              "ofType": {
                "kind": "SCALAR",
                "name": "String",
                "ofType": null
              }
            },
            "isDeprecated": false,
            "deprecationReason": null
          },
          {
            "name": "fcId",
            "description": null,
            "args": [],
            "type": {
              "kind": "NON_NULL",
              "name": null,
              "ofType": {
                "kind": "SCALAR",
                "name": "String",
                "ofType": null
              }
            },
            "isDeprecated": false,
            "deprecationReason": null
          },
          {
            "name": "dpId",
            "description": null,
            "args": [],
            "type": {
              "kind": "NON_NULL",
              "name": null,
              "ofType": {
                "kind": "SCALAR",
                "name": "String",
                "ofType": null
              }
            },
            "isDeprecated": false,
            "deprecationReason": null
          },
          {
            "name": "paymentRecords",
            "description": null,
            "args": [
              {
                "name": "before",
                "description": null,
                "type": {
                  "kind": "SCALAR",
                  "name": "String",
                  "ofType": null
                },
                "defaultValue": null
              },
              {
                "name": "after",
                "description": null,
                "type": {
                  "kind": "SCALAR",
                  "name": "String",
                  "ofType": null
                },
                "defaultValue": null
              },
              {
                "name": "first",
                "description": null,
                "type": {
                  "kind": "SCALAR",
                  "name": "Int",
                  "ofType": null
                },
                "defaultValue": null
              },
              {
                "name": "last",
                "description": null,
                "type": {
                  "kind": "SCALAR",
                  "name": "Int",
                  "ofType": null
                },
                "defaultValue": null
              },
              {
                "name": "cashPlan",
                "description": null,
                "type": {
                  "kind": "SCALAR",
                  "name": "ID",
                  "ofType": null
                },
                "defaultValue": null
              },
              {
                "name": "household",
                "description": null,
                "type": {
                  "kind": "SCALAR",
                  "name": "ID",
                  "ofType": null
                },
                "defaultValue": null
              }
            ],
            "type": {
              "kind": "NON_NULL",
              "name": null,
              "ofType": {
                "kind": "OBJECT",
                "name": "PaymentRecordNodeConnection",
                "ofType": null
              }
            },
            "isDeprecated": false,
            "deprecationReason": null
          }
        ],
        "inputFields": null,
        "interfaces": [
          {
            "kind": "INTERFACE",
            "name": "Node",
            "ofType": null
          }
        ],
        "enumValues": null,
        "possibleTypes": null
      },
      {
        "kind": "OBJECT",
        "name": "ProgramNode",
        "description": null,
        "fields": [
          {
            "name": "id",
            "description": null,
            "args": [],
            "type": {
              "kind": "NON_NULL",
              "name": null,
              "ofType": {
                "kind": "SCALAR",
                "name": "ID",
                "ofType": null
              }
            },
            "isDeprecated": false,
            "deprecationReason": null
          },
          {
            "name": "createdAt",
            "description": null,
            "args": [],
            "type": {
              "kind": "NON_NULL",
              "name": null,
              "ofType": {
                "kind": "SCALAR",
                "name": "DateTime",
                "ofType": null
              }
            },
            "isDeprecated": false,
            "deprecationReason": null
          },
          {
            "name": "updatedAt",
            "description": null,
            "args": [],
            "type": {
              "kind": "NON_NULL",
              "name": null,
              "ofType": {
                "kind": "SCALAR",
                "name": "DateTime",
                "ofType": null
              }
            },
            "isDeprecated": false,
            "deprecationReason": null
          },
          {
            "name": "name",
            "description": null,
            "args": [],
            "type": {
              "kind": "NON_NULL",
              "name": null,
              "ofType": {
                "kind": "SCALAR",
                "name": "String",
                "ofType": null
              }
            },
            "isDeprecated": false,
            "deprecationReason": null
          },
          {
            "name": "status",
            "description": null,
            "args": [],
            "type": {
              "kind": "NON_NULL",
              "name": null,
              "ofType": {
                "kind": "ENUM",
                "name": "ProgramStatus",
                "ofType": null
              }
            },
            "isDeprecated": false,
            "deprecationReason": null
          },
          {
            "name": "startDate",
            "description": null,
            "args": [],
            "type": {
              "kind": "NON_NULL",
              "name": null,
              "ofType": {
                "kind": "SCALAR",
                "name": "Date",
                "ofType": null
              }
            },
            "isDeprecated": false,
            "deprecationReason": null
          },
          {
            "name": "endDate",
            "description": null,
            "args": [],
            "type": {
              "kind": "NON_NULL",
              "name": null,
              "ofType": {
                "kind": "SCALAR",
                "name": "Date",
                "ofType": null
              }
            },
            "isDeprecated": false,
            "deprecationReason": null
          },
          {
            "name": "description",
            "description": null,
            "args": [],
            "type": {
              "kind": "NON_NULL",
              "name": null,
              "ofType": {
                "kind": "SCALAR",
                "name": "String",
                "ofType": null
              }
            },
            "isDeprecated": false,
            "deprecationReason": null
          },
          {
            "name": "programCaId",
            "description": null,
            "args": [],
            "type": {
              "kind": "NON_NULL",
              "name": null,
              "ofType": {
                "kind": "SCALAR",
                "name": "String",
                "ofType": null
              }
            },
            "isDeprecated": false,
            "deprecationReason": null
          },
          {
            "name": "locations",
            "description": null,
            "args": [
              {
                "name": "before",
                "description": null,
                "type": {
                  "kind": "SCALAR",
                  "name": "String",
                  "ofType": null
                },
                "defaultValue": null
              },
              {
                "name": "after",
                "description": null,
                "type": {
                  "kind": "SCALAR",
                  "name": "String",
                  "ofType": null
                },
                "defaultValue": null
              },
              {
                "name": "first",
                "description": null,
                "type": {
                  "kind": "SCALAR",
                  "name": "Int",
                  "ofType": null
                },
                "defaultValue": null
              },
              {
                "name": "last",
                "description": null,
                "type": {
                  "kind": "SCALAR",
                  "name": "Int",
                  "ofType": null
                },
                "defaultValue": null
              },
              {
                "name": "title",
                "description": null,
                "type": {
                  "kind": "SCALAR",
                  "name": "String",
                  "ofType": null
                },
                "defaultValue": null
              }
            ],
            "type": {
              "kind": "NON_NULL",
              "name": null,
              "ofType": {
                "kind": "OBJECT",
                "name": "LocationNodeConnection",
                "ofType": null
              }
            },
            "isDeprecated": false,
            "deprecationReason": null
          },
          {
            "name": "businessArea",
            "description": null,
            "args": [],
            "type": {
              "kind": "NON_NULL",
              "name": null,
              "ofType": {
                "kind": "OBJECT",
                "name": "BusinessAreaNode",
                "ofType": null
              }
            },
            "isDeprecated": false,
            "deprecationReason": null
          },
          {
            "name": "budget",
            "description": null,
            "args": [],
            "type": {
              "kind": "SCALAR",
              "name": "Decimal",
              "ofType": null
            },
            "isDeprecated": false,
            "deprecationReason": null
          },
          {
            "name": "frequencyOfPayments",
            "description": null,
            "args": [],
            "type": {
              "kind": "NON_NULL",
              "name": null,
              "ofType": {
                "kind": "ENUM",
                "name": "ProgramFrequencyOfPayments",
                "ofType": null
              }
            },
            "isDeprecated": false,
            "deprecationReason": null
          },
          {
            "name": "sector",
            "description": null,
            "args": [],
            "type": {
              "kind": "NON_NULL",
              "name": null,
              "ofType": {
                "kind": "ENUM",
                "name": "ProgramSector",
                "ofType": null
              }
            },
            "isDeprecated": false,
            "deprecationReason": null
          },
          {
            "name": "scope",
            "description": null,
            "args": [],
            "type": {
              "kind": "NON_NULL",
              "name": null,
              "ofType": {
                "kind": "ENUM",
                "name": "ProgramScope",
                "ofType": null
              }
            },
            "isDeprecated": false,
            "deprecationReason": null
          },
          {
            "name": "cashPlus",
            "description": null,
            "args": [],
            "type": {
              "kind": "NON_NULL",
              "name": null,
              "ofType": {
                "kind": "SCALAR",
                "name": "Boolean",
                "ofType": null
              }
            },
            "isDeprecated": false,
            "deprecationReason": null
          },
          {
            "name": "populationGoal",
            "description": null,
            "args": [],
            "type": {
              "kind": "NON_NULL",
              "name": null,
              "ofType": {
                "kind": "SCALAR",
                "name": "Int",
                "ofType": null
              }
            },
            "isDeprecated": false,
            "deprecationReason": null
          },
          {
            "name": "administrativeAreasOfImplementation",
            "description": null,
            "args": [],
            "type": {
              "kind": "NON_NULL",
              "name": null,
              "ofType": {
                "kind": "SCALAR",
                "name": "String",
                "ofType": null
              }
            },
            "isDeprecated": false,
            "deprecationReason": null
          },
          {
            "name": "cashPlans",
            "description": null,
            "args": [
              {
                "name": "before",
                "description": null,
                "type": {
                  "kind": "SCALAR",
                  "name": "String",
                  "ofType": null
                },
                "defaultValue": null
              },
              {
                "name": "after",
                "description": null,
                "type": {
                  "kind": "SCALAR",
                  "name": "String",
                  "ofType": null
                },
                "defaultValue": null
              },
              {
                "name": "first",
                "description": null,
                "type": {
                  "kind": "SCALAR",
                  "name": "Int",
                  "ofType": null
                },
                "defaultValue": null
              },
              {
                "name": "last",
                "description": null,
                "type": {
                  "kind": "SCALAR",
                  "name": "Int",
                  "ofType": null
                },
                "defaultValue": null
              }
            ],
            "type": {
              "kind": "NON_NULL",
              "name": null,
              "ofType": {
                "kind": "OBJECT",
                "name": "CashPlanNodeConnection",
                "ofType": null
              }
            },
            "isDeprecated": false,
            "deprecationReason": null
          },
          {
            "name": "totalEntitledQuantity",
            "description": null,
            "args": [],
            "type": {
              "kind": "SCALAR",
              "name": "Decimal",
              "ofType": null
            },
            "isDeprecated": false,
            "deprecationReason": null
          },
          {
            "name": "totalDeliveredQuantity",
            "description": null,
            "args": [],
            "type": {
              "kind": "SCALAR",
              "name": "Decimal",
              "ofType": null
            },
            "isDeprecated": false,
            "deprecationReason": null
          },
          {
            "name": "totalUndeliveredQuantity",
            "description": null,
            "args": [],
            "type": {
              "kind": "SCALAR",
              "name": "Decimal",
              "ofType": null
            },
            "isDeprecated": false,
            "deprecationReason": null
          },
          {
            "name": "totalNumberOfHouseholds",
            "description": null,
            "args": [],
            "type": {
              "kind": "SCALAR",
              "name": "Int",
              "ofType": null
            },
            "isDeprecated": false,
            "deprecationReason": null
          },
          {
            "name": "history",
            "description": null,
            "args": [
              {
                "name": "before",
                "description": null,
                "type": {
                  "kind": "SCALAR",
                  "name": "String",
                  "ofType": null
                },
                "defaultValue": null
              },
              {
                "name": "after",
                "description": null,
                "type": {
                  "kind": "SCALAR",
                  "name": "String",
                  "ofType": null
                },
                "defaultValue": null
              },
              {
                "name": "first",
                "description": null,
                "type": {
                  "kind": "SCALAR",
                  "name": "Int",
                  "ofType": null
                },
                "defaultValue": null
              },
              {
                "name": "last",
                "description": null,
                "type": {
                  "kind": "SCALAR",
                  "name": "Int",
                  "ofType": null
                },
                "defaultValue": null
              }
            ],
            "type": {
              "kind": "OBJECT",
              "name": "LogEntryObjectConnection",
              "ofType": null
            },
            "isDeprecated": false,
            "deprecationReason": null
          }
        ],
        "inputFields": null,
        "interfaces": [
          {
            "kind": "INTERFACE",
            "name": "Node",
            "ofType": null
          }
        ],
        "enumValues": null,
        "possibleTypes": null
      },
      {
        "kind": "ENUM",
        "name": "ProgramStatus",
        "description": null,
        "fields": null,
        "inputFields": null,
        "interfaces": null,
        "enumValues": [
          {
            "name": "DRAFT",
            "description": null,
            "isDeprecated": false,
            "deprecationReason": null
          },
          {
            "name": "ACTIVE",
            "description": null,
            "isDeprecated": false,
            "deprecationReason": null
          },
          {
            "name": "FINISHED",
            "description": null,
            "isDeprecated": false,
            "deprecationReason": null
          }
        ],
        "possibleTypes": null
      },
      {
        "kind": "SCALAR",
        "name": "Date",
        "description": null,
        "fields": null,
        "inputFields": null,
        "interfaces": null,
        "enumValues": null,
        "possibleTypes": null
      },
      {
        "kind": "SCALAR",
        "name": "Int",
        "description": "The `Int` scalar type represents non-fractional signed whole numeric values. Int can represent values between -(2^31) and 2^31 - 1.",
        "fields": null,
        "inputFields": null,
        "interfaces": null,
        "enumValues": null,
        "possibleTypes": null
      },
      {
        "kind": "OBJECT",
        "name": "LocationNodeConnection",
        "description": null,
        "fields": [
          {
            "name": "pageInfo",
            "description": null,
            "args": [],
            "type": {
              "kind": "NON_NULL",
              "name": null,
              "ofType": {
                "kind": "OBJECT",
                "name": "PageInfo",
                "ofType": null
              }
            },
            "isDeprecated": false,
            "deprecationReason": null
          },
          {
            "name": "edges",
            "description": null,
            "args": [],
            "type": {
              "kind": "NON_NULL",
              "name": null,
              "ofType": {
                "kind": "LIST",
                "name": null,
                "ofType": {
                  "kind": "OBJECT",
                  "name": "LocationNodeEdge",
                  "ofType": null
                }
              }
            },
            "isDeprecated": false,
            "deprecationReason": null
          },
          {
            "name": "totalCount",
            "description": null,
            "args": [],
            "type": {
              "kind": "SCALAR",
              "name": "Int",
              "ofType": null
            },
            "isDeprecated": false,
            "deprecationReason": null
          },
          {
            "name": "edgeCount",
            "description": null,
            "args": [],
            "type": {
              "kind": "SCALAR",
              "name": "Int",
              "ofType": null
            },
            "isDeprecated": false,
            "deprecationReason": null
          }
        ],
        "inputFields": null,
        "interfaces": [],
        "enumValues": null,
        "possibleTypes": null
      },
      {
        "kind": "OBJECT",
        "name": "PageInfo",
        "description": null,
        "fields": [
          {
            "name": "hasNextPage",
            "description": null,
            "args": [],
            "type": {
              "kind": "NON_NULL",
              "name": null,
              "ofType": {
                "kind": "SCALAR",
                "name": "Boolean",
                "ofType": null
              }
            },
            "isDeprecated": false,
            "deprecationReason": null
          },
          {
            "name": "hasPreviousPage",
            "description": null,
            "args": [],
            "type": {
              "kind": "NON_NULL",
              "name": null,
              "ofType": {
                "kind": "SCALAR",
                "name": "Boolean",
                "ofType": null
              }
            },
            "isDeprecated": false,
            "deprecationReason": null
          },
          {
            "name": "startCursor",
            "description": null,
            "args": [],
            "type": {
              "kind": "SCALAR",
              "name": "String",
              "ofType": null
            },
            "isDeprecated": false,
            "deprecationReason": null
          },
          {
            "name": "endCursor",
            "description": null,
            "args": [],
            "type": {
              "kind": "SCALAR",
              "name": "String",
              "ofType": null
            },
            "isDeprecated": false,
            "deprecationReason": null
          }
        ],
        "inputFields": null,
        "interfaces": [],
        "enumValues": null,
        "possibleTypes": null
      },
      {
        "kind": "SCALAR",
        "name": "Boolean",
        "description": "The `Boolean` scalar type represents `true` or `false`.",
        "fields": null,
        "inputFields": null,
        "interfaces": null,
        "enumValues": null,
        "possibleTypes": null
      },
      {
        "kind": "OBJECT",
        "name": "LocationNodeEdge",
        "description": null,
        "fields": [
          {
            "name": "node",
            "description": null,
            "args": [],
            "type": {
              "kind": "OBJECT",
              "name": "LocationNode",
              "ofType": null
            },
            "isDeprecated": false,
            "deprecationReason": null
          },
          {
            "name": "cursor",
            "description": null,
            "args": [],
            "type": {
              "kind": "NON_NULL",
              "name": null,
              "ofType": {
                "kind": "SCALAR",
                "name": "String",
                "ofType": null
              }
            },
            "isDeprecated": false,
            "deprecationReason": null
          }
        ],
        "inputFields": null,
        "interfaces": [],
        "enumValues": null,
        "possibleTypes": null
      },
      {
        "kind": "OBJECT",
        "name": "LocationNode",
        "description": null,
        "fields": [
          {
            "name": "id",
            "description": null,
            "args": [],
            "type": {
              "kind": "NON_NULL",
              "name": null,
              "ofType": {
                "kind": "SCALAR",
                "name": "ID",
                "ofType": null
              }
            },
            "isDeprecated": false,
            "deprecationReason": null
          },
          {
            "name": "title",
            "description": null,
            "args": [],
            "type": {
              "kind": "NON_NULL",
              "name": null,
              "ofType": {
                "kind": "SCALAR",
                "name": "String",
                "ofType": null
              }
            },
            "isDeprecated": false,
            "deprecationReason": null
          },
          {
            "name": "businessArea",
            "description": null,
            "args": [],
            "type": {
              "kind": "OBJECT",
              "name": "BusinessAreaNode",
              "ofType": null
            },
            "isDeprecated": false,
            "deprecationReason": null
          },
          {
            "name": "latitude",
            "description": null,
            "args": [],
            "type": {
              "kind": "SCALAR",
              "name": "Float",
              "ofType": null
            },
            "isDeprecated": false,
            "deprecationReason": null
          },
          {
            "name": "longitude",
            "description": null,
            "args": [],
            "type": {
              "kind": "SCALAR",
              "name": "Float",
              "ofType": null
            },
            "isDeprecated": false,
            "deprecationReason": null
          },
          {
            "name": "pCode",
            "description": null,
            "args": [],
            "type": {
              "kind": "SCALAR",
              "name": "String",
              "ofType": null
            },
            "isDeprecated": false,
            "deprecationReason": null
          },
          {
            "name": "parent",
            "description": null,
            "args": [],
            "type": {
              "kind": "OBJECT",
              "name": "LocationNode",
              "ofType": null
            },
            "isDeprecated": false,
            "deprecationReason": null
          },
          {
            "name": "lft",
            "description": null,
            "args": [],
            "type": {
              "kind": "NON_NULL",
              "name": null,
              "ofType": {
                "kind": "SCALAR",
                "name": "Int",
                "ofType": null
              }
            },
            "isDeprecated": false,
            "deprecationReason": null
          },
          {
            "name": "rght",
            "description": null,
            "args": [],
            "type": {
              "kind": "NON_NULL",
              "name": null,
              "ofType": {
                "kind": "SCALAR",
                "name": "Int",
                "ofType": null
              }
            },
            "isDeprecated": false,
            "deprecationReason": null
          },
          {
            "name": "treeId",
            "description": null,
            "args": [],
            "type": {
              "kind": "NON_NULL",
              "name": null,
              "ofType": {
                "kind": "SCALAR",
                "name": "Int",
                "ofType": null
              }
            },
            "isDeprecated": false,
            "deprecationReason": null
          },
          {
            "name": "level",
            "description": null,
            "args": [],
            "type": {
              "kind": "NON_NULL",
              "name": null,
              "ofType": {
                "kind": "SCALAR",
                "name": "Int",
                "ofType": null
              }
            },
            "isDeprecated": false,
            "deprecationReason": null
          },
          {
            "name": "children",
            "description": null,
            "args": [
              {
                "name": "before",
                "description": null,
                "type": {
                  "kind": "SCALAR",
                  "name": "String",
                  "ofType": null
                },
                "defaultValue": null
              },
              {
                "name": "after",
                "description": null,
                "type": {
                  "kind": "SCALAR",
                  "name": "String",
                  "ofType": null
                },
                "defaultValue": null
              },
              {
                "name": "first",
                "description": null,
                "type": {
                  "kind": "SCALAR",
                  "name": "Int",
                  "ofType": null
                },
                "defaultValue": null
              },
              {
                "name": "last",
                "description": null,
                "type": {
                  "kind": "SCALAR",
                  "name": "Int",
                  "ofType": null
                },
                "defaultValue": null
              },
              {
                "name": "title",
                "description": null,
                "type": {
                  "kind": "SCALAR",
                  "name": "String",
                  "ofType": null
                },
                "defaultValue": null
              }
            ],
            "type": {
              "kind": "NON_NULL",
              "name": null,
              "ofType": {
                "kind": "OBJECT",
                "name": "LocationNodeConnection",
                "ofType": null
              }
            },
            "isDeprecated": false,
            "deprecationReason": null
          },
          {
            "name": "households",
            "description": null,
            "args": [
              {
                "name": "before",
                "description": null,
                "type": {
                  "kind": "SCALAR",
                  "name": "String",
                  "ofType": null
                },
                "defaultValue": null
              },
              {
                "name": "after",
                "description": null,
                "type": {
                  "kind": "SCALAR",
                  "name": "String",
                  "ofType": null
                },
                "defaultValue": null
              },
              {
                "name": "first",
                "description": null,
                "type": {
                  "kind": "SCALAR",
                  "name": "Int",
                  "ofType": null
                },
                "defaultValue": null
              },
              {
                "name": "last",
                "description": null,
                "type": {
                  "kind": "SCALAR",
                  "name": "Int",
                  "ofType": null
                },
                "defaultValue": null
              }
            ],
            "type": {
              "kind": "NON_NULL",
              "name": null,
              "ofType": {
                "kind": "OBJECT",
                "name": "HouseholdNodeConnection",
                "ofType": null
              }
            },
            "isDeprecated": false,
            "deprecationReason": null
          },
          {
            "name": "programs",
            "description": null,
            "args": [
              {
                "name": "before",
                "description": null,
                "type": {
                  "kind": "SCALAR",
                  "name": "String",
                  "ofType": null
                },
                "defaultValue": null
              },
              {
                "name": "after",
                "description": null,
                "type": {
                  "kind": "SCALAR",
                  "name": "String",
                  "ofType": null
                },
                "defaultValue": null
              },
              {
                "name": "first",
                "description": null,
                "type": {
                  "kind": "SCALAR",
                  "name": "Int",
                  "ofType": null
                },
                "defaultValue": null
              },
              {
                "name": "last",
                "description": null,
                "type": {
                  "kind": "SCALAR",
                  "name": "Int",
                  "ofType": null
                },
                "defaultValue": null
              },
              {
                "name": "name",
                "description": null,
                "type": {
                  "kind": "SCALAR",
                  "name": "String",
                  "ofType": null
                },
                "defaultValue": null
              }
            ],
            "type": {
              "kind": "NON_NULL",
              "name": null,
              "ofType": {
                "kind": "OBJECT",
                "name": "ProgramNodeConnection",
                "ofType": null
              }
            },
            "isDeprecated": false,
            "deprecationReason": null
          }
        ],
        "inputFields": null,
        "interfaces": [
          {
            "kind": "INTERFACE",
            "name": "Node",
            "ofType": null
          }
        ],
        "enumValues": null,
        "possibleTypes": null
      },
      {
        "kind": "OBJECT",
        "name": "BusinessAreaNode",
        "description": null,
        "fields": [
          {
            "name": "id",
            "description": null,
            "args": [],
            "type": {
              "kind": "NON_NULL",
              "name": null,
              "ofType": {
                "kind": "SCALAR",
                "name": "ID",
                "ofType": null
              }
            },
            "isDeprecated": false,
            "deprecationReason": null
          },
          {
            "name": "createdAt",
            "description": null,
            "args": [],
            "type": {
              "kind": "NON_NULL",
              "name": null,
              "ofType": {
                "kind": "SCALAR",
                "name": "DateTime",
                "ofType": null
              }
            },
            "isDeprecated": false,
            "deprecationReason": null
          },
          {
            "name": "updatedAt",
            "description": null,
            "args": [],
            "type": {
              "kind": "NON_NULL",
              "name": null,
              "ofType": {
                "kind": "SCALAR",
                "name": "DateTime",
                "ofType": null
              }
            },
            "isDeprecated": false,
            "deprecationReason": null
          },
          {
            "name": "code",
            "description": null,
            "args": [],
            "type": {
              "kind": "NON_NULL",
              "name": null,
              "ofType": {
                "kind": "SCALAR",
                "name": "String",
                "ofType": null
              }
            },
            "isDeprecated": false,
            "deprecationReason": null
          },
          {
            "name": "name",
            "description": null,
            "args": [],
            "type": {
              "kind": "NON_NULL",
              "name": null,
              "ofType": {
                "kind": "SCALAR",
                "name": "String",
                "ofType": null
              }
            },
            "isDeprecated": false,
            "deprecationReason": null
          },
          {
            "name": "longName",
            "description": null,
            "args": [],
            "type": {
              "kind": "NON_NULL",
              "name": null,
              "ofType": {
                "kind": "SCALAR",
                "name": "String",
                "ofType": null
              }
            },
            "isDeprecated": false,
            "deprecationReason": null
          },
          {
            "name": "regionCode",
            "description": null,
            "args": [],
            "type": {
              "kind": "NON_NULL",
              "name": null,
              "ofType": {
                "kind": "SCALAR",
                "name": "String",
                "ofType": null
              }
            },
            "isDeprecated": false,
            "deprecationReason": null
          },
          {
            "name": "regionName",
            "description": null,
            "args": [],
            "type": {
              "kind": "NON_NULL",
              "name": null,
              "ofType": {
                "kind": "SCALAR",
                "name": "String",
                "ofType": null
              }
            },
            "isDeprecated": false,
            "deprecationReason": null
          },
          {
            "name": "koboToken",
            "description": null,
            "args": [],
            "type": {
              "kind": "SCALAR",
              "name": "String",
              "ofType": null
            },
            "isDeprecated": false,
            "deprecationReason": null
          },
          {
            "name": "slug",
            "description": null,
            "args": [],
            "type": {
              "kind": "NON_NULL",
              "name": null,
              "ofType": {
                "kind": "SCALAR",
                "name": "String",
                "ofType": null
              }
            },
            "isDeprecated": false,
            "deprecationReason": null
          },
          {
            "name": "userSet",
            "description": null,
            "args": [],
            "type": {
              "kind": "NON_NULL",
              "name": null,
              "ofType": {
                "kind": "LIST",
                "name": null,
                "ofType": {
                  "kind": "NON_NULL",
                  "name": null,
                  "ofType": {
                    "kind": "OBJECT",
                    "name": "UserObjectType",
                    "ofType": null
                  }
                }
              }
            },
            "isDeprecated": false,
            "deprecationReason": null
          },
          {
            "name": "locations",
            "description": null,
            "args": [
              {
                "name": "before",
                "description": null,
                "type": {
                  "kind": "SCALAR",
                  "name": "String",
                  "ofType": null
                },
                "defaultValue": null
              },
              {
                "name": "after",
                "description": null,
                "type": {
                  "kind": "SCALAR",
                  "name": "String",
                  "ofType": null
                },
                "defaultValue": null
              },
              {
                "name": "first",
                "description": null,
                "type": {
                  "kind": "SCALAR",
                  "name": "Int",
                  "ofType": null
                },
                "defaultValue": null
              },
              {
                "name": "last",
                "description": null,
                "type": {
                  "kind": "SCALAR",
                  "name": "Int",
                  "ofType": null
                },
                "defaultValue": null
              },
              {
                "name": "title",
                "description": null,
                "type": {
                  "kind": "SCALAR",
                  "name": "String",
                  "ofType": null
                },
                "defaultValue": null
              }
            ],
            "type": {
              "kind": "NON_NULL",
              "name": null,
              "ofType": {
                "kind": "OBJECT",
                "name": "LocationNodeConnection",
                "ofType": null
              }
            },
            "isDeprecated": false,
            "deprecationReason": null
          },
          {
            "name": "programSet",
            "description": null,
            "args": [
              {
                "name": "before",
                "description": null,
                "type": {
                  "kind": "SCALAR",
                  "name": "String",
                  "ofType": null
                },
                "defaultValue": null
              },
              {
                "name": "after",
                "description": null,
                "type": {
                  "kind": "SCALAR",
                  "name": "String",
                  "ofType": null
                },
                "defaultValue": null
              },
              {
                "name": "first",
                "description": null,
                "type": {
                  "kind": "SCALAR",
                  "name": "Int",
                  "ofType": null
                },
                "defaultValue": null
              },
              {
                "name": "last",
                "description": null,
                "type": {
                  "kind": "SCALAR",
                  "name": "Int",
                  "ofType": null
                },
                "defaultValue": null
              },
              {
                "name": "name",
                "description": null,
                "type": {
                  "kind": "SCALAR",
                  "name": "String",
                  "ofType": null
                },
                "defaultValue": null
              }
            ],
            "type": {
              "kind": "NON_NULL",
              "name": null,
              "ofType": {
                "kind": "OBJECT",
                "name": "ProgramNodeConnection",
                "ofType": null
              }
            },
            "isDeprecated": false,
            "deprecationReason": null
          }
        ],
        "inputFields": null,
        "interfaces": [
          {
            "kind": "INTERFACE",
            "name": "Node",
            "ofType": null
          }
        ],
        "enumValues": null,
        "possibleTypes": null
      },
      {
        "kind": "OBJECT",
        "name": "UserObjectType",
        "description": null,
        "fields": [
          {
            "name": "lastLogin",
            "description": null,
            "args": [],
            "type": {
              "kind": "SCALAR",
              "name": "DateTime",
              "ofType": null
            },
            "isDeprecated": false,
            "deprecationReason": null
          },
          {
            "name": "isSuperuser",
            "description": null,
            "args": [],
            "type": {
              "kind": "NON_NULL",
              "name": null,
              "ofType": {
                "kind": "SCALAR",
                "name": "Boolean",
                "ofType": null
              }
            },
            "isDeprecated": false,
            "deprecationReason": null
          },
          {
            "name": "username",
            "description": null,
            "args": [],
            "type": {
              "kind": "NON_NULL",
              "name": null,
              "ofType": {
                "kind": "SCALAR",
                "name": "String",
                "ofType": null
              }
            },
            "isDeprecated": false,
            "deprecationReason": null
          },
          {
            "name": "firstName",
            "description": null,
            "args": [],
            "type": {
              "kind": "NON_NULL",
              "name": null,
              "ofType": {
                "kind": "SCALAR",
                "name": "String",
                "ofType": null
              }
            },
            "isDeprecated": false,
            "deprecationReason": null
          },
          {
            "name": "lastName",
            "description": null,
            "args": [],
            "type": {
              "kind": "NON_NULL",
              "name": null,
              "ofType": {
                "kind": "SCALAR",
                "name": "String",
                "ofType": null
              }
            },
            "isDeprecated": false,
            "deprecationReason": null
          },
          {
            "name": "email",
            "description": null,
            "args": [],
            "type": {
              "kind": "NON_NULL",
              "name": null,
              "ofType": {
                "kind": "SCALAR",
                "name": "String",
                "ofType": null
              }
            },
            "isDeprecated": false,
            "deprecationReason": null
          },
          {
            "name": "isStaff",
            "description": null,
            "args": [],
            "type": {
              "kind": "NON_NULL",
              "name": null,
              "ofType": {
                "kind": "SCALAR",
                "name": "Boolean",
                "ofType": null
              }
            },
            "isDeprecated": false,
            "deprecationReason": null
          },
          {
            "name": "isActive",
            "description": null,
            "args": [],
            "type": {
              "kind": "NON_NULL",
              "name": null,
              "ofType": {
                "kind": "SCALAR",
                "name": "Boolean",
                "ofType": null
              }
            },
            "isDeprecated": false,
            "deprecationReason": null
          },
          {
            "name": "dateJoined",
            "description": null,
            "args": [],
            "type": {
              "kind": "NON_NULL",
              "name": null,
              "ofType": {
                "kind": "SCALAR",
                "name": "DateTime",
                "ofType": null
              }
            },
            "isDeprecated": false,
            "deprecationReason": null
          },
          {
            "name": "id",
            "description": null,
            "args": [],
            "type": {
              "kind": "NON_NULL",
              "name": null,
              "ofType": {
                "kind": "SCALAR",
                "name": "UUID",
                "ofType": null
              }
            },
            "isDeprecated": false,
            "deprecationReason": null
          },
          {
            "name": "businessAreas",
            "description": null,
            "args": [
              {
                "name": "before",
                "description": null,
                "type": {
                  "kind": "SCALAR",
                  "name": "String",
                  "ofType": null
                },
                "defaultValue": null
              },
              {
                "name": "after",
                "description": null,
                "type": {
                  "kind": "SCALAR",
                  "name": "String",
                  "ofType": null
                },
                "defaultValue": null
              },
              {
                "name": "first",
                "description": null,
                "type": {
                  "kind": "SCALAR",
                  "name": "Int",
                  "ofType": null
                },
                "defaultValue": null
              },
              {
                "name": "last",
                "description": null,
                "type": {
                  "kind": "SCALAR",
                  "name": "Int",
                  "ofType": null
                },
                "defaultValue": null
              },
              {
                "name": "id",
                "description": null,
                "type": {
                  "kind": "SCALAR",
                  "name": "UUID",
                  "ofType": null
                },
                "defaultValue": null
              }
            ],
            "type": {
              "kind": "NON_NULL",
              "name": null,
              "ofType": {
                "kind": "OBJECT",
                "name": "BusinessAreaNodeConnection",
                "ofType": null
              }
            },
            "isDeprecated": false,
            "deprecationReason": null
          },
          {
            "name": "registrationDataImports",
            "description": null,
            "args": [
              {
                "name": "before",
                "description": null,
                "type": {
                  "kind": "SCALAR",
                  "name": "String",
                  "ofType": null
                },
                "defaultValue": null
              },
              {
                "name": "after",
                "description": null,
                "type": {
                  "kind": "SCALAR",
                  "name": "String",
                  "ofType": null
                },
                "defaultValue": null
              },
              {
                "name": "first",
                "description": null,
                "type": {
                  "kind": "SCALAR",
                  "name": "Int",
                  "ofType": null
                },
                "defaultValue": null
              },
              {
                "name": "last",
                "description": null,
                "type": {
                  "kind": "SCALAR",
                  "name": "Int",
                  "ofType": null
                },
                "defaultValue": null
              }
            ],
            "type": {
              "kind": "NON_NULL",
              "name": null,
              "ofType": {
                "kind": "OBJECT",
                "name": "RegistrationDataImportNodeConnection",
                "ofType": null
              }
            },
            "isDeprecated": false,
            "deprecationReason": null
          },
          {
            "name": "cashPlans",
            "description": null,
            "args": [
              {
                "name": "before",
                "description": null,
                "type": {
                  "kind": "SCALAR",
                  "name": "String",
                  "ofType": null
                },
                "defaultValue": null
              },
              {
                "name": "after",
                "description": null,
                "type": {
                  "kind": "SCALAR",
                  "name": "String",
                  "ofType": null
                },
                "defaultValue": null
              },
              {
                "name": "first",
                "description": null,
                "type": {
                  "kind": "SCALAR",
                  "name": "Int",
                  "ofType": null
                },
                "defaultValue": null
              },
              {
                "name": "last",
                "description": null,
                "type": {
                  "kind": "SCALAR",
                  "name": "Int",
                  "ofType": null
                },
                "defaultValue": null
              }
            ],
            "type": {
              "kind": "NON_NULL",
              "name": null,
              "ofType": {
                "kind": "OBJECT",
                "name": "CashPlanNodeConnection",
                "ofType": null
              }
            },
            "isDeprecated": false,
            "deprecationReason": null
          },
          {
            "name": "targetPopulations",
            "description": null,
            "args": [
              {
                "name": "before",
                "description": null,
                "type": {
                  "kind": "SCALAR",
                  "name": "String",
                  "ofType": null
                },
                "defaultValue": null
              },
              {
                "name": "after",
                "description": null,
                "type": {
                  "kind": "SCALAR",
                  "name": "String",
                  "ofType": null
                },
                "defaultValue": null
              },
              {
                "name": "first",
                "description": null,
                "type": {
                  "kind": "SCALAR",
                  "name": "Int",
                  "ofType": null
                },
                "defaultValue": null
              },
              {
                "name": "last",
                "description": null,
                "type": {
                  "kind": "SCALAR",
                  "name": "Int",
                  "ofType": null
                },
                "defaultValue": null
              }
            ],
            "type": {
              "kind": "NON_NULL",
              "name": null,
              "ofType": {
                "kind": "OBJECT",
                "name": "TargetPopulationNodeConnection",
                "ofType": null
              }
            },
            "isDeprecated": false,
            "deprecationReason": null
          }
        ],
        "inputFields": null,
        "interfaces": [],
        "enumValues": null,
        "possibleTypes": null
      },
      {
        "kind": "SCALAR",
        "name": "UUID",
        "description": null,
        "fields": null,
        "inputFields": null,
        "interfaces": null,
        "enumValues": null,
        "possibleTypes": null
      },
      {
        "kind": "OBJECT",
        "name": "BusinessAreaNodeConnection",
        "description": null,
        "fields": [
          {
            "name": "pageInfo",
            "description": null,
            "args": [],
            "type": {
              "kind": "NON_NULL",
              "name": null,
              "ofType": {
                "kind": "OBJECT",
                "name": "PageInfo",
                "ofType": null
              }
            },
            "isDeprecated": false,
            "deprecationReason": null
          },
          {
            "name": "edges",
            "description": null,
            "args": [],
            "type": {
              "kind": "NON_NULL",
              "name": null,
              "ofType": {
                "kind": "LIST",
                "name": null,
                "ofType": {
                  "kind": "OBJECT",
                  "name": "BusinessAreaNodeEdge",
                  "ofType": null
                }
              }
            },
            "isDeprecated": false,
            "deprecationReason": null
          },
          {
            "name": "totalCount",
            "description": null,
            "args": [],
            "type": {
              "kind": "SCALAR",
              "name": "Int",
              "ofType": null
            },
            "isDeprecated": false,
            "deprecationReason": null
          },
          {
            "name": "edgeCount",
            "description": null,
            "args": [],
            "type": {
              "kind": "SCALAR",
              "name": "Int",
              "ofType": null
            },
            "isDeprecated": false,
            "deprecationReason": null
          }
        ],
        "inputFields": null,
        "interfaces": [],
        "enumValues": null,
        "possibleTypes": null
      },
      {
        "kind": "OBJECT",
        "name": "BusinessAreaNodeEdge",
        "description": null,
        "fields": [
          {
            "name": "node",
            "description": null,
            "args": [],
            "type": {
              "kind": "OBJECT",
              "name": "BusinessAreaNode",
              "ofType": null
            },
            "isDeprecated": false,
            "deprecationReason": null
          },
          {
            "name": "cursor",
            "description": null,
            "args": [],
            "type": {
              "kind": "NON_NULL",
              "name": null,
              "ofType": {
                "kind": "SCALAR",
                "name": "String",
                "ofType": null
              }
            },
            "isDeprecated": false,
            "deprecationReason": null
          }
        ],
        "inputFields": null,
        "interfaces": [],
        "enumValues": null,
        "possibleTypes": null
      },
      {
        "kind": "OBJECT",
        "name": "RegistrationDataImportNodeConnection",
        "description": null,
        "fields": [
          {
            "name": "pageInfo",
            "description": null,
            "args": [],
            "type": {
              "kind": "NON_NULL",
              "name": null,
              "ofType": {
                "kind": "OBJECT",
                "name": "PageInfo",
                "ofType": null
              }
            },
            "isDeprecated": false,
            "deprecationReason": null
          },
          {
            "name": "edges",
            "description": null,
            "args": [],
            "type": {
              "kind": "NON_NULL",
              "name": null,
              "ofType": {
                "kind": "LIST",
                "name": null,
                "ofType": {
                  "kind": "OBJECT",
                  "name": "RegistrationDataImportNodeEdge",
                  "ofType": null
                }
              }
            },
            "isDeprecated": false,
            "deprecationReason": null
          },
          {
            "name": "totalCount",
            "description": null,
            "args": [],
            "type": {
              "kind": "SCALAR",
              "name": "Int",
              "ofType": null
            },
            "isDeprecated": false,
            "deprecationReason": null
          },
          {
            "name": "edgeCount",
            "description": null,
            "args": [],
            "type": {
              "kind": "SCALAR",
              "name": "Int",
              "ofType": null
            },
            "isDeprecated": false,
            "deprecationReason": null
          }
        ],
        "inputFields": null,
        "interfaces": [],
        "enumValues": null,
        "possibleTypes": null
      },
      {
        "kind": "OBJECT",
        "name": "RegistrationDataImportNodeEdge",
        "description": null,
        "fields": [
          {
            "name": "node",
            "description": null,
            "args": [],
            "type": {
              "kind": "OBJECT",
              "name": "RegistrationDataImportNode",
              "ofType": null
            },
            "isDeprecated": false,
            "deprecationReason": null
          },
          {
            "name": "cursor",
            "description": null,
            "args": [],
            "type": {
              "kind": "NON_NULL",
              "name": null,
              "ofType": {
                "kind": "SCALAR",
                "name": "String",
                "ofType": null
              }
            },
            "isDeprecated": false,
            "deprecationReason": null
          }
        ],
        "inputFields": null,
        "interfaces": [],
        "enumValues": null,
        "possibleTypes": null
      },
      {
        "kind": "OBJECT",
        "name": "RegistrationDataImportNode",
        "description": null,
        "fields": [
          {
            "name": "id",
            "description": null,
            "args": [],
            "type": {
              "kind": "NON_NULL",
              "name": null,
              "ofType": {
                "kind": "SCALAR",
                "name": "ID",
                "ofType": null
              }
            },
            "isDeprecated": false,
            "deprecationReason": null
          },
          {
            "name": "createdAt",
            "description": null,
            "args": [],
            "type": {
              "kind": "NON_NULL",
              "name": null,
              "ofType": {
                "kind": "SCALAR",
                "name": "DateTime",
                "ofType": null
              }
            },
            "isDeprecated": false,
            "deprecationReason": null
          },
          {
            "name": "updatedAt",
            "description": null,
            "args": [],
            "type": {
              "kind": "NON_NULL",
              "name": null,
              "ofType": {
                "kind": "SCALAR",
                "name": "DateTime",
                "ofType": null
              }
            },
            "isDeprecated": false,
            "deprecationReason": null
          },
          {
            "name": "name",
            "description": null,
            "args": [],
            "type": {
              "kind": "NON_NULL",
              "name": null,
              "ofType": {
                "kind": "SCALAR",
                "name": "String",
                "ofType": null
              }
            },
            "isDeprecated": false,
            "deprecationReason": null
          },
          {
            "name": "status",
            "description": null,
            "args": [],
            "type": {
              "kind": "NON_NULL",
              "name": null,
              "ofType": {
                "kind": "ENUM",
                "name": "RegistrationDataImportStatus",
                "ofType": null
              }
            },
            "isDeprecated": false,
            "deprecationReason": null
          },
          {
            "name": "importDate",
            "description": null,
            "args": [],
            "type": {
              "kind": "NON_NULL",
              "name": null,
              "ofType": {
                "kind": "SCALAR",
                "name": "DateTime",
                "ofType": null
              }
            },
            "isDeprecated": false,
            "deprecationReason": null
          },
          {
            "name": "importedBy",
            "description": null,
            "args": [],
            "type": {
              "kind": "NON_NULL",
              "name": null,
              "ofType": {
                "kind": "OBJECT",
                "name": "UserObjectType",
                "ofType": null
              }
            },
            "isDeprecated": false,
            "deprecationReason": null
          },
          {
            "name": "dataSource",
            "description": null,
            "args": [],
            "type": {
              "kind": "NON_NULL",
              "name": null,
              "ofType": {
                "kind": "ENUM",
                "name": "RegistrationDataImportDataSource",
                "ofType": null
              }
            },
            "isDeprecated": false,
            "deprecationReason": null
          },
          {
            "name": "numberOfIndividuals",
            "description": null,
            "args": [],
            "type": {
              "kind": "NON_NULL",
              "name": null,
              "ofType": {
                "kind": "SCALAR",
                "name": "Int",
                "ofType": null
              }
            },
            "isDeprecated": false,
            "deprecationReason": null
          },
          {
            "name": "numberOfHouseholds",
            "description": null,
            "args": [],
            "type": {
              "kind": "NON_NULL",
              "name": null,
              "ofType": {
                "kind": "SCALAR",
                "name": "Int",
                "ofType": null
              }
            },
            "isDeprecated": false,
            "deprecationReason": null
          },
          {
            "name": "households",
            "description": null,
            "args": [
              {
                "name": "before",
                "description": null,
                "type": {
                  "kind": "SCALAR",
                  "name": "String",
                  "ofType": null
                },
                "defaultValue": null
              },
              {
                "name": "after",
                "description": null,
                "type": {
                  "kind": "SCALAR",
                  "name": "String",
                  "ofType": null
                },
                "defaultValue": null
              },
              {
                "name": "first",
                "description": null,
                "type": {
                  "kind": "SCALAR",
                  "name": "Int",
                  "ofType": null
                },
                "defaultValue": null
              },
              {
                "name": "last",
                "description": null,
                "type": {
                  "kind": "SCALAR",
                  "name": "Int",
                  "ofType": null
                },
                "defaultValue": null
              }
            ],
            "type": {
              "kind": "NON_NULL",
              "name": null,
              "ofType": {
                "kind": "OBJECT",
                "name": "HouseholdNodeConnection",
                "ofType": null
              }
            },
            "isDeprecated": false,
            "deprecationReason": null
          },
          {
            "name": "individuals",
            "description": null,
            "args": [
              {
                "name": "before",
                "description": null,
                "type": {
                  "kind": "SCALAR",
                  "name": "String",
                  "ofType": null
                },
                "defaultValue": null
              },
              {
                "name": "after",
                "description": null,
                "type": {
                  "kind": "SCALAR",
                  "name": "String",
                  "ofType": null
                },
                "defaultValue": null
              },
              {
                "name": "first",
                "description": null,
                "type": {
                  "kind": "SCALAR",
                  "name": "Int",
                  "ofType": null
                },
                "defaultValue": null
              },
              {
                "name": "last",
                "description": null,
                "type": {
                  "kind": "SCALAR",
                  "name": "Int",
                  "ofType": null
                },
                "defaultValue": null
              }
            ],
            "type": {
              "kind": "NON_NULL",
              "name": null,
              "ofType": {
                "kind": "OBJECT",
                "name": "IndividualNodeConnection",
                "ofType": null
              }
            },
            "isDeprecated": false,
            "deprecationReason": null
          }
        ],
        "inputFields": null,
        "interfaces": [
          {
            "kind": "INTERFACE",
            "name": "Node",
            "ofType": null
          }
        ],
        "enumValues": null,
        "possibleTypes": null
      },
      {
        "kind": "ENUM",
        "name": "RegistrationDataImportStatus",
        "description": null,
        "fields": null,
        "inputFields": null,
        "interfaces": null,
        "enumValues": [
          {
            "name": "IN_PROGRESS",
            "description": null,
            "isDeprecated": false,
            "deprecationReason": null
          },
          {
            "name": "DONE",
            "description": null,
            "isDeprecated": false,
            "deprecationReason": null
          }
        ],
        "possibleTypes": null
      },
      {
        "kind": "ENUM",
        "name": "RegistrationDataImportDataSource",
        "description": null,
        "fields": null,
        "inputFields": null,
        "interfaces": null,
        "enumValues": [
          {
            "name": "XLS",
            "description": null,
            "isDeprecated": false,
            "deprecationReason": null
          },
          {
            "name": "A_3RD_PARTY",
            "description": null,
            "isDeprecated": false,
            "deprecationReason": null
          },
          {
            "name": "XML",
            "description": null,
            "isDeprecated": false,
            "deprecationReason": null
          },
          {
            "name": "OTHER",
            "description": null,
            "isDeprecated": false,
            "deprecationReason": null
          }
        ],
        "possibleTypes": null
      },
      {
        "kind": "OBJECT",
        "name": "HouseholdNodeConnection",
        "description": null,
        "fields": [
          {
            "name": "pageInfo",
            "description": null,
            "args": [],
            "type": {
              "kind": "NON_NULL",
              "name": null,
              "ofType": {
                "kind": "OBJECT",
                "name": "PageInfo",
                "ofType": null
              }
            },
            "isDeprecated": false,
            "deprecationReason": null
          },
          {
            "name": "edges",
            "description": null,
            "args": [],
            "type": {
              "kind": "NON_NULL",
              "name": null,
              "ofType": {
                "kind": "LIST",
                "name": null,
                "ofType": {
                  "kind": "OBJECT",
                  "name": "HouseholdNodeEdge",
                  "ofType": null
                }
              }
            },
            "isDeprecated": false,
            "deprecationReason": null
          },
          {
            "name": "totalCount",
            "description": null,
            "args": [],
            "type": {
              "kind": "SCALAR",
              "name": "Int",
              "ofType": null
            },
            "isDeprecated": false,
            "deprecationReason": null
          },
          {
            "name": "edgeCount",
            "description": null,
            "args": [],
            "type": {
              "kind": "SCALAR",
              "name": "Int",
              "ofType": null
            },
            "isDeprecated": false,
            "deprecationReason": null
          }
        ],
        "inputFields": null,
        "interfaces": [],
        "enumValues": null,
        "possibleTypes": null
      },
      {
        "kind": "OBJECT",
        "name": "HouseholdNodeEdge",
        "description": null,
        "fields": [
          {
            "name": "node",
            "description": null,
            "args": [],
            "type": {
              "kind": "OBJECT",
              "name": "HouseholdNode",
              "ofType": null
            },
            "isDeprecated": false,
            "deprecationReason": null
          },
          {
            "name": "cursor",
            "description": null,
            "args": [],
            "type": {
              "kind": "NON_NULL",
              "name": null,
              "ofType": {
                "kind": "SCALAR",
                "name": "String",
                "ofType": null
              }
            },
            "isDeprecated": false,
            "deprecationReason": null
          }
        ],
        "inputFields": null,
        "interfaces": [],
        "enumValues": null,
        "possibleTypes": null
      },
      {
        "kind": "OBJECT",
        "name": "HouseholdNode",
        "description": null,
        "fields": [
          {
            "name": "id",
            "description": null,
            "args": [],
            "type": {
              "kind": "NON_NULL",
              "name": null,
              "ofType": {
                "kind": "SCALAR",
                "name": "ID",
                "ofType": null
              }
            },
            "isDeprecated": false,
            "deprecationReason": null
          },
          {
            "name": "createdAt",
            "description": null,
            "args": [],
            "type": {
              "kind": "NON_NULL",
              "name": null,
              "ofType": {
                "kind": "SCALAR",
                "name": "DateTime",
                "ofType": null
              }
            },
            "isDeprecated": false,
            "deprecationReason": null
          },
          {
            "name": "updatedAt",
            "description": null,
            "args": [],
            "type": {
              "kind": "NON_NULL",
              "name": null,
              "ofType": {
                "kind": "SCALAR",
                "name": "DateTime",
                "ofType": null
              }
            },
            "isDeprecated": false,
            "deprecationReason": null
          },
          {
            "name": "householdCaId",
            "description": null,
            "args": [],
            "type": {
              "kind": "NON_NULL",
              "name": null,
              "ofType": {
                "kind": "SCALAR",
                "name": "String",
                "ofType": null
              }
            },
            "isDeprecated": false,
            "deprecationReason": null
          },
          {
            "name": "consent",
            "description": null,
            "args": [],
            "type": {
              "kind": "NON_NULL",
              "name": null,
              "ofType": {
                "kind": "SCALAR",
                "name": "String",
                "ofType": null
              }
            },
            "isDeprecated": false,
            "deprecationReason": null
          },
          {
            "name": "residenceStatus",
            "description": null,
            "args": [],
            "type": {
              "kind": "NON_NULL",
              "name": null,
              "ofType": {
                "kind": "ENUM",
                "name": "HouseholdResidenceStatus",
                "ofType": null
              }
            },
            "isDeprecated": false,
            "deprecationReason": null
          },
          {
            "name": "nationality",
            "description": null,
            "args": [],
            "type": {
              "kind": "NON_NULL",
              "name": null,
              "ofType": {
                "kind": "ENUM",
                "name": "HouseholdNationality",
                "ofType": null
              }
            },
            "isDeprecated": false,
            "deprecationReason": null
          },
          {
            "name": "familySize",
            "description": null,
            "args": [],
            "type": {
              "kind": "NON_NULL",
              "name": null,
              "ofType": {
                "kind": "SCALAR",
                "name": "Int",
                "ofType": null
              }
            },
            "isDeprecated": false,
            "deprecationReason": null
          },
          {
            "name": "address",
            "description": null,
            "args": [],
            "type": {
              "kind": "SCALAR",
              "name": "String",
              "ofType": null
            },
            "isDeprecated": false,
            "deprecationReason": null
          },
          {
            "name": "location",
            "description": null,
            "args": [],
            "type": {
              "kind": "NON_NULL",
              "name": null,
              "ofType": {
                "kind": "OBJECT",
                "name": "LocationNode",
                "ofType": null
              }
            },
            "isDeprecated": false,
            "deprecationReason": null
          },
          {
            "name": "representative",
            "description": null,
            "args": [],
            "type": {
              "kind": "OBJECT",
              "name": "IndividualNode",
              "ofType": null
            },
            "isDeprecated": false,
            "deprecationReason": null
          },
          {
            "name": "registrationDataImportId",
            "description": null,
            "args": [],
            "type": {
              "kind": "NON_NULL",
              "name": null,
              "ofType": {
                "kind": "OBJECT",
                "name": "RegistrationDataImportNode",
                "ofType": null
              }
            },
            "isDeprecated": false,
            "deprecationReason": null
          },
          {
            "name": "headOfHousehold",
            "description": null,
            "args": [],
            "type": {
              "kind": "OBJECT",
              "name": "IndividualNode",
              "ofType": null
            },
            "isDeprecated": false,
            "deprecationReason": null
          },
          {
            "name": "individuals",
            "description": null,
            "args": [
              {
                "name": "before",
                "description": null,
                "type": {
                  "kind": "SCALAR",
                  "name": "String",
                  "ofType": null
                },
                "defaultValue": null
              },
              {
                "name": "after",
                "description": null,
                "type": {
                  "kind": "SCALAR",
                  "name": "String",
                  "ofType": null
                },
                "defaultValue": null
              },
              {
                "name": "first",
                "description": null,
                "type": {
                  "kind": "SCALAR",
                  "name": "Int",
                  "ofType": null
                },
                "defaultValue": null
              },
              {
                "name": "last",
                "description": null,
                "type": {
                  "kind": "SCALAR",
                  "name": "Int",
                  "ofType": null
                },
                "defaultValue": null
              }
            ],
            "type": {
              "kind": "NON_NULL",
              "name": null,
              "ofType": {
                "kind": "OBJECT",
                "name": "IndividualNodeConnection",
                "ofType": null
              }
            },
            "isDeprecated": false,
            "deprecationReason": null
          },
          {
            "name": "paymentRecords",
            "description": null,
            "args": [
              {
                "name": "before",
                "description": null,
                "type": {
                  "kind": "SCALAR",
                  "name": "String",
                  "ofType": null
                },
                "defaultValue": null
              },
              {
                "name": "after",
                "description": null,
                "type": {
                  "kind": "SCALAR",
                  "name": "String",
                  "ofType": null
                },
                "defaultValue": null
              },
              {
                "name": "first",
                "description": null,
                "type": {
                  "kind": "SCALAR",
                  "name": "Int",
                  "ofType": null
                },
                "defaultValue": null
              },
              {
                "name": "last",
                "description": null,
                "type": {
                  "kind": "SCALAR",
                  "name": "Int",
                  "ofType": null
                },
                "defaultValue": null
              },
              {
                "name": "cashPlan",
                "description": null,
                "type": {
                  "kind": "SCALAR",
                  "name": "ID",
                  "ofType": null
                },
                "defaultValue": null
              },
              {
                "name": "household",
                "description": null,
                "type": {
                  "kind": "SCALAR",
                  "name": "ID",
                  "ofType": null
                },
                "defaultValue": null
              }
            ],
            "type": {
              "kind": "NON_NULL",
              "name": null,
              "ofType": {
                "kind": "OBJECT",
                "name": "PaymentRecordNodeConnection",
                "ofType": null
              }
            },
            "isDeprecated": false,
            "deprecationReason": null
          },
          {
            "name": "targetPopulations",
            "description": null,
            "args": [
              {
                "name": "before",
                "description": null,
                "type": {
                  "kind": "SCALAR",
                  "name": "String",
                  "ofType": null
                },
                "defaultValue": null
              },
              {
                "name": "after",
                "description": null,
                "type": {
                  "kind": "SCALAR",
                  "name": "String",
                  "ofType": null
                },
                "defaultValue": null
              },
              {
                "name": "first",
                "description": null,
                "type": {
                  "kind": "SCALAR",
                  "name": "Int",
                  "ofType": null
                },
                "defaultValue": null
              },
              {
                "name": "last",
                "description": null,
                "type": {
                  "kind": "SCALAR",
                  "name": "Int",
                  "ofType": null
                },
                "defaultValue": null
              }
            ],
            "type": {
              "kind": "NON_NULL",
              "name": null,
              "ofType": {
                "kind": "OBJECT",
                "name": "TargetPopulationNodeConnection",
                "ofType": null
              }
            },
            "isDeprecated": false,
            "deprecationReason": null
          }
        ],
        "inputFields": null,
        "interfaces": [
          {
            "kind": "INTERFACE",
            "name": "Node",
            "ofType": null
          }
        ],
        "enumValues": null,
        "possibleTypes": null
      },
      {
        "kind": "ENUM",
        "name": "HouseholdResidenceStatus",
        "description": null,
        "fields": null,
        "inputFields": null,
        "interfaces": null,
        "enumValues": [
          {
            "name": "REFUGEE",
            "description": null,
            "isDeprecated": false,
            "deprecationReason": null
          },
          {
            "name": "MIGRANT",
            "description": null,
            "isDeprecated": false,
            "deprecationReason": null
          },
          {
            "name": "CITIZEN",
            "description": null,
            "isDeprecated": false,
            "deprecationReason": null
          },
          {
            "name": "IDP",
            "description": null,
            "isDeprecated": false,
            "deprecationReason": null
          },
          {
            "name": "OTHER",
            "description": null,
            "isDeprecated": false,
            "deprecationReason": null
          }
        ],
        "possibleTypes": null
      },
      {
        "kind": "ENUM",
        "name": "HouseholdNationality",
        "description": null,
        "fields": null,
        "inputFields": null,
        "interfaces": null,
        "enumValues": [
          {
            "name": "AF",
            "description": null,
            "isDeprecated": false,
            "deprecationReason": null
          },
          {
            "name": "AL",
            "description": null,
            "isDeprecated": false,
            "deprecationReason": null
          },
          {
            "name": "DZ",
            "description": null,
            "isDeprecated": false,
            "deprecationReason": null
          },
          {
            "name": "AD",
            "description": null,
            "isDeprecated": false,
            "deprecationReason": null
          },
          {
            "name": "AO",
            "description": null,
            "isDeprecated": false,
            "deprecationReason": null
          },
          {
            "name": "AR",
            "description": null,
            "isDeprecated": false,
            "deprecationReason": null
          },
          {
            "name": "AM",
            "description": null,
            "isDeprecated": false,
            "deprecationReason": null
          },
          {
            "name": "A",
            "description": null,
            "isDeprecated": false,
            "deprecationReason": null
          },
          {
            "name": "AT",
            "description": null,
            "isDeprecated": false,
            "deprecationReason": null
          },
          {
            "name": "AZ",
            "description": null,
            "isDeprecated": false,
            "deprecationReason": null
          },
          {
            "name": "BS",
            "description": null,
            "isDeprecated": false,
            "deprecationReason": null
          },
          {
            "name": "BH",
            "description": null,
            "isDeprecated": false,
            "deprecationReason": null
          },
          {
            "name": "BD",
            "description": null,
            "isDeprecated": false,
            "deprecationReason": null
          },
          {
            "name": "BB",
            "description": null,
            "isDeprecated": false,
            "deprecationReason": null
          },
          {
            "name": "BY",
            "description": null,
            "isDeprecated": false,
            "deprecationReason": null
          },
          {
            "name": "BE",
            "description": null,
            "isDeprecated": false,
            "deprecationReason": null
          },
          {
            "name": "BZ",
            "description": null,
            "isDeprecated": false,
            "deprecationReason": null
          },
          {
            "name": "BJ",
            "description": null,
            "isDeprecated": false,
            "deprecationReason": null
          },
          {
            "name": "BT",
            "description": null,
            "isDeprecated": false,
            "deprecationReason": null
          },
          {
            "name": "BO",
            "description": null,
            "isDeprecated": false,
            "deprecationReason": null
          },
          {
            "name": "BA",
            "description": null,
            "isDeprecated": false,
            "deprecationReason": null
          },
          {
            "name": "BW",
            "description": null,
            "isDeprecated": false,
            "deprecationReason": null
          },
          {
            "name": "BR",
            "description": null,
            "isDeprecated": false,
            "deprecationReason": null
          },
          {
            "name": "GB",
            "description": null,
            "isDeprecated": false,
            "deprecationReason": null
          },
          {
            "name": "BN",
            "description": null,
            "isDeprecated": false,
            "deprecationReason": null
          },
          {
            "name": "BG",
            "description": null,
            "isDeprecated": false,
            "deprecationReason": null
          },
          {
            "name": "BF",
            "description": null,
            "isDeprecated": false,
            "deprecationReason": null
          },
          {
            "name": "MM",
            "description": null,
            "isDeprecated": false,
            "deprecationReason": null
          },
          {
            "name": "BF_28",
            "description": null,
            "isDeprecated": false,
            "deprecationReason": null
          },
          {
            "name": "BI",
            "description": null,
            "isDeprecated": false,
            "deprecationReason": null
          },
          {
            "name": "CM",
            "description": null,
            "isDeprecated": false,
            "deprecationReason": null
          },
          {
            "name": "CA",
            "description": null,
            "isDeprecated": false,
            "deprecationReason": null
          },
          {
            "name": "CV",
            "description": null,
            "isDeprecated": false,
            "deprecationReason": null
          },
          {
            "name": "TD",
            "description": null,
            "isDeprecated": false,
            "deprecationReason": null
          },
          {
            "name": "CL",
            "description": null,
            "isDeprecated": false,
            "deprecationReason": null
          },
          {
            "name": "CN",
            "description": null,
            "isDeprecated": false,
            "deprecationReason": null
          },
          {
            "name": "CO",
            "description": null,
            "isDeprecated": false,
            "deprecationReason": null
          },
          {
            "name": "CG",
            "description": null,
            "isDeprecated": false,
            "deprecationReason": null
          },
          {
            "name": "CR",
            "description": null,
            "isDeprecated": false,
            "deprecationReason": null
          },
          {
            "name": "HR",
            "description": null,
            "isDeprecated": false,
            "deprecationReason": null
          },
          {
            "name": "C",
            "description": null,
            "isDeprecated": false,
            "deprecationReason": null
          },
          {
            "name": "CY",
            "description": null,
            "isDeprecated": false,
            "deprecationReason": null
          },
          {
            "name": "CZ",
            "description": null,
            "isDeprecated": false,
            "deprecationReason": null
          },
          {
            "name": "DK",
            "description": null,
            "isDeprecated": false,
            "deprecationReason": null
          },
          {
            "name": "DJ",
            "description": null,
            "isDeprecated": false,
            "deprecationReason": null
          },
          {
            "name": "DM",
            "description": null,
            "isDeprecated": false,
            "deprecationReason": null
          },
          {
            "name": "DO",
            "description": null,
            "isDeprecated": false,
            "deprecationReason": null
          },
          {
            "name": "EC",
            "description": null,
            "isDeprecated": false,
            "deprecationReason": null
          },
          {
            "name": "EG",
            "description": null,
            "isDeprecated": false,
            "deprecationReason": null
          },
          {
            "name": "SV",
            "description": null,
            "isDeprecated": false,
            "deprecationReason": null
          },
          {
            "name": "GB_50",
            "description": null,
            "isDeprecated": false,
            "deprecationReason": null
          },
          {
            "name": "ER",
            "description": null,
            "isDeprecated": false,
            "deprecationReason": null
          },
          {
            "name": "EE",
            "description": null,
            "isDeprecated": false,
            "deprecationReason": null
          },
          {
            "name": "ET",
            "description": null,
            "isDeprecated": false,
            "deprecationReason": null
          },
          {
            "name": "FJ",
            "description": null,
            "isDeprecated": false,
            "deprecationReason": null
          },
          {
            "name": "FI",
            "description": null,
            "isDeprecated": false,
            "deprecationReason": null
          },
          {
            "name": "FR",
            "description": null,
            "isDeprecated": false,
            "deprecationReason": null
          },
          {
            "name": "GA",
            "description": null,
            "isDeprecated": false,
            "deprecationReason": null
          },
          {
            "name": "GM",
            "description": null,
            "isDeprecated": false,
            "deprecationReason": null
          },
          {
            "name": "GE",
            "description": null,
            "isDeprecated": false,
            "deprecationReason": null
          },
          {
            "name": "DE",
            "description": null,
            "isDeprecated": false,
            "deprecationReason": null
          },
          {
            "name": "GH",
            "description": null,
            "isDeprecated": false,
            "deprecationReason": null
          },
          {
            "name": "GR",
            "description": null,
            "isDeprecated": false,
            "deprecationReason": null
          },
          {
            "name": "GD",
            "description": null,
            "isDeprecated": false,
            "deprecationReason": null
          },
          {
            "name": "GT",
            "description": null,
            "isDeprecated": false,
            "deprecationReason": null
          },
          {
            "name": "GQ",
            "description": null,
            "isDeprecated": false,
            "deprecationReason": null
          },
          {
            "name": "GY",
            "description": null,
            "isDeprecated": false,
            "deprecationReason": null
          },
          {
            "name": "HT",
            "description": null,
            "isDeprecated": false,
            "deprecationReason": null
          },
          {
            "name": "NL",
            "description": null,
            "isDeprecated": false,
            "deprecationReason": null
          },
          {
            "name": "HN",
            "description": null,
            "isDeprecated": false,
            "deprecationReason": null
          },
          {
            "name": "H",
            "description": null,
            "isDeprecated": false,
            "deprecationReason": null
          },
          {
            "name": "IS",
            "description": null,
            "isDeprecated": false,
            "deprecationReason": null
          },
          {
            "name": "IO",
            "description": null,
            "isDeprecated": false,
            "deprecationReason": null
          },
          {
            "name": "ID",
            "description": null,
            "isDeprecated": false,
            "deprecationReason": null
          },
          {
            "name": "IR",
            "description": null,
            "isDeprecated": false,
            "deprecationReason": null
          },
          {
            "name": "IQ",
            "description": null,
            "isDeprecated": false,
            "deprecationReason": null
          },
          {
            "name": "IE",
            "description": null,
            "isDeprecated": false,
            "deprecationReason": null
          },
          {
            "name": "IL",
            "description": null,
            "isDeprecated": false,
            "deprecationReason": null
          },
          {
            "name": "IT",
            "description": null,
            "isDeprecated": false,
            "deprecationReason": null
          },
          {
            "name": "JM",
            "description": null,
            "isDeprecated": false,
            "deprecationReason": null
          },
          {
            "name": "JP",
            "description": null,
            "isDeprecated": false,
            "deprecationReason": null
          },
          {
            "name": "JO",
            "description": null,
            "isDeprecated": false,
            "deprecationReason": null
          },
          {
            "name": "KZ",
            "description": null,
            "isDeprecated": false,
            "deprecationReason": null
          },
          {
            "name": "KE",
            "description": null,
            "isDeprecated": false,
            "deprecationReason": null
          },
          {
            "name": "KW",
            "description": null,
            "isDeprecated": false,
            "deprecationReason": null
          },
          {
            "name": "LA",
            "description": null,
            "isDeprecated": false,
            "deprecationReason": null
          },
          {
            "name": "LV",
            "description": null,
            "isDeprecated": false,
            "deprecationReason": null
          },
          {
            "name": "LB",
            "description": null,
            "isDeprecated": false,
            "deprecationReason": null
          },
          {
            "name": "LR",
            "description": null,
            "isDeprecated": false,
            "deprecationReason": null
          },
          {
            "name": "LY",
            "description": null,
            "isDeprecated": false,
            "deprecationReason": null
          },
          {
            "name": "LT",
            "description": null,
            "isDeprecated": false,
            "deprecationReason": null
          },
          {
            "name": "MK",
            "description": null,
            "isDeprecated": false,
            "deprecationReason": null
          },
          {
            "name": "MG",
            "description": null,
            "isDeprecated": false,
            "deprecationReason": null
          },
          {
            "name": "MW",
            "description": null,
            "isDeprecated": false,
            "deprecationReason": null
          },
          {
            "name": "MY",
            "description": null,
            "isDeprecated": false,
            "deprecationReason": null
          },
          {
            "name": "MV",
            "description": null,
            "isDeprecated": false,
            "deprecationReason": null
          },
          {
            "name": "ML",
            "description": null,
            "isDeprecated": false,
            "deprecationReason": null
          },
          {
            "name": "MT",
            "description": null,
            "isDeprecated": false,
            "deprecationReason": null
          },
          {
            "name": "MR",
            "description": null,
            "isDeprecated": false,
            "deprecationReason": null
          },
          {
            "name": "M",
            "description": null,
            "isDeprecated": false,
            "deprecationReason": null
          },
          {
            "name": "MX",
            "description": null,
            "isDeprecated": false,
            "deprecationReason": null
          },
          {
            "name": "MD",
            "description": null,
            "isDeprecated": false,
            "deprecationReason": null
          },
          {
            "name": "MC",
            "description": null,
            "isDeprecated": false,
            "deprecationReason": null
          },
          {
            "name": "MN",
            "description": null,
            "isDeprecated": false,
            "deprecationReason": null
          },
          {
            "name": "ME",
            "description": null,
            "isDeprecated": false,
            "deprecationReason": null
          },
          {
            "name": "MA",
            "description": null,
            "isDeprecated": false,
            "deprecationReason": null
          },
          {
            "name": "MZ",
            "description": null,
            "isDeprecated": false,
            "deprecationReason": null
          },
          {
            "name": "NA",
            "description": null,
            "isDeprecated": false,
            "deprecationReason": null
          },
          {
            "name": "NP",
            "description": null,
            "isDeprecated": false,
            "deprecationReason": null
          },
          {
            "name": "NI",
            "description": null,
            "isDeprecated": false,
            "deprecationReason": null
          },
          {
            "name": "NE",
            "description": null,
            "isDeprecated": false,
            "deprecationReason": null
          },
          {
            "name": "NG",
            "description": null,
            "isDeprecated": false,
            "deprecationReason": null
          },
          {
            "name": "KP",
            "description": null,
            "isDeprecated": false,
            "deprecationReason": null
          },
          {
            "name": "NO",
            "description": null,
            "isDeprecated": false,
            "deprecationReason": null
          },
          {
            "name": "OM",
            "description": null,
            "isDeprecated": false,
            "deprecationReason": null
          },
          {
            "name": "PK",
            "description": null,
            "isDeprecated": false,
            "deprecationReason": null
          },
          {
            "name": "PA",
            "description": null,
            "isDeprecated": false,
            "deprecationReason": null
          },
          {
            "name": "PG",
            "description": null,
            "isDeprecated": false,
            "deprecationReason": null
          },
          {
            "name": "PY",
            "description": null,
            "isDeprecated": false,
            "deprecationReason": null
          },
          {
            "name": "PE",
            "description": null,
            "isDeprecated": false,
            "deprecationReason": null
          },
          {
            "name": "PH",
            "description": null,
            "isDeprecated": false,
            "deprecationReason": null
          },
          {
            "name": "PL",
            "description": null,
            "isDeprecated": false,
            "deprecationReason": null
          },
          {
            "name": "PT",
            "description": null,
            "isDeprecated": false,
            "deprecationReason": null
          },
          {
            "name": "QA",
            "description": null,
            "isDeprecated": false,
            "deprecationReason": null
          },
          {
            "name": "RO",
            "description": null,
            "isDeprecated": false,
            "deprecationReason": null
          },
          {
            "name": "R",
            "description": null,
            "isDeprecated": false,
            "deprecationReason": null
          },
          {
            "name": "RW",
            "description": null,
            "isDeprecated": false,
            "deprecationReason": null
          },
          {
            "name": "SA",
            "description": null,
            "isDeprecated": false,
            "deprecationReason": null
          },
          {
            "name": "AE",
            "description": null,
            "isDeprecated": false,
            "deprecationReason": null
          },
          {
            "name": "SN",
            "description": null,
            "isDeprecated": false,
            "deprecationReason": null
          },
          {
            "name": "RS",
            "description": null,
            "isDeprecated": false,
            "deprecationReason": null
          },
          {
            "name": "SC",
            "description": null,
            "isDeprecated": false,
            "deprecationReason": null
          },
          {
            "name": "SL",
            "description": null,
            "isDeprecated": false,
            "deprecationReason": null
          },
          {
            "name": "SG",
            "description": null,
            "isDeprecated": false,
            "deprecationReason": null
          },
          {
            "name": "SK",
            "description": null,
            "isDeprecated": false,
            "deprecationReason": null
          },
          {
            "name": "SI",
            "description": null,
            "isDeprecated": false,
            "deprecationReason": null
          },
          {
            "name": "SO",
            "description": null,
            "isDeprecated": false,
            "deprecationReason": null
          },
          {
            "name": "ZA",
            "description": null,
            "isDeprecated": false,
            "deprecationReason": null
          },
          {
            "name": "KR",
            "description": null,
            "isDeprecated": false,
            "deprecationReason": null
          },
          {
            "name": "ES",
            "description": null,
            "isDeprecated": false,
            "deprecationReason": null
          },
          {
            "name": "LK",
            "description": null,
            "isDeprecated": false,
            "deprecationReason": null
          },
          {
            "name": "SD",
            "description": null,
            "isDeprecated": false,
            "deprecationReason": null
          },
          {
            "name": "SR",
            "description": null,
            "isDeprecated": false,
            "deprecationReason": null
          },
          {
            "name": "SZ",
            "description": null,
            "isDeprecated": false,
            "deprecationReason": null
          },
          {
            "name": "SE",
            "description": null,
            "isDeprecated": false,
            "deprecationReason": null
          },
          {
            "name": "CH",
            "description": null,
            "isDeprecated": false,
            "deprecationReason": null
          },
          {
            "name": "SY",
            "description": null,
            "isDeprecated": false,
            "deprecationReason": null
          },
          {
            "name": "TW",
            "description": null,
            "isDeprecated": false,
            "deprecationReason": null
          },
          {
            "name": "TJ",
            "description": null,
            "isDeprecated": false,
            "deprecationReason": null
          },
          {
            "name": "TZ",
            "description": null,
            "isDeprecated": false,
            "deprecationReason": null
          },
          {
            "name": "TH",
            "description": null,
            "isDeprecated": false,
            "deprecationReason": null
          },
          {
            "name": "TG",
            "description": null,
            "isDeprecated": false,
            "deprecationReason": null
          },
          {
            "name": "TT",
            "description": null,
            "isDeprecated": false,
            "deprecationReason": null
          },
          {
            "name": "TN",
            "description": null,
            "isDeprecated": false,
            "deprecationReason": null
          },
          {
            "name": "TR",
            "description": null,
            "isDeprecated": false,
            "deprecationReason": null
          },
          {
            "name": "TM",
            "description": null,
            "isDeprecated": false,
            "deprecationReason": null
          },
          {
            "name": "TV",
            "description": null,
            "isDeprecated": false,
            "deprecationReason": null
          },
          {
            "name": "UG",
            "description": null,
            "isDeprecated": false,
            "deprecationReason": null
          },
          {
            "name": "UA",
            "description": null,
            "isDeprecated": false,
            "deprecationReason": null
          },
          {
            "name": "UY",
            "description": null,
            "isDeprecated": false,
            "deprecationReason": null
          },
          {
            "name": "UZ",
            "description": null,
            "isDeprecated": false,
            "deprecationReason": null
          },
          {
            "name": "V",
            "description": null,
            "isDeprecated": false,
            "deprecationReason": null
          },
          {
            "name": "VE",
            "description": null,
            "isDeprecated": false,
            "deprecationReason": null
          },
          {
            "name": "VN",
            "description": null,
            "isDeprecated": false,
            "deprecationReason": null
          },
          {
            "name": "GB_164",
            "description": null,
            "isDeprecated": false,
            "deprecationReason": null
          },
          {
            "name": "YE",
            "description": null,
            "isDeprecated": false,
            "deprecationReason": null
          },
          {
            "name": "ZM",
            "description": null,
            "isDeprecated": false,
            "deprecationReason": null
          },
          {
            "name": "ZW",
            "description": null,
            "isDeprecated": false,
            "deprecationReason": null
          }
        ],
        "possibleTypes": null
      },
      {
        "kind": "OBJECT",
        "name": "IndividualNode",
        "description": null,
        "fields": [
          {
            "name": "id",
            "description": null,
            "args": [],
            "type": {
              "kind": "NON_NULL",
              "name": null,
              "ofType": {
                "kind": "SCALAR",
                "name": "ID",
                "ofType": null
              }
            },
            "isDeprecated": false,
            "deprecationReason": null
          },
          {
            "name": "createdAt",
            "description": null,
            "args": [],
            "type": {
              "kind": "NON_NULL",
              "name": null,
              "ofType": {
                "kind": "SCALAR",
                "name": "DateTime",
                "ofType": null
              }
            },
            "isDeprecated": false,
            "deprecationReason": null
          },
          {
            "name": "updatedAt",
            "description": null,
            "args": [],
            "type": {
              "kind": "NON_NULL",
              "name": null,
              "ofType": {
                "kind": "SCALAR",
                "name": "DateTime",
                "ofType": null
              }
            },
            "isDeprecated": false,
            "deprecationReason": null
          },
          {
            "name": "individualCaId",
            "description": null,
            "args": [],
            "type": {
              "kind": "NON_NULL",
              "name": null,
              "ofType": {
                "kind": "SCALAR",
                "name": "String",
                "ofType": null
              }
            },
            "isDeprecated": false,
            "deprecationReason": null
          },
          {
            "name": "fullName",
            "description": null,
            "args": [],
            "type": {
              "kind": "NON_NULL",
              "name": null,
              "ofType": {
                "kind": "SCALAR",
                "name": "String",
                "ofType": null
              }
            },
            "isDeprecated": false,
            "deprecationReason": null
          },
          {
            "name": "firstName",
            "description": null,
            "args": [],
            "type": {
              "kind": "NON_NULL",
              "name": null,
              "ofType": {
                "kind": "SCALAR",
                "name": "String",
                "ofType": null
              }
            },
            "isDeprecated": false,
            "deprecationReason": null
          },
          {
            "name": "middleName",
            "description": null,
            "args": [],
            "type": {
              "kind": "NON_NULL",
              "name": null,
              "ofType": {
                "kind": "SCALAR",
                "name": "String",
                "ofType": null
              }
            },
            "isDeprecated": false,
            "deprecationReason": null
          },
          {
            "name": "lastName",
            "description": null,
            "args": [],
            "type": {
              "kind": "NON_NULL",
              "name": null,
              "ofType": {
                "kind": "SCALAR",
                "name": "String",
                "ofType": null
              }
            },
            "isDeprecated": false,
            "deprecationReason": null
          },
          {
            "name": "sex",
            "description": null,
            "args": [],
            "type": {
              "kind": "NON_NULL",
              "name": null,
              "ofType": {
                "kind": "ENUM",
                "name": "IndividualSex",
                "ofType": null
              }
            },
            "isDeprecated": false,
            "deprecationReason": null
          },
          {
            "name": "dob",
            "description": null,
            "args": [],
            "type": {
              "kind": "SCALAR",
              "name": "Date",
              "ofType": null
            },
            "isDeprecated": false,
            "deprecationReason": null
          },
          {
            "name": "estimatedDob",
            "description": null,
            "args": [],
            "type": {
              "kind": "SCALAR",
              "name": "Date",
              "ofType": null
            },
            "isDeprecated": false,
            "deprecationReason": null
          },
          {
            "name": "nationality",
            "description": null,
            "args": [],
            "type": {
              "kind": "NON_NULL",
              "name": null,
              "ofType": {
                "kind": "ENUM",
                "name": "IndividualNationality",
                "ofType": null
              }
            },
            "isDeprecated": false,
            "deprecationReason": null
          },
          {
            "name": "martialStatus",
            "description": null,
            "args": [],
            "type": {
              "kind": "NON_NULL",
              "name": null,
              "ofType": {
                "kind": "ENUM",
                "name": "IndividualMartialStatus",
                "ofType": null
              }
            },
            "isDeprecated": false,
            "deprecationReason": null
          },
          {
            "name": "phoneNumber",
            "description": null,
            "args": [],
            "type": {
              "kind": "NON_NULL",
              "name": null,
              "ofType": {
                "kind": "SCALAR",
                "name": "String",
                "ofType": null
              }
            },
            "isDeprecated": false,
            "deprecationReason": null
          },
          {
            "name": "phoneNumberAlternative",
            "description": null,
            "args": [],
            "type": {
              "kind": "NON_NULL",
              "name": null,
              "ofType": {
                "kind": "SCALAR",
                "name": "String",
                "ofType": null
              }
            },
            "isDeprecated": false,
            "deprecationReason": null
          },
          {
            "name": "identificationType",
            "description": null,
            "args": [],
            "type": {
              "kind": "NON_NULL",
              "name": null,
              "ofType": {
                "kind": "ENUM",
                "name": "IndividualIdentificationType",
                "ofType": null
              }
            },
            "isDeprecated": false,
            "deprecationReason": null
          },
          {
            "name": "identificationNumber",
            "description": null,
            "args": [],
            "type": {
              "kind": "NON_NULL",
              "name": null,
              "ofType": {
                "kind": "SCALAR",
                "name": "String",
                "ofType": null
              }
            },
            "isDeprecated": false,
            "deprecationReason": null
          },
          {
            "name": "household",
            "description": null,
            "args": [],
            "type": {
              "kind": "NON_NULL",
              "name": null,
              "ofType": {
                "kind": "OBJECT",
                "name": "HouseholdNode",
                "ofType": null
              }
            },
            "isDeprecated": false,
            "deprecationReason": null
          },
          {
            "name": "registrationDataImportId",
            "description": null,
            "args": [],
            "type": {
              "kind": "NON_NULL",
              "name": null,
              "ofType": {
                "kind": "OBJECT",
                "name": "RegistrationDataImportNode",
                "ofType": null
              }
            },
            "isDeprecated": false,
            "deprecationReason": null
          },
          {
            "name": "workStatus",
            "description": null,
            "args": [],
            "type": {
              "kind": "NON_NULL",
              "name": null,
              "ofType": {
                "kind": "ENUM",
                "name": "IndividualWorkStatus",
                "ofType": null
              }
            },
            "isDeprecated": false,
            "deprecationReason": null
          },
          {
            "name": "disability",
            "description": null,
            "args": [],
            "type": {
              "kind": "NON_NULL",
              "name": null,
              "ofType": {
                "kind": "ENUM",
                "name": "IndividualDisability",
                "ofType": null
              }
            },
            "isDeprecated": false,
            "deprecationReason": null
          },
          {
            "name": "representedHouseholds",
            "description": null,
            "args": [
              {
                "name": "before",
                "description": null,
                "type": {
                  "kind": "SCALAR",
                  "name": "String",
                  "ofType": null
                },
                "defaultValue": null
              },
              {
                "name": "after",
                "description": null,
                "type": {
                  "kind": "SCALAR",
                  "name": "String",
                  "ofType": null
                },
                "defaultValue": null
              },
              {
                "name": "first",
                "description": null,
                "type": {
                  "kind": "SCALAR",
                  "name": "Int",
                  "ofType": null
                },
                "defaultValue": null
              },
              {
                "name": "last",
                "description": null,
                "type": {
                  "kind": "SCALAR",
                  "name": "Int",
                  "ofType": null
                },
                "defaultValue": null
              }
            ],
            "type": {
              "kind": "NON_NULL",
              "name": null,
              "ofType": {
                "kind": "OBJECT",
                "name": "HouseholdNodeConnection",
                "ofType": null
              }
            },
            "isDeprecated": false,
            "deprecationReason": null
          },
          {
            "name": "headingHousehold",
            "description": null,
            "args": [],
            "type": {
              "kind": "OBJECT",
              "name": "HouseholdNode",
              "ofType": null
            },
            "isDeprecated": false,
            "deprecationReason": null
          }
        ],
        "inputFields": null,
        "interfaces": [
          {
            "kind": "INTERFACE",
            "name": "Node",
            "ofType": null
          }
        ],
        "enumValues": null,
        "possibleTypes": null
      },
      {
        "kind": "ENUM",
        "name": "IndividualSex",
        "description": null,
        "fields": null,
        "inputFields": null,
        "interfaces": null,
        "enumValues": [
          {
            "name": "MALE",
            "description": null,
            "isDeprecated": false,
            "deprecationReason": null
          },
          {
            "name": "FEMALE",
            "description": null,
            "isDeprecated": false,
            "deprecationReason": null
          }
        ],
        "possibleTypes": null
      },
      {
        "kind": "ENUM",
        "name": "IndividualNationality",
        "description": null,
        "fields": null,
        "inputFields": null,
        "interfaces": null,
        "enumValues": [
          {
            "name": "AF",
            "description": null,
            "isDeprecated": false,
            "deprecationReason": null
          },
          {
            "name": "AL",
            "description": null,
            "isDeprecated": false,
            "deprecationReason": null
          },
          {
            "name": "DZ",
            "description": null,
            "isDeprecated": false,
            "deprecationReason": null
          },
          {
            "name": "AD",
            "description": null,
            "isDeprecated": false,
            "deprecationReason": null
          },
          {
            "name": "AO",
            "description": null,
            "isDeprecated": false,
            "deprecationReason": null
          },
          {
            "name": "AR",
            "description": null,
            "isDeprecated": false,
            "deprecationReason": null
          },
          {
            "name": "AM",
            "description": null,
            "isDeprecated": false,
            "deprecationReason": null
          },
          {
            "name": "A",
            "description": null,
            "isDeprecated": false,
            "deprecationReason": null
          },
          {
            "name": "AT",
            "description": null,
            "isDeprecated": false,
            "deprecationReason": null
          },
          {
            "name": "AZ",
            "description": null,
            "isDeprecated": false,
            "deprecationReason": null
          },
          {
            "name": "BS",
            "description": null,
            "isDeprecated": false,
            "deprecationReason": null
          },
          {
            "name": "BH",
            "description": null,
            "isDeprecated": false,
            "deprecationReason": null
          },
          {
            "name": "BD",
            "description": null,
            "isDeprecated": false,
            "deprecationReason": null
          },
          {
            "name": "BB",
            "description": null,
            "isDeprecated": false,
            "deprecationReason": null
          },
          {
            "name": "BY",
            "description": null,
            "isDeprecated": false,
            "deprecationReason": null
          },
          {
            "name": "BE",
            "description": null,
            "isDeprecated": false,
            "deprecationReason": null
          },
          {
            "name": "BZ",
            "description": null,
            "isDeprecated": false,
            "deprecationReason": null
          },
          {
            "name": "BJ",
            "description": null,
            "isDeprecated": false,
            "deprecationReason": null
          },
          {
            "name": "BT",
            "description": null,
            "isDeprecated": false,
            "deprecationReason": null
          },
          {
            "name": "BO",
            "description": null,
            "isDeprecated": false,
            "deprecationReason": null
          },
          {
            "name": "BA",
            "description": null,
            "isDeprecated": false,
            "deprecationReason": null
          },
          {
            "name": "BW",
            "description": null,
            "isDeprecated": false,
            "deprecationReason": null
          },
          {
            "name": "BR",
            "description": null,
            "isDeprecated": false,
            "deprecationReason": null
          },
          {
            "name": "GB",
            "description": null,
            "isDeprecated": false,
            "deprecationReason": null
          },
          {
            "name": "BN",
            "description": null,
            "isDeprecated": false,
            "deprecationReason": null
          },
          {
            "name": "BG",
            "description": null,
            "isDeprecated": false,
            "deprecationReason": null
          },
          {
            "name": "BF",
            "description": null,
            "isDeprecated": false,
            "deprecationReason": null
          },
          {
            "name": "MM",
            "description": null,
            "isDeprecated": false,
            "deprecationReason": null
          },
          {
            "name": "BF_28",
            "description": null,
            "isDeprecated": false,
            "deprecationReason": null
          },
          {
            "name": "BI",
            "description": null,
            "isDeprecated": false,
            "deprecationReason": null
          },
          {
            "name": "CM",
            "description": null,
            "isDeprecated": false,
            "deprecationReason": null
          },
          {
            "name": "CA",
            "description": null,
            "isDeprecated": false,
            "deprecationReason": null
          },
          {
            "name": "CV",
            "description": null,
            "isDeprecated": false,
            "deprecationReason": null
          },
          {
            "name": "TD",
            "description": null,
            "isDeprecated": false,
            "deprecationReason": null
          },
          {
            "name": "CL",
            "description": null,
            "isDeprecated": false,
            "deprecationReason": null
          },
          {
            "name": "CN",
            "description": null,
            "isDeprecated": false,
            "deprecationReason": null
          },
          {
            "name": "CO",
            "description": null,
            "isDeprecated": false,
            "deprecationReason": null
          },
          {
            "name": "CG",
            "description": null,
            "isDeprecated": false,
            "deprecationReason": null
          },
          {
            "name": "CR",
            "description": null,
            "isDeprecated": false,
            "deprecationReason": null
          },
          {
            "name": "HR",
            "description": null,
            "isDeprecated": false,
            "deprecationReason": null
          },
          {
            "name": "C",
            "description": null,
            "isDeprecated": false,
            "deprecationReason": null
          },
          {
            "name": "CY",
            "description": null,
            "isDeprecated": false,
            "deprecationReason": null
          },
          {
            "name": "CZ",
            "description": null,
            "isDeprecated": false,
            "deprecationReason": null
          },
          {
            "name": "DK",
            "description": null,
            "isDeprecated": false,
            "deprecationReason": null
          },
          {
            "name": "DJ",
            "description": null,
            "isDeprecated": false,
            "deprecationReason": null
          },
          {
            "name": "DM",
            "description": null,
            "isDeprecated": false,
            "deprecationReason": null
          },
          {
            "name": "DO",
            "description": null,
            "isDeprecated": false,
            "deprecationReason": null
          },
          {
            "name": "EC",
            "description": null,
            "isDeprecated": false,
            "deprecationReason": null
          },
          {
            "name": "EG",
            "description": null,
            "isDeprecated": false,
            "deprecationReason": null
          },
          {
            "name": "SV",
            "description": null,
            "isDeprecated": false,
            "deprecationReason": null
          },
          {
            "name": "GB_50",
            "description": null,
            "isDeprecated": false,
            "deprecationReason": null
          },
          {
            "name": "ER",
            "description": null,
            "isDeprecated": false,
            "deprecationReason": null
          },
          {
            "name": "EE",
            "description": null,
            "isDeprecated": false,
            "deprecationReason": null
          },
          {
            "name": "ET",
            "description": null,
            "isDeprecated": false,
            "deprecationReason": null
          },
          {
            "name": "FJ",
            "description": null,
            "isDeprecated": false,
            "deprecationReason": null
          },
          {
            "name": "FI",
            "description": null,
            "isDeprecated": false,
            "deprecationReason": null
          },
          {
            "name": "FR",
            "description": null,
            "isDeprecated": false,
            "deprecationReason": null
          },
          {
            "name": "GA",
            "description": null,
            "isDeprecated": false,
            "deprecationReason": null
          },
          {
            "name": "GM",
            "description": null,
            "isDeprecated": false,
            "deprecationReason": null
          },
          {
            "name": "GE",
            "description": null,
            "isDeprecated": false,
            "deprecationReason": null
          },
          {
            "name": "DE",
            "description": null,
            "isDeprecated": false,
            "deprecationReason": null
          },
          {
            "name": "GH",
            "description": null,
            "isDeprecated": false,
            "deprecationReason": null
          },
          {
            "name": "GR",
            "description": null,
            "isDeprecated": false,
            "deprecationReason": null
          },
          {
            "name": "GD",
            "description": null,
            "isDeprecated": false,
            "deprecationReason": null
          },
          {
            "name": "GT",
            "description": null,
            "isDeprecated": false,
            "deprecationReason": null
          },
          {
            "name": "GQ",
            "description": null,
            "isDeprecated": false,
            "deprecationReason": null
          },
          {
            "name": "GY",
            "description": null,
            "isDeprecated": false,
            "deprecationReason": null
          },
          {
            "name": "HT",
            "description": null,
            "isDeprecated": false,
            "deprecationReason": null
          },
          {
            "name": "NL",
            "description": null,
            "isDeprecated": false,
            "deprecationReason": null
          },
          {
            "name": "HN",
            "description": null,
            "isDeprecated": false,
            "deprecationReason": null
          },
          {
            "name": "H",
            "description": null,
            "isDeprecated": false,
            "deprecationReason": null
          },
          {
            "name": "IS",
            "description": null,
            "isDeprecated": false,
            "deprecationReason": null
          },
          {
            "name": "IO",
            "description": null,
            "isDeprecated": false,
            "deprecationReason": null
          },
          {
            "name": "ID",
            "description": null,
            "isDeprecated": false,
            "deprecationReason": null
          },
          {
            "name": "IR",
            "description": null,
            "isDeprecated": false,
            "deprecationReason": null
          },
          {
            "name": "IQ",
            "description": null,
            "isDeprecated": false,
            "deprecationReason": null
          },
          {
            "name": "IE",
            "description": null,
            "isDeprecated": false,
            "deprecationReason": null
          },
          {
            "name": "IL",
            "description": null,
            "isDeprecated": false,
            "deprecationReason": null
          },
          {
            "name": "IT",
            "description": null,
            "isDeprecated": false,
            "deprecationReason": null
          },
          {
            "name": "JM",
            "description": null,
            "isDeprecated": false,
            "deprecationReason": null
          },
          {
            "name": "JP",
            "description": null,
            "isDeprecated": false,
            "deprecationReason": null
          },
          {
            "name": "JO",
            "description": null,
            "isDeprecated": false,
            "deprecationReason": null
          },
          {
            "name": "KZ",
            "description": null,
            "isDeprecated": false,
            "deprecationReason": null
          },
          {
            "name": "KE",
            "description": null,
            "isDeprecated": false,
            "deprecationReason": null
          },
          {
            "name": "KW",
            "description": null,
            "isDeprecated": false,
            "deprecationReason": null
          },
          {
            "name": "LA",
            "description": null,
            "isDeprecated": false,
            "deprecationReason": null
          },
          {
            "name": "LV",
            "description": null,
            "isDeprecated": false,
            "deprecationReason": null
          },
          {
            "name": "LB",
            "description": null,
            "isDeprecated": false,
            "deprecationReason": null
          },
          {
            "name": "LR",
            "description": null,
            "isDeprecated": false,
            "deprecationReason": null
          },
          {
            "name": "LY",
            "description": null,
            "isDeprecated": false,
            "deprecationReason": null
          },
          {
            "name": "LT",
            "description": null,
            "isDeprecated": false,
            "deprecationReason": null
          },
          {
            "name": "MK",
            "description": null,
            "isDeprecated": false,
            "deprecationReason": null
          },
          {
            "name": "MG",
            "description": null,
            "isDeprecated": false,
            "deprecationReason": null
          },
          {
            "name": "MW",
            "description": null,
            "isDeprecated": false,
            "deprecationReason": null
          },
          {
            "name": "MY",
            "description": null,
            "isDeprecated": false,
            "deprecationReason": null
          },
          {
            "name": "MV",
            "description": null,
            "isDeprecated": false,
            "deprecationReason": null
          },
          {
            "name": "ML",
            "description": null,
            "isDeprecated": false,
            "deprecationReason": null
          },
          {
            "name": "MT",
            "description": null,
            "isDeprecated": false,
            "deprecationReason": null
          },
          {
            "name": "MR",
            "description": null,
            "isDeprecated": false,
            "deprecationReason": null
          },
          {
            "name": "M",
            "description": null,
            "isDeprecated": false,
            "deprecationReason": null
          },
          {
            "name": "MX",
            "description": null,
            "isDeprecated": false,
            "deprecationReason": null
          },
          {
            "name": "MD",
            "description": null,
            "isDeprecated": false,
            "deprecationReason": null
          },
          {
            "name": "MC",
            "description": null,
            "isDeprecated": false,
            "deprecationReason": null
          },
          {
            "name": "MN",
            "description": null,
            "isDeprecated": false,
            "deprecationReason": null
          },
          {
            "name": "ME",
            "description": null,
            "isDeprecated": false,
            "deprecationReason": null
          },
          {
            "name": "MA",
            "description": null,
            "isDeprecated": false,
            "deprecationReason": null
          },
          {
            "name": "MZ",
            "description": null,
            "isDeprecated": false,
            "deprecationReason": null
          },
          {
            "name": "NA",
            "description": null,
            "isDeprecated": false,
            "deprecationReason": null
          },
          {
            "name": "NP",
            "description": null,
            "isDeprecated": false,
            "deprecationReason": null
          },
          {
            "name": "NI",
            "description": null,
            "isDeprecated": false,
            "deprecationReason": null
          },
          {
            "name": "NE",
            "description": null,
            "isDeprecated": false,
            "deprecationReason": null
          },
          {
            "name": "NG",
            "description": null,
            "isDeprecated": false,
            "deprecationReason": null
          },
          {
            "name": "KP",
            "description": null,
            "isDeprecated": false,
            "deprecationReason": null
          },
          {
            "name": "NO",
            "description": null,
            "isDeprecated": false,
            "deprecationReason": null
          },
          {
            "name": "OM",
            "description": null,
            "isDeprecated": false,
            "deprecationReason": null
          },
          {
            "name": "PK",
            "description": null,
            "isDeprecated": false,
            "deprecationReason": null
          },
          {
            "name": "PA",
            "description": null,
            "isDeprecated": false,
            "deprecationReason": null
          },
          {
            "name": "PG",
            "description": null,
            "isDeprecated": false,
            "deprecationReason": null
          },
          {
            "name": "PY",
            "description": null,
            "isDeprecated": false,
            "deprecationReason": null
          },
          {
            "name": "PE",
            "description": null,
            "isDeprecated": false,
            "deprecationReason": null
          },
          {
            "name": "PH",
            "description": null,
            "isDeprecated": false,
            "deprecationReason": null
          },
          {
            "name": "PL",
            "description": null,
            "isDeprecated": false,
            "deprecationReason": null
          },
          {
            "name": "PT",
            "description": null,
            "isDeprecated": false,
            "deprecationReason": null
          },
          {
            "name": "QA",
            "description": null,
            "isDeprecated": false,
            "deprecationReason": null
          },
          {
            "name": "RO",
            "description": null,
            "isDeprecated": false,
            "deprecationReason": null
          },
          {
            "name": "R",
            "description": null,
            "isDeprecated": false,
            "deprecationReason": null
          },
          {
            "name": "RW",
            "description": null,
            "isDeprecated": false,
            "deprecationReason": null
          },
          {
            "name": "SA",
            "description": null,
            "isDeprecated": false,
            "deprecationReason": null
          },
          {
            "name": "AE",
            "description": null,
            "isDeprecated": false,
            "deprecationReason": null
          },
          {
            "name": "SN",
            "description": null,
            "isDeprecated": false,
            "deprecationReason": null
          },
          {
            "name": "RS",
            "description": null,
            "isDeprecated": false,
            "deprecationReason": null
          },
          {
            "name": "SC",
            "description": null,
            "isDeprecated": false,
            "deprecationReason": null
          },
          {
            "name": "SL",
            "description": null,
            "isDeprecated": false,
            "deprecationReason": null
          },
          {
            "name": "SG",
            "description": null,
            "isDeprecated": false,
            "deprecationReason": null
          },
          {
            "name": "SK",
            "description": null,
            "isDeprecated": false,
            "deprecationReason": null
          },
          {
            "name": "SI",
            "description": null,
            "isDeprecated": false,
            "deprecationReason": null
          },
          {
            "name": "SO",
            "description": null,
            "isDeprecated": false,
            "deprecationReason": null
          },
          {
            "name": "ZA",
            "description": null,
            "isDeprecated": false,
            "deprecationReason": null
          },
          {
            "name": "KR",
            "description": null,
            "isDeprecated": false,
            "deprecationReason": null
          },
          {
            "name": "ES",
            "description": null,
            "isDeprecated": false,
            "deprecationReason": null
          },
          {
            "name": "LK",
            "description": null,
            "isDeprecated": false,
            "deprecationReason": null
          },
          {
            "name": "SD",
            "description": null,
            "isDeprecated": false,
            "deprecationReason": null
          },
          {
            "name": "SR",
            "description": null,
            "isDeprecated": false,
            "deprecationReason": null
          },
          {
            "name": "SZ",
            "description": null,
            "isDeprecated": false,
            "deprecationReason": null
          },
          {
            "name": "SE",
            "description": null,
            "isDeprecated": false,
            "deprecationReason": null
          },
          {
            "name": "CH",
            "description": null,
            "isDeprecated": false,
            "deprecationReason": null
          },
          {
            "name": "SY",
            "description": null,
            "isDeprecated": false,
            "deprecationReason": null
          },
          {
            "name": "TW",
            "description": null,
            "isDeprecated": false,
            "deprecationReason": null
          },
          {
            "name": "TJ",
            "description": null,
            "isDeprecated": false,
            "deprecationReason": null
          },
          {
            "name": "TZ",
            "description": null,
            "isDeprecated": false,
            "deprecationReason": null
          },
          {
            "name": "TH",
            "description": null,
            "isDeprecated": false,
            "deprecationReason": null
          },
          {
            "name": "TG",
            "description": null,
            "isDeprecated": false,
            "deprecationReason": null
          },
          {
            "name": "TT",
            "description": null,
            "isDeprecated": false,
            "deprecationReason": null
          },
          {
            "name": "TN",
            "description": null,
            "isDeprecated": false,
            "deprecationReason": null
          },
          {
            "name": "TR",
            "description": null,
            "isDeprecated": false,
            "deprecationReason": null
          },
          {
            "name": "TM",
            "description": null,
            "isDeprecated": false,
            "deprecationReason": null
          },
          {
            "name": "TV",
            "description": null,
            "isDeprecated": false,
            "deprecationReason": null
          },
          {
            "name": "UG",
            "description": null,
            "isDeprecated": false,
            "deprecationReason": null
          },
          {
            "name": "UA",
            "description": null,
            "isDeprecated": false,
            "deprecationReason": null
          },
          {
            "name": "UY",
            "description": null,
            "isDeprecated": false,
            "deprecationReason": null
          },
          {
            "name": "UZ",
            "description": null,
            "isDeprecated": false,
            "deprecationReason": null
          },
          {
            "name": "V",
            "description": null,
            "isDeprecated": false,
            "deprecationReason": null
          },
          {
            "name": "VE",
            "description": null,
            "isDeprecated": false,
            "deprecationReason": null
          },
          {
            "name": "VN",
            "description": null,
            "isDeprecated": false,
            "deprecationReason": null
          },
          {
            "name": "GB_164",
            "description": null,
            "isDeprecated": false,
            "deprecationReason": null
          },
          {
            "name": "YE",
            "description": null,
            "isDeprecated": false,
            "deprecationReason": null
          },
          {
            "name": "ZM",
            "description": null,
            "isDeprecated": false,
            "deprecationReason": null
          },
          {
            "name": "ZW",
            "description": null,
            "isDeprecated": false,
            "deprecationReason": null
          }
        ],
        "possibleTypes": null
      },
      {
        "kind": "ENUM",
        "name": "IndividualMartialStatus",
        "description": null,
        "fields": null,
        "inputFields": null,
        "interfaces": null,
        "enumValues": [
          {
            "name": "SINGLE",
            "description": null,
            "isDeprecated": false,
            "deprecationReason": null
          },
          {
            "name": "MARRIED",
            "description": null,
            "isDeprecated": false,
            "deprecationReason": null
          },
          {
            "name": "WIDOW",
            "description": null,
            "isDeprecated": false,
            "deprecationReason": null
          },
          {
            "name": "DIVORCED",
            "description": null,
            "isDeprecated": false,
            "deprecationReason": null
          },
          {
            "name": "SEPARATED",
            "description": null,
            "isDeprecated": false,
            "deprecationReason": null
          }
        ],
        "possibleTypes": null
      },
      {
        "kind": "ENUM",
        "name": "IndividualIdentificationType",
        "description": null,
        "fields": null,
        "inputFields": null,
        "interfaces": null,
        "enumValues": [
          {
            "name": "NA",
            "description": null,
            "isDeprecated": false,
            "deprecationReason": null
          },
          {
            "name": "BIRTH_CERTIFICATE",
            "description": null,
            "isDeprecated": false,
            "deprecationReason": null
          },
          {
            "name": "DRIVING_LICENSE",
            "description": null,
            "isDeprecated": false,
            "deprecationReason": null
          },
          {
            "name": "UNHCR_ID_CARD",
            "description": null,
            "isDeprecated": false,
            "deprecationReason": null
          },
          {
            "name": "NATIONAL_ID",
            "description": null,
            "isDeprecated": false,
            "deprecationReason": null
          },
          {
            "name": "NATIONAL_PASSPORT",
            "description": null,
            "isDeprecated": false,
            "deprecationReason": null
          }
        ],
        "possibleTypes": null
      },
      {
        "kind": "ENUM",
        "name": "IndividualWorkStatus",
        "description": null,
        "fields": null,
        "inputFields": null,
        "interfaces": null,
        "enumValues": [
          {
            "name": "YES",
            "description": null,
            "isDeprecated": false,
            "deprecationReason": null
          },
          {
            "name": "NO",
            "description": null,
            "isDeprecated": false,
            "deprecationReason": null
          }
        ],
        "possibleTypes": null
      },
      {
        "kind": "ENUM",
        "name": "IndividualDisability",
        "description": null,
        "fields": null,
        "inputFields": null,
        "interfaces": null,
        "enumValues": [
          {
            "name": "NO",
            "description": null,
            "isDeprecated": false,
            "deprecationReason": null
          },
          {
            "name": "SEEING",
            "description": null,
            "isDeprecated": false,
            "deprecationReason": null
          },
          {
            "name": "HEARING",
            "description": null,
            "isDeprecated": false,
            "deprecationReason": null
          },
          {
            "name": "WALKING",
            "description": null,
            "isDeprecated": false,
            "deprecationReason": null
          },
          {
            "name": "MEMORY",
            "description": null,
            "isDeprecated": false,
            "deprecationReason": null
          },
          {
            "name": "SELF_CARE",
            "description": null,
            "isDeprecated": false,
            "deprecationReason": null
          },
          {
            "name": "COMMUNICATING",
            "description": null,
            "isDeprecated": false,
            "deprecationReason": null
          }
        ],
        "possibleTypes": null
      },
      {
        "kind": "OBJECT",
        "name": "IndividualNodeConnection",
        "description": null,
        "fields": [
          {
            "name": "pageInfo",
            "description": null,
            "args": [],
            "type": {
              "kind": "NON_NULL",
              "name": null,
              "ofType": {
                "kind": "OBJECT",
                "name": "PageInfo",
                "ofType": null
              }
            },
            "isDeprecated": false,
            "deprecationReason": null
          },
          {
            "name": "edges",
            "description": null,
            "args": [],
            "type": {
              "kind": "NON_NULL",
              "name": null,
              "ofType": {
                "kind": "LIST",
                "name": null,
                "ofType": {
                  "kind": "OBJECT",
                  "name": "IndividualNodeEdge",
                  "ofType": null
                }
              }
            },
            "isDeprecated": false,
            "deprecationReason": null
          },
          {
            "name": "totalCount",
            "description": null,
            "args": [],
            "type": {
              "kind": "SCALAR",
              "name": "Int",
              "ofType": null
            },
            "isDeprecated": false,
            "deprecationReason": null
          },
          {
            "name": "edgeCount",
            "description": null,
            "args": [],
            "type": {
              "kind": "SCALAR",
              "name": "Int",
              "ofType": null
            },
            "isDeprecated": false,
            "deprecationReason": null
          }
        ],
        "inputFields": null,
        "interfaces": [],
        "enumValues": null,
        "possibleTypes": null
      },
      {
        "kind": "OBJECT",
        "name": "IndividualNodeEdge",
        "description": null,
        "fields": [
          {
            "name": "node",
            "description": null,
            "args": [],
            "type": {
              "kind": "OBJECT",
              "name": "IndividualNode",
              "ofType": null
            },
            "isDeprecated": false,
            "deprecationReason": null
          },
          {
            "name": "cursor",
            "description": null,
            "args": [],
            "type": {
              "kind": "NON_NULL",
              "name": null,
              "ofType": {
                "kind": "SCALAR",
                "name": "String",
                "ofType": null
              }
            },
            "isDeprecated": false,
            "deprecationReason": null
          }
        ],
        "inputFields": null,
        "interfaces": [],
        "enumValues": null,
        "possibleTypes": null
      },
      {
        "kind": "OBJECT",
        "name": "PaymentRecordNodeConnection",
        "description": null,
        "fields": [
          {
            "name": "pageInfo",
            "description": null,
            "args": [],
            "type": {
              "kind": "NON_NULL",
              "name": null,
              "ofType": {
                "kind": "OBJECT",
                "name": "PageInfo",
                "ofType": null
              }
            },
            "isDeprecated": false,
            "deprecationReason": null
          },
          {
            "name": "edges",
            "description": null,
            "args": [],
            "type": {
              "kind": "NON_NULL",
              "name": null,
              "ofType": {
                "kind": "LIST",
                "name": null,
                "ofType": {
                  "kind": "OBJECT",
                  "name": "PaymentRecordNodeEdge",
                  "ofType": null
                }
              }
            },
            "isDeprecated": false,
            "deprecationReason": null
          },
          {
            "name": "totalCount",
            "description": null,
            "args": [],
            "type": {
              "kind": "SCALAR",
              "name": "Int",
              "ofType": null
            },
            "isDeprecated": false,
            "deprecationReason": null
          },
          {
            "name": "edgeCount",
            "description": null,
            "args": [],
            "type": {
              "kind": "SCALAR",
              "name": "Int",
              "ofType": null
            },
            "isDeprecated": false,
            "deprecationReason": null
          }
        ],
        "inputFields": null,
        "interfaces": [],
        "enumValues": null,
        "possibleTypes": null
      },
      {
        "kind": "OBJECT",
        "name": "PaymentRecordNodeEdge",
        "description": null,
        "fields": [
          {
            "name": "node",
            "description": null,
            "args": [],
            "type": {
              "kind": "OBJECT",
              "name": "PaymentRecordNode",
              "ofType": null
            },
            "isDeprecated": false,
            "deprecationReason": null
          },
          {
            "name": "cursor",
            "description": null,
            "args": [],
            "type": {
              "kind": "NON_NULL",
              "name": null,
              "ofType": {
                "kind": "SCALAR",
                "name": "String",
                "ofType": null
              }
            },
            "isDeprecated": false,
            "deprecationReason": null
          }
        ],
        "inputFields": null,
        "interfaces": [],
        "enumValues": null,
        "possibleTypes": null
      },
      {
        "kind": "OBJECT",
        "name": "TargetPopulationNodeConnection",
        "description": null,
        "fields": [
          {
            "name": "pageInfo",
            "description": null,
            "args": [],
            "type": {
              "kind": "NON_NULL",
              "name": null,
              "ofType": {
                "kind": "OBJECT",
                "name": "PageInfo",
                "ofType": null
              }
            },
            "isDeprecated": false,
            "deprecationReason": null
          },
          {
            "name": "edges",
            "description": null,
            "args": [],
            "type": {
              "kind": "NON_NULL",
              "name": null,
              "ofType": {
                "kind": "LIST",
                "name": null,
                "ofType": {
                  "kind": "OBJECT",
                  "name": "TargetPopulationNodeEdge",
                  "ofType": null
                }
              }
            },
            "isDeprecated": false,
            "deprecationReason": null
          },
          {
            "name": "totalCount",
            "description": null,
            "args": [],
            "type": {
              "kind": "SCALAR",
              "name": "Int",
              "ofType": null
            },
            "isDeprecated": false,
            "deprecationReason": null
          },
          {
            "name": "edgeCount",
            "description": null,
            "args": [],
            "type": {
              "kind": "SCALAR",
              "name": "Int",
              "ofType": null
            },
            "isDeprecated": false,
            "deprecationReason": null
          }
        ],
        "inputFields": null,
        "interfaces": [],
        "enumValues": null,
        "possibleTypes": null
      },
      {
        "kind": "OBJECT",
        "name": "TargetPopulationNodeEdge",
        "description": null,
        "fields": [
          {
            "name": "node",
            "description": null,
            "args": [],
            "type": {
              "kind": "OBJECT",
              "name": "TargetPopulationNode",
              "ofType": null
            },
            "isDeprecated": false,
            "deprecationReason": null
          },
          {
            "name": "cursor",
            "description": null,
            "args": [],
            "type": {
              "kind": "NON_NULL",
              "name": null,
              "ofType": {
                "kind": "SCALAR",
                "name": "String",
                "ofType": null
              }
            },
            "isDeprecated": false,
            "deprecationReason": null
          }
        ],
        "inputFields": null,
        "interfaces": [],
        "enumValues": null,
        "possibleTypes": null
      },
      {
        "kind": "OBJECT",
        "name": "TargetPopulationNode",
        "description": null,
        "fields": [
          {
            "name": "id",
            "description": null,
            "args": [],
            "type": {
              "kind": "NON_NULL",
              "name": null,
              "ofType": {
                "kind": "SCALAR",
                "name": "ID",
                "ofType": null
              }
            },
            "isDeprecated": false,
            "deprecationReason": null
          },
          {
            "name": "name",
            "description": null,
            "args": [],
            "type": {
              "kind": "NON_NULL",
              "name": null,
              "ofType": {
                "kind": "SCALAR",
                "name": "String",
                "ofType": null
              }
            },
            "isDeprecated": false,
            "deprecationReason": null
          },
          {
            "name": "createdAt",
            "description": null,
            "args": [],
            "type": {
              "kind": "NON_NULL",
              "name": null,
              "ofType": {
                "kind": "SCALAR",
                "name": "DateTime",
                "ofType": null
              }
            },
            "isDeprecated": false,
            "deprecationReason": null
          },
          {
            "name": "createdBy",
            "description": null,
            "args": [],
            "type": {
              "kind": "OBJECT",
              "name": "UserObjectType",
              "ofType": null
            },
            "isDeprecated": false,
            "deprecationReason": null
          },
          {
            "name": "rules",
            "description": null,
            "args": [],
            "type": {
              "kind": "NON_NULL",
              "name": null,
              "ofType": {
                "kind": "SCALAR",
                "name": "JSONString",
                "ofType": null
              }
            },
            "isDeprecated": false,
            "deprecationReason": null
          },
          {
            "name": "households",
            "description": null,
            "args": [
              {
                "name": "before",
                "description": null,
                "type": {
                  "kind": "SCALAR",
                  "name": "String",
                  "ofType": null
                },
                "defaultValue": null
              },
              {
                "name": "after",
                "description": null,
                "type": {
                  "kind": "SCALAR",
                  "name": "String",
                  "ofType": null
                },
                "defaultValue": null
              },
              {
                "name": "first",
                "description": null,
                "type": {
                  "kind": "SCALAR",
                  "name": "Int",
                  "ofType": null
                },
                "defaultValue": null
              },
              {
                "name": "last",
                "description": null,
                "type": {
                  "kind": "SCALAR",
                  "name": "Int",
                  "ofType": null
                },
                "defaultValue": null
              }
            ],
            "type": {
              "kind": "NON_NULL",
              "name": null,
              "ofType": {
                "kind": "OBJECT",
                "name": "HouseholdNodeConnection",
                "ofType": null
              }
            },
            "isDeprecated": false,
            "deprecationReason": null
          },
          {
            "name": "paymentRecords",
            "description": null,
            "args": [
              {
                "name": "before",
                "description": null,
                "type": {
                  "kind": "SCALAR",
                  "name": "String",
                  "ofType": null
                },
                "defaultValue": null
              },
              {
                "name": "after",
                "description": null,
                "type": {
                  "kind": "SCALAR",
                  "name": "String",
                  "ofType": null
                },
                "defaultValue": null
              },
              {
                "name": "first",
                "description": null,
                "type": {
                  "kind": "SCALAR",
                  "name": "Int",
                  "ofType": null
                },
                "defaultValue": null
              },
              {
                "name": "last",
                "description": null,
                "type": {
                  "kind": "SCALAR",
                  "name": "Int",
                  "ofType": null
                },
                "defaultValue": null
              },
              {
                "name": "cashPlan",
                "description": null,
                "type": {
                  "kind": "SCALAR",
                  "name": "ID",
                  "ofType": null
                },
                "defaultValue": null
              },
              {
                "name": "household",
                "description": null,
                "type": {
                  "kind": "SCALAR",
                  "name": "ID",
                  "ofType": null
                },
                "defaultValue": null
              }
            ],
            "type": {
              "kind": "NON_NULL",
              "name": null,
              "ofType": {
                "kind": "OBJECT",
                "name": "PaymentRecordNodeConnection",
                "ofType": null
              }
            },
            "isDeprecated": false,
            "deprecationReason": null
          },
          {
            "name": "cashPlans",
            "description": null,
            "args": [
              {
                "name": "before",
                "description": null,
                "type": {
                  "kind": "SCALAR",
                  "name": "String",
                  "ofType": null
                },
                "defaultValue": null
              },
              {
                "name": "after",
                "description": null,
                "type": {
                  "kind": "SCALAR",
                  "name": "String",
                  "ofType": null
                },
                "defaultValue": null
              },
              {
                "name": "first",
                "description": null,
                "type": {
                  "kind": "SCALAR",
                  "name": "Int",
                  "ofType": null
                },
                "defaultValue": null
              },
              {
                "name": "last",
                "description": null,
                "type": {
                  "kind": "SCALAR",
                  "name": "Int",
                  "ofType": null
                },
                "defaultValue": null
              }
            ],
            "type": {
              "kind": "NON_NULL",
              "name": null,
              "ofType": {
                "kind": "OBJECT",
                "name": "CashPlanNodeConnection",
                "ofType": null
              }
            },
            "isDeprecated": false,
            "deprecationReason": null
          }
        ],
        "inputFields": null,
        "interfaces": [
          {
            "kind": "INTERFACE",
            "name": "Node",
            "ofType": null
          }
        ],
        "enumValues": null,
        "possibleTypes": null
      },
      {
        "kind": "SCALAR",
        "name": "JSONString",
        "description": null,
        "fields": null,
        "inputFields": null,
        "interfaces": null,
        "enumValues": null,
        "possibleTypes": null
      },
      {
        "kind": "OBJECT",
        "name": "CashPlanNodeConnection",
        "description": null,
        "fields": [
          {
            "name": "pageInfo",
            "description": null,
            "args": [],
            "type": {
              "kind": "NON_NULL",
              "name": null,
              "ofType": {
                "kind": "OBJECT",
                "name": "PageInfo",
                "ofType": null
              }
            },
            "isDeprecated": false,
            "deprecationReason": null
          },
          {
            "name": "edges",
            "description": null,
            "args": [],
            "type": {
              "kind": "NON_NULL",
              "name": null,
              "ofType": {
                "kind": "LIST",
                "name": null,
                "ofType": {
                  "kind": "OBJECT",
                  "name": "CashPlanNodeEdge",
                  "ofType": null
                }
              }
            },
            "isDeprecated": false,
            "deprecationReason": null
          },
          {
            "name": "totalCount",
            "description": null,
            "args": [],
            "type": {
              "kind": "SCALAR",
              "name": "Int",
              "ofType": null
            },
            "isDeprecated": false,
            "deprecationReason": null
          },
          {
            "name": "edgeCount",
            "description": null,
            "args": [],
            "type": {
              "kind": "SCALAR",
              "name": "Int",
              "ofType": null
            },
            "isDeprecated": false,
            "deprecationReason": null
          }
        ],
        "inputFields": null,
        "interfaces": [],
        "enumValues": null,
        "possibleTypes": null
      },
      {
        "kind": "OBJECT",
        "name": "CashPlanNodeEdge",
        "description": null,
        "fields": [
          {
            "name": "node",
            "description": null,
            "args": [],
            "type": {
              "kind": "OBJECT",
              "name": "CashPlanNode",
              "ofType": null
            },
            "isDeprecated": false,
            "deprecationReason": null
          },
          {
            "name": "cursor",
            "description": null,
            "args": [],
            "type": {
              "kind": "NON_NULL",
              "name": null,
              "ofType": {
                "kind": "SCALAR",
                "name": "String",
                "ofType": null
              }
            },
            "isDeprecated": false,
            "deprecationReason": null
          }
        ],
        "inputFields": null,
        "interfaces": [],
        "enumValues": null,
        "possibleTypes": null
      },
      {
        "kind": "OBJECT",
        "name": "ProgramNodeConnection",
        "description": null,
        "fields": [
          {
            "name": "pageInfo",
            "description": null,
            "args": [],
            "type": {
              "kind": "NON_NULL",
              "name": null,
              "ofType": {
                "kind": "OBJECT",
                "name": "PageInfo",
                "ofType": null
              }
            },
            "isDeprecated": false,
            "deprecationReason": null
          },
          {
            "name": "edges",
            "description": null,
            "args": [],
            "type": {
              "kind": "NON_NULL",
              "name": null,
              "ofType": {
                "kind": "LIST",
                "name": null,
                "ofType": {
                  "kind": "OBJECT",
                  "name": "ProgramNodeEdge",
                  "ofType": null
                }
              }
            },
            "isDeprecated": false,
            "deprecationReason": null
          },
          {
            "name": "totalCount",
            "description": null,
            "args": [],
            "type": {
              "kind": "SCALAR",
              "name": "Int",
              "ofType": null
            },
            "isDeprecated": false,
            "deprecationReason": null
          },
          {
            "name": "edgeCount",
            "description": null,
            "args": [],
            "type": {
              "kind": "SCALAR",
              "name": "Int",
              "ofType": null
            },
            "isDeprecated": false,
            "deprecationReason": null
          }
        ],
        "inputFields": null,
        "interfaces": [],
        "enumValues": null,
        "possibleTypes": null
      },
      {
        "kind": "OBJECT",
        "name": "ProgramNodeEdge",
        "description": null,
        "fields": [
          {
            "name": "node",
            "description": null,
            "args": [],
            "type": {
              "kind": "OBJECT",
              "name": "ProgramNode",
              "ofType": null
            },
            "isDeprecated": false,
            "deprecationReason": null
          },
          {
            "name": "cursor",
            "description": null,
            "args": [],
            "type": {
              "kind": "NON_NULL",
              "name": null,
              "ofType": {
                "kind": "SCALAR",
                "name": "String",
                "ofType": null
              }
            },
            "isDeprecated": false,
            "deprecationReason": null
          }
        ],
        "inputFields": null,
        "interfaces": [],
        "enumValues": null,
        "possibleTypes": null
      },
      {
        "kind": "SCALAR",
        "name": "Float",
        "description": "The `Float` scalar type represents signed double-precision fractional values as specified by [IEEE 754](https://en.wikipedia.org/wiki/IEEE_floating_point).",
        "fields": null,
        "inputFields": null,
        "interfaces": null,
        "enumValues": null,
<<<<<<< HEAD
        "possibleTypes": [
          {
            "kind": "OBJECT",
            "name": "PaymentRecordNode",
            "ofType": null
          },
          {
            "kind": "OBJECT",
            "name": "CashPlanNode",
            "ofType": null
          },
          {
            "kind": "OBJECT",
            "name": "ProgramNode",
            "ofType": null
          },
          {
            "kind": "OBJECT",
            "name": "LocationNode",
            "ofType": null
          },
          {
            "kind": "OBJECT",
            "name": "BusinessAreaNode",
            "ofType": null
          },
          {
            "kind": "OBJECT",
            "name": "RegistrationDataImportNode",
            "ofType": null
          },
          {
            "kind": "OBJECT",
            "name": "HouseholdNode",
            "ofType": null
          },
          {
            "kind": "OBJECT",
            "name": "IndividualNode",
            "ofType": null
          },
          {
            "kind": "OBJECT",
            "name": "TargetPopulationNode",
            "ofType": null
          }
        ]
=======
        "possibleTypes": null
>>>>>>> f6a3d842
      },
      {
        "kind": "SCALAR",
        "name": "Decimal",
        "description": null,
        "fields": null,
        "inputFields": null,
        "interfaces": null,
        "enumValues": null,
        "possibleTypes": null
      },
      {
        "kind": "ENUM",
        "name": "ProgramFrequencyOfPayments",
        "description": null,
        "fields": null,
        "inputFields": null,
        "interfaces": null,
        "enumValues": [
          {
            "name": "REGULAR",
            "description": null,
            "isDeprecated": false,
            "deprecationReason": null
          },
          {
            "name": "ONE_OFF",
            "description": null,
            "isDeprecated": false,
            "deprecationReason": null
          }
        ],
        "possibleTypes": null
      },
      {
        "kind": "ENUM",
        "name": "ProgramSector",
        "description": null,
        "fields": null,
        "inputFields": null,
        "interfaces": null,
        "enumValues": [
          {
            "name": "CHILD_PROTECTION",
            "description": null,
            "isDeprecated": false,
            "deprecationReason": null
          },
          {
            "name": "EDUCATION",
            "description": null,
            "isDeprecated": false,
            "deprecationReason": null
          },
          {
            "name": "GENDER",
            "description": null,
            "isDeprecated": false,
            "deprecationReason": null
          },
          {
            "name": "HEALTH",
            "description": null,
            "isDeprecated": false,
            "deprecationReason": null
          },
          {
            "name": "HIV_AIDS",
            "description": null,
            "isDeprecated": false,
            "deprecationReason": null
          },
          {
            "name": "MULTI_PURPOSE",
            "description": null,
            "isDeprecated": false,
            "deprecationReason": null
          },
          {
            "name": "NUTRITION",
            "description": null,
            "isDeprecated": false,
            "deprecationReason": null
          },
          {
            "name": "SOCIAL_POLICY",
            "description": null,
            "isDeprecated": false,
            "deprecationReason": null
          },
          {
            "name": "WASH",
            "description": null,
            "isDeprecated": false,
            "deprecationReason": null
          }
        ],
        "possibleTypes": null
      },
      {
        "kind": "ENUM",
        "name": "ProgramScope",
        "description": null,
        "fields": null,
        "inputFields": null,
        "interfaces": null,
        "enumValues": [
          {
            "name": "FULL",
            "description": null,
            "isDeprecated": false,
            "deprecationReason": null
          },
          {
            "name": "PARTIAL",
            "description": null,
            "isDeprecated": false,
            "deprecationReason": null
          },
          {
            "name": "NO_INTEGRATION",
            "description": null,
            "isDeprecated": false,
            "deprecationReason": null
          }
        ],
        "possibleTypes": null
      },
      {
        "kind": "OBJECT",
        "name": "LogEntryObjectConnection",
        "description": null,
        "fields": [
          {
            "name": "pageInfo",
            "description": null,
            "args": [],
            "type": {
              "kind": "NON_NULL",
              "name": null,
              "ofType": {
                "kind": "OBJECT",
                "name": "PageInfo",
                "ofType": null
              }
            },
            "isDeprecated": false,
            "deprecationReason": null
          },
          {
            "name": "edges",
            "description": null,
            "args": [],
            "type": {
              "kind": "NON_NULL",
              "name": null,
              "ofType": {
                "kind": "LIST",
                "name": null,
                "ofType": {
                  "kind": "OBJECT",
                  "name": "LogEntryObjectEdge",
                  "ofType": null
                }
              }
            },
            "isDeprecated": false,
            "deprecationReason": null
          },
          {
            "name": "totalCount",
            "description": null,
            "args": [],
            "type": {
              "kind": "SCALAR",
              "name": "Int",
              "ofType": null
            },
            "isDeprecated": false,
            "deprecationReason": null
          }
        ],
        "inputFields": null,
        "interfaces": [],
        "enumValues": null,
        "possibleTypes": null
      },
      {
        "kind": "OBJECT",
        "name": "LogEntryObjectEdge",
        "description": null,
        "fields": [
          {
            "name": "node",
            "description": null,
            "args": [],
            "type": {
              "kind": "OBJECT",
              "name": "LogEntryObject",
              "ofType": null
            },
            "isDeprecated": false,
            "deprecationReason": null
          },
          {
            "name": "cursor",
            "description": null,
            "args": [],
            "type": {
              "kind": "NON_NULL",
              "name": null,
              "ofType": {
                "kind": "SCALAR",
                "name": "String",
                "ofType": null
              }
            },
            "isDeprecated": false,
            "deprecationReason": null
          }
        ],
        "inputFields": null,
        "interfaces": [],
        "enumValues": null,
        "possibleTypes": null
      },
      {
        "kind": "OBJECT",
        "name": "LogEntryObject",
        "description": null,
        "fields": [
          {
            "name": "id",
            "description": null,
            "args": [],
            "type": {
              "kind": "NON_NULL",
              "name": null,
              "ofType": {
                "kind": "SCALAR",
                "name": "ID",
                "ofType": null
              }
            },
            "isDeprecated": false,
            "deprecationReason": null
          },
          {
            "name": "objectPk",
            "description": null,
            "args": [],
            "type": {
              "kind": "NON_NULL",
              "name": null,
              "ofType": {
                "kind": "SCALAR",
                "name": "String",
                "ofType": null
              }
            },
            "isDeprecated": false,
            "deprecationReason": null
          },
          {
            "name": "objectId",
            "description": null,
            "args": [],
            "type": {
              "kind": "SCALAR",
              "name": "Int",
              "ofType": null
            },
            "isDeprecated": false,
            "deprecationReason": null
          },
          {
            "name": "objectRepr",
            "description": null,
            "args": [],
            "type": {
              "kind": "NON_NULL",
              "name": null,
              "ofType": {
                "kind": "SCALAR",
                "name": "String",
                "ofType": null
              }
            },
            "isDeprecated": false,
            "deprecationReason": null
          },
          {
            "name": "action",
            "description": null,
            "args": [],
            "type": {
              "kind": "NON_NULL",
              "name": null,
              "ofType": {
                "kind": "ENUM",
                "name": "LogEntryAction",
                "ofType": null
              }
            },
            "isDeprecated": false,
            "deprecationReason": null
          },
          {
            "name": "changes",
            "description": null,
            "args": [],
            "type": {
              "kind": "NON_NULL",
              "name": null,
              "ofType": {
                "kind": "SCALAR",
                "name": "String",
                "ofType": null
              }
            },
            "isDeprecated": false,
            "deprecationReason": null
          },
          {
            "name": "actor",
            "description": null,
            "args": [],
            "type": {
              "kind": "OBJECT",
              "name": "UserObjectType",
              "ofType": null
            },
            "isDeprecated": false,
            "deprecationReason": null
          },
          {
            "name": "remoteAddr",
            "description": null,
            "args": [],
            "type": {
              "kind": "SCALAR",
              "name": "String",
              "ofType": null
            },
            "isDeprecated": false,
            "deprecationReason": null
          },
          {
            "name": "timestamp",
            "description": null,
            "args": [],
            "type": {
              "kind": "SCALAR",
              "name": "DateTime",
              "ofType": null
            },
            "isDeprecated": false,
            "deprecationReason": null
          },
          {
            "name": "changesDisplayDict",
            "description": null,
            "args": [],
            "type": {
              "kind": "SCALAR",
              "name": "JSONLazyString",
              "ofType": null
            },
            "isDeprecated": false,
            "deprecationReason": null
          }
        ],
        "inputFields": null,
        "interfaces": [],
        "enumValues": null,
        "possibleTypes": null
      },
      {
        "kind": "ENUM",
        "name": "LogEntryAction",
        "description": null,
        "fields": null,
        "inputFields": null,
        "interfaces": null,
        "enumValues": [
          {
            "name": "A_0",
            "description": null,
            "isDeprecated": false,
            "deprecationReason": null
          },
          {
            "name": "A_1",
            "description": null,
            "isDeprecated": false,
            "deprecationReason": null
          },
          {
            "name": "A_2",
            "description": null,
            "isDeprecated": false,
            "deprecationReason": null
          }
        ],
        "possibleTypes": null
      },
      {
        "kind": "SCALAR",
        "name": "JSONLazyString",
        "description": null,
        "fields": null,
        "inputFields": null,
        "interfaces": null,
        "enumValues": null,
        "possibleTypes": null
      },
      {
        "kind": "ENUM",
        "name": "CashPlanStatus",
        "description": null,
        "fields": null,
        "inputFields": null,
        "interfaces": null,
        "enumValues": [
          {
            "name": "NOT_STARTED",
            "description": null,
            "isDeprecated": false,
            "deprecationReason": null
          },
          {
            "name": "STARTED",
            "description": null,
            "isDeprecated": false,
            "deprecationReason": null
          },
          {
            "name": "COMPLETE",
            "description": null,
            "isDeprecated": false,
            "deprecationReason": null
          }
        ],
        "possibleTypes": null
      },
      {
        "kind": "OBJECT",
        "name": "PaymentEntitlementNode",
        "description": null,
        "fields": [
          {
            "name": "id",
            "description": null,
            "args": [],
            "type": {
              "kind": "NON_NULL",
              "name": null,
              "ofType": {
                "kind": "SCALAR",
                "name": "UUID",
                "ofType": null
              }
            },
            "isDeprecated": false,
            "deprecationReason": null
          },
          {
            "name": "createdAt",
            "description": null,
            "args": [],
            "type": {
              "kind": "NON_NULL",
              "name": null,
              "ofType": {
                "kind": "SCALAR",
                "name": "DateTime",
                "ofType": null
              }
            },
            "isDeprecated": false,
            "deprecationReason": null
          },
          {
            "name": "updatedAt",
            "description": null,
            "args": [],
            "type": {
              "kind": "NON_NULL",
              "name": null,
              "ofType": {
                "kind": "SCALAR",
                "name": "DateTime",
                "ofType": null
              }
            },
            "isDeprecated": false,
            "deprecationReason": null
          },
          {
            "name": "deliveryType",
            "description": null,
            "args": [],
            "type": {
              "kind": "NON_NULL",
              "name": null,
              "ofType": {
                "kind": "ENUM",
                "name": "PaymentEntitlementDeliveryType",
                "ofType": null
              }
            },
            "isDeprecated": false,
            "deprecationReason": null
          },
          {
            "name": "entitlementQuantity",
            "description": null,
            "args": [],
            "type": {
              "kind": "SCALAR",
              "name": "Decimal",
              "ofType": null
            },
            "isDeprecated": false,
            "deprecationReason": null
          },
          {
            "name": "deliveredQuantity",
            "description": null,
            "args": [],
            "type": {
              "kind": "SCALAR",
              "name": "Decimal",
              "ofType": null
            },
            "isDeprecated": false,
            "deprecationReason": null
          },
          {
            "name": "entitlementCardIssueDate",
            "description": null,
            "args": [],
            "type": {
              "kind": "SCALAR",
              "name": "Date",
              "ofType": null
            },
            "isDeprecated": false,
            "deprecationReason": null
          },
          {
            "name": "entitlementCardNumber",
            "description": null,
            "args": [],
            "type": {
              "kind": "NON_NULL",
              "name": null,
              "ofType": {
                "kind": "SCALAR",
<<<<<<< HEAD
                "name": "Date",
=======
                "name": "String",
>>>>>>> f6a3d842
                "ofType": null
              }
            },
            "isDeprecated": false,
            "deprecationReason": null
          },
          {
            "name": "currency",
            "description": null,
            "args": [],
            "type": {
              "kind": "NON_NULL",
              "name": null,
              "ofType": {
                "kind": "SCALAR",
<<<<<<< HEAD
                "name": "Date",
=======
                "name": "String",
>>>>>>> f6a3d842
                "ofType": null
              }
            },
            "isDeprecated": false,
            "deprecationReason": null
          },
          {
            "name": "deliveryDate",
            "description": null,
            "args": [],
            "type": {
              "kind": "SCALAR",
              "name": "DateTime",
              "ofType": null
            },
            "isDeprecated": false,
            "deprecationReason": null
          },
          {
            "name": "transactionReferenceId",
            "description": null,
            "args": [],
            "type": {
              "kind": "NON_NULL",
              "name": null,
              "ofType": {
                "kind": "SCALAR",
                "name": "String",
                "ofType": null
              }
            },
            "isDeprecated": false,
            "deprecationReason": null
          },
          {
            "name": "fsp",
            "description": null,
            "args": [],
            "type": {
              "kind": "NON_NULL",
              "name": null,
              "ofType": {
                "kind": "SCALAR",
                "name": "String",
                "ofType": null
              }
            },
            "isDeprecated": false,
            "deprecationReason": null
          },
          {
            "name": "paymentRecord",
            "description": null,
            "args": [],
            "type": {
              "kind": "OBJECT",
              "name": "PaymentRecordNode",
              "ofType": null
            },
            "isDeprecated": false,
            "deprecationReason": null
          }
        ],
        "inputFields": null,
        "interfaces": [],
        "enumValues": null,
        "possibleTypes": null
      },
      {
        "kind": "ENUM",
        "name": "PaymentEntitlementDeliveryType",
        "description": null,
        "fields": null,
        "inputFields": null,
        "interfaces": null,
        "enumValues": [
          {
            "name": "CASH",
            "description": null,
            "isDeprecated": false,
            "deprecationReason": null
          },
          {
            "name": "DEPOSIT_TO_CARD",
            "description": null,
            "isDeprecated": false,
            "deprecationReason": null
          },
          {
            "name": "TRANSFER",
            "description": null,
            "isDeprecated": false,
            "deprecationReason": null
          }
        ],
        "possibleTypes": null
      },
      {
        "kind": "OBJECT",
        "name": "ChoiceObject",
        "description": null,
        "fields": [
          {
            "name": "name",
            "description": null,
            "args": [],
            "type": {
              "kind": "SCALAR",
              "name": "String",
              "ofType": null
            },
            "isDeprecated": false,
            "deprecationReason": null
          },
          {
            "name": "value",
            "description": null,
            "args": [],
            "type": {
              "kind": "SCALAR",
              "name": "String",
              "ofType": null
            },
            "isDeprecated": false,
            "deprecationReason": null
          }
        ],
        "inputFields": null,
        "interfaces": [],
        "enumValues": null,
        "possibleTypes": null
      },
      {
        "kind": "OBJECT",
        "name": "ImportedHouseholdNode",
        "description": null,
        "fields": [
          {
            "name": "id",
            "description": null,
            "args": [],
            "type": {
              "kind": "NON_NULL",
              "name": null,
              "ofType": {
                "kind": "SCALAR",
                "name": "ID",
                "ofType": null
              }
            },
            "isDeprecated": false,
            "deprecationReason": null
          },
          {
            "name": "createdAt",
            "description": null,
            "args": [],
            "type": {
              "kind": "NON_NULL",
              "name": null,
              "ofType": {
                "kind": "SCALAR",
                "name": "DateTime",
                "ofType": null
              }
            },
            "isDeprecated": false,
            "deprecationReason": null
          },
          {
            "name": "updatedAt",
            "description": null,
            "args": [],
            "type": {
              "kind": "NON_NULL",
              "name": null,
              "ofType": {
                "kind": "SCALAR",
                "name": "DateTime",
                "ofType": null
              }
            },
            "isDeprecated": false,
            "deprecationReason": null
          },
          {
            "name": "householdCaId",
            "description": null,
            "args": [],
            "type": {
<<<<<<< HEAD
              "kind": "SCALAR",
              "name": "Decimal",
              "ofType": null
=======
              "kind": "NON_NULL",
              "name": null,
              "ofType": {
                "kind": "SCALAR",
                "name": "String",
                "ofType": null
              }
>>>>>>> f6a3d842
            },
            "isDeprecated": false,
            "deprecationReason": null
          },
          {
            "name": "consent",
            "description": null,
            "args": [],
            "type": {
              "kind": "NON_NULL",
              "name": null,
              "ofType": {
                "kind": "SCALAR",
                "name": "String",
                "ofType": null
              }
            },
            "isDeprecated": false,
            "deprecationReason": null
          },
          {
            "name": "residenceStatus",
            "description": null,
            "args": [],
            "type": {
              "kind": "NON_NULL",
              "name": null,
              "ofType": {
                "kind": "ENUM",
                "name": "ImportedHouseholdResidenceStatus",
                "ofType": null
              }
            },
            "isDeprecated": false,
            "deprecationReason": null
          },
          {
            "name": "nationality",
            "description": null,
            "args": [],
            "type": {
              "kind": "NON_NULL",
              "name": null,
              "ofType": {
                "kind": "ENUM",
                "name": "ImportedHouseholdNationality",
                "ofType": null
              }
            },
            "isDeprecated": false,
            "deprecationReason": null
          },
          {
            "name": "familySize",
            "description": null,
            "args": [],
            "type": {
              "kind": "NON_NULL",
              "name": null,
              "ofType": {
                "kind": "SCALAR",
                "name": "Int",
                "ofType": null
              }
            },
            "isDeprecated": false,
            "deprecationReason": null
          },
          {
            "name": "address",
            "description": null,
            "args": [],
            "type": {
              "kind": "NON_NULL",
              "name": null,
              "ofType": {
                "kind": "SCALAR",
                "name": "String",
                "ofType": null
              }
            },
            "isDeprecated": false,
            "deprecationReason": null
          },
          {
            "name": "location",
            "description": null,
            "args": [],
            "type": {
              "kind": "NON_NULL",
              "name": null,
              "ofType": {
                "kind": "SCALAR",
                "name": "String",
                "ofType": null
              }
            },
            "isDeprecated": false,
            "deprecationReason": null
          },
          {
            "name": "representative",
            "description": null,
            "args": [],
            "type": {
              "kind": "OBJECT",
              "name": "ImportedIndividualNode",
              "ofType": null
            },
            "isDeprecated": false,
            "deprecationReason": null
          },
          {
            "name": "registrationDataImportId",
            "description": null,
            "args": [],
            "type": {
              "kind": "NON_NULL",
              "name": null,
              "ofType": {
                "kind": "OBJECT",
                "name": "RegistrationDataImportDatahubNode",
                "ofType": null
              }
            },
            "isDeprecated": false,
            "deprecationReason": null
          },
          {
            "name": "headOfHousehold",
            "description": null,
            "args": [],
            "type": {
              "kind": "OBJECT",
              "name": "ImportedIndividualNode",
              "ofType": null
            },
            "isDeprecated": false,
            "deprecationReason": null
          },
          {
            "name": "individuals",
            "description": null,
            "args": [
              {
                "name": "before",
                "description": null,
                "type": {
                  "kind": "SCALAR",
                  "name": "String",
                  "ofType": null
                },
                "defaultValue": null
              },
              {
                "name": "after",
                "description": null,
                "type": {
                  "kind": "SCALAR",
                  "name": "String",
                  "ofType": null
                },
                "defaultValue": null
              },
              {
                "name": "first",
                "description": null,
                "type": {
                  "kind": "SCALAR",
                  "name": "Int",
                  "ofType": null
                },
                "defaultValue": null
              },
              {
                "name": "last",
                "description": null,
                "type": {
                  "kind": "SCALAR",
                  "name": "Int",
                  "ofType": null
                },
                "defaultValue": null
              }
            ],
            "type": {
              "kind": "NON_NULL",
              "name": null,
              "ofType": {
                "kind": "OBJECT",
                "name": "ImportedIndividualNodeConnection",
                "ofType": null
              }
            },
            "isDeprecated": false,
            "deprecationReason": null
          }
        ],
        "inputFields": null,
        "interfaces": [
          {
            "kind": "INTERFACE",
            "name": "Node",
            "ofType": null
          }
        ],
        "enumValues": null,
        "possibleTypes": null
      },
      {
        "kind": "ENUM",
        "name": "ImportedHouseholdResidenceStatus",
        "description": null,
        "fields": null,
        "inputFields": null,
        "interfaces": null,
        "enumValues": [
          {
            "name": "REFUGEE",
            "description": null,
            "isDeprecated": false,
            "deprecationReason": null
          },
          {
            "name": "MIGRANT",
            "description": null,
            "isDeprecated": false,
            "deprecationReason": null
          },
          {
            "name": "CITIZEN",
            "description": null,
            "isDeprecated": false,
            "deprecationReason": null
          },
          {
            "name": "IDP",
            "description": null,
            "isDeprecated": false,
            "deprecationReason": null
          },
          {
            "name": "OTHER",
            "description": null,
            "isDeprecated": false,
            "deprecationReason": null
          }
        ],
        "possibleTypes": null
      },
      {
        "kind": "ENUM",
        "name": "ImportedHouseholdNationality",
        "description": null,
        "fields": null,
        "inputFields": null,
        "interfaces": null,
        "enumValues": [
          {
            "name": "AF",
            "description": null,
            "isDeprecated": false,
            "deprecationReason": null
          },
          {
            "name": "AL",
            "description": null,
            "isDeprecated": false,
            "deprecationReason": null
          },
          {
            "name": "DZ",
            "description": null,
            "isDeprecated": false,
            "deprecationReason": null
          },
          {
            "name": "AD",
            "description": null,
            "isDeprecated": false,
            "deprecationReason": null
          },
          {
            "name": "AO",
            "description": null,
            "isDeprecated": false,
            "deprecationReason": null
          },
          {
            "name": "AR",
            "description": null,
            "isDeprecated": false,
            "deprecationReason": null
          },
          {
            "name": "AM",
            "description": null,
            "isDeprecated": false,
            "deprecationReason": null
          },
          {
            "name": "A",
            "description": null,
            "isDeprecated": false,
            "deprecationReason": null
          },
          {
            "name": "AT",
            "description": null,
            "isDeprecated": false,
            "deprecationReason": null
          },
          {
            "name": "AZ",
            "description": null,
            "isDeprecated": false,
            "deprecationReason": null
          },
          {
            "name": "BS",
            "description": null,
            "isDeprecated": false,
            "deprecationReason": null
          },
          {
            "name": "BH",
            "description": null,
            "isDeprecated": false,
            "deprecationReason": null
          },
          {
            "name": "BD",
            "description": null,
            "isDeprecated": false,
            "deprecationReason": null
          },
          {
            "name": "BB",
            "description": null,
            "isDeprecated": false,
            "deprecationReason": null
          },
          {
            "name": "BY",
            "description": null,
            "isDeprecated": false,
            "deprecationReason": null
          },
          {
<<<<<<< HEAD
            "name": "totalEntitledQuantity",
            "description": null,
            "args": [],
            "type": {
              "kind": "SCALAR",
              "name": "Decimal",
              "ofType": null
            },
            "isDeprecated": false,
            "deprecationReason": null
          },
          {
            "name": "totalDeliveredQuantity",
            "description": null,
            "args": [],
            "type": {
              "kind": "SCALAR",
              "name": "Decimal",
              "ofType": null
            },
            "isDeprecated": false,
            "deprecationReason": null
          },
          {
            "name": "totalUndeliveredQuantity",
            "description": null,
            "args": [],
            "type": {
              "kind": "SCALAR",
              "name": "Decimal",
              "ofType": null
            },
            "isDeprecated": false,
            "deprecationReason": null
          },
          {
            "name": "totalNumberOfHouseholds",
=======
            "name": "BE",
>>>>>>> f6a3d842
            "description": null,
            "isDeprecated": false,
            "deprecationReason": null
          },
          {
            "name": "BZ",
            "description": null,
            "isDeprecated": false,
            "deprecationReason": null
          },
          {
            "name": "BJ",
            "description": null,
            "isDeprecated": false,
            "deprecationReason": null
          },
          {
            "name": "BT",
            "description": null,
            "isDeprecated": false,
            "deprecationReason": null
          },
          {
            "name": "BO",
            "description": null,
            "isDeprecated": false,
            "deprecationReason": null
          },
          {
            "name": "BA",
            "description": null,
            "isDeprecated": false,
            "deprecationReason": null
<<<<<<< HEAD
          }
        ],
        "possibleTypes": null
      },
      {
        "kind": "SCALAR",
        "name": "Date",
        "description": null,
        "fields": null,
        "inputFields": null,
        "interfaces": null,
        "enumValues": null,
        "possibleTypes": null
      },
      {
        "kind": "SCALAR",
        "name": "Int",
        "description": "The `Int` scalar type represents non-fractional signed whole numeric values. Int can represent values between -(2^31) and 2^31 - 1.",
        "fields": null,
        "inputFields": null,
        "interfaces": null,
        "enumValues": null,
        "possibleTypes": null
      },
      {
        "kind": "OBJECT",
        "name": "LocationNodeConnection",
        "description": null,
        "fields": [
=======
          },
>>>>>>> f6a3d842
          {
            "name": "BW",
            "description": null,
            "isDeprecated": false,
            "deprecationReason": null
          },
          {
            "name": "BR",
            "description": null,
            "isDeprecated": false,
            "deprecationReason": null
          },
          {
            "name": "GB",
            "description": null,
            "isDeprecated": false,
            "deprecationReason": null
          },
          {
            "name": "BN",
            "description": null,
            "isDeprecated": false,
            "deprecationReason": null
          },
          {
            "name": "BG",
            "description": null,
            "isDeprecated": false,
            "deprecationReason": null
          },
          {
            "name": "BF",
            "description": null,
            "isDeprecated": false,
            "deprecationReason": null
          },
          {
            "name": "MM",
            "description": null,
            "isDeprecated": false,
            "deprecationReason": null
          },
          {
            "name": "BF_28",
            "description": null,
            "isDeprecated": false,
            "deprecationReason": null
          },
          {
            "name": "BI",
            "description": null,
            "isDeprecated": false,
            "deprecationReason": null
          },
          {
            "name": "CM",
            "description": null,
            "isDeprecated": false,
            "deprecationReason": null
          },
          {
            "name": "CA",
            "description": null,
            "isDeprecated": false,
            "deprecationReason": null
          },
          {
            "name": "CV",
            "description": null,
            "isDeprecated": false,
            "deprecationReason": null
          },
          {
            "name": "TD",
            "description": null,
            "isDeprecated": false,
            "deprecationReason": null
          },
          {
            "name": "CL",
            "description": null,
            "isDeprecated": false,
            "deprecationReason": null
          },
          {
            "name": "CN",
            "description": null,
            "isDeprecated": false,
            "deprecationReason": null
          },
          {
            "name": "CO",
            "description": null,
            "isDeprecated": false,
            "deprecationReason": null
          },
          {
            "name": "CG",
            "description": null,
            "isDeprecated": false,
            "deprecationReason": null
          },
          {
            "name": "CR",
            "description": null,
            "isDeprecated": false,
            "deprecationReason": null
          },
          {
            "name": "HR",
            "description": null,
            "isDeprecated": false,
            "deprecationReason": null
          },
          {
            "name": "C",
            "description": null,
            "isDeprecated": false,
            "deprecationReason": null
          },
          {
            "name": "CY",
            "description": null,
            "isDeprecated": false,
            "deprecationReason": null
          },
          {
            "name": "CZ",
            "description": null,
            "isDeprecated": false,
            "deprecationReason": null
          },
          {
            "name": "DK",
            "description": null,
            "isDeprecated": false,
            "deprecationReason": null
          },
          {
            "name": "DJ",
            "description": null,
            "isDeprecated": false,
            "deprecationReason": null
          },
          {
            "name": "DM",
            "description": null,
            "isDeprecated": false,
            "deprecationReason": null
          },
          {
            "name": "DO",
            "description": null,
            "isDeprecated": false,
            "deprecationReason": null
          },
          {
            "name": "EC",
            "description": null,
            "isDeprecated": false,
            "deprecationReason": null
          },
          {
            "name": "EG",
            "description": null,
            "isDeprecated": false,
            "deprecationReason": null
          },
          {
            "name": "SV",
            "description": null,
            "isDeprecated": false,
            "deprecationReason": null
          },
          {
            "name": "GB_50",
            "description": null,
            "isDeprecated": false,
            "deprecationReason": null
          },
          {
            "name": "ER",
            "description": null,
            "isDeprecated": false,
            "deprecationReason": null
          },
          {
            "name": "EE",
            "description": null,
            "isDeprecated": false,
            "deprecationReason": null
          },
          {
            "name": "ET",
            "description": null,
            "isDeprecated": false,
            "deprecationReason": null
          },
          {
            "name": "FJ",
            "description": null,
            "isDeprecated": false,
            "deprecationReason": null
          },
          {
            "name": "FI",
            "description": null,
            "isDeprecated": false,
            "deprecationReason": null
          },
          {
            "name": "FR",
            "description": null,
            "isDeprecated": false,
            "deprecationReason": null
          },
          {
            "name": "GA",
            "description": null,
            "isDeprecated": false,
            "deprecationReason": null
          },
          {
            "name": "GM",
            "description": null,
            "isDeprecated": false,
            "deprecationReason": null
          },
          {
            "name": "GE",
            "description": null,
            "isDeprecated": false,
            "deprecationReason": null
          },
          {
            "name": "DE",
            "description": null,
            "isDeprecated": false,
            "deprecationReason": null
          },
          {
            "name": "GH",
            "description": null,
            "isDeprecated": false,
            "deprecationReason": null
          },
          {
            "name": "GR",
            "description": null,
            "isDeprecated": false,
            "deprecationReason": null
          },
          {
            "name": "GD",
            "description": null,
            "isDeprecated": false,
            "deprecationReason": null
          },
          {
            "name": "GT",
            "description": null,
            "isDeprecated": false,
            "deprecationReason": null
          },
          {
            "name": "GQ",
            "description": null,
            "isDeprecated": false,
            "deprecationReason": null
          },
          {
            "name": "GY",
            "description": null,
            "isDeprecated": false,
            "deprecationReason": null
          },
          {
            "name": "HT",
            "description": null,
            "isDeprecated": false,
            "deprecationReason": null
          },
          {
            "name": "NL",
            "description": null,
            "isDeprecated": false,
            "deprecationReason": null
          },
          {
            "name": "HN",
            "description": null,
            "isDeprecated": false,
            "deprecationReason": null
          },
          {
            "name": "H",
            "description": null,
            "isDeprecated": false,
            "deprecationReason": null
          },
          {
            "name": "IS",
            "description": null,
            "isDeprecated": false,
            "deprecationReason": null
          },
          {
            "name": "IO",
            "description": null,
            "isDeprecated": false,
            "deprecationReason": null
          },
          {
            "name": "ID",
            "description": null,
            "isDeprecated": false,
            "deprecationReason": null
          },
          {
            "name": "IR",
            "description": null,
            "isDeprecated": false,
            "deprecationReason": null
          },
          {
            "name": "IQ",
            "description": null,
            "isDeprecated": false,
            "deprecationReason": null
          },
          {
            "name": "IE",
            "description": null,
            "isDeprecated": false,
            "deprecationReason": null
          },
          {
            "name": "IL",
            "description": null,
            "isDeprecated": false,
            "deprecationReason": null
          },
          {
            "name": "IT",
            "description": null,
            "isDeprecated": false,
            "deprecationReason": null
          },
          {
            "name": "JM",
            "description": null,
            "isDeprecated": false,
            "deprecationReason": null
          },
          {
            "name": "JP",
            "description": null,
            "isDeprecated": false,
            "deprecationReason": null
          },
          {
            "name": "JO",
            "description": null,
            "isDeprecated": false,
            "deprecationReason": null
          },
          {
            "name": "KZ",
            "description": null,
            "isDeprecated": false,
            "deprecationReason": null
          },
          {
            "name": "KE",
            "description": null,
            "isDeprecated": false,
            "deprecationReason": null
          },
          {
            "name": "KW",
            "description": null,
            "isDeprecated": false,
            "deprecationReason": null
          },
          {
            "name": "LA",
            "description": null,
            "isDeprecated": false,
            "deprecationReason": null
          },
          {
            "name": "LV",
            "description": null,
            "isDeprecated": false,
            "deprecationReason": null
          },
          {
            "name": "LB",
            "description": null,
            "isDeprecated": false,
            "deprecationReason": null
          },
          {
            "name": "LR",
            "description": null,
            "isDeprecated": false,
            "deprecationReason": null
          },
          {
            "name": "LY",
            "description": null,
            "isDeprecated": false,
            "deprecationReason": null
          },
          {
            "name": "LT",
            "description": null,
            "isDeprecated": false,
            "deprecationReason": null
          },
          {
            "name": "MK",
            "description": null,
            "isDeprecated": false,
            "deprecationReason": null
          },
          {
            "name": "MG",
            "description": null,
            "isDeprecated": false,
            "deprecationReason": null
          },
          {
            "name": "MW",
            "description": null,
            "isDeprecated": false,
            "deprecationReason": null
          },
          {
            "name": "MY",
            "description": null,
            "isDeprecated": false,
            "deprecationReason": null
          },
          {
            "name": "MV",
            "description": null,
            "isDeprecated": false,
            "deprecationReason": null
          },
          {
            "name": "ML",
            "description": null,
            "isDeprecated": false,
            "deprecationReason": null
          },
          {
            "name": "MT",
            "description": null,
            "isDeprecated": false,
            "deprecationReason": null
          },
          {
            "name": "MR",
            "description": null,
            "isDeprecated": false,
            "deprecationReason": null
          },
          {
            "name": "M",
            "description": null,
            "isDeprecated": false,
            "deprecationReason": null
          },
          {
            "name": "MX",
            "description": null,
            "isDeprecated": false,
            "deprecationReason": null
          },
          {
            "name": "MD",
            "description": null,
            "isDeprecated": false,
            "deprecationReason": null
          },
          {
            "name": "MC",
            "description": null,
            "isDeprecated": false,
            "deprecationReason": null
          },
          {
            "name": "MN",
            "description": null,
            "isDeprecated": false,
            "deprecationReason": null
          },
          {
            "name": "ME",
            "description": null,
            "isDeprecated": false,
            "deprecationReason": null
          },
          {
            "name": "MA",
            "description": null,
            "isDeprecated": false,
            "deprecationReason": null
          },
          {
            "name": "MZ",
            "description": null,
            "isDeprecated": false,
            "deprecationReason": null
          },
<<<<<<< HEAD
          {
            "name": "individuals",
            "description": null,
            "args": [
              {
                "name": "before",
                "description": null,
                "type": {
                  "kind": "SCALAR",
                  "name": "String",
                  "ofType": null
                },
                "defaultValue": null
              },
              {
                "name": "after",
                "description": null,
                "type": {
                  "kind": "SCALAR",
                  "name": "String",
                  "ofType": null
                },
                "defaultValue": null
              },
              {
                "name": "first",
                "description": null,
                "type": {
                  "kind": "SCALAR",
                  "name": "Int",
                  "ofType": null
                },
                "defaultValue": null
              },
              {
                "name": "last",
                "description": null,
                "type": {
                  "kind": "SCALAR",
                  "name": "Int",
                  "ofType": null
                },
                "defaultValue": null
              }
            ],
            "type": {
              "kind": "NON_NULL",
              "name": null,
              "ofType": {
                "kind": "OBJECT",
                "name": "IndividualNodeConnection",
                "ofType": null
              }
            },
            "isDeprecated": false,
            "deprecationReason": null
          }
        ],
        "inputFields": null,
        "interfaces": [
=======
>>>>>>> f6a3d842
          {
            "name": "NA",
            "description": null,
            "isDeprecated": false,
            "deprecationReason": null
          },
          {
            "name": "NP",
            "description": null,
            "isDeprecated": false,
            "deprecationReason": null
          },
          {
            "name": "NI",
            "description": null,
            "isDeprecated": false,
            "deprecationReason": null
          },
          {
            "name": "NE",
            "description": null,
            "isDeprecated": false,
            "deprecationReason": null
          },
          {
            "name": "NG",
            "description": null,
            "isDeprecated": false,
            "deprecationReason": null
          },
          {
            "name": "KP",
            "description": null,
            "isDeprecated": false,
            "deprecationReason": null
          },
          {
            "name": "NO",
            "description": null,
            "isDeprecated": false,
            "deprecationReason": null
          },
          {
            "name": "OM",
            "description": null,
            "isDeprecated": false,
            "deprecationReason": null
          },
          {
            "name": "PK",
            "description": null,
            "isDeprecated": false,
            "deprecationReason": null
          },
          {
            "name": "PA",
            "description": null,
            "isDeprecated": false,
            "deprecationReason": null
          },
          {
            "name": "PG",
            "description": null,
            "isDeprecated": false,
            "deprecationReason": null
          },
          {
            "name": "PY",
            "description": null,
            "isDeprecated": false,
            "deprecationReason": null
          },
          {
            "name": "PE",
            "description": null,
            "isDeprecated": false,
            "deprecationReason": null
          },
          {
            "name": "PH",
            "description": null,
            "isDeprecated": false,
            "deprecationReason": null
          },
          {
            "name": "PL",
            "description": null,
            "isDeprecated": false,
            "deprecationReason": null
          },
          {
            "name": "PT",
            "description": null,
            "isDeprecated": false,
            "deprecationReason": null
          },
          {
            "name": "QA",
            "description": null,
            "isDeprecated": false,
            "deprecationReason": null
          },
          {
            "name": "RO",
            "description": null,
            "isDeprecated": false,
            "deprecationReason": null
          },
          {
            "name": "R",
            "description": null,
            "isDeprecated": false,
            "deprecationReason": null
          },
          {
            "name": "RW",
            "description": null,
            "isDeprecated": false,
            "deprecationReason": null
          },
          {
            "name": "SA",
            "description": null,
            "isDeprecated": false,
            "deprecationReason": null
          },
          {
            "name": "AE",
            "description": null,
            "isDeprecated": false,
            "deprecationReason": null
          },
          {
            "name": "SN",
            "description": null,
            "isDeprecated": false,
            "deprecationReason": null
          },
          {
            "name": "RS",
            "description": null,
            "isDeprecated": false,
            "deprecationReason": null
          },
          {
<<<<<<< HEAD
            "name": "representative",
            "description": null,
            "args": [],
            "type": {
              "kind": "OBJECT",
              "name": "IndividualNode",
              "ofType": null
            },
            "isDeprecated": false,
            "deprecationReason": null
          },
          {
            "name": "registrationDataImportId",
=======
            "name": "SC",
>>>>>>> f6a3d842
            "description": null,
            "isDeprecated": false,
            "deprecationReason": null
          },
          {
<<<<<<< HEAD
            "name": "headOfHousehold",
            "description": null,
            "args": [],
            "type": {
              "kind": "OBJECT",
              "name": "IndividualNode",
              "ofType": null
            },
            "isDeprecated": false,
            "deprecationReason": null
          },
          {
            "name": "individuals",
            "description": null,
            "args": [
              {
                "name": "before",
                "description": null,
                "type": {
                  "kind": "SCALAR",
                  "name": "String",
                  "ofType": null
                },
                "defaultValue": null
              },
              {
                "name": "after",
                "description": null,
                "type": {
                  "kind": "SCALAR",
                  "name": "String",
                  "ofType": null
                },
                "defaultValue": null
              },
              {
                "name": "first",
                "description": null,
                "type": {
                  "kind": "SCALAR",
                  "name": "Int",
                  "ofType": null
                },
                "defaultValue": null
              },
              {
                "name": "last",
                "description": null,
                "type": {
                  "kind": "SCALAR",
                  "name": "Int",
                  "ofType": null
                },
                "defaultValue": null
              }
            ],
            "type": {
              "kind": "NON_NULL",
              "name": null,
              "ofType": {
                "kind": "OBJECT",
                "name": "IndividualNodeConnection",
                "ofType": null
              }
            },
=======
            "name": "SL",
            "description": null,
>>>>>>> f6a3d842
            "isDeprecated": false,
            "deprecationReason": null
          },
          {
<<<<<<< HEAD
            "name": "paymentRecords",
            "description": null,
            "args": [
              {
                "name": "before",
                "description": null,
                "type": {
                  "kind": "SCALAR",
                  "name": "String",
                  "ofType": null
                },
                "defaultValue": null
              },
              {
                "name": "after",
                "description": null,
                "type": {
                  "kind": "SCALAR",
                  "name": "String",
                  "ofType": null
                },
                "defaultValue": null
              },
              {
                "name": "first",
                "description": null,
                "type": {
                  "kind": "SCALAR",
                  "name": "Int",
                  "ofType": null
                },
                "defaultValue": null
              },
              {
                "name": "last",
                "description": null,
                "type": {
                  "kind": "SCALAR",
                  "name": "Int",
                  "ofType": null
                },
                "defaultValue": null
              },
              {
                "name": "cashPlan",
                "description": null,
                "type": {
                  "kind": "SCALAR",
                  "name": "ID",
                  "ofType": null
                },
                "defaultValue": null
              },
              {
                "name": "household",
                "description": null,
                "type": {
                  "kind": "SCALAR",
                  "name": "ID",
                  "ofType": null
                },
                "defaultValue": null
              }
            ],
            "type": {
              "kind": "NON_NULL",
              "name": null,
              "ofType": {
                "kind": "OBJECT",
                "name": "PaymentRecordNodeConnection",
                "ofType": null
              }
            },
            "isDeprecated": false,
            "deprecationReason": null
          },
          {
            "name": "targetPopulations",
            "description": null,
            "args": [
              {
                "name": "before",
                "description": null,
                "type": {
                  "kind": "SCALAR",
                  "name": "String",
                  "ofType": null
                },
                "defaultValue": null
              },
              {
                "name": "after",
                "description": null,
                "type": {
                  "kind": "SCALAR",
                  "name": "String",
                  "ofType": null
                },
                "defaultValue": null
              },
              {
                "name": "first",
                "description": null,
                "type": {
                  "kind": "SCALAR",
                  "name": "Int",
                  "ofType": null
                },
                "defaultValue": null
              },
              {
                "name": "last",
                "description": null,
                "type": {
                  "kind": "SCALAR",
                  "name": "Int",
                  "ofType": null
                },
                "defaultValue": null
              }
            ],
            "type": {
              "kind": "NON_NULL",
              "name": null,
              "ofType": {
                "kind": "OBJECT",
                "name": "TargetPopulationNodeConnection",
                "ofType": null
              }
            },
            "isDeprecated": false,
            "deprecationReason": null
          }
        ],
        "inputFields": null,
        "interfaces": [
=======
            "name": "SG",
            "description": null,
            "isDeprecated": false,
            "deprecationReason": null
          },
          {
            "name": "SK",
            "description": null,
            "isDeprecated": false,
            "deprecationReason": null
          },
>>>>>>> f6a3d842
          {
            "name": "SI",
            "description": null,
            "isDeprecated": false,
            "deprecationReason": null
          },
          {
            "name": "SO",
            "description": null,
            "isDeprecated": false,
            "deprecationReason": null
          },
          {
            "name": "ZA",
            "description": null,
            "isDeprecated": false,
            "deprecationReason": null
          },
          {
            "name": "KR",
            "description": null,
            "isDeprecated": false,
            "deprecationReason": null
          },
          {
<<<<<<< HEAD
            "name": "IDP",
            "description": null,
            "isDeprecated": false,
            "deprecationReason": null
          },
          {
            "name": "OTHER",
            "description": null,
            "isDeprecated": false,
            "deprecationReason": null
          }
        ],
        "possibleTypes": null
      },
      {
        "kind": "ENUM",
        "name": "HouseholdNationality",
        "description": null,
        "fields": null,
        "inputFields": null,
        "interfaces": null,
        "enumValues": [
          {
            "name": "AF",
            "description": null,
            "isDeprecated": false,
            "deprecationReason": null
          },
          {
            "name": "AL",
            "description": null,
            "isDeprecated": false,
            "deprecationReason": null
          },
          {
            "name": "DZ",
            "description": null,
            "isDeprecated": false,
            "deprecationReason": null
          },
          {
            "name": "AD",
            "description": null,
            "isDeprecated": false,
            "deprecationReason": null
          },
          {
            "name": "AO",
            "description": null,
            "isDeprecated": false,
            "deprecationReason": null
          },
          {
            "name": "AR",
            "description": null,
            "isDeprecated": false,
            "deprecationReason": null
          },
          {
            "name": "AM",
            "description": null,
            "isDeprecated": false,
            "deprecationReason": null
          },
          {
            "name": "A",
            "description": null,
            "isDeprecated": false,
            "deprecationReason": null
          },
          {
            "name": "AT",
            "description": null,
            "isDeprecated": false,
            "deprecationReason": null
          },
          {
            "name": "AZ",
            "description": null,
            "isDeprecated": false,
            "deprecationReason": null
          },
          {
            "name": "BS",
            "description": null,
            "isDeprecated": false,
            "deprecationReason": null
          },
          {
            "name": "BH",
            "description": null,
            "isDeprecated": false,
            "deprecationReason": null
          },
          {
            "name": "BD",
            "description": null,
            "isDeprecated": false,
            "deprecationReason": null
          },
          {
            "name": "BB",
            "description": null,
            "isDeprecated": false,
            "deprecationReason": null
          },
          {
            "name": "BY",
            "description": null,
            "isDeprecated": false,
            "deprecationReason": null
          },
          {
            "name": "BE",
            "description": null,
            "isDeprecated": false,
            "deprecationReason": null
          },
          {
            "name": "BZ",
            "description": null,
            "isDeprecated": false,
            "deprecationReason": null
          },
          {
            "name": "BJ",
            "description": null,
            "isDeprecated": false,
            "deprecationReason": null
          },
          {
            "name": "BT",
            "description": null,
            "isDeprecated": false,
            "deprecationReason": null
          },
          {
            "name": "BO",
            "description": null,
            "isDeprecated": false,
            "deprecationReason": null
          },
          {
            "name": "BA",
            "description": null,
            "isDeprecated": false,
            "deprecationReason": null
          },
          {
            "name": "BW",
            "description": null,
            "isDeprecated": false,
            "deprecationReason": null
          },
          {
            "name": "BR",
            "description": null,
            "isDeprecated": false,
            "deprecationReason": null
          },
          {
            "name": "GB",
            "description": null,
            "isDeprecated": false,
            "deprecationReason": null
          },
          {
            "name": "BN",
            "description": null,
            "isDeprecated": false,
            "deprecationReason": null
          },
          {
            "name": "BG",
            "description": null,
            "isDeprecated": false,
            "deprecationReason": null
          },
          {
            "name": "BF",
            "description": null,
            "isDeprecated": false,
            "deprecationReason": null
          },
          {
            "name": "MM",
            "description": null,
            "isDeprecated": false,
            "deprecationReason": null
          },
          {
            "name": "BF_28",
            "description": null,
            "isDeprecated": false,
            "deprecationReason": null
          },
          {
            "name": "BI",
            "description": null,
            "isDeprecated": false,
            "deprecationReason": null
          },
          {
            "name": "CM",
            "description": null,
            "isDeprecated": false,
            "deprecationReason": null
          },
          {
            "name": "CA",
            "description": null,
            "isDeprecated": false,
            "deprecationReason": null
          },
          {
            "name": "CV",
            "description": null,
            "isDeprecated": false,
            "deprecationReason": null
          },
          {
            "name": "TD",
            "description": null,
            "isDeprecated": false,
            "deprecationReason": null
          },
          {
            "name": "CL",
            "description": null,
            "isDeprecated": false,
            "deprecationReason": null
          },
          {
            "name": "CN",
            "description": null,
            "isDeprecated": false,
            "deprecationReason": null
          },
          {
            "name": "CO",
            "description": null,
            "isDeprecated": false,
            "deprecationReason": null
          },
          {
            "name": "CG",
            "description": null,
            "isDeprecated": false,
            "deprecationReason": null
          },
          {
            "name": "CR",
            "description": null,
            "isDeprecated": false,
            "deprecationReason": null
          },
          {
            "name": "HR",
            "description": null,
            "isDeprecated": false,
            "deprecationReason": null
          },
          {
            "name": "C",
            "description": null,
            "isDeprecated": false,
            "deprecationReason": null
          },
          {
            "name": "CY",
            "description": null,
            "isDeprecated": false,
            "deprecationReason": null
          },
          {
            "name": "CZ",
            "description": null,
            "isDeprecated": false,
            "deprecationReason": null
          },
          {
            "name": "DK",
            "description": null,
            "isDeprecated": false,
            "deprecationReason": null
          },
          {
            "name": "DJ",
            "description": null,
            "isDeprecated": false,
            "deprecationReason": null
          },
          {
            "name": "DM",
            "description": null,
            "isDeprecated": false,
            "deprecationReason": null
          },
          {
            "name": "DO",
            "description": null,
            "isDeprecated": false,
            "deprecationReason": null
          },
          {
            "name": "EC",
            "description": null,
            "isDeprecated": false,
            "deprecationReason": null
          },
          {
            "name": "EG",
            "description": null,
            "isDeprecated": false,
            "deprecationReason": null
          },
          {
            "name": "SV",
            "description": null,
            "isDeprecated": false,
            "deprecationReason": null
          },
          {
            "name": "GB_50",
            "description": null,
            "isDeprecated": false,
            "deprecationReason": null
          },
          {
            "name": "ER",
            "description": null,
            "isDeprecated": false,
            "deprecationReason": null
          },
          {
            "name": "EE",
            "description": null,
            "isDeprecated": false,
            "deprecationReason": null
          },
          {
            "name": "ET",
            "description": null,
            "isDeprecated": false,
            "deprecationReason": null
          },
          {
            "name": "FJ",
            "description": null,
            "isDeprecated": false,
            "deprecationReason": null
          },
          {
            "name": "FI",
            "description": null,
            "isDeprecated": false,
            "deprecationReason": null
          },
          {
            "name": "FR",
            "description": null,
            "isDeprecated": false,
            "deprecationReason": null
          },
          {
            "name": "GA",
            "description": null,
            "isDeprecated": false,
            "deprecationReason": null
          },
          {
            "name": "GM",
            "description": null,
            "isDeprecated": false,
            "deprecationReason": null
          },
          {
            "name": "GE",
            "description": null,
            "isDeprecated": false,
            "deprecationReason": null
          },
          {
            "name": "DE",
            "description": null,
            "isDeprecated": false,
            "deprecationReason": null
          },
          {
            "name": "GH",
            "description": null,
            "isDeprecated": false,
            "deprecationReason": null
          },
          {
            "name": "GR",
            "description": null,
            "isDeprecated": false,
            "deprecationReason": null
          },
          {
            "name": "GD",
            "description": null,
            "isDeprecated": false,
            "deprecationReason": null
          },
          {
            "name": "GT",
            "description": null,
            "isDeprecated": false,
            "deprecationReason": null
          },
          {
            "name": "GQ",
            "description": null,
            "isDeprecated": false,
            "deprecationReason": null
          },
          {
            "name": "GY",
            "description": null,
            "isDeprecated": false,
            "deprecationReason": null
          },
          {
            "name": "HT",
            "description": null,
            "isDeprecated": false,
            "deprecationReason": null
          },
          {
            "name": "NL",
            "description": null,
            "isDeprecated": false,
            "deprecationReason": null
          },
          {
            "name": "HN",
            "description": null,
            "isDeprecated": false,
            "deprecationReason": null
          },
          {
            "name": "H",
            "description": null,
            "isDeprecated": false,
            "deprecationReason": null
          },
          {
            "name": "IS",
            "description": null,
            "isDeprecated": false,
            "deprecationReason": null
          },
          {
            "name": "IO",
            "description": null,
            "isDeprecated": false,
            "deprecationReason": null
          },
          {
            "name": "ID",
            "description": null,
            "isDeprecated": false,
            "deprecationReason": null
          },
          {
            "name": "IR",
            "description": null,
            "isDeprecated": false,
            "deprecationReason": null
          },
          {
            "name": "IQ",
            "description": null,
            "isDeprecated": false,
            "deprecationReason": null
          },
          {
            "name": "IE",
            "description": null,
            "isDeprecated": false,
            "deprecationReason": null
          },
          {
            "name": "IL",
            "description": null,
            "isDeprecated": false,
            "deprecationReason": null
          },
          {
            "name": "IT",
            "description": null,
            "isDeprecated": false,
            "deprecationReason": null
          },
          {
            "name": "JM",
            "description": null,
            "isDeprecated": false,
            "deprecationReason": null
          },
          {
            "name": "JP",
            "description": null,
            "isDeprecated": false,
            "deprecationReason": null
          },
          {
            "name": "JO",
            "description": null,
            "isDeprecated": false,
            "deprecationReason": null
          },
          {
            "name": "KZ",
            "description": null,
            "isDeprecated": false,
            "deprecationReason": null
          },
          {
            "name": "KE",
            "description": null,
            "isDeprecated": false,
            "deprecationReason": null
          },
          {
            "name": "KW",
            "description": null,
            "isDeprecated": false,
            "deprecationReason": null
          },
          {
            "name": "LA",
            "description": null,
            "isDeprecated": false,
            "deprecationReason": null
          },
          {
            "name": "LV",
            "description": null,
            "isDeprecated": false,
            "deprecationReason": null
          },
          {
            "name": "LB",
            "description": null,
            "isDeprecated": false,
            "deprecationReason": null
          },
          {
            "name": "LR",
            "description": null,
            "isDeprecated": false,
            "deprecationReason": null
          },
          {
            "name": "LY",
            "description": null,
            "isDeprecated": false,
            "deprecationReason": null
          },
          {
            "name": "LT",
            "description": null,
            "isDeprecated": false,
            "deprecationReason": null
          },
          {
            "name": "MK",
            "description": null,
            "isDeprecated": false,
            "deprecationReason": null
          },
          {
            "name": "MG",
            "description": null,
            "isDeprecated": false,
            "deprecationReason": null
          },
          {
            "name": "MW",
            "description": null,
            "isDeprecated": false,
            "deprecationReason": null
          },
          {
            "name": "MY",
            "description": null,
            "isDeprecated": false,
            "deprecationReason": null
          },
          {
            "name": "MV",
            "description": null,
            "isDeprecated": false,
            "deprecationReason": null
          },
          {
            "name": "ML",
            "description": null,
            "isDeprecated": false,
            "deprecationReason": null
          },
          {
            "name": "MT",
            "description": null,
            "isDeprecated": false,
            "deprecationReason": null
          },
          {
            "name": "MR",
            "description": null,
            "isDeprecated": false,
            "deprecationReason": null
          },
          {
            "name": "M",
            "description": null,
            "isDeprecated": false,
            "deprecationReason": null
          },
          {
            "name": "MX",
            "description": null,
            "isDeprecated": false,
            "deprecationReason": null
          },
          {
            "name": "MD",
            "description": null,
            "isDeprecated": false,
            "deprecationReason": null
          },
          {
            "name": "MC",
            "description": null,
            "isDeprecated": false,
            "deprecationReason": null
          },
          {
            "name": "MN",
            "description": null,
            "isDeprecated": false,
            "deprecationReason": null
          },
          {
            "name": "ME",
            "description": null,
            "isDeprecated": false,
            "deprecationReason": null
          },
          {
            "name": "MA",
            "description": null,
            "isDeprecated": false,
            "deprecationReason": null
          },
          {
            "name": "MZ",
            "description": null,
            "isDeprecated": false,
            "deprecationReason": null
          },
          {
            "name": "NA",
            "description": null,
            "isDeprecated": false,
            "deprecationReason": null
          },
          {
            "name": "NP",
            "description": null,
            "isDeprecated": false,
            "deprecationReason": null
          },
          {
            "name": "NI",
            "description": null,
            "isDeprecated": false,
            "deprecationReason": null
          },
          {
            "name": "NE",
            "description": null,
            "isDeprecated": false,
            "deprecationReason": null
          },
          {
            "name": "NG",
            "description": null,
            "isDeprecated": false,
            "deprecationReason": null
          },
          {
            "name": "KP",
            "description": null,
            "isDeprecated": false,
            "deprecationReason": null
          },
          {
            "name": "NO",
            "description": null,
            "isDeprecated": false,
            "deprecationReason": null
          },
          {
            "name": "OM",
            "description": null,
            "isDeprecated": false,
            "deprecationReason": null
          },
          {
            "name": "PK",
            "description": null,
            "isDeprecated": false,
            "deprecationReason": null
          },
          {
            "name": "PA",
            "description": null,
            "isDeprecated": false,
            "deprecationReason": null
          },
          {
            "name": "PG",
            "description": null,
            "isDeprecated": false,
            "deprecationReason": null
          },
          {
            "name": "PY",
            "description": null,
            "isDeprecated": false,
            "deprecationReason": null
          },
          {
            "name": "PE",
            "description": null,
            "isDeprecated": false,
            "deprecationReason": null
          },
          {
            "name": "PH",
            "description": null,
            "isDeprecated": false,
            "deprecationReason": null
          },
          {
            "name": "PL",
            "description": null,
            "isDeprecated": false,
            "deprecationReason": null
          },
          {
            "name": "PT",
            "description": null,
            "isDeprecated": false,
            "deprecationReason": null
          },
          {
            "name": "QA",
            "description": null,
            "isDeprecated": false,
            "deprecationReason": null
          },
          {
            "name": "RO",
            "description": null,
            "isDeprecated": false,
            "deprecationReason": null
          },
          {
            "name": "R",
            "description": null,
            "isDeprecated": false,
            "deprecationReason": null
          },
          {
            "name": "RW",
            "description": null,
            "isDeprecated": false,
            "deprecationReason": null
          },
          {
            "name": "SA",
            "description": null,
            "isDeprecated": false,
            "deprecationReason": null
          },
          {
            "name": "AE",
            "description": null,
            "isDeprecated": false,
            "deprecationReason": null
          },
          {
            "name": "SN",
            "description": null,
            "isDeprecated": false,
            "deprecationReason": null
          },
          {
            "name": "RS",
            "description": null,
            "isDeprecated": false,
            "deprecationReason": null
          },
          {
            "name": "SC",
            "description": null,
            "isDeprecated": false,
            "deprecationReason": null
          },
          {
            "name": "SL",
            "description": null,
            "isDeprecated": false,
            "deprecationReason": null
          },
          {
            "name": "SG",
            "description": null,
            "isDeprecated": false,
            "deprecationReason": null
          },
          {
            "name": "SK",
            "description": null,
            "isDeprecated": false,
            "deprecationReason": null
          },
          {
            "name": "SI",
            "description": null,
            "isDeprecated": false,
            "deprecationReason": null
          },
          {
            "name": "SO",
            "description": null,
            "isDeprecated": false,
            "deprecationReason": null
          },
          {
            "name": "ZA",
            "description": null,
            "isDeprecated": false,
            "deprecationReason": null
          },
          {
            "name": "KR",
            "description": null,
            "isDeprecated": false,
            "deprecationReason": null
          },
          {
            "name": "ES",
            "description": null,
            "isDeprecated": false,
            "deprecationReason": null
          },
          {
            "name": "LK",
            "description": null,
            "isDeprecated": false,
            "deprecationReason": null
          },
          {
            "name": "SD",
            "description": null,
            "isDeprecated": false,
            "deprecationReason": null
          },
          {
            "name": "SR",
            "description": null,
            "isDeprecated": false,
            "deprecationReason": null
          },
          {
            "name": "SZ",
            "description": null,
            "isDeprecated": false,
            "deprecationReason": null
          },
          {
            "name": "SE",
            "description": null,
            "isDeprecated": false,
            "deprecationReason": null
          },
          {
            "name": "CH",
            "description": null,
            "isDeprecated": false,
            "deprecationReason": null
          },
          {
            "name": "SY",
            "description": null,
            "isDeprecated": false,
            "deprecationReason": null
          },
          {
            "name": "TW",
            "description": null,
            "isDeprecated": false,
            "deprecationReason": null
          },
          {
            "name": "TJ",
            "description": null,
            "isDeprecated": false,
            "deprecationReason": null
          },
          {
            "name": "TZ",
            "description": null,
            "isDeprecated": false,
            "deprecationReason": null
          },
          {
            "name": "TH",
            "description": null,
            "isDeprecated": false,
            "deprecationReason": null
          },
          {
            "name": "TG",
            "description": null,
            "isDeprecated": false,
            "deprecationReason": null
          },
          {
            "name": "TT",
            "description": null,
            "isDeprecated": false,
            "deprecationReason": null
          },
          {
            "name": "TN",
            "description": null,
            "isDeprecated": false,
            "deprecationReason": null
          },
          {
            "name": "TR",
            "description": null,
            "isDeprecated": false,
            "deprecationReason": null
          },
          {
            "name": "TM",
            "description": null,
            "isDeprecated": false,
            "deprecationReason": null
          },
          {
            "name": "TV",
            "description": null,
            "isDeprecated": false,
            "deprecationReason": null
          },
          {
            "name": "UG",
            "description": null,
            "isDeprecated": false,
            "deprecationReason": null
          },
          {
            "name": "UA",
            "description": null,
            "isDeprecated": false,
            "deprecationReason": null
          },
          {
            "name": "UY",
            "description": null,
            "isDeprecated": false,
            "deprecationReason": null
          },
          {
            "name": "UZ",
            "description": null,
            "isDeprecated": false,
            "deprecationReason": null
          },
          {
            "name": "V",
            "description": null,
            "isDeprecated": false,
            "deprecationReason": null
          },
          {
            "name": "VE",
            "description": null,
            "isDeprecated": false,
            "deprecationReason": null
          },
          {
            "name": "VN",
            "description": null,
            "isDeprecated": false,
            "deprecationReason": null
          },
          {
            "name": "GB_164",
            "description": null,
            "isDeprecated": false,
            "deprecationReason": null
          },
          {
            "name": "YE",
            "description": null,
            "isDeprecated": false,
            "deprecationReason": null
          },
          {
            "name": "ZM",
            "description": null,
            "isDeprecated": false,
            "deprecationReason": null
          },
          {
            "name": "ZW",
            "description": null,
            "isDeprecated": false,
            "deprecationReason": null
          }
        ],
        "possibleTypes": null
      },
      {
        "kind": "OBJECT",
        "name": "IndividualNode",
        "description": null,
        "fields": [
          {
            "name": "id",
            "description": null,
            "args": [],
            "type": {
              "kind": "NON_NULL",
              "name": null,
              "ofType": {
                "kind": "SCALAR",
                "name": "ID",
                "ofType": null
              }
            },
            "isDeprecated": false,
            "deprecationReason": null
          },
          {
            "name": "createdAt",
            "description": null,
            "args": [],
            "type": {
              "kind": "NON_NULL",
              "name": null,
              "ofType": {
                "kind": "SCALAR",
                "name": "DateTime",
                "ofType": null
              }
            },
            "isDeprecated": false,
            "deprecationReason": null
          },
          {
            "name": "updatedAt",
            "description": null,
            "args": [],
            "type": {
              "kind": "NON_NULL",
              "name": null,
              "ofType": {
                "kind": "SCALAR",
                "name": "DateTime",
                "ofType": null
              }
            },
            "isDeprecated": false,
            "deprecationReason": null
          },
          {
            "name": "individualCaId",
            "description": null,
            "args": [],
            "type": {
              "kind": "NON_NULL",
              "name": null,
              "ofType": {
                "kind": "SCALAR",
                "name": "String",
                "ofType": null
              }
            },
            "isDeprecated": false,
            "deprecationReason": null
          },
          {
            "name": "fullName",
            "description": null,
            "args": [],
            "type": {
              "kind": "NON_NULL",
              "name": null,
              "ofType": {
                "kind": "SCALAR",
                "name": "String",
                "ofType": null
              }
            },
            "isDeprecated": false,
            "deprecationReason": null
          },
          {
            "name": "firstName",
            "description": null,
            "args": [],
            "type": {
              "kind": "NON_NULL",
              "name": null,
              "ofType": {
                "kind": "SCALAR",
                "name": "String",
                "ofType": null
              }
            },
            "isDeprecated": false,
            "deprecationReason": null
          },
          {
            "name": "lastName",
            "description": null,
            "args": [],
            "type": {
              "kind": "NON_NULL",
              "name": null,
              "ofType": {
                "kind": "SCALAR",
                "name": "String",
                "ofType": null
              }
            },
            "isDeprecated": false,
            "deprecationReason": null
          },
          {
            "name": "sex",
            "description": null,
            "args": [],
            "type": {
              "kind": "NON_NULL",
              "name": null,
              "ofType": {
                "kind": "ENUM",
                "name": "IndividualSex",
                "ofType": null
              }
            },
            "isDeprecated": false,
            "deprecationReason": null
          },
          {
            "name": "dob",
            "description": null,
            "args": [],
            "type": {
              "kind": "SCALAR",
              "name": "Date",
              "ofType": null
            },
            "isDeprecated": false,
            "deprecationReason": null
          },
          {
            "name": "estimatedDob",
            "description": null,
            "args": [],
            "type": {
              "kind": "SCALAR",
              "name": "Date",
              "ofType": null
            },
            "isDeprecated": false,
            "deprecationReason": null
          },
          {
            "name": "nationality",
            "description": null,
            "args": [],
            "type": {
              "kind": "NON_NULL",
              "name": null,
              "ofType": {
                "kind": "ENUM",
                "name": "IndividualNationality",
                "ofType": null
              }
            },
            "isDeprecated": false,
            "deprecationReason": null
          },
          {
            "name": "martialStatus",
            "description": null,
            "args": [],
            "type": {
              "kind": "NON_NULL",
              "name": null,
              "ofType": {
                "kind": "ENUM",
                "name": "IndividualMartialStatus",
                "ofType": null
              }
            },
            "isDeprecated": false,
            "deprecationReason": null
          },
          {
            "name": "phoneNumber",
            "description": null,
            "args": [],
            "type": {
              "kind": "NON_NULL",
              "name": null,
              "ofType": {
                "kind": "SCALAR",
                "name": "String",
                "ofType": null
              }
            },
            "isDeprecated": false,
            "deprecationReason": null
          },
          {
            "name": "identificationType",
            "description": null,
            "args": [],
            "type": {
              "kind": "NON_NULL",
              "name": null,
              "ofType": {
                "kind": "ENUM",
                "name": "IndividualIdentificationType",
                "ofType": null
              }
            },
            "isDeprecated": false,
            "deprecationReason": null
          },
          {
            "name": "identificationNumber",
            "description": null,
            "args": [],
            "type": {
              "kind": "NON_NULL",
              "name": null,
              "ofType": {
                "kind": "SCALAR",
                "name": "String",
                "ofType": null
              }
            },
            "isDeprecated": false,
            "deprecationReason": null
          },
          {
            "name": "household",
            "description": null,
            "args": [],
            "type": {
              "kind": "NON_NULL",
              "name": null,
              "ofType": {
                "kind": "OBJECT",
                "name": "HouseholdNode",
                "ofType": null
              }
            },
            "isDeprecated": false,
            "deprecationReason": null
          },
          {
            "name": "registrationDataImportId",
            "description": null,
            "args": [],
            "type": {
              "kind": "NON_NULL",
              "name": null,
              "ofType": {
                "kind": "OBJECT",
                "name": "RegistrationDataImportNode",
                "ofType": null
              }
            },
            "isDeprecated": false,
            "deprecationReason": null
          },
          {
            "name": "representedHouseholds",
            "description": null,
            "args": [
              {
                "name": "before",
                "description": null,
                "type": {
                  "kind": "SCALAR",
                  "name": "String",
                  "ofType": null
                },
                "defaultValue": null
              },
              {
                "name": "after",
                "description": null,
                "type": {
                  "kind": "SCALAR",
                  "name": "String",
                  "ofType": null
                },
                "defaultValue": null
              },
              {
                "name": "first",
                "description": null,
                "type": {
                  "kind": "SCALAR",
                  "name": "Int",
                  "ofType": null
                },
                "defaultValue": null
              },
              {
                "name": "last",
                "description": null,
                "type": {
                  "kind": "SCALAR",
                  "name": "Int",
                  "ofType": null
                },
                "defaultValue": null
              }
            ],
            "type": {
              "kind": "NON_NULL",
              "name": null,
              "ofType": {
                "kind": "OBJECT",
                "name": "HouseholdNodeConnection",
                "ofType": null
              }
            },
            "isDeprecated": false,
            "deprecationReason": null
          },
          {
            "name": "headingHousehold",
            "description": null,
            "args": [],
            "type": {
              "kind": "OBJECT",
              "name": "HouseholdNode",
              "ofType": null
            },
            "isDeprecated": false,
            "deprecationReason": null
          }
        ],
        "inputFields": null,
        "interfaces": [
          {
            "kind": "INTERFACE",
            "name": "Node",
            "ofType": null
          }
        ],
        "enumValues": null,
        "possibleTypes": null
      },
      {
        "kind": "ENUM",
        "name": "IndividualSex",
        "description": null,
        "fields": null,
        "inputFields": null,
        "interfaces": null,
        "enumValues": [
          {
            "name": "MALE",
=======
            "name": "ES",
>>>>>>> f6a3d842
            "description": null,
            "isDeprecated": false,
            "deprecationReason": null
          },
          {
<<<<<<< HEAD
            "name": "FEMALE",
            "description": null,
            "isDeprecated": false,
            "deprecationReason": null
          }
        ],
        "possibleTypes": null
      },
      {
        "kind": "ENUM",
        "name": "IndividualNationality",
        "description": null,
        "fields": null,
        "inputFields": null,
        "interfaces": null,
        "enumValues": [
=======
            "name": "LK",
            "description": null,
            "isDeprecated": false,
            "deprecationReason": null
          },
>>>>>>> f6a3d842
          {
            "name": "SD",
            "description": null,
            "isDeprecated": false,
            "deprecationReason": null
          },
          {
            "name": "SR",
            "description": null,
            "isDeprecated": false,
            "deprecationReason": null
          },
          {
            "name": "SZ",
            "description": null,
            "isDeprecated": false,
            "deprecationReason": null
          },
          {
            "name": "SE",
            "description": null,
            "isDeprecated": false,
            "deprecationReason": null
          },
          {
            "name": "CH",
            "description": null,
            "isDeprecated": false,
            "deprecationReason": null
          },
          {
            "name": "SY",
            "description": null,
            "isDeprecated": false,
            "deprecationReason": null
          },
          {
            "name": "TW",
            "description": null,
            "isDeprecated": false,
            "deprecationReason": null
          },
          {
            "name": "TJ",
            "description": null,
            "isDeprecated": false,
            "deprecationReason": null
          },
          {
            "name": "TZ",
            "description": null,
            "isDeprecated": false,
            "deprecationReason": null
          },
          {
            "name": "TH",
            "description": null,
            "isDeprecated": false,
            "deprecationReason": null
          },
          {
            "name": "TG",
            "description": null,
            "isDeprecated": false,
            "deprecationReason": null
          },
          {
            "name": "TT",
            "description": null,
            "isDeprecated": false,
            "deprecationReason": null
          },
          {
            "name": "TN",
            "description": null,
            "isDeprecated": false,
            "deprecationReason": null
          },
          {
            "name": "TR",
            "description": null,
            "isDeprecated": false,
            "deprecationReason": null
          },
          {
            "name": "TM",
            "description": null,
            "isDeprecated": false,
            "deprecationReason": null
          },
          {
            "name": "TV",
            "description": null,
            "isDeprecated": false,
            "deprecationReason": null
          },
          {
            "name": "UG",
            "description": null,
            "isDeprecated": false,
            "deprecationReason": null
          },
          {
            "name": "UA",
            "description": null,
            "isDeprecated": false,
            "deprecationReason": null
          },
          {
            "name": "UY",
            "description": null,
            "isDeprecated": false,
            "deprecationReason": null
          },
          {
            "name": "UZ",
            "description": null,
            "isDeprecated": false,
            "deprecationReason": null
          },
          {
            "name": "V",
            "description": null,
            "isDeprecated": false,
            "deprecationReason": null
          },
          {
            "name": "VE",
            "description": null,
            "isDeprecated": false,
            "deprecationReason": null
          },
          {
            "name": "VN",
            "description": null,
            "isDeprecated": false,
            "deprecationReason": null
          },
          {
            "name": "GB_164",
            "description": null,
            "isDeprecated": false,
            "deprecationReason": null
          },
          {
            "name": "YE",
            "description": null,
            "isDeprecated": false,
            "deprecationReason": null
          },
          {
            "name": "ZM",
            "description": null,
            "isDeprecated": false,
            "deprecationReason": null
          },
          {
            "name": "ZW",
            "description": null,
            "isDeprecated": false,
            "deprecationReason": null
          }
        ],
        "possibleTypes": null
      },
      {
        "kind": "OBJECT",
        "name": "ImportedIndividualNode",
        "description": null,
        "fields": [
          {
            "name": "id",
            "description": null,
            "args": [],
            "type": {
              "kind": "NON_NULL",
              "name": null,
              "ofType": {
                "kind": "SCALAR",
                "name": "ID",
                "ofType": null
              }
            },
            "isDeprecated": false,
            "deprecationReason": null
          },
          {
            "name": "createdAt",
            "description": null,
            "args": [],
            "type": {
              "kind": "NON_NULL",
              "name": null,
              "ofType": {
                "kind": "SCALAR",
                "name": "DateTime",
                "ofType": null
              }
            },
            "isDeprecated": false,
            "deprecationReason": null
          },
          {
            "name": "updatedAt",
            "description": null,
            "args": [],
            "type": {
              "kind": "NON_NULL",
              "name": null,
              "ofType": {
                "kind": "SCALAR",
                "name": "DateTime",
                "ofType": null
              }
            },
            "isDeprecated": false,
            "deprecationReason": null
          },
          {
            "name": "individualCaId",
            "description": null,
            "args": [],
            "type": {
              "kind": "NON_NULL",
              "name": null,
              "ofType": {
                "kind": "SCALAR",
                "name": "String",
                "ofType": null
              }
            },
            "isDeprecated": false,
            "deprecationReason": null
          },
          {
            "name": "fullName",
            "description": null,
            "args": [],
            "type": {
              "kind": "NON_NULL",
              "name": null,
              "ofType": {
                "kind": "SCALAR",
                "name": "String",
                "ofType": null
              }
            },
            "isDeprecated": false,
            "deprecationReason": null
          },
          {
            "name": "firstName",
            "description": null,
            "args": [],
            "type": {
              "kind": "NON_NULL",
              "name": null,
              "ofType": {
                "kind": "SCALAR",
                "name": "String",
                "ofType": null
              }
            },
            "isDeprecated": false,
            "deprecationReason": null
          },
          {
            "name": "middleName",
            "description": null,
            "args": [],
            "type": {
              "kind": "NON_NULL",
              "name": null,
              "ofType": {
                "kind": "SCALAR",
                "name": "String",
                "ofType": null
              }
            },
            "isDeprecated": false,
            "deprecationReason": null
          },
          {
            "name": "lastName",
            "description": null,
            "args": [],
            "type": {
              "kind": "NON_NULL",
              "name": null,
              "ofType": {
                "kind": "SCALAR",
                "name": "String",
                "ofType": null
              }
            },
            "isDeprecated": false,
            "deprecationReason": null
          },
          {
            "name": "sex",
            "description": null,
            "args": [],
            "type": {
              "kind": "NON_NULL",
              "name": null,
              "ofType": {
                "kind": "ENUM",
                "name": "ImportedIndividualSex",
                "ofType": null
              }
            },
            "isDeprecated": false,
            "deprecationReason": null
          },
          {
            "name": "dob",
            "description": null,
            "args": [],
            "type": {
              "kind": "NON_NULL",
              "name": null,
              "ofType": {
                "kind": "SCALAR",
                "name": "Date",
                "ofType": null
              }
            },
            "isDeprecated": false,
            "deprecationReason": null
          },
          {
            "name": "estimatedDob",
            "description": null,
            "args": [],
            "type": {
              "kind": "NON_NULL",
              "name": null,
              "ofType": {
                "kind": "ENUM",
                "name": "ImportedIndividualEstimatedDob",
                "ofType": null
              }
            },
            "isDeprecated": false,
            "deprecationReason": null
          },
          {
            "name": "nationality",
            "description": null,
            "args": [],
            "type": {
              "kind": "NON_NULL",
              "name": null,
              "ofType": {
                "kind": "ENUM",
                "name": "ImportedIndividualNationality",
                "ofType": null
              }
            },
            "isDeprecated": false,
            "deprecationReason": null
          },
          {
            "name": "martialStatus",
            "description": null,
            "args": [],
            "type": {
              "kind": "NON_NULL",
              "name": null,
              "ofType": {
                "kind": "ENUM",
                "name": "ImportedIndividualMartialStatus",
                "ofType": null
              }
            },
            "isDeprecated": false,
            "deprecationReason": null
          },
          {
            "name": "phoneNumber",
            "description": null,
            "args": [],
            "type": {
              "kind": "NON_NULL",
              "name": null,
              "ofType": {
                "kind": "SCALAR",
                "name": "String",
                "ofType": null
              }
            },
            "isDeprecated": false,
            "deprecationReason": null
          },
          {
            "name": "phoneNumberAlternative",
            "description": null,
            "args": [],
            "type": {
              "kind": "NON_NULL",
              "name": null,
              "ofType": {
                "kind": "SCALAR",
                "name": "String",
                "ofType": null
              }
            },
            "isDeprecated": false,
            "deprecationReason": null
          },
          {
            "name": "identificationType",
            "description": null,
            "args": [],
            "type": {
              "kind": "NON_NULL",
              "name": null,
              "ofType": {
                "kind": "ENUM",
                "name": "ImportedIndividualIdentificationType",
                "ofType": null
              }
            },
            "isDeprecated": false,
            "deprecationReason": null
          },
          {
            "name": "identificationNumber",
            "description": null,
            "args": [],
            "type": {
              "kind": "NON_NULL",
              "name": null,
              "ofType": {
                "kind": "SCALAR",
                "name": "String",
                "ofType": null
              }
            },
            "isDeprecated": false,
            "deprecationReason": null
          },
          {
            "name": "household",
            "description": null,
            "args": [],
            "type": {
              "kind": "NON_NULL",
              "name": null,
              "ofType": {
                "kind": "OBJECT",
                "name": "ImportedHouseholdNode",
                "ofType": null
              }
            },
            "isDeprecated": false,
            "deprecationReason": null
          },
          {
            "name": "registrationDataImportId",
            "description": null,
            "args": [],
            "type": {
              "kind": "NON_NULL",
              "name": null,
              "ofType": {
                "kind": "OBJECT",
                "name": "RegistrationDataImportDatahubNode",
                "ofType": null
              }
            },
            "isDeprecated": false,
            "deprecationReason": null
          },
          {
            "name": "workStatus",
            "description": null,
            "args": [],
            "type": {
              "kind": "NON_NULL",
              "name": null,
              "ofType": {
                "kind": "ENUM",
                "name": "ImportedIndividualWorkStatus",
                "ofType": null
              }
            },
            "isDeprecated": false,
            "deprecationReason": null
          },
          {
            "name": "disability",
            "description": null,
            "args": [],
            "type": {
              "kind": "NON_NULL",
              "name": null,
              "ofType": {
                "kind": "ENUM",
                "name": "ImportedIndividualDisability",
                "ofType": null
              }
            },
            "isDeprecated": false,
            "deprecationReason": null
          },
          {
            "name": "representedHouseholds",
            "description": null,
            "args": [
              {
                "name": "before",
                "description": null,
                "type": {
                  "kind": "SCALAR",
                  "name": "String",
                  "ofType": null
                },
                "defaultValue": null
              },
              {
                "name": "after",
                "description": null,
                "type": {
                  "kind": "SCALAR",
                  "name": "String",
                  "ofType": null
                },
                "defaultValue": null
              },
              {
                "name": "first",
                "description": null,
                "type": {
                  "kind": "SCALAR",
                  "name": "Int",
                  "ofType": null
                },
                "defaultValue": null
              },
              {
                "name": "last",
                "description": null,
                "type": {
                  "kind": "SCALAR",
                  "name": "Int",
                  "ofType": null
                },
                "defaultValue": null
              }
            ],
            "type": {
              "kind": "NON_NULL",
              "name": null,
              "ofType": {
                "kind": "OBJECT",
                "name": "ImportedHouseholdNodeConnection",
                "ofType": null
              }
            },
            "isDeprecated": false,
            "deprecationReason": null
          },
          {
            "name": "headingHousehold",
            "description": null,
            "args": [],
            "type": {
              "kind": "OBJECT",
              "name": "ImportedHouseholdNode",
              "ofType": null
            },
            "isDeprecated": false,
            "deprecationReason": null
          }
        ],
        "inputFields": null,
        "interfaces": [
          {
            "kind": "INTERFACE",
            "name": "Node",
            "ofType": null
          }
        ],
        "enumValues": null,
        "possibleTypes": null
      },
      {
        "kind": "ENUM",
        "name": "ImportedIndividualSex",
        "description": null,
        "fields": null,
        "inputFields": null,
        "interfaces": null,
        "enumValues": [
          {
            "name": "MALE",
            "description": null,
            "isDeprecated": false,
            "deprecationReason": null
          },
          {
            "name": "FEMALE",
            "description": null,
            "isDeprecated": false,
            "deprecationReason": null
          }
        ],
        "possibleTypes": null
      },
      {
        "kind": "ENUM",
        "name": "ImportedIndividualEstimatedDob",
        "description": null,
        "fields": null,
        "inputFields": null,
        "interfaces": null,
        "enumValues": [
          {
            "name": "YES",
            "description": null,
            "isDeprecated": false,
            "deprecationReason": null
          },
          {
            "name": "NO",
            "description": null,
            "isDeprecated": false,
            "deprecationReason": null
          }
        ],
        "possibleTypes": null
      },
      {
        "kind": "ENUM",
        "name": "ImportedIndividualNationality",
        "description": null,
        "fields": null,
        "inputFields": null,
        "interfaces": null,
        "enumValues": [
          {
            "name": "AF",
            "description": null,
            "isDeprecated": false,
            "deprecationReason": null
          },
          {
            "name": "AL",
            "description": null,
            "isDeprecated": false,
            "deprecationReason": null
          },
          {
            "name": "DZ",
            "description": null,
            "isDeprecated": false,
            "deprecationReason": null
          },
          {
            "name": "AD",
            "description": null,
            "isDeprecated": false,
            "deprecationReason": null
          },
          {
            "name": "AO",
            "description": null,
            "isDeprecated": false,
            "deprecationReason": null
          },
          {
            "name": "AR",
            "description": null,
            "isDeprecated": false,
            "deprecationReason": null
          },
          {
            "name": "AM",
            "description": null,
            "isDeprecated": false,
            "deprecationReason": null
          },
          {
            "name": "A",
            "description": null,
            "isDeprecated": false,
            "deprecationReason": null
          },
          {
            "name": "AT",
            "description": null,
            "isDeprecated": false,
            "deprecationReason": null
          },
          {
            "name": "AZ",
            "description": null,
            "isDeprecated": false,
            "deprecationReason": null
          },
          {
            "name": "BS",
            "description": null,
            "isDeprecated": false,
            "deprecationReason": null
          },
          {
            "name": "BH",
            "description": null,
            "isDeprecated": false,
            "deprecationReason": null
          },
          {
            "name": "BD",
            "description": null,
            "isDeprecated": false,
            "deprecationReason": null
          },
          {
            "name": "BB",
            "description": null,
            "isDeprecated": false,
            "deprecationReason": null
          },
          {
            "name": "BY",
            "description": null,
            "isDeprecated": false,
            "deprecationReason": null
          },
          {
            "name": "BE",
            "description": null,
            "isDeprecated": false,
            "deprecationReason": null
          },
          {
            "name": "BZ",
            "description": null,
            "isDeprecated": false,
            "deprecationReason": null
          },
          {
            "name": "BJ",
            "description": null,
            "isDeprecated": false,
            "deprecationReason": null
          },
          {
            "name": "BT",
            "description": null,
            "isDeprecated": false,
            "deprecationReason": null
          },
          {
            "name": "BO",
            "description": null,
            "isDeprecated": false,
            "deprecationReason": null
          },
          {
            "name": "BA",
            "description": null,
            "isDeprecated": false,
            "deprecationReason": null
          },
          {
            "name": "BW",
            "description": null,
            "isDeprecated": false,
            "deprecationReason": null
          },
          {
            "name": "BR",
            "description": null,
            "isDeprecated": false,
            "deprecationReason": null
          },
          {
            "name": "GB",
            "description": null,
            "isDeprecated": false,
            "deprecationReason": null
          },
          {
            "name": "BN",
            "description": null,
            "isDeprecated": false,
            "deprecationReason": null
          },
          {
            "name": "BG",
            "description": null,
            "isDeprecated": false,
            "deprecationReason": null
          },
          {
            "name": "BF",
            "description": null,
            "isDeprecated": false,
            "deprecationReason": null
          },
          {
            "name": "MM",
            "description": null,
            "isDeprecated": false,
            "deprecationReason": null
          },
          {
            "name": "BF_28",
            "description": null,
            "isDeprecated": false,
            "deprecationReason": null
          },
          {
            "name": "BI",
            "description": null,
            "isDeprecated": false,
            "deprecationReason": null
          },
          {
            "name": "CM",
            "description": null,
            "isDeprecated": false,
            "deprecationReason": null
          },
          {
            "name": "CA",
            "description": null,
            "isDeprecated": false,
            "deprecationReason": null
          },
          {
            "name": "CV",
            "description": null,
            "isDeprecated": false,
            "deprecationReason": null
          },
          {
            "name": "TD",
            "description": null,
            "isDeprecated": false,
            "deprecationReason": null
          },
          {
            "name": "CL",
            "description": null,
            "isDeprecated": false,
            "deprecationReason": null
          },
          {
            "name": "CN",
            "description": null,
            "isDeprecated": false,
            "deprecationReason": null
          },
          {
            "name": "CO",
            "description": null,
            "isDeprecated": false,
            "deprecationReason": null
          },
          {
            "name": "CG",
            "description": null,
            "isDeprecated": false,
            "deprecationReason": null
          },
          {
            "name": "CR",
            "description": null,
            "isDeprecated": false,
            "deprecationReason": null
          },
          {
            "name": "HR",
            "description": null,
            "isDeprecated": false,
            "deprecationReason": null
          },
          {
            "name": "C",
            "description": null,
            "isDeprecated": false,
            "deprecationReason": null
          },
          {
            "name": "CY",
            "description": null,
            "isDeprecated": false,
            "deprecationReason": null
          },
          {
            "name": "CZ",
            "description": null,
            "isDeprecated": false,
            "deprecationReason": null
          },
          {
            "name": "DK",
            "description": null,
            "isDeprecated": false,
            "deprecationReason": null
          },
          {
            "name": "DJ",
            "description": null,
            "isDeprecated": false,
            "deprecationReason": null
          },
          {
            "name": "DM",
            "description": null,
            "isDeprecated": false,
            "deprecationReason": null
          },
          {
            "name": "DO",
            "description": null,
            "isDeprecated": false,
            "deprecationReason": null
          },
          {
            "name": "EC",
            "description": null,
            "isDeprecated": false,
            "deprecationReason": null
          },
          {
            "name": "EG",
            "description": null,
            "isDeprecated": false,
            "deprecationReason": null
          },
          {
            "name": "SV",
            "description": null,
            "isDeprecated": false,
            "deprecationReason": null
          },
          {
            "name": "GB_50",
            "description": null,
            "isDeprecated": false,
            "deprecationReason": null
          },
          {
            "name": "ER",
            "description": null,
            "isDeprecated": false,
            "deprecationReason": null
          },
          {
            "name": "EE",
            "description": null,
            "isDeprecated": false,
            "deprecationReason": null
          },
          {
            "name": "ET",
            "description": null,
            "isDeprecated": false,
            "deprecationReason": null
          },
          {
            "name": "FJ",
            "description": null,
            "isDeprecated": false,
            "deprecationReason": null
          },
          {
            "name": "FI",
            "description": null,
            "isDeprecated": false,
            "deprecationReason": null
          },
          {
            "name": "FR",
            "description": null,
            "isDeprecated": false,
            "deprecationReason": null
          },
          {
            "name": "GA",
            "description": null,
            "isDeprecated": false,
            "deprecationReason": null
          },
          {
            "name": "GM",
            "description": null,
            "isDeprecated": false,
            "deprecationReason": null
          },
          {
            "name": "GE",
            "description": null,
            "isDeprecated": false,
            "deprecationReason": null
          },
          {
            "name": "DE",
            "description": null,
            "isDeprecated": false,
            "deprecationReason": null
          },
          {
            "name": "GH",
            "description": null,
            "isDeprecated": false,
            "deprecationReason": null
          },
          {
            "name": "GR",
            "description": null,
            "isDeprecated": false,
            "deprecationReason": null
          },
          {
            "name": "GD",
            "description": null,
            "isDeprecated": false,
            "deprecationReason": null
          },
          {
            "name": "GT",
            "description": null,
            "isDeprecated": false,
            "deprecationReason": null
          },
          {
            "name": "GQ",
            "description": null,
            "isDeprecated": false,
            "deprecationReason": null
          },
          {
            "name": "GY",
            "description": null,
            "isDeprecated": false,
            "deprecationReason": null
          },
          {
            "name": "HT",
            "description": null,
            "isDeprecated": false,
            "deprecationReason": null
          },
          {
            "name": "NL",
            "description": null,
            "isDeprecated": false,
            "deprecationReason": null
          },
          {
            "name": "HN",
            "description": null,
            "isDeprecated": false,
            "deprecationReason": null
          },
          {
            "name": "H",
            "description": null,
            "isDeprecated": false,
            "deprecationReason": null
          },
          {
            "name": "IS",
            "description": null,
            "isDeprecated": false,
            "deprecationReason": null
          },
          {
            "name": "IO",
            "description": null,
            "isDeprecated": false,
            "deprecationReason": null
          },
          {
            "name": "ID",
            "description": null,
            "isDeprecated": false,
            "deprecationReason": null
          },
          {
            "name": "IR",
            "description": null,
            "isDeprecated": false,
            "deprecationReason": null
          },
          {
            "name": "IQ",
            "description": null,
            "isDeprecated": false,
            "deprecationReason": null
          },
          {
            "name": "IE",
            "description": null,
            "isDeprecated": false,
            "deprecationReason": null
          },
          {
            "name": "IL",
            "description": null,
            "isDeprecated": false,
            "deprecationReason": null
          },
          {
            "name": "IT",
            "description": null,
            "isDeprecated": false,
            "deprecationReason": null
          },
          {
            "name": "JM",
            "description": null,
            "isDeprecated": false,
            "deprecationReason": null
          },
          {
            "name": "JP",
            "description": null,
            "isDeprecated": false,
            "deprecationReason": null
          },
          {
            "name": "JO",
            "description": null,
            "isDeprecated": false,
            "deprecationReason": null
          },
          {
            "name": "KZ",
            "description": null,
            "isDeprecated": false,
            "deprecationReason": null
          },
          {
            "name": "KE",
            "description": null,
            "isDeprecated": false,
            "deprecationReason": null
          },
          {
            "name": "KW",
            "description": null,
            "isDeprecated": false,
            "deprecationReason": null
          },
          {
            "name": "LA",
            "description": null,
            "isDeprecated": false,
            "deprecationReason": null
          },
          {
            "name": "LV",
            "description": null,
            "isDeprecated": false,
            "deprecationReason": null
          },
          {
            "name": "LB",
            "description": null,
            "isDeprecated": false,
            "deprecationReason": null
          },
          {
            "name": "LR",
            "description": null,
            "isDeprecated": false,
            "deprecationReason": null
          },
          {
            "name": "LY",
            "description": null,
            "isDeprecated": false,
            "deprecationReason": null
          },
          {
            "name": "LT",
            "description": null,
            "isDeprecated": false,
            "deprecationReason": null
          },
          {
            "name": "MK",
            "description": null,
            "isDeprecated": false,
            "deprecationReason": null
          },
          {
            "name": "MG",
            "description": null,
            "isDeprecated": false,
            "deprecationReason": null
          },
          {
            "name": "MW",
            "description": null,
            "isDeprecated": false,
            "deprecationReason": null
          },
          {
            "name": "MY",
            "description": null,
            "isDeprecated": false,
            "deprecationReason": null
          },
          {
            "name": "MV",
            "description": null,
            "isDeprecated": false,
            "deprecationReason": null
          },
          {
            "name": "ML",
            "description": null,
            "isDeprecated": false,
            "deprecationReason": null
          },
          {
            "name": "MT",
            "description": null,
            "isDeprecated": false,
            "deprecationReason": null
          },
          {
            "name": "MR",
            "description": null,
            "isDeprecated": false,
            "deprecationReason": null
          },
          {
            "name": "M",
            "description": null,
            "isDeprecated": false,
            "deprecationReason": null
          },
          {
            "name": "MX",
            "description": null,
            "isDeprecated": false,
            "deprecationReason": null
          },
          {
            "name": "MD",
            "description": null,
            "isDeprecated": false,
            "deprecationReason": null
          },
          {
            "name": "MC",
            "description": null,
            "isDeprecated": false,
            "deprecationReason": null
          },
          {
            "name": "MN",
            "description": null,
            "isDeprecated": false,
            "deprecationReason": null
          },
          {
            "name": "ME",
            "description": null,
            "isDeprecated": false,
            "deprecationReason": null
          },
          {
            "name": "MA",
            "description": null,
            "isDeprecated": false,
            "deprecationReason": null
          },
          {
            "name": "MZ",
            "description": null,
            "isDeprecated": false,
            "deprecationReason": null
          },
          {
            "name": "NA",
            "description": null,
            "isDeprecated": false,
            "deprecationReason": null
          },
          {
            "name": "NP",
            "description": null,
            "isDeprecated": false,
            "deprecationReason": null
          },
          {
            "name": "NI",
            "description": null,
            "isDeprecated": false,
            "deprecationReason": null
          },
          {
            "name": "NE",
            "description": null,
            "isDeprecated": false,
            "deprecationReason": null
          },
          {
            "name": "NG",
            "description": null,
            "isDeprecated": false,
            "deprecationReason": null
          },
          {
            "name": "KP",
            "description": null,
            "isDeprecated": false,
            "deprecationReason": null
          },
          {
            "name": "NO",
            "description": null,
            "isDeprecated": false,
            "deprecationReason": null
          },
          {
            "name": "OM",
            "description": null,
            "isDeprecated": false,
            "deprecationReason": null
          },
          {
            "name": "PK",
            "description": null,
            "isDeprecated": false,
            "deprecationReason": null
          },
          {
            "name": "PA",
            "description": null,
            "isDeprecated": false,
            "deprecationReason": null
          },
          {
            "name": "PG",
            "description": null,
            "isDeprecated": false,
            "deprecationReason": null
          },
          {
            "name": "PY",
            "description": null,
            "isDeprecated": false,
            "deprecationReason": null
          },
          {
            "name": "PE",
            "description": null,
            "isDeprecated": false,
            "deprecationReason": null
          },
          {
            "name": "PH",
            "description": null,
            "isDeprecated": false,
            "deprecationReason": null
<<<<<<< HEAD
          }
        ],
        "possibleTypes": null
      },
      {
        "kind": "ENUM",
        "name": "IndividualMartialStatus",
        "description": null,
        "fields": null,
        "inputFields": null,
        "interfaces": null,
        "enumValues": [
          {
            "name": "SINGLE",
            "description": null,
            "isDeprecated": false,
            "deprecationReason": null
          },
          {
            "name": "MARRIED",
            "description": null,
            "isDeprecated": false,
            "deprecationReason": null
          },
          {
            "name": "WIDOW",
            "description": null,
            "isDeprecated": false,
            "deprecationReason": null
          },
          {
            "name": "DIVORCED",
            "description": null,
            "isDeprecated": false,
            "deprecationReason": null
          },
          {
            "name": "SEPARATED",
            "description": null,
            "isDeprecated": false,
            "deprecationReason": null
          }
        ],
        "possibleTypes": null
      },
      {
        "kind": "ENUM",
        "name": "IndividualIdentificationType",
        "description": null,
        "fields": null,
        "inputFields": null,
        "interfaces": null,
        "enumValues": [
          {
            "name": "NA",
            "description": null,
            "isDeprecated": false,
            "deprecationReason": null
          },
          {
            "name": "BIRTH_CERTIFICATE",
            "description": null,
            "isDeprecated": false,
            "deprecationReason": null
          },
          {
            "name": "DRIVING_LICENSE",
            "description": null,
            "isDeprecated": false,
            "deprecationReason": null
          },
          {
            "name": "UNHCR_ID_CARD",
            "description": null,
            "isDeprecated": false,
            "deprecationReason": null
          },
          {
            "name": "NATIONAL_ID",
            "description": null,
            "isDeprecated": false,
            "deprecationReason": null
          },
          {
            "name": "NATIONAL_PASSPORT",
            "description": null,
            "isDeprecated": false,
            "deprecationReason": null
          }
        ],
        "possibleTypes": null
      },
      {
        "kind": "OBJECT",
        "name": "IndividualNodeConnection",
        "description": null,
        "fields": [
          {
            "name": "pageInfo",
            "description": null,
            "args": [],
            "type": {
              "kind": "NON_NULL",
              "name": null,
              "ofType": {
                "kind": "OBJECT",
                "name": "PageInfo",
                "ofType": null
              }
            },
            "isDeprecated": false,
            "deprecationReason": null
          },
          {
            "name": "edges",
            "description": null,
            "args": [],
            "type": {
              "kind": "NON_NULL",
              "name": null,
              "ofType": {
                "kind": "LIST",
                "name": null,
                "ofType": {
                  "kind": "OBJECT",
                  "name": "IndividualNodeEdge",
                  "ofType": null
                }
              }
            },
            "isDeprecated": false,
            "deprecationReason": null
          },
          {
            "name": "totalCount",
            "description": null,
            "args": [],
            "type": {
              "kind": "SCALAR",
              "name": "Int",
              "ofType": null
            },
            "isDeprecated": false,
            "deprecationReason": null
          },
          {
            "name": "edgeCount",
            "description": null,
            "args": [],
            "type": {
              "kind": "SCALAR",
              "name": "Int",
              "ofType": null
            },
            "isDeprecated": false,
            "deprecationReason": null
          }
        ],
        "inputFields": null,
        "interfaces": [],
        "enumValues": null,
        "possibleTypes": null
      },
      {
        "kind": "OBJECT",
        "name": "IndividualNodeEdge",
        "description": null,
        "fields": [
          {
            "name": "node",
            "description": null,
            "args": [],
            "type": {
              "kind": "OBJECT",
              "name": "IndividualNode",
              "ofType": null
            },
            "isDeprecated": false,
            "deprecationReason": null
          },
          {
            "name": "cursor",
            "description": null,
            "args": [],
            "type": {
              "kind": "NON_NULL",
              "name": null,
              "ofType": {
                "kind": "SCALAR",
                "name": "String",
                "ofType": null
              }
            },
            "isDeprecated": false,
            "deprecationReason": null
          }
        ],
        "inputFields": null,
        "interfaces": [],
        "enumValues": null,
        "possibleTypes": null
      },
      {
        "kind": "OBJECT",
        "name": "PaymentRecordNodeConnection",
        "description": null,
        "fields": [
=======
          },
>>>>>>> f6a3d842
          {
            "name": "PL",
            "description": null,
            "isDeprecated": false,
            "deprecationReason": null
          },
          {
            "name": "PT",
            "description": null,
            "isDeprecated": false,
            "deprecationReason": null
          },
          {
            "name": "QA",
            "description": null,
            "isDeprecated": false,
            "deprecationReason": null
          },
          {
            "name": "RO",
            "description": null,
            "isDeprecated": false,
            "deprecationReason": null
          },
          {
            "name": "R",
            "description": null,
            "isDeprecated": false,
            "deprecationReason": null
          },
          {
            "name": "RW",
            "description": null,
            "isDeprecated": false,
            "deprecationReason": null
          },
          {
            "name": "SA",
            "description": null,
            "isDeprecated": false,
            "deprecationReason": null
          },
          {
            "name": "AE",
            "description": null,
            "isDeprecated": false,
            "deprecationReason": null
          },
          {
            "name": "SN",
            "description": null,
            "isDeprecated": false,
            "deprecationReason": null
          },
          {
            "name": "RS",
            "description": null,
            "isDeprecated": false,
            "deprecationReason": null
          },
          {
            "name": "SC",
            "description": null,
            "isDeprecated": false,
            "deprecationReason": null
          },
          {
            "name": "SL",
            "description": null,
            "isDeprecated": false,
            "deprecationReason": null
          },
          {
            "name": "SG",
            "description": null,
            "isDeprecated": false,
            "deprecationReason": null
          },
          {
            "name": "SK",
            "description": null,
            "isDeprecated": false,
            "deprecationReason": null
          },
          {
            "name": "SI",
            "description": null,
            "isDeprecated": false,
            "deprecationReason": null
          },
          {
            "name": "SO",
            "description": null,
            "isDeprecated": false,
            "deprecationReason": null
          },
          {
            "name": "ZA",
            "description": null,
            "isDeprecated": false,
            "deprecationReason": null
          },
          {
            "name": "KR",
            "description": null,
            "isDeprecated": false,
            "deprecationReason": null
          },
          {
            "name": "ES",
            "description": null,
            "isDeprecated": false,
            "deprecationReason": null
          },
          {
            "name": "LK",
            "description": null,
            "isDeprecated": false,
            "deprecationReason": null
          },
          {
            "name": "SD",
            "description": null,
            "isDeprecated": false,
            "deprecationReason": null
          },
          {
            "name": "SR",
            "description": null,
            "isDeprecated": false,
            "deprecationReason": null
          },
          {
            "name": "SZ",
            "description": null,
            "isDeprecated": false,
            "deprecationReason": null
          },
          {
            "name": "SE",
            "description": null,
            "isDeprecated": false,
            "deprecationReason": null
          },
          {
            "name": "CH",
            "description": null,
            "isDeprecated": false,
            "deprecationReason": null
          },
          {
            "name": "SY",
            "description": null,
            "isDeprecated": false,
            "deprecationReason": null
          },
          {
            "name": "TW",
            "description": null,
            "isDeprecated": false,
            "deprecationReason": null
          },
          {
            "name": "TJ",
            "description": null,
            "isDeprecated": false,
            "deprecationReason": null
          },
          {
            "name": "TZ",
            "description": null,
            "isDeprecated": false,
            "deprecationReason": null
          },
          {
            "name": "TH",
            "description": null,
            "isDeprecated": false,
            "deprecationReason": null
          },
          {
            "name": "TG",
            "description": null,
            "isDeprecated": false,
            "deprecationReason": null
          },
          {
            "name": "TT",
            "description": null,
            "isDeprecated": false,
            "deprecationReason": null
          },
          {
            "name": "TN",
            "description": null,
            "isDeprecated": false,
            "deprecationReason": null
          },
          {
            "name": "TR",
            "description": null,
            "isDeprecated": false,
            "deprecationReason": null
          },
          {
            "name": "TM",
            "description": null,
            "isDeprecated": false,
            "deprecationReason": null
<<<<<<< HEAD
          }
        ],
        "inputFields": null,
        "interfaces": [],
        "enumValues": null,
        "possibleTypes": null
      },
      {
        "kind": "SCALAR",
        "name": "Float",
        "description": "The `Float` scalar type represents signed double-precision fractional values as specified by [IEEE 754](https://en.wikipedia.org/wiki/IEEE_floating_point).",
        "fields": null,
        "inputFields": null,
        "interfaces": null,
        "enumValues": null,
        "possibleTypes": null
      },
      {
        "kind": "SCALAR",
        "name": "Decimal",
        "description": null,
        "fields": null,
        "inputFields": null,
        "interfaces": null,
        "enumValues": null,
        "possibleTypes": null
      },
      {
        "kind": "ENUM",
        "name": "ProgramFrequencyOfPayments",
        "description": null,
        "fields": null,
        "inputFields": null,
        "interfaces": null,
        "enumValues": [
=======
          },
>>>>>>> f6a3d842
          {
            "name": "TV",
            "description": null,
            "isDeprecated": false,
            "deprecationReason": null
          },
          {
            "name": "UG",
            "description": null,
            "isDeprecated": false,
            "deprecationReason": null
          },
          {
            "name": "UA",
            "description": null,
            "isDeprecated": false,
            "deprecationReason": null
          },
          {
            "name": "UY",
            "description": null,
            "isDeprecated": false,
            "deprecationReason": null
          },
          {
            "name": "UZ",
            "description": null,
            "isDeprecated": false,
            "deprecationReason": null
          },
          {
            "name": "V",
            "description": null,
            "isDeprecated": false,
            "deprecationReason": null
          },
          {
            "name": "VE",
            "description": null,
            "isDeprecated": false,
            "deprecationReason": null
          },
          {
            "name": "VN",
            "description": null,
            "isDeprecated": false,
            "deprecationReason": null
          },
          {
            "name": "GB_164",
            "description": null,
            "isDeprecated": false,
            "deprecationReason": null
          },
          {
            "name": "YE",
            "description": null,
            "isDeprecated": false,
            "deprecationReason": null
          },
          {
            "name": "ZM",
            "description": null,
            "isDeprecated": false,
            "deprecationReason": null
          },
          {
            "name": "ZW",
            "description": null,
            "isDeprecated": false,
            "deprecationReason": null
          }
        ],
        "possibleTypes": null
      },
      {
        "kind": "ENUM",
        "name": "ImportedIndividualMartialStatus",
        "description": null,
        "fields": null,
        "inputFields": null,
        "interfaces": null,
        "enumValues": [
          {
            "name": "SINGLE",
            "description": null,
            "isDeprecated": false,
            "deprecationReason": null
          },
          {
            "name": "MARRIED",
            "description": null,
            "isDeprecated": false,
            "deprecationReason": null
          },
          {
            "name": "WIDOW",
            "description": null,
            "isDeprecated": false,
            "deprecationReason": null
          },
          {
            "name": "DIVORCED",
            "description": null,
            "isDeprecated": false,
            "deprecationReason": null
          },
          {
            "name": "SEPARATED",
            "description": null,
            "isDeprecated": false,
            "deprecationReason": null
          }
        ],
        "possibleTypes": null
      },
      {
        "kind": "ENUM",
        "name": "ImportedIndividualIdentificationType",
        "description": null,
        "fields": null,
        "inputFields": null,
        "interfaces": null,
        "enumValues": [
          {
            "name": "NA",
            "description": null,
            "isDeprecated": false,
            "deprecationReason": null
          },
          {
            "name": "BIRTH_CERTIFICATE",
            "description": null,
            "isDeprecated": false,
            "deprecationReason": null
          },
          {
            "name": "DRIVING_LICENSE",
            "description": null,
            "isDeprecated": false,
            "deprecationReason": null
          },
          {
            "name": "UNHCR_ID_CARD",
            "description": null,
            "isDeprecated": false,
            "deprecationReason": null
          },
          {
            "name": "NATIONAL_ID",
            "description": null,
            "isDeprecated": false,
            "deprecationReason": null
          },
          {
            "name": "NATIONAL_PASSPORT",
            "description": null,
            "isDeprecated": false,
            "deprecationReason": null
          }
        ],
        "possibleTypes": null
      },
      {
        "kind": "OBJECT",
        "name": "RegistrationDataImportDatahubNode",
        "description": null,
        "fields": [
          {
            "name": "id",
            "description": null,
            "args": [],
            "type": {
              "kind": "NON_NULL",
              "name": null,
              "ofType": {
                "kind": "SCALAR",
                "name": "ID",
                "ofType": null
              }
            },
            "isDeprecated": false,
            "deprecationReason": null
          },
          {
            "name": "createdAt",
            "description": null,
            "args": [],
            "type": {
              "kind": "NON_NULL",
              "name": null,
              "ofType": {
                "kind": "SCALAR",
                "name": "DateTime",
                "ofType": null
              }
            },
            "isDeprecated": false,
            "deprecationReason": null
          },
          {
            "name": "updatedAt",
            "description": null,
            "args": [],
            "type": {
              "kind": "NON_NULL",
              "name": null,
              "ofType": {
                "kind": "SCALAR",
                "name": "DateTime",
                "ofType": null
              }
            },
            "isDeprecated": false,
            "deprecationReason": null
          },
          {
            "name": "name",
            "description": null,
            "args": [],
            "type": {
              "kind": "NON_NULL",
              "name": null,
              "ofType": {
                "kind": "SCALAR",
                "name": "String",
                "ofType": null
              }
            },
            "isDeprecated": false,
            "deprecationReason": null
          },
          {
            "name": "status",
            "description": null,
            "args": [],
            "type": {
              "kind": "NON_NULL",
              "name": null,
              "ofType": {
                "kind": "ENUM",
                "name": "RegistrationDataImportDatahubStatus",
                "ofType": null
              }
            },
            "isDeprecated": false,
            "deprecationReason": null
          },
          {
            "name": "importDate",
            "description": null,
            "args": [],
            "type": {
              "kind": "NON_NULL",
              "name": null,
              "ofType": {
                "kind": "SCALAR",
                "name": "DateTime",
                "ofType": null
              }
            },
            "isDeprecated": false,
            "deprecationReason": null
          },
          {
            "name": "importedBy",
            "description": null,
            "args": [],
            "type": {
              "kind": "NON_NULL",
              "name": null,
              "ofType": {
                "kind": "SCALAR",
                "name": "String",
                "ofType": null
              }
            },
            "isDeprecated": false,
            "deprecationReason": null
          },
          {
            "name": "dataSource",
            "description": null,
            "args": [],
            "type": {
              "kind": "NON_NULL",
              "name": null,
              "ofType": {
                "kind": "ENUM",
                "name": "RegistrationDataImportDatahubDataSource",
                "ofType": null
              }
            },
            "isDeprecated": false,
            "deprecationReason": null
          },
          {
            "name": "households",
            "description": null,
            "args": [
              {
                "name": "before",
                "description": null,
                "type": {
                  "kind": "SCALAR",
                  "name": "String",
                  "ofType": null
                },
                "defaultValue": null
              },
              {
                "name": "after",
                "description": null,
                "type": {
                  "kind": "SCALAR",
                  "name": "String",
                  "ofType": null
                },
                "defaultValue": null
              },
              {
                "name": "first",
                "description": null,
                "type": {
                  "kind": "SCALAR",
                  "name": "Int",
                  "ofType": null
                },
                "defaultValue": null
              },
              {
                "name": "last",
                "description": null,
                "type": {
                  "kind": "SCALAR",
                  "name": "Int",
                  "ofType": null
                },
                "defaultValue": null
              }
            ],
            "type": {
              "kind": "NON_NULL",
              "name": null,
              "ofType": {
                "kind": "OBJECT",
                "name": "ImportedHouseholdNodeConnection",
                "ofType": null
              }
            },
            "isDeprecated": false,
            "deprecationReason": null
          },
          {
            "name": "individuals",
            "description": null,
            "args": [
              {
                "name": "before",
                "description": null,
                "type": {
                  "kind": "SCALAR",
                  "name": "String",
                  "ofType": null
                },
                "defaultValue": null
              },
              {
                "name": "after",
                "description": null,
                "type": {
                  "kind": "SCALAR",
                  "name": "String",
                  "ofType": null
                },
                "defaultValue": null
              },
              {
                "name": "first",
                "description": null,
                "type": {
                  "kind": "SCALAR",
                  "name": "Int",
                  "ofType": null
                },
                "defaultValue": null
              },
              {
                "name": "last",
                "description": null,
                "type": {
                  "kind": "SCALAR",
                  "name": "Int",
                  "ofType": null
                },
                "defaultValue": null
              }
            ],
            "type": {
              "kind": "NON_NULL",
              "name": null,
              "ofType": {
                "kind": "OBJECT",
                "name": "ImportedIndividualNodeConnection",
                "ofType": null
              }
            },
            "isDeprecated": false,
            "deprecationReason": null
          }
        ],
        "inputFields": null,
        "interfaces": [
          {
            "kind": "INTERFACE",
            "name": "Node",
            "ofType": null
          }
        ],
        "enumValues": null,
        "possibleTypes": null
      },
      {
        "kind": "ENUM",
        "name": "RegistrationDataImportDatahubStatus",
        "description": null,
        "fields": null,
        "inputFields": null,
        "interfaces": null,
        "enumValues": [
          {
            "name": "IN_PROGRESS",
            "description": null,
            "isDeprecated": false,
            "deprecationReason": null
          },
          {
            "name": "DONE",
            "description": null,
            "isDeprecated": false,
            "deprecationReason": null
          }
        ],
        "possibleTypes": null
      },
      {
        "kind": "ENUM",
        "name": "RegistrationDataImportDatahubDataSource",
        "description": null,
        "fields": null,
        "inputFields": null,
        "interfaces": null,
        "enumValues": [
          {
            "name": "XLS",
            "description": null,
            "isDeprecated": false,
            "deprecationReason": null
          },
          {
            "name": "A_3RD_PARTY",
            "description": null,
            "isDeprecated": false,
            "deprecationReason": null
          },
          {
            "name": "XML",
            "description": null,
            "isDeprecated": false,
            "deprecationReason": null
          },
          {
            "name": "OTHER",
            "description": null,
            "isDeprecated": false,
            "deprecationReason": null
          }
        ],
        "possibleTypes": null
      },
      {
        "kind": "OBJECT",
        "name": "ImportedHouseholdNodeConnection",
        "description": null,
        "fields": [
          {
            "name": "pageInfo",
            "description": null,
            "args": [],
            "type": {
              "kind": "NON_NULL",
              "name": null,
              "ofType": {
                "kind": "OBJECT",
                "name": "PageInfo",
                "ofType": null
              }
            },
            "isDeprecated": false,
            "deprecationReason": null
          },
          {
            "name": "edges",
            "description": null,
            "args": [],
            "type": {
              "kind": "NON_NULL",
              "name": null,
              "ofType": {
                "kind": "LIST",
                "name": null,
                "ofType": {
                  "kind": "OBJECT",
                  "name": "ImportedHouseholdNodeEdge",
                  "ofType": null
                }
              }
            },
            "isDeprecated": false,
            "deprecationReason": null
          },
          {
            "name": "totalCount",
            "description": null,
            "args": [],
            "type": {
              "kind": "SCALAR",
              "name": "Int",
              "ofType": null
            },
            "isDeprecated": false,
            "deprecationReason": null
          },
          {
            "name": "edgeCount",
            "description": null,
            "args": [],
            "type": {
              "kind": "SCALAR",
              "name": "Int",
              "ofType": null
            },
            "isDeprecated": false,
            "deprecationReason": null
          }
        ],
        "inputFields": null,
        "interfaces": [],
        "enumValues": null,
        "possibleTypes": null
      },
      {
        "kind": "OBJECT",
        "name": "ImportedHouseholdNodeEdge",
        "description": null,
        "fields": [
          {
            "name": "node",
            "description": null,
            "args": [],
            "type": {
              "kind": "OBJECT",
              "name": "ImportedHouseholdNode",
              "ofType": null
            },
            "isDeprecated": false,
            "deprecationReason": null
          },
          {
            "name": "cursor",
            "description": null,
            "args": [],
            "type": {
              "kind": "NON_NULL",
              "name": null,
              "ofType": {
                "kind": "SCALAR",
                "name": "String",
                "ofType": null
              }
            },
            "isDeprecated": false,
            "deprecationReason": null
          }
        ],
        "inputFields": null,
        "interfaces": [],
        "enumValues": null,
        "possibleTypes": null
      },
      {
        "kind": "OBJECT",
        "name": "ImportedIndividualNodeConnection",
        "description": null,
        "fields": [
          {
            "name": "pageInfo",
            "description": null,
            "args": [],
            "type": {
              "kind": "NON_NULL",
              "name": null,
              "ofType": {
                "kind": "OBJECT",
                "name": "PageInfo",
                "ofType": null
              }
            },
            "isDeprecated": false,
            "deprecationReason": null
          },
          {
            "name": "edges",
            "description": null,
            "args": [],
            "type": {
<<<<<<< HEAD
              "kind": "SCALAR",
              "name": "Decimal",
              "ofType": null
=======
              "kind": "NON_NULL",
              "name": null,
              "ofType": {
                "kind": "LIST",
                "name": null,
                "ofType": {
                  "kind": "OBJECT",
                  "name": "ImportedIndividualNodeEdge",
                  "ofType": null
                }
              }
>>>>>>> f6a3d842
            },
            "isDeprecated": false,
            "deprecationReason": null
          },
          {
            "name": "totalCount",
            "description": null,
            "args": [],
            "type": {
              "kind": "SCALAR",
<<<<<<< HEAD
              "name": "Decimal",
=======
              "name": "Int",
>>>>>>> f6a3d842
              "ofType": null
            },
            "isDeprecated": false,
            "deprecationReason": null
          },
          {
            "name": "edgeCount",
            "description": null,
            "args": [],
            "type": {
              "kind": "SCALAR",
              "name": "Int",
              "ofType": null
            },
            "isDeprecated": false,
            "deprecationReason": null
          }
        ],
        "inputFields": null,
        "interfaces": [],
        "enumValues": null,
        "possibleTypes": null
      },
      {
        "kind": "OBJECT",
        "name": "ImportedIndividualNodeEdge",
        "description": null,
        "fields": [
          {
            "name": "node",
            "description": null,
            "args": [],
            "type": {
              "kind": "OBJECT",
              "name": "ImportedIndividualNode",
              "ofType": null
            },
            "isDeprecated": false,
            "deprecationReason": null
          },
          {
            "name": "cursor",
            "description": null,
            "args": [],
            "type": {
              "kind": "NON_NULL",
              "name": null,
              "ofType": {
                "kind": "SCALAR",
                "name": "String",
                "ofType": null
              }
            },
            "isDeprecated": false,
            "deprecationReason": null
          }
        ],
        "inputFields": null,
        "interfaces": [],
        "enumValues": null,
        "possibleTypes": null
      },
      {
        "kind": "ENUM",
        "name": "ImportedIndividualWorkStatus",
        "description": null,
        "fields": null,
        "inputFields": null,
        "interfaces": null,
        "enumValues": [
          {
            "name": "YES",
            "description": null,
            "isDeprecated": false,
            "deprecationReason": null
          },
          {
            "name": "NO",
            "description": null,
            "isDeprecated": false,
            "deprecationReason": null
          }
        ],
        "possibleTypes": null
      },
      {
        "kind": "ENUM",
        "name": "ImportedIndividualDisability",
        "description": null,
        "fields": null,
        "inputFields": null,
        "interfaces": null,
        "enumValues": [
          {
            "name": "NO",
            "description": null,
            "isDeprecated": false,
            "deprecationReason": null
          },
          {
            "name": "SEEING",
            "description": null,
            "isDeprecated": false,
            "deprecationReason": null
          },
          {
            "name": "HEARING",
            "description": null,
            "isDeprecated": false,
            "deprecationReason": null
          },
          {
            "name": "WALKING",
            "description": null,
            "isDeprecated": false,
            "deprecationReason": null
          },
          {
            "name": "MEMORY",
            "description": null,
            "isDeprecated": false,
            "deprecationReason": null
          },
          {
            "name": "SELF_CARE",
            "description": null,
            "isDeprecated": false,
            "deprecationReason": null
          },
          {
            "name": "COMMUNICATING",
            "description": null,
            "isDeprecated": false,
            "deprecationReason": null
          }
        ],
        "possibleTypes": null
      },
      {
        "kind": "OBJECT",
        "name": "RegistrationDataImportDatahubNodeConnection",
        "description": null,
        "fields": [
          {
            "name": "pageInfo",
            "description": null,
            "args": [],
            "type": {
              "kind": "NON_NULL",
              "name": null,
              "ofType": {
                "kind": "OBJECT",
                "name": "PageInfo",
                "ofType": null
              }
            },
            "isDeprecated": false,
            "deprecationReason": null
          },
          {
            "name": "edges",
            "description": null,
            "args": [],
            "type": {
              "kind": "NON_NULL",
              "name": null,
              "ofType": {
                "kind": "LIST",
                "name": null,
                "ofType": {
                  "kind": "OBJECT",
                  "name": "RegistrationDataImportDatahubNodeEdge",
                  "ofType": null
                }
              }
            },
            "isDeprecated": false,
            "deprecationReason": null
          },
          {
            "name": "totalCount",
            "description": null,
            "args": [],
            "type": {
              "kind": "SCALAR",
              "name": "Int",
              "ofType": null
            },
            "isDeprecated": false,
            "deprecationReason": null
          },
          {
            "name": "edgeCount",
            "description": null,
            "args": [],
            "type": {
              "kind": "SCALAR",
              "name": "Int",
              "ofType": null
            },
            "isDeprecated": false,
            "deprecationReason": null
          }
        ],
        "inputFields": null,
        "interfaces": [],
        "enumValues": null,
        "possibleTypes": null
      },
      {
        "kind": "OBJECT",
        "name": "RegistrationDataImportDatahubNodeEdge",
        "description": null,
        "fields": [
          {
            "name": "node",
            "description": null,
            "args": [],
            "type": {
              "kind": "OBJECT",
              "name": "RegistrationDataImportDatahubNode",
              "ofType": null
            },
            "isDeprecated": false,
            "deprecationReason": null
          },
          {
            "name": "cursor",
            "description": null,
            "args": [],
            "type": {
              "kind": "NON_NULL",
              "name": null,
              "ofType": {
                "kind": "SCALAR",
                "name": "String",
                "ofType": null
              }
            },
            "isDeprecated": false,
            "deprecationReason": null
          }
        ],
        "inputFields": null,
        "interfaces": [],
        "enumValues": null,
        "possibleTypes": null
      },
      {
        "kind": "OBJECT",
        "name": "DjangoDebug",
        "description": null,
        "fields": [
          {
            "name": "sql",
            "description": null,
            "args": [],
            "type": {
              "kind": "LIST",
              "name": null,
              "ofType": {
                "kind": "OBJECT",
                "name": "DjangoDebugSQL",
                "ofType": null
              }
            },
            "isDeprecated": false,
            "deprecationReason": null
          }
        ],
        "inputFields": null,
        "interfaces": [],
        "enumValues": null,
        "possibleTypes": null
      },
      {
        "kind": "OBJECT",
        "name": "DjangoDebugSQL",
        "description": null,
        "fields": [
          {
            "name": "vendor",
            "description": null,
            "args": [],
            "type": {
              "kind": "NON_NULL",
              "name": null,
              "ofType": {
                "kind": "SCALAR",
                "name": "String",
                "ofType": null
              }
            },
            "isDeprecated": false,
            "deprecationReason": null
          },
          {
            "name": "alias",
            "description": null,
            "args": [],
            "type": {
              "kind": "NON_NULL",
              "name": null,
              "ofType": {
                "kind": "SCALAR",
                "name": "String",
                "ofType": null
              }
            },
            "isDeprecated": false,
            "deprecationReason": null
          },
          {
            "name": "sql",
            "description": null,
            "args": [],
            "type": {
              "kind": "SCALAR",
              "name": "String",
              "ofType": null
            },
            "isDeprecated": false,
            "deprecationReason": null
          },
          {
            "name": "duration",
            "description": null,
            "args": [],
            "type": {
              "kind": "NON_NULL",
              "name": null,
              "ofType": {
                "kind": "SCALAR",
                "name": "Float",
                "ofType": null
              }
            },
            "isDeprecated": false,
            "deprecationReason": null
          },
          {
            "name": "rawSql",
            "description": null,
            "args": [],
            "type": {
              "kind": "NON_NULL",
              "name": null,
              "ofType": {
                "kind": "SCALAR",
                "name": "String",
                "ofType": null
              }
            },
            "isDeprecated": false,
            "deprecationReason": null
          },
          {
            "name": "params",
            "description": null,
            "args": [],
            "type": {
              "kind": "NON_NULL",
              "name": null,
              "ofType": {
                "kind": "SCALAR",
                "name": "String",
                "ofType": null
              }
            },
            "isDeprecated": false,
            "deprecationReason": null
          },
          {
            "name": "startTime",
            "description": null,
            "args": [],
            "type": {
              "kind": "NON_NULL",
              "name": null,
              "ofType": {
                "kind": "SCALAR",
                "name": "Float",
                "ofType": null
              }
            },
            "isDeprecated": false,
            "deprecationReason": null
          },
          {
            "name": "stopTime",
            "description": null,
            "args": [],
            "type": {
              "kind": "NON_NULL",
              "name": null,
              "ofType": {
                "kind": "SCALAR",
                "name": "Float",
                "ofType": null
              }
            },
            "isDeprecated": false,
            "deprecationReason": null
          },
          {
            "name": "isSlow",
            "description": null,
            "args": [],
            "type": {
              "kind": "NON_NULL",
              "name": null,
              "ofType": {
                "kind": "SCALAR",
                "name": "Boolean",
                "ofType": null
              }
            },
            "isDeprecated": false,
            "deprecationReason": null
          },
          {
            "name": "isSelect",
            "description": null,
            "args": [],
            "type": {
              "kind": "NON_NULL",
              "name": null,
              "ofType": {
                "kind": "SCALAR",
                "name": "Boolean",
                "ofType": null
              }
            },
            "isDeprecated": false,
            "deprecationReason": null
          },
          {
            "name": "transId",
            "description": null,
            "args": [],
            "type": {
              "kind": "SCALAR",
              "name": "String",
              "ofType": null
            },
            "isDeprecated": false,
            "deprecationReason": null
          },
          {
            "name": "transStatus",
            "description": null,
            "args": [],
            "type": {
              "kind": "SCALAR",
              "name": "String",
              "ofType": null
            },
            "isDeprecated": false,
            "deprecationReason": null
          },
          {
            "name": "isoLevel",
            "description": null,
            "args": [],
            "type": {
              "kind": "SCALAR",
              "name": "String",
              "ofType": null
            },
            "isDeprecated": false,
            "deprecationReason": null
          },
          {
            "name": "encoding",
            "description": null,
            "args": [],
            "type": {
              "kind": "SCALAR",
              "name": "String",
              "ofType": null
            },
            "isDeprecated": false,
            "deprecationReason": null
          }
        ],
        "inputFields": null,
        "interfaces": [],
        "enumValues": null,
        "possibleTypes": null
      },
      {
        "kind": "OBJECT",
        "name": "Mutations",
        "description": null,
        "fields": [
          {
            "name": "createProgram",
            "description": null,
            "args": [
              {
                "name": "programData",
                "description": null,
                "type": {
                  "kind": "NON_NULL",
                  "name": null,
                  "ofType": {
                    "kind": "INPUT_OBJECT",
                    "name": "CreateProgramInput",
                    "ofType": null
                  }
                },
                "defaultValue": null
              }
            ],
            "type": {
              "kind": "OBJECT",
              "name": "CreateProgram",
              "ofType": null
            },
            "isDeprecated": false,
            "deprecationReason": null
          },
          {
            "name": "updateProgram",
            "description": null,
            "args": [
              {
                "name": "programData",
                "description": null,
                "type": {
                  "kind": "INPUT_OBJECT",
                  "name": "UpdateProgramInput",
                  "ofType": null
                },
                "defaultValue": null
              }
            ],
            "type": {
              "kind": "OBJECT",
              "name": "UpdateProgram",
              "ofType": null
            },
            "isDeprecated": false,
            "deprecationReason": null
          },
          {
            "name": "deleteProgram",
            "description": null,
            "args": [
              {
                "name": "programId",
                "description": null,
                "type": {
                  "kind": "NON_NULL",
                  "name": null,
                  "ofType": {
                    "kind": "SCALAR",
                    "name": "String",
                    "ofType": null
                  }
                },
                "defaultValue": null
              }
            ],
            "type": {
              "kind": "OBJECT",
              "name": "DeleteProgram",
              "ofType": null
            },
            "isDeprecated": false,
            "deprecationReason": null
          },
          {
            "name": "createCashPlan",
            "description": null,
            "args": [
              {
                "name": "cashPlanData",
                "description": null,
                "type": {
                  "kind": "NON_NULL",
                  "name": null,
                  "ofType": {
                    "kind": "INPUT_OBJECT",
                    "name": "CreateCashPlanInput",
                    "ofType": null
                  }
                },
                "defaultValue": null
              }
            ],
            "type": {
              "kind": "OBJECT",
              "name": "CreateCashPlan",
              "ofType": null
            },
            "isDeprecated": false,
            "deprecationReason": null
          },
          {
            "name": "updateCashPlan",
            "description": null,
            "args": [
              {
                "name": "cashPlanData",
                "description": null,
                "type": {
                  "kind": "INPUT_OBJECT",
                  "name": "UpdateCashPlanInput",
                  "ofType": null
                },
                "defaultValue": null
              }
            ],
            "type": {
              "kind": "OBJECT",
              "name": "UpdateCashPlan",
              "ofType": null
            },
            "isDeprecated": false,
            "deprecationReason": null
          },
          {
            "name": "deleteCashPlan",
            "description": null,
            "args": [
              {
                "name": "cashPlanId",
                "description": null,
                "type": {
                  "kind": "NON_NULL",
                  "name": null,
                  "ofType": {
                    "kind": "SCALAR",
                    "name": "String",
                    "ofType": null
                  }
                },
                "defaultValue": null
              }
            ],
            "type": {
              "kind": "OBJECT",
              "name": "DeleteCashPlan",
              "ofType": null
            },
            "isDeprecated": false,
            "deprecationReason": null
          },
          {
            "name": "createHousehold",
            "description": null,
            "args": [
              {
                "name": "householdData",
                "description": null,
                "type": {
                  "kind": "INPUT_OBJECT",
                  "name": "CreateHouseholdInput",
                  "ofType": null
                },
                "defaultValue": null
              }
            ],
            "type": {
              "kind": "OBJECT",
              "name": "CreateHousehold",
              "ofType": null
            },
            "isDeprecated": false,
            "deprecationReason": null
          },
          {
            "name": "updateHousehold",
            "description": null,
            "args": [
              {
                "name": "householdData",
                "description": null,
                "type": {
                  "kind": "INPUT_OBJECT",
                  "name": "UpdateHouseholdInput",
                  "ofType": null
                },
                "defaultValue": null
              }
            ],
            "type": {
              "kind": "OBJECT",
              "name": "UpdateHousehold",
              "ofType": null
            },
            "isDeprecated": false,
            "deprecationReason": null
          },
          {
            "name": "deleteHousehold",
            "description": null,
            "args": [
              {
                "name": "householdId",
                "description": null,
                "type": {
                  "kind": "NON_NULL",
                  "name": null,
                  "ofType": {
                    "kind": "SCALAR",
                    "name": "String",
                    "ofType": null
                  }
                },
                "defaultValue": null
              }
            ],
            "type": {
              "kind": "OBJECT",
              "name": "DeleteHousehold",
              "ofType": null
            },
            "isDeprecated": false,
            "deprecationReason": null
          },
          {
            "name": "createRegistrationDataImport",
            "description": null,
            "args": [
              {
                "name": "registrationDataImportData",
                "description": null,
                "type": {
                  "kind": "NON_NULL",
                  "name": null,
                  "ofType": {
                    "kind": "INPUT_OBJECT",
                    "name": "CreateRegistrationDataImportInput",
                    "ofType": null
                  }
                },
                "defaultValue": null
              }
            ],
            "type": {
              "kind": "OBJECT",
              "name": "CreateRegistrationDataImport",
              "ofType": null
            },
            "isDeprecated": false,
            "deprecationReason": null
          },
          {
            "name": "updateRegistrationDataImport",
            "description": null,
            "args": [
              {
                "name": "registrationDataImportData",
                "description": null,
                "type": {
                  "kind": "INPUT_OBJECT",
                  "name": "UpdateRegistrationDataImportInput",
                  "ofType": null
                },
                "defaultValue": null
              }
            ],
            "type": {
              "kind": "OBJECT",
              "name": "UpdateRegistrationDataImport",
              "ofType": null
            },
            "isDeprecated": false,
            "deprecationReason": null
          },
          {
            "name": "deleteRegistrationDataImport",
            "description": null,
            "args": [
              {
                "name": "registrationDataImportId",
                "description": null,
                "type": {
                  "kind": "NON_NULL",
                  "name": null,
                  "ofType": {
                    "kind": "SCALAR",
                    "name": "String",
                    "ofType": null
                  }
                },
                "defaultValue": null
              }
            ],
            "type": {
              "kind": "OBJECT",
              "name": "DeleteRegistrationDataImport",
              "ofType": null
            },
            "isDeprecated": false,
            "deprecationReason": null
          },
          {
            "name": "createLocation",
            "description": null,
            "args": [
              {
                "name": "locationData",
                "description": null,
                "type": {
                  "kind": "NON_NULL",
                  "name": null,
                  "ofType": {
                    "kind": "INPUT_OBJECT",
                    "name": "CreateLocationInput",
                    "ofType": null
                  }
                },
                "defaultValue": null
              }
            ],
            "type": {
              "kind": "OBJECT",
              "name": "CreateLocation",
              "ofType": null
            },
            "isDeprecated": false,
            "deprecationReason": null
          },
          {
            "name": "updateLocation",
            "description": null,
            "args": [
              {
                "name": "locationData",
                "description": null,
                "type": {
                  "kind": "INPUT_OBJECT",
                  "name": "UpdateLocationInput",
                  "ofType": null
                },
                "defaultValue": null
              }
            ],
            "type": {
              "kind": "OBJECT",
              "name": "UpdateLocation",
              "ofType": null
            },
            "isDeprecated": false,
            "deprecationReason": null
          },
          {
            "name": "deleteLocation",
            "description": null,
            "args": [
              {
                "name": "locationId",
                "description": null,
                "type": {
                  "kind": "NON_NULL",
                  "name": null,
                  "ofType": {
                    "kind": "SCALAR",
                    "name": "String",
                    "ofType": null
                  }
                },
                "defaultValue": null
              }
            ],
            "type": {
              "kind": "OBJECT",
              "name": "DeleteLocation",
              "ofType": null
            },
            "isDeprecated": false,
            "deprecationReason": null
          }
        ],
        "inputFields": null,
        "interfaces": [],
        "enumValues": null,
        "possibleTypes": null
      },
      {
        "kind": "INPUT_OBJECT",
        "name": "CreateProgramInput",
        "description": null,
        "fields": null,
        "inputFields": [
          {
            "name": "name",
            "description": null,
            "type": {
              "kind": "SCALAR",
              "name": "String",
              "ofType": null
            },
            "defaultValue": null
          },
          {
            "name": "startDate",
            "description": null,
            "type": {
              "kind": "SCALAR",
              "name": "Date",
              "ofType": null
            },
            "defaultValue": null
          },
          {
            "name": "endDate",
            "description": null,
            "type": {
              "kind": "SCALAR",
              "name": "Date",
              "ofType": null
            },
            "defaultValue": null
          },
          {
            "name": "description",
            "description": null,
            "type": {
              "kind": "SCALAR",
              "name": "String",
              "ofType": null
            },
            "defaultValue": null
          },
          {
            "name": "programCaId",
            "description": null,
            "type": {
              "kind": "SCALAR",
              "name": "String",
              "ofType": null
            },
            "defaultValue": null
          },
          {
            "name": "budget",
            "description": null,
            "type": {
              "kind": "SCALAR",
              "name": "Decimal",
              "ofType": null
            },
            "defaultValue": null
          },
          {
            "name": "frequencyOfPayments",
            "description": null,
            "type": {
              "kind": "SCALAR",
              "name": "String",
              "ofType": null
            },
            "defaultValue": null
          },
          {
            "name": "sector",
            "description": null,
            "type": {
              "kind": "SCALAR",
              "name": "String",
              "ofType": null
            },
            "defaultValue": null
          },
          {
            "name": "scope",
            "description": null,
            "type": {
              "kind": "SCALAR",
              "name": "String",
              "ofType": null
            },
            "defaultValue": null
          },
          {
            "name": "cashPlus",
            "description": null,
            "type": {
              "kind": "SCALAR",
              "name": "Boolean",
              "ofType": null
            },
            "defaultValue": null
          },
          {
            "name": "populationGoal",
            "description": null,
            "type": {
              "kind": "SCALAR",
              "name": "Int",
              "ofType": null
            },
            "defaultValue": null
          },
          {
            "name": "administrativeAreasOfImplementation",
            "description": null,
            "type": {
              "kind": "SCALAR",
              "name": "String",
              "ofType": null
            },
            "defaultValue": null
          },
          {
            "name": "businessAreaSlug",
            "description": null,
            "type": {
              "kind": "SCALAR",
              "name": "String",
              "ofType": null
            },
            "defaultValue": null
          }
        ],
        "interfaces": null,
        "enumValues": null,
        "possibleTypes": null
      },
      {
        "kind": "OBJECT",
        "name": "CreateProgram",
        "description": null,
        "fields": [
          {
            "name": "program",
            "description": null,
            "args": [],
            "type": {
              "kind": "OBJECT",
              "name": "ProgramNode",
              "ofType": null
            },
            "isDeprecated": false,
            "deprecationReason": null
          }
        ],
        "inputFields": null,
        "interfaces": [],
        "enumValues": null,
        "possibleTypes": null
      },
      {
        "kind": "INPUT_OBJECT",
        "name": "UpdateProgramInput",
        "description": null,
        "fields": null,
        "inputFields": [
          {
            "name": "id",
            "description": null,
            "type": {
              "kind": "NON_NULL",
              "name": null,
              "ofType": {
                "kind": "SCALAR",
                "name": "String",
                "ofType": null
              }
            },
            "defaultValue": null
          },
          {
            "name": "name",
            "description": null,
            "type": {
              "kind": "SCALAR",
              "name": "String",
              "ofType": null
            },
            "defaultValue": null
          },
          {
            "name": "status",
            "description": null,
            "type": {
              "kind": "SCALAR",
              "name": "String",
              "ofType": null
            },
            "defaultValue": null
          },
          {
            "name": "startDate",
            "description": null,
            "type": {
              "kind": "SCALAR",
              "name": "Date",
              "ofType": null
            },
            "defaultValue": null
          },
          {
            "name": "endDate",
            "description": null,
            "type": {
              "kind": "SCALAR",
              "name": "Date",
              "ofType": null
            },
            "defaultValue": null
          },
          {
            "name": "description",
            "description": null,
            "type": {
              "kind": "SCALAR",
              "name": "String",
              "ofType": null
            },
            "defaultValue": null
          },
          {
            "name": "programCaId",
            "description": null,
            "type": {
              "kind": "SCALAR",
              "name": "String",
              "ofType": null
            },
            "defaultValue": null
          },
          {
            "name": "budget",
            "description": null,
            "type": {
              "kind": "SCALAR",
              "name": "Decimal",
              "ofType": null
            },
            "defaultValue": null
          },
          {
            "name": "frequencyOfPayments",
            "description": null,
            "type": {
              "kind": "SCALAR",
              "name": "String",
              "ofType": null
            },
            "defaultValue": null
          },
          {
            "name": "sector",
            "description": null,
            "type": {
              "kind": "SCALAR",
              "name": "String",
              "ofType": null
            },
            "defaultValue": null
          },
          {
            "name": "scope",
            "description": null,
            "type": {
              "kind": "SCALAR",
              "name": "String",
              "ofType": null
            },
            "defaultValue": null
          },
          {
            "name": "cashPlus",
            "description": null,
            "type": {
              "kind": "SCALAR",
              "name": "Boolean",
              "ofType": null
            },
            "defaultValue": null
          },
          {
            "name": "populationGoal",
            "description": null,
            "type": {
              "kind": "SCALAR",
              "name": "Int",
              "ofType": null
            },
            "defaultValue": null
          },
          {
            "name": "administrativeAreasOfImplementation",
            "description": null,
            "type": {
              "kind": "SCALAR",
              "name": "String",
              "ofType": null
            },
            "defaultValue": null
          },
          {
            "name": "businessAreaSlug",
            "description": null,
            "type": {
              "kind": "SCALAR",
              "name": "String",
              "ofType": null
            },
            "defaultValue": null
          }
        ],
        "interfaces": null,
        "enumValues": null,
        "possibleTypes": null
      },
      {
        "kind": "OBJECT",
        "name": "UpdateProgram",
        "description": null,
        "fields": [
          {
            "name": "program",
            "description": null,
            "args": [],
            "type": {
              "kind": "OBJECT",
              "name": "ProgramNode",
              "ofType": null
            },
            "isDeprecated": false,
            "deprecationReason": null
          }
        ],
        "inputFields": null,
        "interfaces": [],
        "enumValues": null,
        "possibleTypes": null
      },
      {
        "kind": "OBJECT",
        "name": "DeleteProgram",
        "description": null,
        "fields": [
          {
            "name": "ok",
            "description": null,
            "args": [],
            "type": {
              "kind": "SCALAR",
              "name": "Boolean",
              "ofType": null
            },
            "isDeprecated": false,
            "deprecationReason": null
          }
        ],
        "inputFields": null,
        "interfaces": [],
        "enumValues": null,
        "possibleTypes": null
      },
      {
        "kind": "INPUT_OBJECT",
        "name": "CreateCashPlanInput",
        "description": null,
        "fields": null,
        "inputFields": [
          {
            "name": "programId",
            "description": null,
            "type": {
              "kind": "SCALAR",
              "name": "String",
              "ofType": null
            },
            "defaultValue": null
          },
          {
            "name": "name",
            "description": null,
            "type": {
              "kind": "SCALAR",
              "name": "String",
              "ofType": null
            },
            "defaultValue": null
          },
          {
            "name": "startDate",
            "description": null,
            "type": {
              "kind": "SCALAR",
              "name": "DateTime",
              "ofType": null
            },
            "defaultValue": null
          },
          {
            "name": "endDate",
            "description": null,
            "type": {
              "kind": "SCALAR",
              "name": "DateTime",
              "ofType": null
            },
            "defaultValue": null
          },
          {
            "name": "disbursementDate",
            "description": null,
            "type": {
              "kind": "SCALAR",
              "name": "DateTime",
              "ofType": null
            },
            "defaultValue": null
          },
          {
            "name": "numberOfHouseholds",
            "description": null,
            "type": {
              "kind": "SCALAR",
              "name": "Int",
              "ofType": null
            },
            "defaultValue": null
          },
          {
            "name": "coverageDuration",
            "description": null,
            "type": {
              "kind": "SCALAR",
              "name": "Int",
              "ofType": null
            },
            "defaultValue": null
          },
          {
            "name": "coverageUnits",
            "description": null,
            "type": {
              "kind": "SCALAR",
              "name": "String",
              "ofType": null
            },
            "defaultValue": null
          },
          {
            "name": "targetPopulationId",
            "description": null,
            "type": {
              "kind": "SCALAR",
              "name": "String",
              "ofType": null
            },
            "defaultValue": null
          },
          {
            "name": "cashAssistId",
            "description": null,
            "type": {
              "kind": "SCALAR",
              "name": "String",
              "ofType": null
            },
            "defaultValue": null
          },
          {
            "name": "distributionModality",
            "description": null,
            "type": {
              "kind": "SCALAR",
              "name": "String",
              "ofType": null
            },
            "defaultValue": null
          },
          {
            "name": "fsp",
            "description": null,
            "type": {
              "kind": "SCALAR",
              "name": "String",
              "ofType": null
            },
            "defaultValue": null
          },
          {
            "name": "status",
            "description": null,
            "type": {
              "kind": "SCALAR",
              "name": "String",
              "ofType": null
            },
            "defaultValue": null
          },
          {
            "name": "currency",
            "description": null,
            "type": {
              "kind": "SCALAR",
              "name": "String",
              "ofType": null
            },
            "defaultValue": null
          },
          {
            "name": "totalEntitledQuantity",
            "description": null,
            "type": {
              "kind": "SCALAR",
              "name": "Decimal",
              "ofType": null
            },
            "defaultValue": null
          },
          {
            "name": "totalDeliveredQuantity",
            "description": null,
            "type": {
              "kind": "SCALAR",
              "name": "Decimal",
              "ofType": null
            },
            "defaultValue": null
          },
          {
            "name": "totalUndeliveredQuantity",
            "description": null,
            "type": {
              "kind": "SCALAR",
              "name": "Decimal",
              "ofType": null
            },
            "defaultValue": null
          },
          {
            "name": "dispersionDate",
            "description": null,
            "type": {
              "kind": "SCALAR",
              "name": "Date",
              "ofType": null
            },
            "defaultValue": null
          }
        ],
        "interfaces": null,
        "enumValues": null,
        "possibleTypes": null
      },
      {
        "kind": "OBJECT",
        "name": "CreateCashPlan",
        "description": null,
        "fields": [
          {
            "name": "cashPlan",
            "description": null,
            "args": [],
            "type": {
              "kind": "OBJECT",
              "name": "CashPlanNode",
              "ofType": null
            },
            "isDeprecated": false,
            "deprecationReason": null
          }
        ],
        "inputFields": null,
        "interfaces": [],
        "enumValues": null,
        "possibleTypes": null
      },
      {
        "kind": "INPUT_OBJECT",
        "name": "UpdateCashPlanInput",
        "description": null,
        "fields": null,
        "inputFields": [
          {
            "name": "id",
            "description": null,
            "type": {
              "kind": "NON_NULL",
              "name": null,
              "ofType": {
                "kind": "SCALAR",
                "name": "String",
                "ofType": null
              }
            },
            "defaultValue": null
          },
          {
            "name": "programId",
            "description": null,
            "type": {
              "kind": "SCALAR",
              "name": "String",
              "ofType": null
            },
            "defaultValue": null
          },
          {
            "name": "name",
            "description": null,
            "type": {
              "kind": "SCALAR",
              "name": "String",
              "ofType": null
            },
            "defaultValue": null
          },
          {
            "name": "startDate",
            "description": null,
            "type": {
              "kind": "SCALAR",
              "name": "DateTime",
              "ofType": null
            },
            "defaultValue": null
          },
          {
            "name": "endDate",
            "description": null,
            "type": {
              "kind": "SCALAR",
              "name": "DateTime",
              "ofType": null
            },
            "defaultValue": null
          },
          {
            "name": "disbursementDate",
            "description": null,
            "type": {
              "kind": "SCALAR",
              "name": "DateTime",
              "ofType": null
            },
            "defaultValue": null
          },
          {
            "name": "numberOfHouseholds",
            "description": null,
            "type": {
              "kind": "SCALAR",
              "name": "Int",
              "ofType": null
            },
            "defaultValue": null
          },
          {
            "name": "coverageDuration",
            "description": null,
            "type": {
              "kind": "SCALAR",
              "name": "Int",
              "ofType": null
            },
            "defaultValue": null
          },
          {
            "name": "coverageUnits",
            "description": null,
            "type": {
              "kind": "SCALAR",
              "name": "String",
              "ofType": null
            },
            "defaultValue": null
          },
          {
            "name": "targetPopulationId",
            "description": null,
            "type": {
              "kind": "SCALAR",
              "name": "String",
              "ofType": null
            },
            "defaultValue": null
          },
          {
            "name": "cashAssistId",
            "description": null,
            "type": {
              "kind": "SCALAR",
              "name": "String",
              "ofType": null
            },
            "defaultValue": null
          },
          {
            "name": "distributionModality",
            "description": null,
            "type": {
              "kind": "SCALAR",
              "name": "String",
              "ofType": null
            },
            "defaultValue": null
          },
          {
            "name": "fsp",
            "description": null,
            "type": {
              "kind": "SCALAR",
              "name": "String",
              "ofType": null
            },
            "defaultValue": null
          },
          {
            "name": "status",
            "description": null,
            "type": {
              "kind": "SCALAR",
              "name": "String",
              "ofType": null
            },
            "defaultValue": null
          },
          {
            "name": "currency",
            "description": null,
            "type": {
              "kind": "SCALAR",
              "name": "String",
              "ofType": null
            },
            "defaultValue": null
          },
          {
            "name": "totalEntitledQuantity",
            "description": null,
            "type": {
              "kind": "SCALAR",
              "name": "Decimal",
              "ofType": null
            },
            "defaultValue": null
          },
          {
            "name": "totalDeliveredQuantity",
            "description": null,
            "type": {
              "kind": "SCALAR",
              "name": "Decimal",
              "ofType": null
            },
            "defaultValue": null
          },
          {
            "name": "totalUndeliveredQuantity",
            "description": null,
            "type": {
              "kind": "SCALAR",
              "name": "Decimal",
              "ofType": null
            },
            "defaultValue": null
          },
          {
            "name": "dispersionDate",
            "description": null,
            "type": {
              "kind": "SCALAR",
              "name": "Date",
              "ofType": null
            },
            "defaultValue": null
          }
        ],
        "interfaces": null,
        "enumValues": null,
        "possibleTypes": null
      },
      {
        "kind": "OBJECT",
        "name": "UpdateCashPlan",
        "description": null,
        "fields": [
          {
            "name": "cashPlan",
            "description": null,
            "args": [],
            "type": {
              "kind": "OBJECT",
              "name": "CashPlanNode",
              "ofType": null
            },
            "isDeprecated": false,
            "deprecationReason": null
          }
        ],
        "inputFields": null,
        "interfaces": [],
        "enumValues": null,
        "possibleTypes": null
      },
      {
        "kind": "OBJECT",
        "name": "DeleteCashPlan",
        "description": null,
        "fields": [
          {
            "name": "ok",
            "description": null,
            "args": [],
            "type": {
              "kind": "SCALAR",
              "name": "Boolean",
              "ofType": null
            },
            "isDeprecated": false,
            "deprecationReason": null
          }
        ],
        "inputFields": null,
        "interfaces": [],
        "enumValues": null,
        "possibleTypes": null
      },
      {
        "kind": "INPUT_OBJECT",
        "name": "CreateHouseholdInput",
        "description": null,
        "fields": null,
        "inputFields": [
          {
            "name": "householdCaId",
            "description": null,
            "type": {
              "kind": "NON_NULL",
              "name": null,
              "ofType": {
                "kind": "SCALAR",
                "name": "String",
                "ofType": null
              }
            },
            "defaultValue": null
          },
          {
            "name": "residenceStatus",
            "description": null,
            "type": {
              "kind": "NON_NULL",
              "name": null,
              "ofType": {
                "kind": "SCALAR",
                "name": "String",
                "ofType": null
              }
            },
            "defaultValue": null
          },
          {
            "name": "nationality",
            "description": null,
            "type": {
              "kind": "NON_NULL",
              "name": null,
              "ofType": {
                "kind": "SCALAR",
                "name": "String",
                "ofType": null
              }
            },
            "defaultValue": null
          },
          {
            "name": "familySize",
            "description": null,
            "type": {
              "kind": "SCALAR",
              "name": "Int",
              "ofType": null
            },
            "defaultValue": null
          },
          {
            "name": "address",
            "description": null,
            "type": {
              "kind": "SCALAR",
              "name": "String",
              "ofType": null
            },
            "defaultValue": null
          },
          {
            "name": "locationId",
            "description": null,
            "type": {
              "kind": "NON_NULL",
              "name": null,
              "ofType": {
                "kind": "SCALAR",
                "name": "String",
                "ofType": null
              }
            },
            "defaultValue": null
          },
          {
            "name": "registrationDataImportId",
            "description": null,
            "type": {
              "kind": "NON_NULL",
              "name": null,
              "ofType": {
                "kind": "SCALAR",
                "name": "String",
                "ofType": null
              }
            },
            "defaultValue": null
          }
        ],
        "interfaces": null,
        "enumValues": null,
        "possibleTypes": null
      },
      {
        "kind": "OBJECT",
        "name": "CreateHousehold",
        "description": null,
        "fields": [
          {
            "name": "household",
            "description": null,
            "args": [],
            "type": {
              "kind": "OBJECT",
              "name": "HouseholdNode",
              "ofType": null
            },
            "isDeprecated": false,
            "deprecationReason": null
          }
        ],
        "inputFields": null,
        "interfaces": [],
        "enumValues": null,
        "possibleTypes": null
      },
      {
        "kind": "INPUT_OBJECT",
        "name": "UpdateHouseholdInput",
        "description": null,
        "fields": null,
        "inputFields": [
          {
            "name": "id",
            "description": null,
            "type": {
              "kind": "NON_NULL",
              "name": null,
              "ofType": {
                "kind": "SCALAR",
                "name": "String",
                "ofType": null
              }
            },
            "defaultValue": null
          },
          {
            "name": "householdCaId",
            "description": null,
            "type": {
              "kind": "SCALAR",
              "name": "String",
              "ofType": null
            },
            "defaultValue": null
          },
          {
            "name": "consent",
            "description": null,
            "type": {
              "kind": "SCALAR",
              "name": "String",
              "ofType": null
            },
            "defaultValue": null
          },
          {
            "name": "residenceStatus",
            "description": null,
            "type": {
              "kind": "SCALAR",
              "name": "String",
              "ofType": null
            },
            "defaultValue": null
          },
          {
            "name": "nationality",
            "description": null,
            "type": {
              "kind": "SCALAR",
              "name": "String",
              "ofType": null
            },
            "defaultValue": null
          },
          {
            "name": "familySize",
            "description": null,
            "type": {
              "kind": "SCALAR",
              "name": "Int",
              "ofType": null
            },
            "defaultValue": null
          },
          {
            "name": "address",
            "description": null,
            "type": {
              "kind": "SCALAR",
              "name": "String",
              "ofType": null
            },
            "defaultValue": null
          },
          {
            "name": "locationId",
            "description": null,
            "type": {
              "kind": "SCALAR",
              "name": "String",
              "ofType": null
            },
            "defaultValue": null
          },
          {
            "name": "registrationDataImportId",
            "description": null,
            "type": {
              "kind": "SCALAR",
              "name": "String",
              "ofType": null
            },
            "defaultValue": null
          }
        ],
        "interfaces": null,
        "enumValues": null,
        "possibleTypes": null
      },
      {
        "kind": "OBJECT",
        "name": "UpdateHousehold",
        "description": null,
        "fields": [
          {
            "name": "household",
            "description": null,
            "args": [],
            "type": {
              "kind": "OBJECT",
              "name": "HouseholdNode",
              "ofType": null
            },
            "isDeprecated": false,
            "deprecationReason": null
          }
        ],
        "inputFields": null,
        "interfaces": [],
        "enumValues": null,
        "possibleTypes": null
      },
      {
        "kind": "OBJECT",
        "name": "DeleteHousehold",
        "description": null,
        "fields": [
          {
            "name": "ok",
            "description": null,
            "args": [],
            "type": {
              "kind": "SCALAR",
              "name": "Boolean",
              "ofType": null
            },
            "isDeprecated": false,
            "deprecationReason": null
          }
        ],
        "inputFields": null,
        "interfaces": [],
        "enumValues": null,
        "possibleTypes": null
      },
      {
        "kind": "INPUT_OBJECT",
        "name": "CreateRegistrationDataImportInput",
        "description": null,
        "fields": null,
        "inputFields": [
          {
            "name": "name",
            "description": null,
            "type": {
              "kind": "SCALAR",
              "name": "String",
              "ofType": null
            },
            "defaultValue": null
          },
          {
            "name": "status",
            "description": null,
            "type": {
              "kind": "SCALAR",
              "name": "String",
              "ofType": null
            },
            "defaultValue": null
          },
          {
            "name": "importDate",
            "description": null,
            "type": {
              "kind": "SCALAR",
              "name": "DateTime",
              "ofType": null
            },
            "defaultValue": null
          },
          {
            "name": "importedById",
            "description": null,
            "type": {
              "kind": "SCALAR",
              "name": "String",
              "ofType": null
            },
            "defaultValue": null
          },
          {
            "name": "dataSource",
            "description": null,
            "type": {
              "kind": "SCALAR",
              "name": "String",
              "ofType": null
            },
            "defaultValue": null
          },
          {
            "name": "numberOfIndividuals",
            "description": null,
            "type": {
              "kind": "SCALAR",
              "name": "Int",
              "ofType": null
            },
            "defaultValue": null
          },
          {
            "name": "numberOfHouseholds",
            "description": null,
            "type": {
              "kind": "SCALAR",
              "name": "Int",
              "ofType": null
            },
            "defaultValue": null
          }
        ],
        "interfaces": null,
        "enumValues": null,
        "possibleTypes": null
      },
      {
        "kind": "OBJECT",
        "name": "CreateRegistrationDataImport",
        "description": null,
        "fields": [
          {
            "name": "registrationDataImport",
            "description": null,
            "args": [],
            "type": {
              "kind": "OBJECT",
              "name": "RegistrationDataImportNode",
              "ofType": null
            },
            "isDeprecated": false,
            "deprecationReason": null
          }
        ],
        "inputFields": null,
        "interfaces": [],
        "enumValues": null,
        "possibleTypes": null
      },
      {
        "kind": "INPUT_OBJECT",
        "name": "UpdateRegistrationDataImportInput",
        "description": null,
        "fields": null,
        "inputFields": [
          {
            "name": "id",
            "description": null,
            "type": {
              "kind": "NON_NULL",
              "name": null,
              "ofType": {
                "kind": "SCALAR",
                "name": "String",
                "ofType": null
              }
            },
            "defaultValue": null
          },
          {
            "name": "name",
            "description": null,
            "type": {
              "kind": "SCALAR",
              "name": "String",
              "ofType": null
            },
            "defaultValue": null
          },
          {
            "name": "status",
            "description": null,
            "type": {
              "kind": "SCALAR",
              "name": "String",
              "ofType": null
            },
            "defaultValue": null
          },
          {
            "name": "importDate",
            "description": null,
            "type": {
              "kind": "SCALAR",
              "name": "DateTime",
              "ofType": null
            },
            "defaultValue": null
          },
          {
            "name": "importedById",
            "description": null,
            "type": {
              "kind": "SCALAR",
              "name": "String",
              "ofType": null
            },
            "defaultValue": null
          },
          {
            "name": "dataSource",
            "description": null,
            "type": {
              "kind": "SCALAR",
              "name": "String",
              "ofType": null
            },
            "defaultValue": null
          },
          {
            "name": "numberOfIndividuals",
            "description": null,
            "type": {
              "kind": "SCALAR",
              "name": "Int",
              "ofType": null
            },
            "defaultValue": null
          },
          {
            "name": "numberOfHouseholds",
            "description": null,
            "type": {
              "kind": "SCALAR",
              "name": "Int",
              "ofType": null
            },
            "defaultValue": null
          }
        ],
        "interfaces": null,
        "enumValues": null,
        "possibleTypes": null
      },
      {
        "kind": "OBJECT",
        "name": "UpdateRegistrationDataImport",
        "description": null,
        "fields": [
          {
            "name": "registrationDataImport",
            "description": null,
            "args": [],
            "type": {
              "kind": "OBJECT",
              "name": "RegistrationDataImportNode",
              "ofType": null
            },
            "isDeprecated": false,
            "deprecationReason": null
          }
        ],
        "inputFields": null,
        "interfaces": [],
        "enumValues": null,
        "possibleTypes": null
      },
      {
        "kind": "OBJECT",
        "name": "DeleteRegistrationDataImport",
        "description": null,
        "fields": [
          {
            "name": "ok",
            "description": null,
            "args": [],
            "type": {
              "kind": "SCALAR",
              "name": "Boolean",
              "ofType": null
            },
            "isDeprecated": false,
            "deprecationReason": null
          }
        ],
        "inputFields": null,
        "interfaces": [],
        "enumValues": null,
        "possibleTypes": null
      },
      {
        "kind": "INPUT_OBJECT",
        "name": "CreateLocationInput",
        "description": null,
        "fields": null,
        "inputFields": [
          {
            "name": "name",
            "description": null,
            "type": {
              "kind": "SCALAR",
              "name": "String",
              "ofType": null
            },
            "defaultValue": null
          },
          {
            "name": "country",
            "description": null,
            "type": {
              "kind": "SCALAR",
              "name": "String",
              "ofType": null
            },
            "defaultValue": null
          }
        ],
        "interfaces": null,
        "enumValues": null,
        "possibleTypes": null
      },
      {
        "kind": "OBJECT",
        "name": "CreateLocation",
        "description": null,
        "fields": [
          {
            "name": "location",
            "description": null,
            "args": [],
            "type": {
              "kind": "OBJECT",
              "name": "LocationNode",
              "ofType": null
            },
            "isDeprecated": false,
            "deprecationReason": null
          }
        ],
        "inputFields": null,
        "interfaces": [],
        "enumValues": null,
        "possibleTypes": null
      },
      {
        "kind": "INPUT_OBJECT",
        "name": "UpdateLocationInput",
        "description": null,
        "fields": null,
        "inputFields": [
          {
            "name": "id",
            "description": null,
            "type": {
              "kind": "NON_NULL",
              "name": null,
              "ofType": {
                "kind": "SCALAR",
                "name": "String",
                "ofType": null
              }
            },
            "defaultValue": null
          },
          {
            "name": "name",
            "description": null,
            "type": {
              "kind": "SCALAR",
              "name": "String",
              "ofType": null
            },
            "defaultValue": null
          },
          {
            "name": "country",
            "description": null,
            "type": {
              "kind": "SCALAR",
              "name": "String",
              "ofType": null
            },
            "defaultValue": null
          }
        ],
        "interfaces": null,
        "enumValues": null,
        "possibleTypes": null
      },
      {
        "kind": "OBJECT",
        "name": "UpdateLocation",
        "description": null,
        "fields": [
          {
            "name": "location",
            "description": null,
            "args": [],
            "type": {
              "kind": "OBJECT",
              "name": "LocationNode",
              "ofType": null
            },
            "isDeprecated": false,
            "deprecationReason": null
          }
        ],
        "inputFields": null,
        "interfaces": [],
        "enumValues": null,
        "possibleTypes": null
      },
      {
        "kind": "OBJECT",
        "name": "DeleteLocation",
        "description": null,
        "fields": [
          {
            "name": "ok",
            "description": null,
            "args": [],
            "type": {
              "kind": "SCALAR",
              "name": "Boolean",
              "ofType": null
            },
            "isDeprecated": false,
            "deprecationReason": null
          }
        ],
        "inputFields": null,
        "interfaces": [],
        "enumValues": null,
        "possibleTypes": null
      },
      {
        "kind": "OBJECT",
        "name": "__Schema",
        "description": "A GraphQL Schema defines the capabilities of a GraphQL server. It exposes all available types and directives on the server, as well as the entry points for query, mutation, and subscription operations.",
        "fields": [
          {
            "name": "types",
            "description": "A list of all types supported by this server.",
            "args": [],
            "type": {
              "kind": "NON_NULL",
              "name": null,
              "ofType": {
                "kind": "LIST",
                "name": null,
                "ofType": {
                  "kind": "NON_NULL",
                  "name": null,
                  "ofType": {
                    "kind": "OBJECT",
                    "name": "__Type",
                    "ofType": null
                  }
                }
              }
            },
            "isDeprecated": false,
            "deprecationReason": null
          },
          {
            "name": "queryType",
            "description": "The type that query operations will be rooted at.",
            "args": [],
            "type": {
              "kind": "NON_NULL",
              "name": null,
              "ofType": {
                "kind": "OBJECT",
                "name": "__Type",
                "ofType": null
              }
            },
            "isDeprecated": false,
            "deprecationReason": null
          },
          {
            "name": "mutationType",
            "description": "If this server supports mutation, the type that mutation operations will be rooted at.",
            "args": [],
            "type": {
              "kind": "OBJECT",
              "name": "__Type",
              "ofType": null
            },
            "isDeprecated": false,
            "deprecationReason": null
          },
          {
            "name": "subscriptionType",
            "description": "If this server support subscription, the type that subscription operations will be rooted at.",
            "args": [],
            "type": {
              "kind": "OBJECT",
              "name": "__Type",
              "ofType": null
            },
            "isDeprecated": false,
            "deprecationReason": null
          },
          {
            "name": "directives",
            "description": "A list of all directives supported by this server.",
            "args": [],
            "type": {
              "kind": "NON_NULL",
              "name": null,
              "ofType": {
                "kind": "LIST",
                "name": null,
                "ofType": {
                  "kind": "NON_NULL",
                  "name": null,
                  "ofType": {
                    "kind": "OBJECT",
                    "name": "__Directive",
                    "ofType": null
                  }
                }
              }
            },
            "isDeprecated": false,
            "deprecationReason": null
          }
        ],
        "inputFields": null,
        "interfaces": [],
        "enumValues": null,
        "possibleTypes": null
      },
      {
        "kind": "OBJECT",
        "name": "__Type",
        "description": "The fundamental unit of any GraphQL Schema is the type. There are many kinds of types in GraphQL as represented by the `__TypeKind` enum.\n\nDepending on the kind of a type, certain fields describe information about that type. Scalar types provide no information beyond a name and description, while Enum types provide their values. Object and Interface types provide the fields they describe. Abstract types, Union and Interface, provide the Object types possible at runtime. List and NonNull types compose other types.",
        "fields": [
          {
            "name": "kind",
            "description": null,
            "args": [],
            "type": {
              "kind": "NON_NULL",
              "name": null,
              "ofType": {
                "kind": "ENUM",
                "name": "__TypeKind",
                "ofType": null
              }
            },
            "isDeprecated": false,
            "deprecationReason": null
          },
          {
            "name": "name",
            "description": null,
            "args": [],
            "type": {
              "kind": "SCALAR",
              "name": "String",
              "ofType": null
            },
            "isDeprecated": false,
            "deprecationReason": null
          },
          {
            "name": "description",
            "description": null,
            "args": [],
            "type": {
              "kind": "SCALAR",
              "name": "String",
              "ofType": null
            },
            "isDeprecated": false,
            "deprecationReason": null
          },
          {
            "name": "fields",
            "description": null,
            "args": [
              {
                "name": "includeDeprecated",
                "description": null,
                "type": {
                  "kind": "SCALAR",
                  "name": "Boolean",
                  "ofType": null
                },
                "defaultValue": "false"
              }
            ],
            "type": {
              "kind": "LIST",
              "name": null,
              "ofType": {
                "kind": "NON_NULL",
                "name": null,
                "ofType": {
                  "kind": "OBJECT",
                  "name": "__Field",
                  "ofType": null
                }
              }
            },
            "isDeprecated": false,
            "deprecationReason": null
          },
          {
            "name": "interfaces",
            "description": null,
            "args": [],
            "type": {
              "kind": "LIST",
              "name": null,
              "ofType": {
                "kind": "NON_NULL",
                "name": null,
                "ofType": {
                  "kind": "OBJECT",
                  "name": "__Type",
                  "ofType": null
                }
              }
            },
            "isDeprecated": false,
            "deprecationReason": null
          },
          {
            "name": "possibleTypes",
            "description": null,
            "args": [],
            "type": {
              "kind": "LIST",
              "name": null,
              "ofType": {
                "kind": "NON_NULL",
                "name": null,
                "ofType": {
                  "kind": "OBJECT",
                  "name": "__Type",
                  "ofType": null
                }
              }
            },
            "isDeprecated": false,
            "deprecationReason": null
          },
          {
            "name": "enumValues",
            "description": null,
            "args": [
              {
                "name": "includeDeprecated",
                "description": null,
                "type": {
                  "kind": "SCALAR",
                  "name": "Boolean",
                  "ofType": null
                },
                "defaultValue": "false"
              }
            ],
            "type": {
              "kind": "LIST",
              "name": null,
              "ofType": {
                "kind": "NON_NULL",
                "name": null,
                "ofType": {
                  "kind": "OBJECT",
                  "name": "__EnumValue",
                  "ofType": null
                }
              }
            },
            "isDeprecated": false,
            "deprecationReason": null
          },
          {
            "name": "inputFields",
            "description": null,
            "args": [],
            "type": {
              "kind": "LIST",
              "name": null,
              "ofType": {
                "kind": "NON_NULL",
                "name": null,
                "ofType": {
                  "kind": "OBJECT",
                  "name": "__InputValue",
                  "ofType": null
                }
              }
            },
            "isDeprecated": false,
            "deprecationReason": null
          },
          {
            "name": "ofType",
            "description": null,
            "args": [],
            "type": {
              "kind": "OBJECT",
              "name": "__Type",
              "ofType": null
            },
            "isDeprecated": false,
            "deprecationReason": null
          }
        ],
        "inputFields": null,
        "interfaces": [],
        "enumValues": null,
        "possibleTypes": null
      },
      {
        "kind": "ENUM",
        "name": "__TypeKind",
        "description": "An enum describing what kind of type a given `__Type` is.",
        "fields": null,
        "inputFields": null,
        "interfaces": null,
        "enumValues": [
          {
            "name": "SCALAR",
            "description": "Indicates this type is a scalar.",
            "isDeprecated": false,
            "deprecationReason": null
          },
          {
            "name": "OBJECT",
            "description": "Indicates this type is an object. `fields` and `interfaces` are valid fields.",
            "isDeprecated": false,
            "deprecationReason": null
          },
          {
            "name": "INTERFACE",
            "description": "Indicates this type is an interface. `fields` and `possibleTypes` are valid fields.",
            "isDeprecated": false,
            "deprecationReason": null
          },
          {
            "name": "UNION",
            "description": "Indicates this type is a union. `possibleTypes` is a valid field.",
            "isDeprecated": false,
            "deprecationReason": null
          },
          {
            "name": "ENUM",
            "description": "Indicates this type is an enum. `enumValues` is a valid field.",
            "isDeprecated": false,
            "deprecationReason": null
          },
          {
            "name": "INPUT_OBJECT",
            "description": "Indicates this type is an input object. `inputFields` is a valid field.",
            "isDeprecated": false,
            "deprecationReason": null
          },
          {
            "name": "LIST",
            "description": "Indicates this type is a list. `ofType` is a valid field.",
            "isDeprecated": false,
            "deprecationReason": null
          },
          {
            "name": "NON_NULL",
            "description": "Indicates this type is a non-null. `ofType` is a valid field.",
            "isDeprecated": false,
            "deprecationReason": null
          }
        ],
        "possibleTypes": null
      },
      {
        "kind": "OBJECT",
        "name": "__Field",
        "description": "Object and Interface types are described by a list of Fields, each of which has a name, potentially a list of arguments, and a return type.",
        "fields": [
          {
            "name": "name",
            "description": null,
            "args": [],
            "type": {
              "kind": "NON_NULL",
              "name": null,
              "ofType": {
                "kind": "SCALAR",
                "name": "String",
                "ofType": null
              }
            },
            "isDeprecated": false,
            "deprecationReason": null
          },
          {
            "name": "description",
            "description": null,
            "args": [],
            "type": {
              "kind": "SCALAR",
              "name": "String",
              "ofType": null
            },
            "isDeprecated": false,
            "deprecationReason": null
          },
          {
            "name": "args",
            "description": null,
            "args": [],
            "type": {
              "kind": "NON_NULL",
              "name": null,
              "ofType": {
                "kind": "LIST",
                "name": null,
                "ofType": {
                  "kind": "NON_NULL",
                  "name": null,
                  "ofType": {
                    "kind": "OBJECT",
                    "name": "__InputValue",
                    "ofType": null
                  }
                }
              }
            },
            "isDeprecated": false,
            "deprecationReason": null
          },
          {
            "name": "type",
            "description": null,
            "args": [],
            "type": {
              "kind": "NON_NULL",
              "name": null,
              "ofType": {
                "kind": "OBJECT",
                "name": "__Type",
                "ofType": null
              }
            },
            "isDeprecated": false,
            "deprecationReason": null
          },
          {
            "name": "isDeprecated",
            "description": null,
            "args": [],
            "type": {
              "kind": "NON_NULL",
              "name": null,
              "ofType": {
                "kind": "SCALAR",
                "name": "Boolean",
                "ofType": null
              }
            },
            "isDeprecated": false,
            "deprecationReason": null
          },
          {
            "name": "deprecationReason",
            "description": null,
            "args": [],
            "type": {
              "kind": "SCALAR",
              "name": "String",
              "ofType": null
            },
            "isDeprecated": false,
            "deprecationReason": null
          }
        ],
        "inputFields": null,
        "interfaces": [],
        "enumValues": null,
        "possibleTypes": null
      },
      {
        "kind": "OBJECT",
        "name": "__InputValue",
        "description": "Arguments provided to Fields or Directives and the input fields of an InputObject are represented as Input Values which describe their type and optionally a default value.",
        "fields": [
          {
            "name": "name",
            "description": null,
            "args": [],
            "type": {
              "kind": "NON_NULL",
              "name": null,
              "ofType": {
                "kind": "SCALAR",
                "name": "String",
                "ofType": null
              }
            },
            "isDeprecated": false,
            "deprecationReason": null
          },
          {
            "name": "description",
            "description": null,
            "args": [],
            "type": {
              "kind": "SCALAR",
              "name": "String",
              "ofType": null
            },
            "isDeprecated": false,
            "deprecationReason": null
          },
          {
            "name": "type",
            "description": null,
            "args": [],
            "type": {
              "kind": "NON_NULL",
              "name": null,
              "ofType": {
                "kind": "OBJECT",
                "name": "__Type",
                "ofType": null
              }
            },
            "isDeprecated": false,
            "deprecationReason": null
          },
          {
            "name": "defaultValue",
            "description": "A GraphQL-formatted string representing the default value for this input value.",
            "args": [],
            "type": {
              "kind": "SCALAR",
              "name": "String",
              "ofType": null
            },
            "isDeprecated": false,
            "deprecationReason": null
          }
        ],
        "inputFields": null,
        "interfaces": [],
        "enumValues": null,
        "possibleTypes": null
      },
      {
        "kind": "OBJECT",
        "name": "__EnumValue",
        "description": "One possible value for a given Enum. Enum values are unique values, not a placeholder for a string or numeric value. However an Enum value is returned in a JSON response as a string.",
        "fields": [
          {
            "name": "name",
            "description": null,
            "args": [],
            "type": {
              "kind": "NON_NULL",
              "name": null,
              "ofType": {
                "kind": "SCALAR",
                "name": "String",
                "ofType": null
              }
            },
            "isDeprecated": false,
            "deprecationReason": null
          },
          {
            "name": "description",
            "description": null,
            "args": [],
            "type": {
              "kind": "SCALAR",
              "name": "String",
              "ofType": null
            },
            "isDeprecated": false,
            "deprecationReason": null
          },
          {
            "name": "isDeprecated",
            "description": null,
            "args": [],
            "type": {
              "kind": "NON_NULL",
              "name": null,
              "ofType": {
                "kind": "SCALAR",
                "name": "Boolean",
                "ofType": null
              }
            },
            "isDeprecated": false,
            "deprecationReason": null
          },
          {
            "name": "deprecationReason",
            "description": null,
            "args": [],
            "type": {
              "kind": "SCALAR",
              "name": "String",
              "ofType": null
            },
            "isDeprecated": false,
            "deprecationReason": null
          }
        ],
        "inputFields": null,
        "interfaces": [],
        "enumValues": null,
        "possibleTypes": null
      },
      {
        "kind": "OBJECT",
        "name": "__Directive",
        "description": "A Directive provides a way to describe alternate runtime execution and type validation behavior in a GraphQL document.\n\nIn some cases, you need to provide options to alter GraphQL's execution behavior in ways field arguments will not suffice, such as conditionally including or skipping a field. Directives provide this by describing additional information to the executor.",
        "fields": [
          {
            "name": "name",
            "description": null,
            "args": [],
            "type": {
              "kind": "NON_NULL",
              "name": null,
              "ofType": {
                "kind": "SCALAR",
                "name": "String",
                "ofType": null
              }
            },
            "isDeprecated": false,
            "deprecationReason": null
          },
          {
            "name": "description",
            "description": null,
            "args": [],
            "type": {
              "kind": "SCALAR",
              "name": "String",
              "ofType": null
            },
            "isDeprecated": false,
            "deprecationReason": null
          },
          {
            "name": "locations",
            "description": null,
            "args": [],
            "type": {
              "kind": "NON_NULL",
              "name": null,
              "ofType": {
                "kind": "LIST",
                "name": null,
                "ofType": {
                  "kind": "NON_NULL",
                  "name": null,
                  "ofType": {
                    "kind": "ENUM",
                    "name": "__DirectiveLocation",
                    "ofType": null
                  }
                }
              }
            },
            "isDeprecated": false,
            "deprecationReason": null
          },
          {
            "name": "args",
            "description": null,
            "args": [],
            "type": {
              "kind": "NON_NULL",
              "name": null,
              "ofType": {
                "kind": "LIST",
                "name": null,
                "ofType": {
                  "kind": "NON_NULL",
                  "name": null,
                  "ofType": {
                    "kind": "OBJECT",
                    "name": "__InputValue",
                    "ofType": null
                  }
                }
              }
            },
            "isDeprecated": false,
            "deprecationReason": null
          }
        ],
        "inputFields": null,
        "interfaces": [],
        "enumValues": null,
        "possibleTypes": null
      },
      {
        "kind": "ENUM",
        "name": "__DirectiveLocation",
        "description": "A Directive can be adjacent to many parts of the GraphQL language, a __DirectiveLocation describes one such possible adjacencies.",
        "fields": null,
        "inputFields": null,
        "interfaces": null,
        "enumValues": [
          {
            "name": "QUERY",
            "description": "Location adjacent to a query operation.",
            "isDeprecated": false,
            "deprecationReason": null
          },
          {
            "name": "MUTATION",
            "description": "Location adjacent to a mutation operation.",
            "isDeprecated": false,
            "deprecationReason": null
          },
          {
            "name": "SUBSCRIPTION",
            "description": "Location adjacent to a subscription operation.",
            "isDeprecated": false,
            "deprecationReason": null
          },
          {
            "name": "FIELD",
            "description": "Location adjacent to a field.",
            "isDeprecated": false,
            "deprecationReason": null
          },
          {
            "name": "FRAGMENT_DEFINITION",
            "description": "Location adjacent to a fragment definition.",
            "isDeprecated": false,
            "deprecationReason": null
          },
          {
            "name": "FRAGMENT_SPREAD",
            "description": "Location adjacent to a fragment spread.",
            "isDeprecated": false,
            "deprecationReason": null
          },
          {
            "name": "INLINE_FRAGMENT",
            "description": "Location adjacent to an inline fragment.",
            "isDeprecated": false,
            "deprecationReason": null
          },
          {
            "name": "VARIABLE_DEFINITION",
            "description": "Location adjacent to a variable definition.",
            "isDeprecated": false,
            "deprecationReason": null
          },
          {
            "name": "SCHEMA",
            "description": "Location adjacent to a schema definition.",
            "isDeprecated": false,
            "deprecationReason": null
          },
          {
            "name": "SCALAR",
            "description": "Location adjacent to a scalar definition.",
            "isDeprecated": false,
            "deprecationReason": null
          },
          {
            "name": "OBJECT",
            "description": "Location adjacent to an object type definition.",
            "isDeprecated": false,
            "deprecationReason": null
          },
          {
            "name": "FIELD_DEFINITION",
            "description": "Location adjacent to a field definition.",
            "isDeprecated": false,
            "deprecationReason": null
          },
          {
            "name": "ARGUMENT_DEFINITION",
            "description": "Location adjacent to an argument definition.",
            "isDeprecated": false,
            "deprecationReason": null
          },
          {
            "name": "INTERFACE",
            "description": "Location adjacent to an interface definition.",
            "isDeprecated": false,
            "deprecationReason": null
          },
          {
            "name": "UNION",
            "description": "Location adjacent to a union definition.",
            "isDeprecated": false,
            "deprecationReason": null
          },
          {
            "name": "ENUM",
            "description": "Location adjacent to an enum definition.",
            "isDeprecated": false,
            "deprecationReason": null
          },
          {
            "name": "ENUM_VALUE",
            "description": "Location adjacent to an enum value definition.",
            "isDeprecated": false,
            "deprecationReason": null
          },
          {
            "name": "INPUT_OBJECT",
            "description": "Location adjacent to an input object type definition.",
            "isDeprecated": false,
            "deprecationReason": null
          },
          {
            "name": "INPUT_FIELD_DEFINITION",
            "description": "Location adjacent to an input object field definition.",
            "isDeprecated": false,
            "deprecationReason": null
          }
        ],
        "possibleTypes": null
      }
    ],
    "directives": [
      {
        "name": "include",
        "description": "Directs the executor to include this field or fragment only when the `if` argument is true.",
        "locations": [
          "FIELD",
          "FRAGMENT_SPREAD",
          "INLINE_FRAGMENT"
        ],
        "args": [
          {
            "name": "if",
            "description": "Included when true.",
            "type": {
              "kind": "NON_NULL",
              "name": null,
              "ofType": {
                "kind": "SCALAR",
                "name": "Boolean",
                "ofType": null
              }
            },
            "defaultValue": null
          }
        ]
      },
      {
        "name": "skip",
        "description": "Directs the executor to skip this field or fragment when the `if` argument is true.",
        "locations": [
          "FIELD",
          "FRAGMENT_SPREAD",
          "INLINE_FRAGMENT"
        ],
        "args": [
          {
            "name": "if",
            "description": "Skipped when true.",
            "type": {
              "kind": "NON_NULL",
              "name": null,
              "ofType": {
                "kind": "SCALAR",
                "name": "Boolean",
                "ofType": null
              }
            },
            "defaultValue": null
          }
        ]
      },
      {
        "name": "deprecated",
        "description": "Marks an element of a GraphQL schema as no longer supported.",
        "locations": [
          "FIELD_DEFINITION",
          "ENUM_VALUE"
        ],
        "args": [
          {
            "name": "reason",
            "description": "Explains why this element was deprecated, usually also including a suggestion for how to access supported similar data. Formatted using the Markdown syntax (as specified by [CommonMark](https://commonmark.org/).",
            "type": {
              "kind": "SCALAR",
              "name": "String",
              "ofType": null
            },
            "defaultValue": "\"No longer supported\""
          }
        ]
      },
      {
        "name": "client",
        "description": "Direct the client to resolve this field locally, either from the cache or local resolvers.",
        "locations": [
          "FIELD",
          "FRAGMENT_DEFINITION",
          "INLINE_FRAGMENT"
        ],
        "args": [
          {
            "name": "always",
            "description": "When true, the client will never use the cache for this value. See\nhttps://www.apollographql.com/docs/react/essentials/local-state/#forcing-resolvers-with-clientalways-true",
            "type": {
              "kind": "SCALAR",
              "name": "Boolean",
              "ofType": null
            },
            "defaultValue": null
          }
        ]
      },
      {
        "name": "export",
        "description": "Export this locally resolved field as a variable to be used in the remainder of this query. See\nhttps://www.apollographql.com/docs/react/essentials/local-state/#using-client-fields-as-variables",
        "locations": [
          "FIELD"
        ],
        "args": [
          {
            "name": "as",
            "description": "The variable name to export this field as.",
            "type": {
              "kind": "NON_NULL",
              "name": null,
              "ofType": {
                "kind": "SCALAR",
                "name": "String",
                "ofType": null
              }
            },
            "defaultValue": null
          }
        ]
      },
      {
        "name": "connection",
        "description": "Specify a custom store key for this result. See\nhttps://www.apollographql.com/docs/react/advanced/caching/#the-connection-directive",
        "locations": [
          "FIELD"
        ],
        "args": [
          {
            "name": "key",
            "description": "Specify the store key.",
            "type": {
              "kind": "NON_NULL",
              "name": null,
              "ofType": {
                "kind": "SCALAR",
                "name": "String",
                "ofType": null
              }
            },
            "defaultValue": null
          },
          {
            "name": "filter",
            "description": "An array of query argument names to include in the generated custom store key.",
            "type": {
              "kind": "LIST",
              "name": null,
              "ofType": {
                "kind": "NON_NULL",
                "name": null,
                "ofType": {
                  "kind": "SCALAR",
                  "name": "String",
                  "ofType": null
                }
              }
            },
            "defaultValue": null
          }
        ]
      }
    ]
  }
}<|MERGE_RESOLUTION|>--- conflicted
+++ resolved
@@ -1047,89 +1047,6 @@
           },
           {
             "name": "individual",
-<<<<<<< HEAD
-            "description": null,
-            "args": [
-              {
-                "name": "id",
-                "description": null,
-                "type": {
-                  "kind": "NON_NULL",
-                  "name": null,
-                  "ofType": {
-                    "kind": "SCALAR",
-                    "name": "ID",
-                    "ofType": null
-                  }
-                },
-                "defaultValue": null
-              }
-            ],
-            "type": {
-              "kind": "OBJECT",
-              "name": "IndividualNode",
-              "ofType": null
-            },
-            "isDeprecated": false,
-            "deprecationReason": null
-          },
-          {
-            "name": "allIndividuals",
-            "description": null,
-            "args": [
-              {
-                "name": "before",
-                "description": null,
-                "type": {
-                  "kind": "SCALAR",
-                  "name": "String",
-                  "ofType": null
-                },
-                "defaultValue": null
-              },
-              {
-                "name": "after",
-                "description": null,
-                "type": {
-                  "kind": "SCALAR",
-                  "name": "String",
-                  "ofType": null
-                },
-                "defaultValue": null
-              },
-              {
-                "name": "first",
-                "description": null,
-                "type": {
-                  "kind": "SCALAR",
-                  "name": "Int",
-                  "ofType": null
-                },
-                "defaultValue": null
-              },
-              {
-                "name": "last",
-                "description": null,
-                "type": {
-                  "kind": "SCALAR",
-                  "name": "Int",
-                  "ofType": null
-                },
-                "defaultValue": null
-              }
-            ],
-            "type": {
-              "kind": "OBJECT",
-              "name": "IndividualNodeConnection",
-              "ofType": null
-            },
-            "isDeprecated": false,
-            "deprecationReason": null
-          },
-          {
-            "name": "me",
-=======
->>>>>>> f6a3d842
             "description": null,
             "args": [
               {
@@ -9088,5523 +9005,6 @@
             },
             "isDeprecated": false,
             "deprecationReason": null
-          }
-        ],
-        "inputFields": null,
-        "interfaces": [],
-        "enumValues": null,
-        "possibleTypes": null
-      },
-      {
-        "kind": "SCALAR",
-        "name": "Float",
-        "description": "The `Float` scalar type represents signed double-precision fractional values as specified by [IEEE 754](https://en.wikipedia.org/wiki/IEEE_floating_point).",
-        "fields": null,
-        "inputFields": null,
-        "interfaces": null,
-        "enumValues": null,
-<<<<<<< HEAD
-        "possibleTypes": [
-          {
-            "kind": "OBJECT",
-            "name": "PaymentRecordNode",
-            "ofType": null
-          },
-          {
-            "kind": "OBJECT",
-            "name": "CashPlanNode",
-            "ofType": null
-          },
-          {
-            "kind": "OBJECT",
-            "name": "ProgramNode",
-            "ofType": null
-          },
-          {
-            "kind": "OBJECT",
-            "name": "LocationNode",
-            "ofType": null
-          },
-          {
-            "kind": "OBJECT",
-            "name": "BusinessAreaNode",
-            "ofType": null
-          },
-          {
-            "kind": "OBJECT",
-            "name": "RegistrationDataImportNode",
-            "ofType": null
-          },
-          {
-            "kind": "OBJECT",
-            "name": "HouseholdNode",
-            "ofType": null
-          },
-          {
-            "kind": "OBJECT",
-            "name": "IndividualNode",
-            "ofType": null
-          },
-          {
-            "kind": "OBJECT",
-            "name": "TargetPopulationNode",
-            "ofType": null
-          }
-        ]
-=======
-        "possibleTypes": null
->>>>>>> f6a3d842
-      },
-      {
-        "kind": "SCALAR",
-        "name": "Decimal",
-        "description": null,
-        "fields": null,
-        "inputFields": null,
-        "interfaces": null,
-        "enumValues": null,
-        "possibleTypes": null
-      },
-      {
-        "kind": "ENUM",
-        "name": "ProgramFrequencyOfPayments",
-        "description": null,
-        "fields": null,
-        "inputFields": null,
-        "interfaces": null,
-        "enumValues": [
-          {
-            "name": "REGULAR",
-            "description": null,
-            "isDeprecated": false,
-            "deprecationReason": null
-          },
-          {
-            "name": "ONE_OFF",
-            "description": null,
-            "isDeprecated": false,
-            "deprecationReason": null
-          }
-        ],
-        "possibleTypes": null
-      },
-      {
-        "kind": "ENUM",
-        "name": "ProgramSector",
-        "description": null,
-        "fields": null,
-        "inputFields": null,
-        "interfaces": null,
-        "enumValues": [
-          {
-            "name": "CHILD_PROTECTION",
-            "description": null,
-            "isDeprecated": false,
-            "deprecationReason": null
-          },
-          {
-            "name": "EDUCATION",
-            "description": null,
-            "isDeprecated": false,
-            "deprecationReason": null
-          },
-          {
-            "name": "GENDER",
-            "description": null,
-            "isDeprecated": false,
-            "deprecationReason": null
-          },
-          {
-            "name": "HEALTH",
-            "description": null,
-            "isDeprecated": false,
-            "deprecationReason": null
-          },
-          {
-            "name": "HIV_AIDS",
-            "description": null,
-            "isDeprecated": false,
-            "deprecationReason": null
-          },
-          {
-            "name": "MULTI_PURPOSE",
-            "description": null,
-            "isDeprecated": false,
-            "deprecationReason": null
-          },
-          {
-            "name": "NUTRITION",
-            "description": null,
-            "isDeprecated": false,
-            "deprecationReason": null
-          },
-          {
-            "name": "SOCIAL_POLICY",
-            "description": null,
-            "isDeprecated": false,
-            "deprecationReason": null
-          },
-          {
-            "name": "WASH",
-            "description": null,
-            "isDeprecated": false,
-            "deprecationReason": null
-          }
-        ],
-        "possibleTypes": null
-      },
-      {
-        "kind": "ENUM",
-        "name": "ProgramScope",
-        "description": null,
-        "fields": null,
-        "inputFields": null,
-        "interfaces": null,
-        "enumValues": [
-          {
-            "name": "FULL",
-            "description": null,
-            "isDeprecated": false,
-            "deprecationReason": null
-          },
-          {
-            "name": "PARTIAL",
-            "description": null,
-            "isDeprecated": false,
-            "deprecationReason": null
-          },
-          {
-            "name": "NO_INTEGRATION",
-            "description": null,
-            "isDeprecated": false,
-            "deprecationReason": null
-          }
-        ],
-        "possibleTypes": null
-      },
-      {
-        "kind": "OBJECT",
-        "name": "LogEntryObjectConnection",
-        "description": null,
-        "fields": [
-          {
-            "name": "pageInfo",
-            "description": null,
-            "args": [],
-            "type": {
-              "kind": "NON_NULL",
-              "name": null,
-              "ofType": {
-                "kind": "OBJECT",
-                "name": "PageInfo",
-                "ofType": null
-              }
-            },
-            "isDeprecated": false,
-            "deprecationReason": null
-          },
-          {
-            "name": "edges",
-            "description": null,
-            "args": [],
-            "type": {
-              "kind": "NON_NULL",
-              "name": null,
-              "ofType": {
-                "kind": "LIST",
-                "name": null,
-                "ofType": {
-                  "kind": "OBJECT",
-                  "name": "LogEntryObjectEdge",
-                  "ofType": null
-                }
-              }
-            },
-            "isDeprecated": false,
-            "deprecationReason": null
-          },
-          {
-            "name": "totalCount",
-            "description": null,
-            "args": [],
-            "type": {
-              "kind": "SCALAR",
-              "name": "Int",
-              "ofType": null
-            },
-            "isDeprecated": false,
-            "deprecationReason": null
-          }
-        ],
-        "inputFields": null,
-        "interfaces": [],
-        "enumValues": null,
-        "possibleTypes": null
-      },
-      {
-        "kind": "OBJECT",
-        "name": "LogEntryObjectEdge",
-        "description": null,
-        "fields": [
-          {
-            "name": "node",
-            "description": null,
-            "args": [],
-            "type": {
-              "kind": "OBJECT",
-              "name": "LogEntryObject",
-              "ofType": null
-            },
-            "isDeprecated": false,
-            "deprecationReason": null
-          },
-          {
-            "name": "cursor",
-            "description": null,
-            "args": [],
-            "type": {
-              "kind": "NON_NULL",
-              "name": null,
-              "ofType": {
-                "kind": "SCALAR",
-                "name": "String",
-                "ofType": null
-              }
-            },
-            "isDeprecated": false,
-            "deprecationReason": null
-          }
-        ],
-        "inputFields": null,
-        "interfaces": [],
-        "enumValues": null,
-        "possibleTypes": null
-      },
-      {
-        "kind": "OBJECT",
-        "name": "LogEntryObject",
-        "description": null,
-        "fields": [
-          {
-            "name": "id",
-            "description": null,
-            "args": [],
-            "type": {
-              "kind": "NON_NULL",
-              "name": null,
-              "ofType": {
-                "kind": "SCALAR",
-                "name": "ID",
-                "ofType": null
-              }
-            },
-            "isDeprecated": false,
-            "deprecationReason": null
-          },
-          {
-            "name": "objectPk",
-            "description": null,
-            "args": [],
-            "type": {
-              "kind": "NON_NULL",
-              "name": null,
-              "ofType": {
-                "kind": "SCALAR",
-                "name": "String",
-                "ofType": null
-              }
-            },
-            "isDeprecated": false,
-            "deprecationReason": null
-          },
-          {
-            "name": "objectId",
-            "description": null,
-            "args": [],
-            "type": {
-              "kind": "SCALAR",
-              "name": "Int",
-              "ofType": null
-            },
-            "isDeprecated": false,
-            "deprecationReason": null
-          },
-          {
-            "name": "objectRepr",
-            "description": null,
-            "args": [],
-            "type": {
-              "kind": "NON_NULL",
-              "name": null,
-              "ofType": {
-                "kind": "SCALAR",
-                "name": "String",
-                "ofType": null
-              }
-            },
-            "isDeprecated": false,
-            "deprecationReason": null
-          },
-          {
-            "name": "action",
-            "description": null,
-            "args": [],
-            "type": {
-              "kind": "NON_NULL",
-              "name": null,
-              "ofType": {
-                "kind": "ENUM",
-                "name": "LogEntryAction",
-                "ofType": null
-              }
-            },
-            "isDeprecated": false,
-            "deprecationReason": null
-          },
-          {
-            "name": "changes",
-            "description": null,
-            "args": [],
-            "type": {
-              "kind": "NON_NULL",
-              "name": null,
-              "ofType": {
-                "kind": "SCALAR",
-                "name": "String",
-                "ofType": null
-              }
-            },
-            "isDeprecated": false,
-            "deprecationReason": null
-          },
-          {
-            "name": "actor",
-            "description": null,
-            "args": [],
-            "type": {
-              "kind": "OBJECT",
-              "name": "UserObjectType",
-              "ofType": null
-            },
-            "isDeprecated": false,
-            "deprecationReason": null
-          },
-          {
-            "name": "remoteAddr",
-            "description": null,
-            "args": [],
-            "type": {
-              "kind": "SCALAR",
-              "name": "String",
-              "ofType": null
-            },
-            "isDeprecated": false,
-            "deprecationReason": null
-          },
-          {
-            "name": "timestamp",
-            "description": null,
-            "args": [],
-            "type": {
-              "kind": "SCALAR",
-              "name": "DateTime",
-              "ofType": null
-            },
-            "isDeprecated": false,
-            "deprecationReason": null
-          },
-          {
-            "name": "changesDisplayDict",
-            "description": null,
-            "args": [],
-            "type": {
-              "kind": "SCALAR",
-              "name": "JSONLazyString",
-              "ofType": null
-            },
-            "isDeprecated": false,
-            "deprecationReason": null
-          }
-        ],
-        "inputFields": null,
-        "interfaces": [],
-        "enumValues": null,
-        "possibleTypes": null
-      },
-      {
-        "kind": "ENUM",
-        "name": "LogEntryAction",
-        "description": null,
-        "fields": null,
-        "inputFields": null,
-        "interfaces": null,
-        "enumValues": [
-          {
-            "name": "A_0",
-            "description": null,
-            "isDeprecated": false,
-            "deprecationReason": null
-          },
-          {
-            "name": "A_1",
-            "description": null,
-            "isDeprecated": false,
-            "deprecationReason": null
-          },
-          {
-            "name": "A_2",
-            "description": null,
-            "isDeprecated": false,
-            "deprecationReason": null
-          }
-        ],
-        "possibleTypes": null
-      },
-      {
-        "kind": "SCALAR",
-        "name": "JSONLazyString",
-        "description": null,
-        "fields": null,
-        "inputFields": null,
-        "interfaces": null,
-        "enumValues": null,
-        "possibleTypes": null
-      },
-      {
-        "kind": "ENUM",
-        "name": "CashPlanStatus",
-        "description": null,
-        "fields": null,
-        "inputFields": null,
-        "interfaces": null,
-        "enumValues": [
-          {
-            "name": "NOT_STARTED",
-            "description": null,
-            "isDeprecated": false,
-            "deprecationReason": null
-          },
-          {
-            "name": "STARTED",
-            "description": null,
-            "isDeprecated": false,
-            "deprecationReason": null
-          },
-          {
-            "name": "COMPLETE",
-            "description": null,
-            "isDeprecated": false,
-            "deprecationReason": null
-          }
-        ],
-        "possibleTypes": null
-      },
-      {
-        "kind": "OBJECT",
-        "name": "PaymentEntitlementNode",
-        "description": null,
-        "fields": [
-          {
-            "name": "id",
-            "description": null,
-            "args": [],
-            "type": {
-              "kind": "NON_NULL",
-              "name": null,
-              "ofType": {
-                "kind": "SCALAR",
-                "name": "UUID",
-                "ofType": null
-              }
-            },
-            "isDeprecated": false,
-            "deprecationReason": null
-          },
-          {
-            "name": "createdAt",
-            "description": null,
-            "args": [],
-            "type": {
-              "kind": "NON_NULL",
-              "name": null,
-              "ofType": {
-                "kind": "SCALAR",
-                "name": "DateTime",
-                "ofType": null
-              }
-            },
-            "isDeprecated": false,
-            "deprecationReason": null
-          },
-          {
-            "name": "updatedAt",
-            "description": null,
-            "args": [],
-            "type": {
-              "kind": "NON_NULL",
-              "name": null,
-              "ofType": {
-                "kind": "SCALAR",
-                "name": "DateTime",
-                "ofType": null
-              }
-            },
-            "isDeprecated": false,
-            "deprecationReason": null
-          },
-          {
-            "name": "deliveryType",
-            "description": null,
-            "args": [],
-            "type": {
-              "kind": "NON_NULL",
-              "name": null,
-              "ofType": {
-                "kind": "ENUM",
-                "name": "PaymentEntitlementDeliveryType",
-                "ofType": null
-              }
-            },
-            "isDeprecated": false,
-            "deprecationReason": null
-          },
-          {
-            "name": "entitlementQuantity",
-            "description": null,
-            "args": [],
-            "type": {
-              "kind": "SCALAR",
-              "name": "Decimal",
-              "ofType": null
-            },
-            "isDeprecated": false,
-            "deprecationReason": null
-          },
-          {
-            "name": "deliveredQuantity",
-            "description": null,
-            "args": [],
-            "type": {
-              "kind": "SCALAR",
-              "name": "Decimal",
-              "ofType": null
-            },
-            "isDeprecated": false,
-            "deprecationReason": null
-          },
-          {
-            "name": "entitlementCardIssueDate",
-            "description": null,
-            "args": [],
-            "type": {
-              "kind": "SCALAR",
-              "name": "Date",
-              "ofType": null
-            },
-            "isDeprecated": false,
-            "deprecationReason": null
-          },
-          {
-            "name": "entitlementCardNumber",
-            "description": null,
-            "args": [],
-            "type": {
-              "kind": "NON_NULL",
-              "name": null,
-              "ofType": {
-                "kind": "SCALAR",
-<<<<<<< HEAD
-                "name": "Date",
-=======
-                "name": "String",
->>>>>>> f6a3d842
-                "ofType": null
-              }
-            },
-            "isDeprecated": false,
-            "deprecationReason": null
-          },
-          {
-            "name": "currency",
-            "description": null,
-            "args": [],
-            "type": {
-              "kind": "NON_NULL",
-              "name": null,
-              "ofType": {
-                "kind": "SCALAR",
-<<<<<<< HEAD
-                "name": "Date",
-=======
-                "name": "String",
->>>>>>> f6a3d842
-                "ofType": null
-              }
-            },
-            "isDeprecated": false,
-            "deprecationReason": null
-          },
-          {
-            "name": "deliveryDate",
-            "description": null,
-            "args": [],
-            "type": {
-              "kind": "SCALAR",
-              "name": "DateTime",
-              "ofType": null
-            },
-            "isDeprecated": false,
-            "deprecationReason": null
-          },
-          {
-            "name": "transactionReferenceId",
-            "description": null,
-            "args": [],
-            "type": {
-              "kind": "NON_NULL",
-              "name": null,
-              "ofType": {
-                "kind": "SCALAR",
-                "name": "String",
-                "ofType": null
-              }
-            },
-            "isDeprecated": false,
-            "deprecationReason": null
-          },
-          {
-            "name": "fsp",
-            "description": null,
-            "args": [],
-            "type": {
-              "kind": "NON_NULL",
-              "name": null,
-              "ofType": {
-                "kind": "SCALAR",
-                "name": "String",
-                "ofType": null
-              }
-            },
-            "isDeprecated": false,
-            "deprecationReason": null
-          },
-          {
-            "name": "paymentRecord",
-            "description": null,
-            "args": [],
-            "type": {
-              "kind": "OBJECT",
-              "name": "PaymentRecordNode",
-              "ofType": null
-            },
-            "isDeprecated": false,
-            "deprecationReason": null
-          }
-        ],
-        "inputFields": null,
-        "interfaces": [],
-        "enumValues": null,
-        "possibleTypes": null
-      },
-      {
-        "kind": "ENUM",
-        "name": "PaymentEntitlementDeliveryType",
-        "description": null,
-        "fields": null,
-        "inputFields": null,
-        "interfaces": null,
-        "enumValues": [
-          {
-            "name": "CASH",
-            "description": null,
-            "isDeprecated": false,
-            "deprecationReason": null
-          },
-          {
-            "name": "DEPOSIT_TO_CARD",
-            "description": null,
-            "isDeprecated": false,
-            "deprecationReason": null
-          },
-          {
-            "name": "TRANSFER",
-            "description": null,
-            "isDeprecated": false,
-            "deprecationReason": null
-          }
-        ],
-        "possibleTypes": null
-      },
-      {
-        "kind": "OBJECT",
-        "name": "ChoiceObject",
-        "description": null,
-        "fields": [
-          {
-            "name": "name",
-            "description": null,
-            "args": [],
-            "type": {
-              "kind": "SCALAR",
-              "name": "String",
-              "ofType": null
-            },
-            "isDeprecated": false,
-            "deprecationReason": null
-          },
-          {
-            "name": "value",
-            "description": null,
-            "args": [],
-            "type": {
-              "kind": "SCALAR",
-              "name": "String",
-              "ofType": null
-            },
-            "isDeprecated": false,
-            "deprecationReason": null
-          }
-        ],
-        "inputFields": null,
-        "interfaces": [],
-        "enumValues": null,
-        "possibleTypes": null
-      },
-      {
-        "kind": "OBJECT",
-        "name": "ImportedHouseholdNode",
-        "description": null,
-        "fields": [
-          {
-            "name": "id",
-            "description": null,
-            "args": [],
-            "type": {
-              "kind": "NON_NULL",
-              "name": null,
-              "ofType": {
-                "kind": "SCALAR",
-                "name": "ID",
-                "ofType": null
-              }
-            },
-            "isDeprecated": false,
-            "deprecationReason": null
-          },
-          {
-            "name": "createdAt",
-            "description": null,
-            "args": [],
-            "type": {
-              "kind": "NON_NULL",
-              "name": null,
-              "ofType": {
-                "kind": "SCALAR",
-                "name": "DateTime",
-                "ofType": null
-              }
-            },
-            "isDeprecated": false,
-            "deprecationReason": null
-          },
-          {
-            "name": "updatedAt",
-            "description": null,
-            "args": [],
-            "type": {
-              "kind": "NON_NULL",
-              "name": null,
-              "ofType": {
-                "kind": "SCALAR",
-                "name": "DateTime",
-                "ofType": null
-              }
-            },
-            "isDeprecated": false,
-            "deprecationReason": null
-          },
-          {
-            "name": "householdCaId",
-            "description": null,
-            "args": [],
-            "type": {
-<<<<<<< HEAD
-              "kind": "SCALAR",
-              "name": "Decimal",
-              "ofType": null
-=======
-              "kind": "NON_NULL",
-              "name": null,
-              "ofType": {
-                "kind": "SCALAR",
-                "name": "String",
-                "ofType": null
-              }
->>>>>>> f6a3d842
-            },
-            "isDeprecated": false,
-            "deprecationReason": null
-          },
-          {
-            "name": "consent",
-            "description": null,
-            "args": [],
-            "type": {
-              "kind": "NON_NULL",
-              "name": null,
-              "ofType": {
-                "kind": "SCALAR",
-                "name": "String",
-                "ofType": null
-              }
-            },
-            "isDeprecated": false,
-            "deprecationReason": null
-          },
-          {
-            "name": "residenceStatus",
-            "description": null,
-            "args": [],
-            "type": {
-              "kind": "NON_NULL",
-              "name": null,
-              "ofType": {
-                "kind": "ENUM",
-                "name": "ImportedHouseholdResidenceStatus",
-                "ofType": null
-              }
-            },
-            "isDeprecated": false,
-            "deprecationReason": null
-          },
-          {
-            "name": "nationality",
-            "description": null,
-            "args": [],
-            "type": {
-              "kind": "NON_NULL",
-              "name": null,
-              "ofType": {
-                "kind": "ENUM",
-                "name": "ImportedHouseholdNationality",
-                "ofType": null
-              }
-            },
-            "isDeprecated": false,
-            "deprecationReason": null
-          },
-          {
-            "name": "familySize",
-            "description": null,
-            "args": [],
-            "type": {
-              "kind": "NON_NULL",
-              "name": null,
-              "ofType": {
-                "kind": "SCALAR",
-                "name": "Int",
-                "ofType": null
-              }
-            },
-            "isDeprecated": false,
-            "deprecationReason": null
-          },
-          {
-            "name": "address",
-            "description": null,
-            "args": [],
-            "type": {
-              "kind": "NON_NULL",
-              "name": null,
-              "ofType": {
-                "kind": "SCALAR",
-                "name": "String",
-                "ofType": null
-              }
-            },
-            "isDeprecated": false,
-            "deprecationReason": null
-          },
-          {
-            "name": "location",
-            "description": null,
-            "args": [],
-            "type": {
-              "kind": "NON_NULL",
-              "name": null,
-              "ofType": {
-                "kind": "SCALAR",
-                "name": "String",
-                "ofType": null
-              }
-            },
-            "isDeprecated": false,
-            "deprecationReason": null
-          },
-          {
-            "name": "representative",
-            "description": null,
-            "args": [],
-            "type": {
-              "kind": "OBJECT",
-              "name": "ImportedIndividualNode",
-              "ofType": null
-            },
-            "isDeprecated": false,
-            "deprecationReason": null
-          },
-          {
-            "name": "registrationDataImportId",
-            "description": null,
-            "args": [],
-            "type": {
-              "kind": "NON_NULL",
-              "name": null,
-              "ofType": {
-                "kind": "OBJECT",
-                "name": "RegistrationDataImportDatahubNode",
-                "ofType": null
-              }
-            },
-            "isDeprecated": false,
-            "deprecationReason": null
-          },
-          {
-            "name": "headOfHousehold",
-            "description": null,
-            "args": [],
-            "type": {
-              "kind": "OBJECT",
-              "name": "ImportedIndividualNode",
-              "ofType": null
-            },
-            "isDeprecated": false,
-            "deprecationReason": null
-          },
-          {
-            "name": "individuals",
-            "description": null,
-            "args": [
-              {
-                "name": "before",
-                "description": null,
-                "type": {
-                  "kind": "SCALAR",
-                  "name": "String",
-                  "ofType": null
-                },
-                "defaultValue": null
-              },
-              {
-                "name": "after",
-                "description": null,
-                "type": {
-                  "kind": "SCALAR",
-                  "name": "String",
-                  "ofType": null
-                },
-                "defaultValue": null
-              },
-              {
-                "name": "first",
-                "description": null,
-                "type": {
-                  "kind": "SCALAR",
-                  "name": "Int",
-                  "ofType": null
-                },
-                "defaultValue": null
-              },
-              {
-                "name": "last",
-                "description": null,
-                "type": {
-                  "kind": "SCALAR",
-                  "name": "Int",
-                  "ofType": null
-                },
-                "defaultValue": null
-              }
-            ],
-            "type": {
-              "kind": "NON_NULL",
-              "name": null,
-              "ofType": {
-                "kind": "OBJECT",
-                "name": "ImportedIndividualNodeConnection",
-                "ofType": null
-              }
-            },
-            "isDeprecated": false,
-            "deprecationReason": null
-          }
-        ],
-        "inputFields": null,
-        "interfaces": [
-          {
-            "kind": "INTERFACE",
-            "name": "Node",
-            "ofType": null
-          }
-        ],
-        "enumValues": null,
-        "possibleTypes": null
-      },
-      {
-        "kind": "ENUM",
-        "name": "ImportedHouseholdResidenceStatus",
-        "description": null,
-        "fields": null,
-        "inputFields": null,
-        "interfaces": null,
-        "enumValues": [
-          {
-            "name": "REFUGEE",
-            "description": null,
-            "isDeprecated": false,
-            "deprecationReason": null
-          },
-          {
-            "name": "MIGRANT",
-            "description": null,
-            "isDeprecated": false,
-            "deprecationReason": null
-          },
-          {
-            "name": "CITIZEN",
-            "description": null,
-            "isDeprecated": false,
-            "deprecationReason": null
-          },
-          {
-            "name": "IDP",
-            "description": null,
-            "isDeprecated": false,
-            "deprecationReason": null
-          },
-          {
-            "name": "OTHER",
-            "description": null,
-            "isDeprecated": false,
-            "deprecationReason": null
-          }
-        ],
-        "possibleTypes": null
-      },
-      {
-        "kind": "ENUM",
-        "name": "ImportedHouseholdNationality",
-        "description": null,
-        "fields": null,
-        "inputFields": null,
-        "interfaces": null,
-        "enumValues": [
-          {
-            "name": "AF",
-            "description": null,
-            "isDeprecated": false,
-            "deprecationReason": null
-          },
-          {
-            "name": "AL",
-            "description": null,
-            "isDeprecated": false,
-            "deprecationReason": null
-          },
-          {
-            "name": "DZ",
-            "description": null,
-            "isDeprecated": false,
-            "deprecationReason": null
-          },
-          {
-            "name": "AD",
-            "description": null,
-            "isDeprecated": false,
-            "deprecationReason": null
-          },
-          {
-            "name": "AO",
-            "description": null,
-            "isDeprecated": false,
-            "deprecationReason": null
-          },
-          {
-            "name": "AR",
-            "description": null,
-            "isDeprecated": false,
-            "deprecationReason": null
-          },
-          {
-            "name": "AM",
-            "description": null,
-            "isDeprecated": false,
-            "deprecationReason": null
-          },
-          {
-            "name": "A",
-            "description": null,
-            "isDeprecated": false,
-            "deprecationReason": null
-          },
-          {
-            "name": "AT",
-            "description": null,
-            "isDeprecated": false,
-            "deprecationReason": null
-          },
-          {
-            "name": "AZ",
-            "description": null,
-            "isDeprecated": false,
-            "deprecationReason": null
-          },
-          {
-            "name": "BS",
-            "description": null,
-            "isDeprecated": false,
-            "deprecationReason": null
-          },
-          {
-            "name": "BH",
-            "description": null,
-            "isDeprecated": false,
-            "deprecationReason": null
-          },
-          {
-            "name": "BD",
-            "description": null,
-            "isDeprecated": false,
-            "deprecationReason": null
-          },
-          {
-            "name": "BB",
-            "description": null,
-            "isDeprecated": false,
-            "deprecationReason": null
-          },
-          {
-            "name": "BY",
-            "description": null,
-            "isDeprecated": false,
-            "deprecationReason": null
-          },
-          {
-<<<<<<< HEAD
-            "name": "totalEntitledQuantity",
-            "description": null,
-            "args": [],
-            "type": {
-              "kind": "SCALAR",
-              "name": "Decimal",
-              "ofType": null
-            },
-            "isDeprecated": false,
-            "deprecationReason": null
-          },
-          {
-            "name": "totalDeliveredQuantity",
-            "description": null,
-            "args": [],
-            "type": {
-              "kind": "SCALAR",
-              "name": "Decimal",
-              "ofType": null
-            },
-            "isDeprecated": false,
-            "deprecationReason": null
-          },
-          {
-            "name": "totalUndeliveredQuantity",
-            "description": null,
-            "args": [],
-            "type": {
-              "kind": "SCALAR",
-              "name": "Decimal",
-              "ofType": null
-            },
-            "isDeprecated": false,
-            "deprecationReason": null
-          },
-          {
-            "name": "totalNumberOfHouseholds",
-=======
-            "name": "BE",
->>>>>>> f6a3d842
-            "description": null,
-            "isDeprecated": false,
-            "deprecationReason": null
-          },
-          {
-            "name": "BZ",
-            "description": null,
-            "isDeprecated": false,
-            "deprecationReason": null
-          },
-          {
-            "name": "BJ",
-            "description": null,
-            "isDeprecated": false,
-            "deprecationReason": null
-          },
-          {
-            "name": "BT",
-            "description": null,
-            "isDeprecated": false,
-            "deprecationReason": null
-          },
-          {
-            "name": "BO",
-            "description": null,
-            "isDeprecated": false,
-            "deprecationReason": null
-          },
-          {
-            "name": "BA",
-            "description": null,
-            "isDeprecated": false,
-            "deprecationReason": null
-<<<<<<< HEAD
-          }
-        ],
-        "possibleTypes": null
-      },
-      {
-        "kind": "SCALAR",
-        "name": "Date",
-        "description": null,
-        "fields": null,
-        "inputFields": null,
-        "interfaces": null,
-        "enumValues": null,
-        "possibleTypes": null
-      },
-      {
-        "kind": "SCALAR",
-        "name": "Int",
-        "description": "The `Int` scalar type represents non-fractional signed whole numeric values. Int can represent values between -(2^31) and 2^31 - 1.",
-        "fields": null,
-        "inputFields": null,
-        "interfaces": null,
-        "enumValues": null,
-        "possibleTypes": null
-      },
-      {
-        "kind": "OBJECT",
-        "name": "LocationNodeConnection",
-        "description": null,
-        "fields": [
-=======
-          },
->>>>>>> f6a3d842
-          {
-            "name": "BW",
-            "description": null,
-            "isDeprecated": false,
-            "deprecationReason": null
-          },
-          {
-            "name": "BR",
-            "description": null,
-            "isDeprecated": false,
-            "deprecationReason": null
-          },
-          {
-            "name": "GB",
-            "description": null,
-            "isDeprecated": false,
-            "deprecationReason": null
-          },
-          {
-            "name": "BN",
-            "description": null,
-            "isDeprecated": false,
-            "deprecationReason": null
-          },
-          {
-            "name": "BG",
-            "description": null,
-            "isDeprecated": false,
-            "deprecationReason": null
-          },
-          {
-            "name": "BF",
-            "description": null,
-            "isDeprecated": false,
-            "deprecationReason": null
-          },
-          {
-            "name": "MM",
-            "description": null,
-            "isDeprecated": false,
-            "deprecationReason": null
-          },
-          {
-            "name": "BF_28",
-            "description": null,
-            "isDeprecated": false,
-            "deprecationReason": null
-          },
-          {
-            "name": "BI",
-            "description": null,
-            "isDeprecated": false,
-            "deprecationReason": null
-          },
-          {
-            "name": "CM",
-            "description": null,
-            "isDeprecated": false,
-            "deprecationReason": null
-          },
-          {
-            "name": "CA",
-            "description": null,
-            "isDeprecated": false,
-            "deprecationReason": null
-          },
-          {
-            "name": "CV",
-            "description": null,
-            "isDeprecated": false,
-            "deprecationReason": null
-          },
-          {
-            "name": "TD",
-            "description": null,
-            "isDeprecated": false,
-            "deprecationReason": null
-          },
-          {
-            "name": "CL",
-            "description": null,
-            "isDeprecated": false,
-            "deprecationReason": null
-          },
-          {
-            "name": "CN",
-            "description": null,
-            "isDeprecated": false,
-            "deprecationReason": null
-          },
-          {
-            "name": "CO",
-            "description": null,
-            "isDeprecated": false,
-            "deprecationReason": null
-          },
-          {
-            "name": "CG",
-            "description": null,
-            "isDeprecated": false,
-            "deprecationReason": null
-          },
-          {
-            "name": "CR",
-            "description": null,
-            "isDeprecated": false,
-            "deprecationReason": null
-          },
-          {
-            "name": "HR",
-            "description": null,
-            "isDeprecated": false,
-            "deprecationReason": null
-          },
-          {
-            "name": "C",
-            "description": null,
-            "isDeprecated": false,
-            "deprecationReason": null
-          },
-          {
-            "name": "CY",
-            "description": null,
-            "isDeprecated": false,
-            "deprecationReason": null
-          },
-          {
-            "name": "CZ",
-            "description": null,
-            "isDeprecated": false,
-            "deprecationReason": null
-          },
-          {
-            "name": "DK",
-            "description": null,
-            "isDeprecated": false,
-            "deprecationReason": null
-          },
-          {
-            "name": "DJ",
-            "description": null,
-            "isDeprecated": false,
-            "deprecationReason": null
-          },
-          {
-            "name": "DM",
-            "description": null,
-            "isDeprecated": false,
-            "deprecationReason": null
-          },
-          {
-            "name": "DO",
-            "description": null,
-            "isDeprecated": false,
-            "deprecationReason": null
-          },
-          {
-            "name": "EC",
-            "description": null,
-            "isDeprecated": false,
-            "deprecationReason": null
-          },
-          {
-            "name": "EG",
-            "description": null,
-            "isDeprecated": false,
-            "deprecationReason": null
-          },
-          {
-            "name": "SV",
-            "description": null,
-            "isDeprecated": false,
-            "deprecationReason": null
-          },
-          {
-            "name": "GB_50",
-            "description": null,
-            "isDeprecated": false,
-            "deprecationReason": null
-          },
-          {
-            "name": "ER",
-            "description": null,
-            "isDeprecated": false,
-            "deprecationReason": null
-          },
-          {
-            "name": "EE",
-            "description": null,
-            "isDeprecated": false,
-            "deprecationReason": null
-          },
-          {
-            "name": "ET",
-            "description": null,
-            "isDeprecated": false,
-            "deprecationReason": null
-          },
-          {
-            "name": "FJ",
-            "description": null,
-            "isDeprecated": false,
-            "deprecationReason": null
-          },
-          {
-            "name": "FI",
-            "description": null,
-            "isDeprecated": false,
-            "deprecationReason": null
-          },
-          {
-            "name": "FR",
-            "description": null,
-            "isDeprecated": false,
-            "deprecationReason": null
-          },
-          {
-            "name": "GA",
-            "description": null,
-            "isDeprecated": false,
-            "deprecationReason": null
-          },
-          {
-            "name": "GM",
-            "description": null,
-            "isDeprecated": false,
-            "deprecationReason": null
-          },
-          {
-            "name": "GE",
-            "description": null,
-            "isDeprecated": false,
-            "deprecationReason": null
-          },
-          {
-            "name": "DE",
-            "description": null,
-            "isDeprecated": false,
-            "deprecationReason": null
-          },
-          {
-            "name": "GH",
-            "description": null,
-            "isDeprecated": false,
-            "deprecationReason": null
-          },
-          {
-            "name": "GR",
-            "description": null,
-            "isDeprecated": false,
-            "deprecationReason": null
-          },
-          {
-            "name": "GD",
-            "description": null,
-            "isDeprecated": false,
-            "deprecationReason": null
-          },
-          {
-            "name": "GT",
-            "description": null,
-            "isDeprecated": false,
-            "deprecationReason": null
-          },
-          {
-            "name": "GQ",
-            "description": null,
-            "isDeprecated": false,
-            "deprecationReason": null
-          },
-          {
-            "name": "GY",
-            "description": null,
-            "isDeprecated": false,
-            "deprecationReason": null
-          },
-          {
-            "name": "HT",
-            "description": null,
-            "isDeprecated": false,
-            "deprecationReason": null
-          },
-          {
-            "name": "NL",
-            "description": null,
-            "isDeprecated": false,
-            "deprecationReason": null
-          },
-          {
-            "name": "HN",
-            "description": null,
-            "isDeprecated": false,
-            "deprecationReason": null
-          },
-          {
-            "name": "H",
-            "description": null,
-            "isDeprecated": false,
-            "deprecationReason": null
-          },
-          {
-            "name": "IS",
-            "description": null,
-            "isDeprecated": false,
-            "deprecationReason": null
-          },
-          {
-            "name": "IO",
-            "description": null,
-            "isDeprecated": false,
-            "deprecationReason": null
-          },
-          {
-            "name": "ID",
-            "description": null,
-            "isDeprecated": false,
-            "deprecationReason": null
-          },
-          {
-            "name": "IR",
-            "description": null,
-            "isDeprecated": false,
-            "deprecationReason": null
-          },
-          {
-            "name": "IQ",
-            "description": null,
-            "isDeprecated": false,
-            "deprecationReason": null
-          },
-          {
-            "name": "IE",
-            "description": null,
-            "isDeprecated": false,
-            "deprecationReason": null
-          },
-          {
-            "name": "IL",
-            "description": null,
-            "isDeprecated": false,
-            "deprecationReason": null
-          },
-          {
-            "name": "IT",
-            "description": null,
-            "isDeprecated": false,
-            "deprecationReason": null
-          },
-          {
-            "name": "JM",
-            "description": null,
-            "isDeprecated": false,
-            "deprecationReason": null
-          },
-          {
-            "name": "JP",
-            "description": null,
-            "isDeprecated": false,
-            "deprecationReason": null
-          },
-          {
-            "name": "JO",
-            "description": null,
-            "isDeprecated": false,
-            "deprecationReason": null
-          },
-          {
-            "name": "KZ",
-            "description": null,
-            "isDeprecated": false,
-            "deprecationReason": null
-          },
-          {
-            "name": "KE",
-            "description": null,
-            "isDeprecated": false,
-            "deprecationReason": null
-          },
-          {
-            "name": "KW",
-            "description": null,
-            "isDeprecated": false,
-            "deprecationReason": null
-          },
-          {
-            "name": "LA",
-            "description": null,
-            "isDeprecated": false,
-            "deprecationReason": null
-          },
-          {
-            "name": "LV",
-            "description": null,
-            "isDeprecated": false,
-            "deprecationReason": null
-          },
-          {
-            "name": "LB",
-            "description": null,
-            "isDeprecated": false,
-            "deprecationReason": null
-          },
-          {
-            "name": "LR",
-            "description": null,
-            "isDeprecated": false,
-            "deprecationReason": null
-          },
-          {
-            "name": "LY",
-            "description": null,
-            "isDeprecated": false,
-            "deprecationReason": null
-          },
-          {
-            "name": "LT",
-            "description": null,
-            "isDeprecated": false,
-            "deprecationReason": null
-          },
-          {
-            "name": "MK",
-            "description": null,
-            "isDeprecated": false,
-            "deprecationReason": null
-          },
-          {
-            "name": "MG",
-            "description": null,
-            "isDeprecated": false,
-            "deprecationReason": null
-          },
-          {
-            "name": "MW",
-            "description": null,
-            "isDeprecated": false,
-            "deprecationReason": null
-          },
-          {
-            "name": "MY",
-            "description": null,
-            "isDeprecated": false,
-            "deprecationReason": null
-          },
-          {
-            "name": "MV",
-            "description": null,
-            "isDeprecated": false,
-            "deprecationReason": null
-          },
-          {
-            "name": "ML",
-            "description": null,
-            "isDeprecated": false,
-            "deprecationReason": null
-          },
-          {
-            "name": "MT",
-            "description": null,
-            "isDeprecated": false,
-            "deprecationReason": null
-          },
-          {
-            "name": "MR",
-            "description": null,
-            "isDeprecated": false,
-            "deprecationReason": null
-          },
-          {
-            "name": "M",
-            "description": null,
-            "isDeprecated": false,
-            "deprecationReason": null
-          },
-          {
-            "name": "MX",
-            "description": null,
-            "isDeprecated": false,
-            "deprecationReason": null
-          },
-          {
-            "name": "MD",
-            "description": null,
-            "isDeprecated": false,
-            "deprecationReason": null
-          },
-          {
-            "name": "MC",
-            "description": null,
-            "isDeprecated": false,
-            "deprecationReason": null
-          },
-          {
-            "name": "MN",
-            "description": null,
-            "isDeprecated": false,
-            "deprecationReason": null
-          },
-          {
-            "name": "ME",
-            "description": null,
-            "isDeprecated": false,
-            "deprecationReason": null
-          },
-          {
-            "name": "MA",
-            "description": null,
-            "isDeprecated": false,
-            "deprecationReason": null
-          },
-          {
-            "name": "MZ",
-            "description": null,
-            "isDeprecated": false,
-            "deprecationReason": null
-          },
-<<<<<<< HEAD
-          {
-            "name": "individuals",
-            "description": null,
-            "args": [
-              {
-                "name": "before",
-                "description": null,
-                "type": {
-                  "kind": "SCALAR",
-                  "name": "String",
-                  "ofType": null
-                },
-                "defaultValue": null
-              },
-              {
-                "name": "after",
-                "description": null,
-                "type": {
-                  "kind": "SCALAR",
-                  "name": "String",
-                  "ofType": null
-                },
-                "defaultValue": null
-              },
-              {
-                "name": "first",
-                "description": null,
-                "type": {
-                  "kind": "SCALAR",
-                  "name": "Int",
-                  "ofType": null
-                },
-                "defaultValue": null
-              },
-              {
-                "name": "last",
-                "description": null,
-                "type": {
-                  "kind": "SCALAR",
-                  "name": "Int",
-                  "ofType": null
-                },
-                "defaultValue": null
-              }
-            ],
-            "type": {
-              "kind": "NON_NULL",
-              "name": null,
-              "ofType": {
-                "kind": "OBJECT",
-                "name": "IndividualNodeConnection",
-                "ofType": null
-              }
-            },
-            "isDeprecated": false,
-            "deprecationReason": null
-          }
-        ],
-        "inputFields": null,
-        "interfaces": [
-=======
->>>>>>> f6a3d842
-          {
-            "name": "NA",
-            "description": null,
-            "isDeprecated": false,
-            "deprecationReason": null
-          },
-          {
-            "name": "NP",
-            "description": null,
-            "isDeprecated": false,
-            "deprecationReason": null
-          },
-          {
-            "name": "NI",
-            "description": null,
-            "isDeprecated": false,
-            "deprecationReason": null
-          },
-          {
-            "name": "NE",
-            "description": null,
-            "isDeprecated": false,
-            "deprecationReason": null
-          },
-          {
-            "name": "NG",
-            "description": null,
-            "isDeprecated": false,
-            "deprecationReason": null
-          },
-          {
-            "name": "KP",
-            "description": null,
-            "isDeprecated": false,
-            "deprecationReason": null
-          },
-          {
-            "name": "NO",
-            "description": null,
-            "isDeprecated": false,
-            "deprecationReason": null
-          },
-          {
-            "name": "OM",
-            "description": null,
-            "isDeprecated": false,
-            "deprecationReason": null
-          },
-          {
-            "name": "PK",
-            "description": null,
-            "isDeprecated": false,
-            "deprecationReason": null
-          },
-          {
-            "name": "PA",
-            "description": null,
-            "isDeprecated": false,
-            "deprecationReason": null
-          },
-          {
-            "name": "PG",
-            "description": null,
-            "isDeprecated": false,
-            "deprecationReason": null
-          },
-          {
-            "name": "PY",
-            "description": null,
-            "isDeprecated": false,
-            "deprecationReason": null
-          },
-          {
-            "name": "PE",
-            "description": null,
-            "isDeprecated": false,
-            "deprecationReason": null
-          },
-          {
-            "name": "PH",
-            "description": null,
-            "isDeprecated": false,
-            "deprecationReason": null
-          },
-          {
-            "name": "PL",
-            "description": null,
-            "isDeprecated": false,
-            "deprecationReason": null
-          },
-          {
-            "name": "PT",
-            "description": null,
-            "isDeprecated": false,
-            "deprecationReason": null
-          },
-          {
-            "name": "QA",
-            "description": null,
-            "isDeprecated": false,
-            "deprecationReason": null
-          },
-          {
-            "name": "RO",
-            "description": null,
-            "isDeprecated": false,
-            "deprecationReason": null
-          },
-          {
-            "name": "R",
-            "description": null,
-            "isDeprecated": false,
-            "deprecationReason": null
-          },
-          {
-            "name": "RW",
-            "description": null,
-            "isDeprecated": false,
-            "deprecationReason": null
-          },
-          {
-            "name": "SA",
-            "description": null,
-            "isDeprecated": false,
-            "deprecationReason": null
-          },
-          {
-            "name": "AE",
-            "description": null,
-            "isDeprecated": false,
-            "deprecationReason": null
-          },
-          {
-            "name": "SN",
-            "description": null,
-            "isDeprecated": false,
-            "deprecationReason": null
-          },
-          {
-            "name": "RS",
-            "description": null,
-            "isDeprecated": false,
-            "deprecationReason": null
-          },
-          {
-<<<<<<< HEAD
-            "name": "representative",
-            "description": null,
-            "args": [],
-            "type": {
-              "kind": "OBJECT",
-              "name": "IndividualNode",
-              "ofType": null
-            },
-            "isDeprecated": false,
-            "deprecationReason": null
-          },
-          {
-            "name": "registrationDataImportId",
-=======
-            "name": "SC",
->>>>>>> f6a3d842
-            "description": null,
-            "isDeprecated": false,
-            "deprecationReason": null
-          },
-          {
-<<<<<<< HEAD
-            "name": "headOfHousehold",
-            "description": null,
-            "args": [],
-            "type": {
-              "kind": "OBJECT",
-              "name": "IndividualNode",
-              "ofType": null
-            },
-            "isDeprecated": false,
-            "deprecationReason": null
-          },
-          {
-            "name": "individuals",
-            "description": null,
-            "args": [
-              {
-                "name": "before",
-                "description": null,
-                "type": {
-                  "kind": "SCALAR",
-                  "name": "String",
-                  "ofType": null
-                },
-                "defaultValue": null
-              },
-              {
-                "name": "after",
-                "description": null,
-                "type": {
-                  "kind": "SCALAR",
-                  "name": "String",
-                  "ofType": null
-                },
-                "defaultValue": null
-              },
-              {
-                "name": "first",
-                "description": null,
-                "type": {
-                  "kind": "SCALAR",
-                  "name": "Int",
-                  "ofType": null
-                },
-                "defaultValue": null
-              },
-              {
-                "name": "last",
-                "description": null,
-                "type": {
-                  "kind": "SCALAR",
-                  "name": "Int",
-                  "ofType": null
-                },
-                "defaultValue": null
-              }
-            ],
-            "type": {
-              "kind": "NON_NULL",
-              "name": null,
-              "ofType": {
-                "kind": "OBJECT",
-                "name": "IndividualNodeConnection",
-                "ofType": null
-              }
-            },
-=======
-            "name": "SL",
-            "description": null,
->>>>>>> f6a3d842
-            "isDeprecated": false,
-            "deprecationReason": null
-          },
-          {
-<<<<<<< HEAD
-            "name": "paymentRecords",
-            "description": null,
-            "args": [
-              {
-                "name": "before",
-                "description": null,
-                "type": {
-                  "kind": "SCALAR",
-                  "name": "String",
-                  "ofType": null
-                },
-                "defaultValue": null
-              },
-              {
-                "name": "after",
-                "description": null,
-                "type": {
-                  "kind": "SCALAR",
-                  "name": "String",
-                  "ofType": null
-                },
-                "defaultValue": null
-              },
-              {
-                "name": "first",
-                "description": null,
-                "type": {
-                  "kind": "SCALAR",
-                  "name": "Int",
-                  "ofType": null
-                },
-                "defaultValue": null
-              },
-              {
-                "name": "last",
-                "description": null,
-                "type": {
-                  "kind": "SCALAR",
-                  "name": "Int",
-                  "ofType": null
-                },
-                "defaultValue": null
-              },
-              {
-                "name": "cashPlan",
-                "description": null,
-                "type": {
-                  "kind": "SCALAR",
-                  "name": "ID",
-                  "ofType": null
-                },
-                "defaultValue": null
-              },
-              {
-                "name": "household",
-                "description": null,
-                "type": {
-                  "kind": "SCALAR",
-                  "name": "ID",
-                  "ofType": null
-                },
-                "defaultValue": null
-              }
-            ],
-            "type": {
-              "kind": "NON_NULL",
-              "name": null,
-              "ofType": {
-                "kind": "OBJECT",
-                "name": "PaymentRecordNodeConnection",
-                "ofType": null
-              }
-            },
-            "isDeprecated": false,
-            "deprecationReason": null
-          },
-          {
-            "name": "targetPopulations",
-            "description": null,
-            "args": [
-              {
-                "name": "before",
-                "description": null,
-                "type": {
-                  "kind": "SCALAR",
-                  "name": "String",
-                  "ofType": null
-                },
-                "defaultValue": null
-              },
-              {
-                "name": "after",
-                "description": null,
-                "type": {
-                  "kind": "SCALAR",
-                  "name": "String",
-                  "ofType": null
-                },
-                "defaultValue": null
-              },
-              {
-                "name": "first",
-                "description": null,
-                "type": {
-                  "kind": "SCALAR",
-                  "name": "Int",
-                  "ofType": null
-                },
-                "defaultValue": null
-              },
-              {
-                "name": "last",
-                "description": null,
-                "type": {
-                  "kind": "SCALAR",
-                  "name": "Int",
-                  "ofType": null
-                },
-                "defaultValue": null
-              }
-            ],
-            "type": {
-              "kind": "NON_NULL",
-              "name": null,
-              "ofType": {
-                "kind": "OBJECT",
-                "name": "TargetPopulationNodeConnection",
-                "ofType": null
-              }
-            },
-            "isDeprecated": false,
-            "deprecationReason": null
-          }
-        ],
-        "inputFields": null,
-        "interfaces": [
-=======
-            "name": "SG",
-            "description": null,
-            "isDeprecated": false,
-            "deprecationReason": null
-          },
-          {
-            "name": "SK",
-            "description": null,
-            "isDeprecated": false,
-            "deprecationReason": null
-          },
->>>>>>> f6a3d842
-          {
-            "name": "SI",
-            "description": null,
-            "isDeprecated": false,
-            "deprecationReason": null
-          },
-          {
-            "name": "SO",
-            "description": null,
-            "isDeprecated": false,
-            "deprecationReason": null
-          },
-          {
-            "name": "ZA",
-            "description": null,
-            "isDeprecated": false,
-            "deprecationReason": null
-          },
-          {
-            "name": "KR",
-            "description": null,
-            "isDeprecated": false,
-            "deprecationReason": null
-          },
-          {
-<<<<<<< HEAD
-            "name": "IDP",
-            "description": null,
-            "isDeprecated": false,
-            "deprecationReason": null
-          },
-          {
-            "name": "OTHER",
-            "description": null,
-            "isDeprecated": false,
-            "deprecationReason": null
-          }
-        ],
-        "possibleTypes": null
-      },
-      {
-        "kind": "ENUM",
-        "name": "HouseholdNationality",
-        "description": null,
-        "fields": null,
-        "inputFields": null,
-        "interfaces": null,
-        "enumValues": [
-          {
-            "name": "AF",
-            "description": null,
-            "isDeprecated": false,
-            "deprecationReason": null
-          },
-          {
-            "name": "AL",
-            "description": null,
-            "isDeprecated": false,
-            "deprecationReason": null
-          },
-          {
-            "name": "DZ",
-            "description": null,
-            "isDeprecated": false,
-            "deprecationReason": null
-          },
-          {
-            "name": "AD",
-            "description": null,
-            "isDeprecated": false,
-            "deprecationReason": null
-          },
-          {
-            "name": "AO",
-            "description": null,
-            "isDeprecated": false,
-            "deprecationReason": null
-          },
-          {
-            "name": "AR",
-            "description": null,
-            "isDeprecated": false,
-            "deprecationReason": null
-          },
-          {
-            "name": "AM",
-            "description": null,
-            "isDeprecated": false,
-            "deprecationReason": null
-          },
-          {
-            "name": "A",
-            "description": null,
-            "isDeprecated": false,
-            "deprecationReason": null
-          },
-          {
-            "name": "AT",
-            "description": null,
-            "isDeprecated": false,
-            "deprecationReason": null
-          },
-          {
-            "name": "AZ",
-            "description": null,
-            "isDeprecated": false,
-            "deprecationReason": null
-          },
-          {
-            "name": "BS",
-            "description": null,
-            "isDeprecated": false,
-            "deprecationReason": null
-          },
-          {
-            "name": "BH",
-            "description": null,
-            "isDeprecated": false,
-            "deprecationReason": null
-          },
-          {
-            "name": "BD",
-            "description": null,
-            "isDeprecated": false,
-            "deprecationReason": null
-          },
-          {
-            "name": "BB",
-            "description": null,
-            "isDeprecated": false,
-            "deprecationReason": null
-          },
-          {
-            "name": "BY",
-            "description": null,
-            "isDeprecated": false,
-            "deprecationReason": null
-          },
-          {
-            "name": "BE",
-            "description": null,
-            "isDeprecated": false,
-            "deprecationReason": null
-          },
-          {
-            "name": "BZ",
-            "description": null,
-            "isDeprecated": false,
-            "deprecationReason": null
-          },
-          {
-            "name": "BJ",
-            "description": null,
-            "isDeprecated": false,
-            "deprecationReason": null
-          },
-          {
-            "name": "BT",
-            "description": null,
-            "isDeprecated": false,
-            "deprecationReason": null
-          },
-          {
-            "name": "BO",
-            "description": null,
-            "isDeprecated": false,
-            "deprecationReason": null
-          },
-          {
-            "name": "BA",
-            "description": null,
-            "isDeprecated": false,
-            "deprecationReason": null
-          },
-          {
-            "name": "BW",
-            "description": null,
-            "isDeprecated": false,
-            "deprecationReason": null
-          },
-          {
-            "name": "BR",
-            "description": null,
-            "isDeprecated": false,
-            "deprecationReason": null
-          },
-          {
-            "name": "GB",
-            "description": null,
-            "isDeprecated": false,
-            "deprecationReason": null
-          },
-          {
-            "name": "BN",
-            "description": null,
-            "isDeprecated": false,
-            "deprecationReason": null
-          },
-          {
-            "name": "BG",
-            "description": null,
-            "isDeprecated": false,
-            "deprecationReason": null
-          },
-          {
-            "name": "BF",
-            "description": null,
-            "isDeprecated": false,
-            "deprecationReason": null
-          },
-          {
-            "name": "MM",
-            "description": null,
-            "isDeprecated": false,
-            "deprecationReason": null
-          },
-          {
-            "name": "BF_28",
-            "description": null,
-            "isDeprecated": false,
-            "deprecationReason": null
-          },
-          {
-            "name": "BI",
-            "description": null,
-            "isDeprecated": false,
-            "deprecationReason": null
-          },
-          {
-            "name": "CM",
-            "description": null,
-            "isDeprecated": false,
-            "deprecationReason": null
-          },
-          {
-            "name": "CA",
-            "description": null,
-            "isDeprecated": false,
-            "deprecationReason": null
-          },
-          {
-            "name": "CV",
-            "description": null,
-            "isDeprecated": false,
-            "deprecationReason": null
-          },
-          {
-            "name": "TD",
-            "description": null,
-            "isDeprecated": false,
-            "deprecationReason": null
-          },
-          {
-            "name": "CL",
-            "description": null,
-            "isDeprecated": false,
-            "deprecationReason": null
-          },
-          {
-            "name": "CN",
-            "description": null,
-            "isDeprecated": false,
-            "deprecationReason": null
-          },
-          {
-            "name": "CO",
-            "description": null,
-            "isDeprecated": false,
-            "deprecationReason": null
-          },
-          {
-            "name": "CG",
-            "description": null,
-            "isDeprecated": false,
-            "deprecationReason": null
-          },
-          {
-            "name": "CR",
-            "description": null,
-            "isDeprecated": false,
-            "deprecationReason": null
-          },
-          {
-            "name": "HR",
-            "description": null,
-            "isDeprecated": false,
-            "deprecationReason": null
-          },
-          {
-            "name": "C",
-            "description": null,
-            "isDeprecated": false,
-            "deprecationReason": null
-          },
-          {
-            "name": "CY",
-            "description": null,
-            "isDeprecated": false,
-            "deprecationReason": null
-          },
-          {
-            "name": "CZ",
-            "description": null,
-            "isDeprecated": false,
-            "deprecationReason": null
-          },
-          {
-            "name": "DK",
-            "description": null,
-            "isDeprecated": false,
-            "deprecationReason": null
-          },
-          {
-            "name": "DJ",
-            "description": null,
-            "isDeprecated": false,
-            "deprecationReason": null
-          },
-          {
-            "name": "DM",
-            "description": null,
-            "isDeprecated": false,
-            "deprecationReason": null
-          },
-          {
-            "name": "DO",
-            "description": null,
-            "isDeprecated": false,
-            "deprecationReason": null
-          },
-          {
-            "name": "EC",
-            "description": null,
-            "isDeprecated": false,
-            "deprecationReason": null
-          },
-          {
-            "name": "EG",
-            "description": null,
-            "isDeprecated": false,
-            "deprecationReason": null
-          },
-          {
-            "name": "SV",
-            "description": null,
-            "isDeprecated": false,
-            "deprecationReason": null
-          },
-          {
-            "name": "GB_50",
-            "description": null,
-            "isDeprecated": false,
-            "deprecationReason": null
-          },
-          {
-            "name": "ER",
-            "description": null,
-            "isDeprecated": false,
-            "deprecationReason": null
-          },
-          {
-            "name": "EE",
-            "description": null,
-            "isDeprecated": false,
-            "deprecationReason": null
-          },
-          {
-            "name": "ET",
-            "description": null,
-            "isDeprecated": false,
-            "deprecationReason": null
-          },
-          {
-            "name": "FJ",
-            "description": null,
-            "isDeprecated": false,
-            "deprecationReason": null
-          },
-          {
-            "name": "FI",
-            "description": null,
-            "isDeprecated": false,
-            "deprecationReason": null
-          },
-          {
-            "name": "FR",
-            "description": null,
-            "isDeprecated": false,
-            "deprecationReason": null
-          },
-          {
-            "name": "GA",
-            "description": null,
-            "isDeprecated": false,
-            "deprecationReason": null
-          },
-          {
-            "name": "GM",
-            "description": null,
-            "isDeprecated": false,
-            "deprecationReason": null
-          },
-          {
-            "name": "GE",
-            "description": null,
-            "isDeprecated": false,
-            "deprecationReason": null
-          },
-          {
-            "name": "DE",
-            "description": null,
-            "isDeprecated": false,
-            "deprecationReason": null
-          },
-          {
-            "name": "GH",
-            "description": null,
-            "isDeprecated": false,
-            "deprecationReason": null
-          },
-          {
-            "name": "GR",
-            "description": null,
-            "isDeprecated": false,
-            "deprecationReason": null
-          },
-          {
-            "name": "GD",
-            "description": null,
-            "isDeprecated": false,
-            "deprecationReason": null
-          },
-          {
-            "name": "GT",
-            "description": null,
-            "isDeprecated": false,
-            "deprecationReason": null
-          },
-          {
-            "name": "GQ",
-            "description": null,
-            "isDeprecated": false,
-            "deprecationReason": null
-          },
-          {
-            "name": "GY",
-            "description": null,
-            "isDeprecated": false,
-            "deprecationReason": null
-          },
-          {
-            "name": "HT",
-            "description": null,
-            "isDeprecated": false,
-            "deprecationReason": null
-          },
-          {
-            "name": "NL",
-            "description": null,
-            "isDeprecated": false,
-            "deprecationReason": null
-          },
-          {
-            "name": "HN",
-            "description": null,
-            "isDeprecated": false,
-            "deprecationReason": null
-          },
-          {
-            "name": "H",
-            "description": null,
-            "isDeprecated": false,
-            "deprecationReason": null
-          },
-          {
-            "name": "IS",
-            "description": null,
-            "isDeprecated": false,
-            "deprecationReason": null
-          },
-          {
-            "name": "IO",
-            "description": null,
-            "isDeprecated": false,
-            "deprecationReason": null
-          },
-          {
-            "name": "ID",
-            "description": null,
-            "isDeprecated": false,
-            "deprecationReason": null
-          },
-          {
-            "name": "IR",
-            "description": null,
-            "isDeprecated": false,
-            "deprecationReason": null
-          },
-          {
-            "name": "IQ",
-            "description": null,
-            "isDeprecated": false,
-            "deprecationReason": null
-          },
-          {
-            "name": "IE",
-            "description": null,
-            "isDeprecated": false,
-            "deprecationReason": null
-          },
-          {
-            "name": "IL",
-            "description": null,
-            "isDeprecated": false,
-            "deprecationReason": null
-          },
-          {
-            "name": "IT",
-            "description": null,
-            "isDeprecated": false,
-            "deprecationReason": null
-          },
-          {
-            "name": "JM",
-            "description": null,
-            "isDeprecated": false,
-            "deprecationReason": null
-          },
-          {
-            "name": "JP",
-            "description": null,
-            "isDeprecated": false,
-            "deprecationReason": null
-          },
-          {
-            "name": "JO",
-            "description": null,
-            "isDeprecated": false,
-            "deprecationReason": null
-          },
-          {
-            "name": "KZ",
-            "description": null,
-            "isDeprecated": false,
-            "deprecationReason": null
-          },
-          {
-            "name": "KE",
-            "description": null,
-            "isDeprecated": false,
-            "deprecationReason": null
-          },
-          {
-            "name": "KW",
-            "description": null,
-            "isDeprecated": false,
-            "deprecationReason": null
-          },
-          {
-            "name": "LA",
-            "description": null,
-            "isDeprecated": false,
-            "deprecationReason": null
-          },
-          {
-            "name": "LV",
-            "description": null,
-            "isDeprecated": false,
-            "deprecationReason": null
-          },
-          {
-            "name": "LB",
-            "description": null,
-            "isDeprecated": false,
-            "deprecationReason": null
-          },
-          {
-            "name": "LR",
-            "description": null,
-            "isDeprecated": false,
-            "deprecationReason": null
-          },
-          {
-            "name": "LY",
-            "description": null,
-            "isDeprecated": false,
-            "deprecationReason": null
-          },
-          {
-            "name": "LT",
-            "description": null,
-            "isDeprecated": false,
-            "deprecationReason": null
-          },
-          {
-            "name": "MK",
-            "description": null,
-            "isDeprecated": false,
-            "deprecationReason": null
-          },
-          {
-            "name": "MG",
-            "description": null,
-            "isDeprecated": false,
-            "deprecationReason": null
-          },
-          {
-            "name": "MW",
-            "description": null,
-            "isDeprecated": false,
-            "deprecationReason": null
-          },
-          {
-            "name": "MY",
-            "description": null,
-            "isDeprecated": false,
-            "deprecationReason": null
-          },
-          {
-            "name": "MV",
-            "description": null,
-            "isDeprecated": false,
-            "deprecationReason": null
-          },
-          {
-            "name": "ML",
-            "description": null,
-            "isDeprecated": false,
-            "deprecationReason": null
-          },
-          {
-            "name": "MT",
-            "description": null,
-            "isDeprecated": false,
-            "deprecationReason": null
-          },
-          {
-            "name": "MR",
-            "description": null,
-            "isDeprecated": false,
-            "deprecationReason": null
-          },
-          {
-            "name": "M",
-            "description": null,
-            "isDeprecated": false,
-            "deprecationReason": null
-          },
-          {
-            "name": "MX",
-            "description": null,
-            "isDeprecated": false,
-            "deprecationReason": null
-          },
-          {
-            "name": "MD",
-            "description": null,
-            "isDeprecated": false,
-            "deprecationReason": null
-          },
-          {
-            "name": "MC",
-            "description": null,
-            "isDeprecated": false,
-            "deprecationReason": null
-          },
-          {
-            "name": "MN",
-            "description": null,
-            "isDeprecated": false,
-            "deprecationReason": null
-          },
-          {
-            "name": "ME",
-            "description": null,
-            "isDeprecated": false,
-            "deprecationReason": null
-          },
-          {
-            "name": "MA",
-            "description": null,
-            "isDeprecated": false,
-            "deprecationReason": null
-          },
-          {
-            "name": "MZ",
-            "description": null,
-            "isDeprecated": false,
-            "deprecationReason": null
-          },
-          {
-            "name": "NA",
-            "description": null,
-            "isDeprecated": false,
-            "deprecationReason": null
-          },
-          {
-            "name": "NP",
-            "description": null,
-            "isDeprecated": false,
-            "deprecationReason": null
-          },
-          {
-            "name": "NI",
-            "description": null,
-            "isDeprecated": false,
-            "deprecationReason": null
-          },
-          {
-            "name": "NE",
-            "description": null,
-            "isDeprecated": false,
-            "deprecationReason": null
-          },
-          {
-            "name": "NG",
-            "description": null,
-            "isDeprecated": false,
-            "deprecationReason": null
-          },
-          {
-            "name": "KP",
-            "description": null,
-            "isDeprecated": false,
-            "deprecationReason": null
-          },
-          {
-            "name": "NO",
-            "description": null,
-            "isDeprecated": false,
-            "deprecationReason": null
-          },
-          {
-            "name": "OM",
-            "description": null,
-            "isDeprecated": false,
-            "deprecationReason": null
-          },
-          {
-            "name": "PK",
-            "description": null,
-            "isDeprecated": false,
-            "deprecationReason": null
-          },
-          {
-            "name": "PA",
-            "description": null,
-            "isDeprecated": false,
-            "deprecationReason": null
-          },
-          {
-            "name": "PG",
-            "description": null,
-            "isDeprecated": false,
-            "deprecationReason": null
-          },
-          {
-            "name": "PY",
-            "description": null,
-            "isDeprecated": false,
-            "deprecationReason": null
-          },
-          {
-            "name": "PE",
-            "description": null,
-            "isDeprecated": false,
-            "deprecationReason": null
-          },
-          {
-            "name": "PH",
-            "description": null,
-            "isDeprecated": false,
-            "deprecationReason": null
-          },
-          {
-            "name": "PL",
-            "description": null,
-            "isDeprecated": false,
-            "deprecationReason": null
-          },
-          {
-            "name": "PT",
-            "description": null,
-            "isDeprecated": false,
-            "deprecationReason": null
-          },
-          {
-            "name": "QA",
-            "description": null,
-            "isDeprecated": false,
-            "deprecationReason": null
-          },
-          {
-            "name": "RO",
-            "description": null,
-            "isDeprecated": false,
-            "deprecationReason": null
-          },
-          {
-            "name": "R",
-            "description": null,
-            "isDeprecated": false,
-            "deprecationReason": null
-          },
-          {
-            "name": "RW",
-            "description": null,
-            "isDeprecated": false,
-            "deprecationReason": null
-          },
-          {
-            "name": "SA",
-            "description": null,
-            "isDeprecated": false,
-            "deprecationReason": null
-          },
-          {
-            "name": "AE",
-            "description": null,
-            "isDeprecated": false,
-            "deprecationReason": null
-          },
-          {
-            "name": "SN",
-            "description": null,
-            "isDeprecated": false,
-            "deprecationReason": null
-          },
-          {
-            "name": "RS",
-            "description": null,
-            "isDeprecated": false,
-            "deprecationReason": null
-          },
-          {
-            "name": "SC",
-            "description": null,
-            "isDeprecated": false,
-            "deprecationReason": null
-          },
-          {
-            "name": "SL",
-            "description": null,
-            "isDeprecated": false,
-            "deprecationReason": null
-          },
-          {
-            "name": "SG",
-            "description": null,
-            "isDeprecated": false,
-            "deprecationReason": null
-          },
-          {
-            "name": "SK",
-            "description": null,
-            "isDeprecated": false,
-            "deprecationReason": null
-          },
-          {
-            "name": "SI",
-            "description": null,
-            "isDeprecated": false,
-            "deprecationReason": null
-          },
-          {
-            "name": "SO",
-            "description": null,
-            "isDeprecated": false,
-            "deprecationReason": null
-          },
-          {
-            "name": "ZA",
-            "description": null,
-            "isDeprecated": false,
-            "deprecationReason": null
-          },
-          {
-            "name": "KR",
-            "description": null,
-            "isDeprecated": false,
-            "deprecationReason": null
-          },
-          {
-            "name": "ES",
-            "description": null,
-            "isDeprecated": false,
-            "deprecationReason": null
-          },
-          {
-            "name": "LK",
-            "description": null,
-            "isDeprecated": false,
-            "deprecationReason": null
-          },
-          {
-            "name": "SD",
-            "description": null,
-            "isDeprecated": false,
-            "deprecationReason": null
-          },
-          {
-            "name": "SR",
-            "description": null,
-            "isDeprecated": false,
-            "deprecationReason": null
-          },
-          {
-            "name": "SZ",
-            "description": null,
-            "isDeprecated": false,
-            "deprecationReason": null
-          },
-          {
-            "name": "SE",
-            "description": null,
-            "isDeprecated": false,
-            "deprecationReason": null
-          },
-          {
-            "name": "CH",
-            "description": null,
-            "isDeprecated": false,
-            "deprecationReason": null
-          },
-          {
-            "name": "SY",
-            "description": null,
-            "isDeprecated": false,
-            "deprecationReason": null
-          },
-          {
-            "name": "TW",
-            "description": null,
-            "isDeprecated": false,
-            "deprecationReason": null
-          },
-          {
-            "name": "TJ",
-            "description": null,
-            "isDeprecated": false,
-            "deprecationReason": null
-          },
-          {
-            "name": "TZ",
-            "description": null,
-            "isDeprecated": false,
-            "deprecationReason": null
-          },
-          {
-            "name": "TH",
-            "description": null,
-            "isDeprecated": false,
-            "deprecationReason": null
-          },
-          {
-            "name": "TG",
-            "description": null,
-            "isDeprecated": false,
-            "deprecationReason": null
-          },
-          {
-            "name": "TT",
-            "description": null,
-            "isDeprecated": false,
-            "deprecationReason": null
-          },
-          {
-            "name": "TN",
-            "description": null,
-            "isDeprecated": false,
-            "deprecationReason": null
-          },
-          {
-            "name": "TR",
-            "description": null,
-            "isDeprecated": false,
-            "deprecationReason": null
-          },
-          {
-            "name": "TM",
-            "description": null,
-            "isDeprecated": false,
-            "deprecationReason": null
-          },
-          {
-            "name": "TV",
-            "description": null,
-            "isDeprecated": false,
-            "deprecationReason": null
-          },
-          {
-            "name": "UG",
-            "description": null,
-            "isDeprecated": false,
-            "deprecationReason": null
-          },
-          {
-            "name": "UA",
-            "description": null,
-            "isDeprecated": false,
-            "deprecationReason": null
-          },
-          {
-            "name": "UY",
-            "description": null,
-            "isDeprecated": false,
-            "deprecationReason": null
-          },
-          {
-            "name": "UZ",
-            "description": null,
-            "isDeprecated": false,
-            "deprecationReason": null
-          },
-          {
-            "name": "V",
-            "description": null,
-            "isDeprecated": false,
-            "deprecationReason": null
-          },
-          {
-            "name": "VE",
-            "description": null,
-            "isDeprecated": false,
-            "deprecationReason": null
-          },
-          {
-            "name": "VN",
-            "description": null,
-            "isDeprecated": false,
-            "deprecationReason": null
-          },
-          {
-            "name": "GB_164",
-            "description": null,
-            "isDeprecated": false,
-            "deprecationReason": null
-          },
-          {
-            "name": "YE",
-            "description": null,
-            "isDeprecated": false,
-            "deprecationReason": null
-          },
-          {
-            "name": "ZM",
-            "description": null,
-            "isDeprecated": false,
-            "deprecationReason": null
-          },
-          {
-            "name": "ZW",
-            "description": null,
-            "isDeprecated": false,
-            "deprecationReason": null
-          }
-        ],
-        "possibleTypes": null
-      },
-      {
-        "kind": "OBJECT",
-        "name": "IndividualNode",
-        "description": null,
-        "fields": [
-          {
-            "name": "id",
-            "description": null,
-            "args": [],
-            "type": {
-              "kind": "NON_NULL",
-              "name": null,
-              "ofType": {
-                "kind": "SCALAR",
-                "name": "ID",
-                "ofType": null
-              }
-            },
-            "isDeprecated": false,
-            "deprecationReason": null
-          },
-          {
-            "name": "createdAt",
-            "description": null,
-            "args": [],
-            "type": {
-              "kind": "NON_NULL",
-              "name": null,
-              "ofType": {
-                "kind": "SCALAR",
-                "name": "DateTime",
-                "ofType": null
-              }
-            },
-            "isDeprecated": false,
-            "deprecationReason": null
-          },
-          {
-            "name": "updatedAt",
-            "description": null,
-            "args": [],
-            "type": {
-              "kind": "NON_NULL",
-              "name": null,
-              "ofType": {
-                "kind": "SCALAR",
-                "name": "DateTime",
-                "ofType": null
-              }
-            },
-            "isDeprecated": false,
-            "deprecationReason": null
-          },
-          {
-            "name": "individualCaId",
-            "description": null,
-            "args": [],
-            "type": {
-              "kind": "NON_NULL",
-              "name": null,
-              "ofType": {
-                "kind": "SCALAR",
-                "name": "String",
-                "ofType": null
-              }
-            },
-            "isDeprecated": false,
-            "deprecationReason": null
-          },
-          {
-            "name": "fullName",
-            "description": null,
-            "args": [],
-            "type": {
-              "kind": "NON_NULL",
-              "name": null,
-              "ofType": {
-                "kind": "SCALAR",
-                "name": "String",
-                "ofType": null
-              }
-            },
-            "isDeprecated": false,
-            "deprecationReason": null
-          },
-          {
-            "name": "firstName",
-            "description": null,
-            "args": [],
-            "type": {
-              "kind": "NON_NULL",
-              "name": null,
-              "ofType": {
-                "kind": "SCALAR",
-                "name": "String",
-                "ofType": null
-              }
-            },
-            "isDeprecated": false,
-            "deprecationReason": null
-          },
-          {
-            "name": "lastName",
-            "description": null,
-            "args": [],
-            "type": {
-              "kind": "NON_NULL",
-              "name": null,
-              "ofType": {
-                "kind": "SCALAR",
-                "name": "String",
-                "ofType": null
-              }
-            },
-            "isDeprecated": false,
-            "deprecationReason": null
-          },
-          {
-            "name": "sex",
-            "description": null,
-            "args": [],
-            "type": {
-              "kind": "NON_NULL",
-              "name": null,
-              "ofType": {
-                "kind": "ENUM",
-                "name": "IndividualSex",
-                "ofType": null
-              }
-            },
-            "isDeprecated": false,
-            "deprecationReason": null
-          },
-          {
-            "name": "dob",
-            "description": null,
-            "args": [],
-            "type": {
-              "kind": "SCALAR",
-              "name": "Date",
-              "ofType": null
-            },
-            "isDeprecated": false,
-            "deprecationReason": null
-          },
-          {
-            "name": "estimatedDob",
-            "description": null,
-            "args": [],
-            "type": {
-              "kind": "SCALAR",
-              "name": "Date",
-              "ofType": null
-            },
-            "isDeprecated": false,
-            "deprecationReason": null
-          },
-          {
-            "name": "nationality",
-            "description": null,
-            "args": [],
-            "type": {
-              "kind": "NON_NULL",
-              "name": null,
-              "ofType": {
-                "kind": "ENUM",
-                "name": "IndividualNationality",
-                "ofType": null
-              }
-            },
-            "isDeprecated": false,
-            "deprecationReason": null
-          },
-          {
-            "name": "martialStatus",
-            "description": null,
-            "args": [],
-            "type": {
-              "kind": "NON_NULL",
-              "name": null,
-              "ofType": {
-                "kind": "ENUM",
-                "name": "IndividualMartialStatus",
-                "ofType": null
-              }
-            },
-            "isDeprecated": false,
-            "deprecationReason": null
-          },
-          {
-            "name": "phoneNumber",
-            "description": null,
-            "args": [],
-            "type": {
-              "kind": "NON_NULL",
-              "name": null,
-              "ofType": {
-                "kind": "SCALAR",
-                "name": "String",
-                "ofType": null
-              }
-            },
-            "isDeprecated": false,
-            "deprecationReason": null
-          },
-          {
-            "name": "identificationType",
-            "description": null,
-            "args": [],
-            "type": {
-              "kind": "NON_NULL",
-              "name": null,
-              "ofType": {
-                "kind": "ENUM",
-                "name": "IndividualIdentificationType",
-                "ofType": null
-              }
-            },
-            "isDeprecated": false,
-            "deprecationReason": null
-          },
-          {
-            "name": "identificationNumber",
-            "description": null,
-            "args": [],
-            "type": {
-              "kind": "NON_NULL",
-              "name": null,
-              "ofType": {
-                "kind": "SCALAR",
-                "name": "String",
-                "ofType": null
-              }
-            },
-            "isDeprecated": false,
-            "deprecationReason": null
-          },
-          {
-            "name": "household",
-            "description": null,
-            "args": [],
-            "type": {
-              "kind": "NON_NULL",
-              "name": null,
-              "ofType": {
-                "kind": "OBJECT",
-                "name": "HouseholdNode",
-                "ofType": null
-              }
-            },
-            "isDeprecated": false,
-            "deprecationReason": null
-          },
-          {
-            "name": "registrationDataImportId",
-            "description": null,
-            "args": [],
-            "type": {
-              "kind": "NON_NULL",
-              "name": null,
-              "ofType": {
-                "kind": "OBJECT",
-                "name": "RegistrationDataImportNode",
-                "ofType": null
-              }
-            },
-            "isDeprecated": false,
-            "deprecationReason": null
-          },
-          {
-            "name": "representedHouseholds",
-            "description": null,
-            "args": [
-              {
-                "name": "before",
-                "description": null,
-                "type": {
-                  "kind": "SCALAR",
-                  "name": "String",
-                  "ofType": null
-                },
-                "defaultValue": null
-              },
-              {
-                "name": "after",
-                "description": null,
-                "type": {
-                  "kind": "SCALAR",
-                  "name": "String",
-                  "ofType": null
-                },
-                "defaultValue": null
-              },
-              {
-                "name": "first",
-                "description": null,
-                "type": {
-                  "kind": "SCALAR",
-                  "name": "Int",
-                  "ofType": null
-                },
-                "defaultValue": null
-              },
-              {
-                "name": "last",
-                "description": null,
-                "type": {
-                  "kind": "SCALAR",
-                  "name": "Int",
-                  "ofType": null
-                },
-                "defaultValue": null
-              }
-            ],
-            "type": {
-              "kind": "NON_NULL",
-              "name": null,
-              "ofType": {
-                "kind": "OBJECT",
-                "name": "HouseholdNodeConnection",
-                "ofType": null
-              }
-            },
-            "isDeprecated": false,
-            "deprecationReason": null
-          },
-          {
-            "name": "headingHousehold",
-            "description": null,
-            "args": [],
-            "type": {
-              "kind": "OBJECT",
-              "name": "HouseholdNode",
-              "ofType": null
-            },
-            "isDeprecated": false,
-            "deprecationReason": null
-          }
-        ],
-        "inputFields": null,
-        "interfaces": [
-          {
-            "kind": "INTERFACE",
-            "name": "Node",
-            "ofType": null
-          }
-        ],
-        "enumValues": null,
-        "possibleTypes": null
-      },
-      {
-        "kind": "ENUM",
-        "name": "IndividualSex",
-        "description": null,
-        "fields": null,
-        "inputFields": null,
-        "interfaces": null,
-        "enumValues": [
-          {
-            "name": "MALE",
-=======
-            "name": "ES",
->>>>>>> f6a3d842
-            "description": null,
-            "isDeprecated": false,
-            "deprecationReason": null
-          },
-          {
-<<<<<<< HEAD
-            "name": "FEMALE",
-            "description": null,
-            "isDeprecated": false,
-            "deprecationReason": null
-          }
-        ],
-        "possibleTypes": null
-      },
-      {
-        "kind": "ENUM",
-        "name": "IndividualNationality",
-        "description": null,
-        "fields": null,
-        "inputFields": null,
-        "interfaces": null,
-        "enumValues": [
-=======
-            "name": "LK",
-            "description": null,
-            "isDeprecated": false,
-            "deprecationReason": null
-          },
->>>>>>> f6a3d842
-          {
-            "name": "SD",
-            "description": null,
-            "isDeprecated": false,
-            "deprecationReason": null
-          },
-          {
-            "name": "SR",
-            "description": null,
-            "isDeprecated": false,
-            "deprecationReason": null
-          },
-          {
-            "name": "SZ",
-            "description": null,
-            "isDeprecated": false,
-            "deprecationReason": null
-          },
-          {
-            "name": "SE",
-            "description": null,
-            "isDeprecated": false,
-            "deprecationReason": null
-          },
-          {
-            "name": "CH",
-            "description": null,
-            "isDeprecated": false,
-            "deprecationReason": null
-          },
-          {
-            "name": "SY",
-            "description": null,
-            "isDeprecated": false,
-            "deprecationReason": null
-          },
-          {
-            "name": "TW",
-            "description": null,
-            "isDeprecated": false,
-            "deprecationReason": null
-          },
-          {
-            "name": "TJ",
-            "description": null,
-            "isDeprecated": false,
-            "deprecationReason": null
-          },
-          {
-            "name": "TZ",
-            "description": null,
-            "isDeprecated": false,
-            "deprecationReason": null
-          },
-          {
-            "name": "TH",
-            "description": null,
-            "isDeprecated": false,
-            "deprecationReason": null
-          },
-          {
-            "name": "TG",
-            "description": null,
-            "isDeprecated": false,
-            "deprecationReason": null
-          },
-          {
-            "name": "TT",
-            "description": null,
-            "isDeprecated": false,
-            "deprecationReason": null
-          },
-          {
-            "name": "TN",
-            "description": null,
-            "isDeprecated": false,
-            "deprecationReason": null
-          },
-          {
-            "name": "TR",
-            "description": null,
-            "isDeprecated": false,
-            "deprecationReason": null
-          },
-          {
-            "name": "TM",
-            "description": null,
-            "isDeprecated": false,
-            "deprecationReason": null
-          },
-          {
-            "name": "TV",
-            "description": null,
-            "isDeprecated": false,
-            "deprecationReason": null
-          },
-          {
-            "name": "UG",
-            "description": null,
-            "isDeprecated": false,
-            "deprecationReason": null
-          },
-          {
-            "name": "UA",
-            "description": null,
-            "isDeprecated": false,
-            "deprecationReason": null
-          },
-          {
-            "name": "UY",
-            "description": null,
-            "isDeprecated": false,
-            "deprecationReason": null
-          },
-          {
-            "name": "UZ",
-            "description": null,
-            "isDeprecated": false,
-            "deprecationReason": null
-          },
-          {
-            "name": "V",
-            "description": null,
-            "isDeprecated": false,
-            "deprecationReason": null
-          },
-          {
-            "name": "VE",
-            "description": null,
-            "isDeprecated": false,
-            "deprecationReason": null
-          },
-          {
-            "name": "VN",
-            "description": null,
-            "isDeprecated": false,
-            "deprecationReason": null
-          },
-          {
-            "name": "GB_164",
-            "description": null,
-            "isDeprecated": false,
-            "deprecationReason": null
-          },
-          {
-            "name": "YE",
-            "description": null,
-            "isDeprecated": false,
-            "deprecationReason": null
-          },
-          {
-            "name": "ZM",
-            "description": null,
-            "isDeprecated": false,
-            "deprecationReason": null
-          },
-          {
-            "name": "ZW",
-            "description": null,
-            "isDeprecated": false,
-            "deprecationReason": null
-          }
-        ],
-        "possibleTypes": null
-      },
-      {
-        "kind": "OBJECT",
-        "name": "ImportedIndividualNode",
-        "description": null,
-        "fields": [
-          {
-            "name": "id",
-            "description": null,
-            "args": [],
-            "type": {
-              "kind": "NON_NULL",
-              "name": null,
-              "ofType": {
-                "kind": "SCALAR",
-                "name": "ID",
-                "ofType": null
-              }
-            },
-            "isDeprecated": false,
-            "deprecationReason": null
-          },
-          {
-            "name": "createdAt",
-            "description": null,
-            "args": [],
-            "type": {
-              "kind": "NON_NULL",
-              "name": null,
-              "ofType": {
-                "kind": "SCALAR",
-                "name": "DateTime",
-                "ofType": null
-              }
-            },
-            "isDeprecated": false,
-            "deprecationReason": null
-          },
-          {
-            "name": "updatedAt",
-            "description": null,
-            "args": [],
-            "type": {
-              "kind": "NON_NULL",
-              "name": null,
-              "ofType": {
-                "kind": "SCALAR",
-                "name": "DateTime",
-                "ofType": null
-              }
-            },
-            "isDeprecated": false,
-            "deprecationReason": null
-          },
-          {
-            "name": "individualCaId",
-            "description": null,
-            "args": [],
-            "type": {
-              "kind": "NON_NULL",
-              "name": null,
-              "ofType": {
-                "kind": "SCALAR",
-                "name": "String",
-                "ofType": null
-              }
-            },
-            "isDeprecated": false,
-            "deprecationReason": null
-          },
-          {
-            "name": "fullName",
-            "description": null,
-            "args": [],
-            "type": {
-              "kind": "NON_NULL",
-              "name": null,
-              "ofType": {
-                "kind": "SCALAR",
-                "name": "String",
-                "ofType": null
-              }
-            },
-            "isDeprecated": false,
-            "deprecationReason": null
-          },
-          {
-            "name": "firstName",
-            "description": null,
-            "args": [],
-            "type": {
-              "kind": "NON_NULL",
-              "name": null,
-              "ofType": {
-                "kind": "SCALAR",
-                "name": "String",
-                "ofType": null
-              }
-            },
-            "isDeprecated": false,
-            "deprecationReason": null
-          },
-          {
-            "name": "middleName",
-            "description": null,
-            "args": [],
-            "type": {
-              "kind": "NON_NULL",
-              "name": null,
-              "ofType": {
-                "kind": "SCALAR",
-                "name": "String",
-                "ofType": null
-              }
-            },
-            "isDeprecated": false,
-            "deprecationReason": null
-          },
-          {
-            "name": "lastName",
-            "description": null,
-            "args": [],
-            "type": {
-              "kind": "NON_NULL",
-              "name": null,
-              "ofType": {
-                "kind": "SCALAR",
-                "name": "String",
-                "ofType": null
-              }
-            },
-            "isDeprecated": false,
-            "deprecationReason": null
-          },
-          {
-            "name": "sex",
-            "description": null,
-            "args": [],
-            "type": {
-              "kind": "NON_NULL",
-              "name": null,
-              "ofType": {
-                "kind": "ENUM",
-                "name": "ImportedIndividualSex",
-                "ofType": null
-              }
-            },
-            "isDeprecated": false,
-            "deprecationReason": null
-          },
-          {
-            "name": "dob",
-            "description": null,
-            "args": [],
-            "type": {
-              "kind": "NON_NULL",
-              "name": null,
-              "ofType": {
-                "kind": "SCALAR",
-                "name": "Date",
-                "ofType": null
-              }
-            },
-            "isDeprecated": false,
-            "deprecationReason": null
-          },
-          {
-            "name": "estimatedDob",
-            "description": null,
-            "args": [],
-            "type": {
-              "kind": "NON_NULL",
-              "name": null,
-              "ofType": {
-                "kind": "ENUM",
-                "name": "ImportedIndividualEstimatedDob",
-                "ofType": null
-              }
-            },
-            "isDeprecated": false,
-            "deprecationReason": null
-          },
-          {
-            "name": "nationality",
-            "description": null,
-            "args": [],
-            "type": {
-              "kind": "NON_NULL",
-              "name": null,
-              "ofType": {
-                "kind": "ENUM",
-                "name": "ImportedIndividualNationality",
-                "ofType": null
-              }
-            },
-            "isDeprecated": false,
-            "deprecationReason": null
-          },
-          {
-            "name": "martialStatus",
-            "description": null,
-            "args": [],
-            "type": {
-              "kind": "NON_NULL",
-              "name": null,
-              "ofType": {
-                "kind": "ENUM",
-                "name": "ImportedIndividualMartialStatus",
-                "ofType": null
-              }
-            },
-            "isDeprecated": false,
-            "deprecationReason": null
-          },
-          {
-            "name": "phoneNumber",
-            "description": null,
-            "args": [],
-            "type": {
-              "kind": "NON_NULL",
-              "name": null,
-              "ofType": {
-                "kind": "SCALAR",
-                "name": "String",
-                "ofType": null
-              }
-            },
-            "isDeprecated": false,
-            "deprecationReason": null
-          },
-          {
-            "name": "phoneNumberAlternative",
-            "description": null,
-            "args": [],
-            "type": {
-              "kind": "NON_NULL",
-              "name": null,
-              "ofType": {
-                "kind": "SCALAR",
-                "name": "String",
-                "ofType": null
-              }
-            },
-            "isDeprecated": false,
-            "deprecationReason": null
-          },
-          {
-            "name": "identificationType",
-            "description": null,
-            "args": [],
-            "type": {
-              "kind": "NON_NULL",
-              "name": null,
-              "ofType": {
-                "kind": "ENUM",
-                "name": "ImportedIndividualIdentificationType",
-                "ofType": null
-              }
-            },
-            "isDeprecated": false,
-            "deprecationReason": null
-          },
-          {
-            "name": "identificationNumber",
-            "description": null,
-            "args": [],
-            "type": {
-              "kind": "NON_NULL",
-              "name": null,
-              "ofType": {
-                "kind": "SCALAR",
-                "name": "String",
-                "ofType": null
-              }
-            },
-            "isDeprecated": false,
-            "deprecationReason": null
-          },
-          {
-            "name": "household",
-            "description": null,
-            "args": [],
-            "type": {
-              "kind": "NON_NULL",
-              "name": null,
-              "ofType": {
-                "kind": "OBJECT",
-                "name": "ImportedHouseholdNode",
-                "ofType": null
-              }
-            },
-            "isDeprecated": false,
-            "deprecationReason": null
-          },
-          {
-            "name": "registrationDataImportId",
-            "description": null,
-            "args": [],
-            "type": {
-              "kind": "NON_NULL",
-              "name": null,
-              "ofType": {
-                "kind": "OBJECT",
-                "name": "RegistrationDataImportDatahubNode",
-                "ofType": null
-              }
-            },
-            "isDeprecated": false,
-            "deprecationReason": null
-          },
-          {
-            "name": "workStatus",
-            "description": null,
-            "args": [],
-            "type": {
-              "kind": "NON_NULL",
-              "name": null,
-              "ofType": {
-                "kind": "ENUM",
-                "name": "ImportedIndividualWorkStatus",
-                "ofType": null
-              }
-            },
-            "isDeprecated": false,
-            "deprecationReason": null
-          },
-          {
-            "name": "disability",
-            "description": null,
-            "args": [],
-            "type": {
-              "kind": "NON_NULL",
-              "name": null,
-              "ofType": {
-                "kind": "ENUM",
-                "name": "ImportedIndividualDisability",
-                "ofType": null
-              }
-            },
-            "isDeprecated": false,
-            "deprecationReason": null
-          },
-          {
-            "name": "representedHouseholds",
-            "description": null,
-            "args": [
-              {
-                "name": "before",
-                "description": null,
-                "type": {
-                  "kind": "SCALAR",
-                  "name": "String",
-                  "ofType": null
-                },
-                "defaultValue": null
-              },
-              {
-                "name": "after",
-                "description": null,
-                "type": {
-                  "kind": "SCALAR",
-                  "name": "String",
-                  "ofType": null
-                },
-                "defaultValue": null
-              },
-              {
-                "name": "first",
-                "description": null,
-                "type": {
-                  "kind": "SCALAR",
-                  "name": "Int",
-                  "ofType": null
-                },
-                "defaultValue": null
-              },
-              {
-                "name": "last",
-                "description": null,
-                "type": {
-                  "kind": "SCALAR",
-                  "name": "Int",
-                  "ofType": null
-                },
-                "defaultValue": null
-              }
-            ],
-            "type": {
-              "kind": "NON_NULL",
-              "name": null,
-              "ofType": {
-                "kind": "OBJECT",
-                "name": "ImportedHouseholdNodeConnection",
-                "ofType": null
-              }
-            },
-            "isDeprecated": false,
-            "deprecationReason": null
-          },
-          {
-            "name": "headingHousehold",
-            "description": null,
-            "args": [],
-            "type": {
-              "kind": "OBJECT",
-              "name": "ImportedHouseholdNode",
-              "ofType": null
-            },
-            "isDeprecated": false,
-            "deprecationReason": null
-          }
-        ],
-        "inputFields": null,
-        "interfaces": [
-          {
-            "kind": "INTERFACE",
-            "name": "Node",
-            "ofType": null
-          }
-        ],
-        "enumValues": null,
-        "possibleTypes": null
-      },
-      {
-        "kind": "ENUM",
-        "name": "ImportedIndividualSex",
-        "description": null,
-        "fields": null,
-        "inputFields": null,
-        "interfaces": null,
-        "enumValues": [
-          {
-            "name": "MALE",
-            "description": null,
-            "isDeprecated": false,
-            "deprecationReason": null
-          },
-          {
-            "name": "FEMALE",
-            "description": null,
-            "isDeprecated": false,
-            "deprecationReason": null
-          }
-        ],
-        "possibleTypes": null
-      },
-      {
-        "kind": "ENUM",
-        "name": "ImportedIndividualEstimatedDob",
-        "description": null,
-        "fields": null,
-        "inputFields": null,
-        "interfaces": null,
-        "enumValues": [
-          {
-            "name": "YES",
-            "description": null,
-            "isDeprecated": false,
-            "deprecationReason": null
-          },
-          {
-            "name": "NO",
-            "description": null,
-            "isDeprecated": false,
-            "deprecationReason": null
-          }
-        ],
-        "possibleTypes": null
-      },
-      {
-        "kind": "ENUM",
-        "name": "ImportedIndividualNationality",
-        "description": null,
-        "fields": null,
-        "inputFields": null,
-        "interfaces": null,
-        "enumValues": [
-          {
-            "name": "AF",
-            "description": null,
-            "isDeprecated": false,
-            "deprecationReason": null
-          },
-          {
-            "name": "AL",
-            "description": null,
-            "isDeprecated": false,
-            "deprecationReason": null
-          },
-          {
-            "name": "DZ",
-            "description": null,
-            "isDeprecated": false,
-            "deprecationReason": null
-          },
-          {
-            "name": "AD",
-            "description": null,
-            "isDeprecated": false,
-            "deprecationReason": null
-          },
-          {
-            "name": "AO",
-            "description": null,
-            "isDeprecated": false,
-            "deprecationReason": null
-          },
-          {
-            "name": "AR",
-            "description": null,
-            "isDeprecated": false,
-            "deprecationReason": null
-          },
-          {
-            "name": "AM",
-            "description": null,
-            "isDeprecated": false,
-            "deprecationReason": null
-          },
-          {
-            "name": "A",
-            "description": null,
-            "isDeprecated": false,
-            "deprecationReason": null
-          },
-          {
-            "name": "AT",
-            "description": null,
-            "isDeprecated": false,
-            "deprecationReason": null
-          },
-          {
-            "name": "AZ",
-            "description": null,
-            "isDeprecated": false,
-            "deprecationReason": null
-          },
-          {
-            "name": "BS",
-            "description": null,
-            "isDeprecated": false,
-            "deprecationReason": null
-          },
-          {
-            "name": "BH",
-            "description": null,
-            "isDeprecated": false,
-            "deprecationReason": null
-          },
-          {
-            "name": "BD",
-            "description": null,
-            "isDeprecated": false,
-            "deprecationReason": null
-          },
-          {
-            "name": "BB",
-            "description": null,
-            "isDeprecated": false,
-            "deprecationReason": null
-          },
-          {
-            "name": "BY",
-            "description": null,
-            "isDeprecated": false,
-            "deprecationReason": null
-          },
-          {
-            "name": "BE",
-            "description": null,
-            "isDeprecated": false,
-            "deprecationReason": null
-          },
-          {
-            "name": "BZ",
-            "description": null,
-            "isDeprecated": false,
-            "deprecationReason": null
-          },
-          {
-            "name": "BJ",
-            "description": null,
-            "isDeprecated": false,
-            "deprecationReason": null
-          },
-          {
-            "name": "BT",
-            "description": null,
-            "isDeprecated": false,
-            "deprecationReason": null
-          },
-          {
-            "name": "BO",
-            "description": null,
-            "isDeprecated": false,
-            "deprecationReason": null
-          },
-          {
-            "name": "BA",
-            "description": null,
-            "isDeprecated": false,
-            "deprecationReason": null
-          },
-          {
-            "name": "BW",
-            "description": null,
-            "isDeprecated": false,
-            "deprecationReason": null
-          },
-          {
-            "name": "BR",
-            "description": null,
-            "isDeprecated": false,
-            "deprecationReason": null
-          },
-          {
-            "name": "GB",
-            "description": null,
-            "isDeprecated": false,
-            "deprecationReason": null
-          },
-          {
-            "name": "BN",
-            "description": null,
-            "isDeprecated": false,
-            "deprecationReason": null
-          },
-          {
-            "name": "BG",
-            "description": null,
-            "isDeprecated": false,
-            "deprecationReason": null
-          },
-          {
-            "name": "BF",
-            "description": null,
-            "isDeprecated": false,
-            "deprecationReason": null
-          },
-          {
-            "name": "MM",
-            "description": null,
-            "isDeprecated": false,
-            "deprecationReason": null
-          },
-          {
-            "name": "BF_28",
-            "description": null,
-            "isDeprecated": false,
-            "deprecationReason": null
-          },
-          {
-            "name": "BI",
-            "description": null,
-            "isDeprecated": false,
-            "deprecationReason": null
-          },
-          {
-            "name": "CM",
-            "description": null,
-            "isDeprecated": false,
-            "deprecationReason": null
-          },
-          {
-            "name": "CA",
-            "description": null,
-            "isDeprecated": false,
-            "deprecationReason": null
-          },
-          {
-            "name": "CV",
-            "description": null,
-            "isDeprecated": false,
-            "deprecationReason": null
-          },
-          {
-            "name": "TD",
-            "description": null,
-            "isDeprecated": false,
-            "deprecationReason": null
-          },
-          {
-            "name": "CL",
-            "description": null,
-            "isDeprecated": false,
-            "deprecationReason": null
-          },
-          {
-            "name": "CN",
-            "description": null,
-            "isDeprecated": false,
-            "deprecationReason": null
-          },
-          {
-            "name": "CO",
-            "description": null,
-            "isDeprecated": false,
-            "deprecationReason": null
-          },
-          {
-            "name": "CG",
-            "description": null,
-            "isDeprecated": false,
-            "deprecationReason": null
-          },
-          {
-            "name": "CR",
-            "description": null,
-            "isDeprecated": false,
-            "deprecationReason": null
-          },
-          {
-            "name": "HR",
-            "description": null,
-            "isDeprecated": false,
-            "deprecationReason": null
-          },
-          {
-            "name": "C",
-            "description": null,
-            "isDeprecated": false,
-            "deprecationReason": null
-          },
-          {
-            "name": "CY",
-            "description": null,
-            "isDeprecated": false,
-            "deprecationReason": null
-          },
-          {
-            "name": "CZ",
-            "description": null,
-            "isDeprecated": false,
-            "deprecationReason": null
-          },
-          {
-            "name": "DK",
-            "description": null,
-            "isDeprecated": false,
-            "deprecationReason": null
-          },
-          {
-            "name": "DJ",
-            "description": null,
-            "isDeprecated": false,
-            "deprecationReason": null
-          },
-          {
-            "name": "DM",
-            "description": null,
-            "isDeprecated": false,
-            "deprecationReason": null
-          },
-          {
-            "name": "DO",
-            "description": null,
-            "isDeprecated": false,
-            "deprecationReason": null
-          },
-          {
-            "name": "EC",
-            "description": null,
-            "isDeprecated": false,
-            "deprecationReason": null
-          },
-          {
-            "name": "EG",
-            "description": null,
-            "isDeprecated": false,
-            "deprecationReason": null
-          },
-          {
-            "name": "SV",
-            "description": null,
-            "isDeprecated": false,
-            "deprecationReason": null
-          },
-          {
-            "name": "GB_50",
-            "description": null,
-            "isDeprecated": false,
-            "deprecationReason": null
-          },
-          {
-            "name": "ER",
-            "description": null,
-            "isDeprecated": false,
-            "deprecationReason": null
-          },
-          {
-            "name": "EE",
-            "description": null,
-            "isDeprecated": false,
-            "deprecationReason": null
-          },
-          {
-            "name": "ET",
-            "description": null,
-            "isDeprecated": false,
-            "deprecationReason": null
-          },
-          {
-            "name": "FJ",
-            "description": null,
-            "isDeprecated": false,
-            "deprecationReason": null
-          },
-          {
-            "name": "FI",
-            "description": null,
-            "isDeprecated": false,
-            "deprecationReason": null
-          },
-          {
-            "name": "FR",
-            "description": null,
-            "isDeprecated": false,
-            "deprecationReason": null
-          },
-          {
-            "name": "GA",
-            "description": null,
-            "isDeprecated": false,
-            "deprecationReason": null
-          },
-          {
-            "name": "GM",
-            "description": null,
-            "isDeprecated": false,
-            "deprecationReason": null
-          },
-          {
-            "name": "GE",
-            "description": null,
-            "isDeprecated": false,
-            "deprecationReason": null
-          },
-          {
-            "name": "DE",
-            "description": null,
-            "isDeprecated": false,
-            "deprecationReason": null
-          },
-          {
-            "name": "GH",
-            "description": null,
-            "isDeprecated": false,
-            "deprecationReason": null
-          },
-          {
-            "name": "GR",
-            "description": null,
-            "isDeprecated": false,
-            "deprecationReason": null
-          },
-          {
-            "name": "GD",
-            "description": null,
-            "isDeprecated": false,
-            "deprecationReason": null
-          },
-          {
-            "name": "GT",
-            "description": null,
-            "isDeprecated": false,
-            "deprecationReason": null
-          },
-          {
-            "name": "GQ",
-            "description": null,
-            "isDeprecated": false,
-            "deprecationReason": null
-          },
-          {
-            "name": "GY",
-            "description": null,
-            "isDeprecated": false,
-            "deprecationReason": null
-          },
-          {
-            "name": "HT",
-            "description": null,
-            "isDeprecated": false,
-            "deprecationReason": null
-          },
-          {
-            "name": "NL",
-            "description": null,
-            "isDeprecated": false,
-            "deprecationReason": null
-          },
-          {
-            "name": "HN",
-            "description": null,
-            "isDeprecated": false,
-            "deprecationReason": null
-          },
-          {
-            "name": "H",
-            "description": null,
-            "isDeprecated": false,
-            "deprecationReason": null
-          },
-          {
-            "name": "IS",
-            "description": null,
-            "isDeprecated": false,
-            "deprecationReason": null
-          },
-          {
-            "name": "IO",
-            "description": null,
-            "isDeprecated": false,
-            "deprecationReason": null
-          },
-          {
-            "name": "ID",
-            "description": null,
-            "isDeprecated": false,
-            "deprecationReason": null
-          },
-          {
-            "name": "IR",
-            "description": null,
-            "isDeprecated": false,
-            "deprecationReason": null
-          },
-          {
-            "name": "IQ",
-            "description": null,
-            "isDeprecated": false,
-            "deprecationReason": null
-          },
-          {
-            "name": "IE",
-            "description": null,
-            "isDeprecated": false,
-            "deprecationReason": null
-          },
-          {
-            "name": "IL",
-            "description": null,
-            "isDeprecated": false,
-            "deprecationReason": null
-          },
-          {
-            "name": "IT",
-            "description": null,
-            "isDeprecated": false,
-            "deprecationReason": null
-          },
-          {
-            "name": "JM",
-            "description": null,
-            "isDeprecated": false,
-            "deprecationReason": null
-          },
-          {
-            "name": "JP",
-            "description": null,
-            "isDeprecated": false,
-            "deprecationReason": null
-          },
-          {
-            "name": "JO",
-            "description": null,
-            "isDeprecated": false,
-            "deprecationReason": null
-          },
-          {
-            "name": "KZ",
-            "description": null,
-            "isDeprecated": false,
-            "deprecationReason": null
-          },
-          {
-            "name": "KE",
-            "description": null,
-            "isDeprecated": false,
-            "deprecationReason": null
-          },
-          {
-            "name": "KW",
-            "description": null,
-            "isDeprecated": false,
-            "deprecationReason": null
-          },
-          {
-            "name": "LA",
-            "description": null,
-            "isDeprecated": false,
-            "deprecationReason": null
-          },
-          {
-            "name": "LV",
-            "description": null,
-            "isDeprecated": false,
-            "deprecationReason": null
-          },
-          {
-            "name": "LB",
-            "description": null,
-            "isDeprecated": false,
-            "deprecationReason": null
-          },
-          {
-            "name": "LR",
-            "description": null,
-            "isDeprecated": false,
-            "deprecationReason": null
-          },
-          {
-            "name": "LY",
-            "description": null,
-            "isDeprecated": false,
-            "deprecationReason": null
-          },
-          {
-            "name": "LT",
-            "description": null,
-            "isDeprecated": false,
-            "deprecationReason": null
-          },
-          {
-            "name": "MK",
-            "description": null,
-            "isDeprecated": false,
-            "deprecationReason": null
-          },
-          {
-            "name": "MG",
-            "description": null,
-            "isDeprecated": false,
-            "deprecationReason": null
-          },
-          {
-            "name": "MW",
-            "description": null,
-            "isDeprecated": false,
-            "deprecationReason": null
-          },
-          {
-            "name": "MY",
-            "description": null,
-            "isDeprecated": false,
-            "deprecationReason": null
-          },
-          {
-            "name": "MV",
-            "description": null,
-            "isDeprecated": false,
-            "deprecationReason": null
-          },
-          {
-            "name": "ML",
-            "description": null,
-            "isDeprecated": false,
-            "deprecationReason": null
-          },
-          {
-            "name": "MT",
-            "description": null,
-            "isDeprecated": false,
-            "deprecationReason": null
-          },
-          {
-            "name": "MR",
-            "description": null,
-            "isDeprecated": false,
-            "deprecationReason": null
-          },
-          {
-            "name": "M",
-            "description": null,
-            "isDeprecated": false,
-            "deprecationReason": null
-          },
-          {
-            "name": "MX",
-            "description": null,
-            "isDeprecated": false,
-            "deprecationReason": null
-          },
-          {
-            "name": "MD",
-            "description": null,
-            "isDeprecated": false,
-            "deprecationReason": null
-          },
-          {
-            "name": "MC",
-            "description": null,
-            "isDeprecated": false,
-            "deprecationReason": null
-          },
-          {
-            "name": "MN",
-            "description": null,
-            "isDeprecated": false,
-            "deprecationReason": null
-          },
-          {
-            "name": "ME",
-            "description": null,
-            "isDeprecated": false,
-            "deprecationReason": null
-          },
-          {
-            "name": "MA",
-            "description": null,
-            "isDeprecated": false,
-            "deprecationReason": null
-          },
-          {
-            "name": "MZ",
-            "description": null,
-            "isDeprecated": false,
-            "deprecationReason": null
-          },
-          {
-            "name": "NA",
-            "description": null,
-            "isDeprecated": false,
-            "deprecationReason": null
-          },
-          {
-            "name": "NP",
-            "description": null,
-            "isDeprecated": false,
-            "deprecationReason": null
-          },
-          {
-            "name": "NI",
-            "description": null,
-            "isDeprecated": false,
-            "deprecationReason": null
-          },
-          {
-            "name": "NE",
-            "description": null,
-            "isDeprecated": false,
-            "deprecationReason": null
-          },
-          {
-            "name": "NG",
-            "description": null,
-            "isDeprecated": false,
-            "deprecationReason": null
-          },
-          {
-            "name": "KP",
-            "description": null,
-            "isDeprecated": false,
-            "deprecationReason": null
-          },
-          {
-            "name": "NO",
-            "description": null,
-            "isDeprecated": false,
-            "deprecationReason": null
-          },
-          {
-            "name": "OM",
-            "description": null,
-            "isDeprecated": false,
-            "deprecationReason": null
-          },
-          {
-            "name": "PK",
-            "description": null,
-            "isDeprecated": false,
-            "deprecationReason": null
-          },
-          {
-            "name": "PA",
-            "description": null,
-            "isDeprecated": false,
-            "deprecationReason": null
-          },
-          {
-            "name": "PG",
-            "description": null,
-            "isDeprecated": false,
-            "deprecationReason": null
-          },
-          {
-            "name": "PY",
-            "description": null,
-            "isDeprecated": false,
-            "deprecationReason": null
-          },
-          {
-            "name": "PE",
-            "description": null,
-            "isDeprecated": false,
-            "deprecationReason": null
-          },
-          {
-            "name": "PH",
-            "description": null,
-            "isDeprecated": false,
-            "deprecationReason": null
-<<<<<<< HEAD
-          }
-        ],
-        "possibleTypes": null
-      },
-      {
-        "kind": "ENUM",
-        "name": "IndividualMartialStatus",
-        "description": null,
-        "fields": null,
-        "inputFields": null,
-        "interfaces": null,
-        "enumValues": [
-          {
-            "name": "SINGLE",
-            "description": null,
-            "isDeprecated": false,
-            "deprecationReason": null
-          },
-          {
-            "name": "MARRIED",
-            "description": null,
-            "isDeprecated": false,
-            "deprecationReason": null
-          },
-          {
-            "name": "WIDOW",
-            "description": null,
-            "isDeprecated": false,
-            "deprecationReason": null
-          },
-          {
-            "name": "DIVORCED",
-            "description": null,
-            "isDeprecated": false,
-            "deprecationReason": null
-          },
-          {
-            "name": "SEPARATED",
-            "description": null,
-            "isDeprecated": false,
-            "deprecationReason": null
-          }
-        ],
-        "possibleTypes": null
-      },
-      {
-        "kind": "ENUM",
-        "name": "IndividualIdentificationType",
-        "description": null,
-        "fields": null,
-        "inputFields": null,
-        "interfaces": null,
-        "enumValues": [
-          {
-            "name": "NA",
-            "description": null,
-            "isDeprecated": false,
-            "deprecationReason": null
-          },
-          {
-            "name": "BIRTH_CERTIFICATE",
-            "description": null,
-            "isDeprecated": false,
-            "deprecationReason": null
-          },
-          {
-            "name": "DRIVING_LICENSE",
-            "description": null,
-            "isDeprecated": false,
-            "deprecationReason": null
-          },
-          {
-            "name": "UNHCR_ID_CARD",
-            "description": null,
-            "isDeprecated": false,
-            "deprecationReason": null
-          },
-          {
-            "name": "NATIONAL_ID",
-            "description": null,
-            "isDeprecated": false,
-            "deprecationReason": null
-          },
-          {
-            "name": "NATIONAL_PASSPORT",
-            "description": null,
-            "isDeprecated": false,
-            "deprecationReason": null
-          }
-        ],
-        "possibleTypes": null
-      },
-      {
-        "kind": "OBJECT",
-        "name": "IndividualNodeConnection",
-        "description": null,
-        "fields": [
-          {
-            "name": "pageInfo",
-            "description": null,
-            "args": [],
-            "type": {
-              "kind": "NON_NULL",
-              "name": null,
-              "ofType": {
-                "kind": "OBJECT",
-                "name": "PageInfo",
-                "ofType": null
-              }
-            },
-            "isDeprecated": false,
-            "deprecationReason": null
-          },
-          {
-            "name": "edges",
-            "description": null,
-            "args": [],
-            "type": {
-              "kind": "NON_NULL",
-              "name": null,
-              "ofType": {
-                "kind": "LIST",
-                "name": null,
-                "ofType": {
-                  "kind": "OBJECT",
-                  "name": "IndividualNodeEdge",
-                  "ofType": null
-                }
-              }
-            },
-            "isDeprecated": false,
-            "deprecationReason": null
-          },
-          {
-            "name": "totalCount",
-            "description": null,
-            "args": [],
-            "type": {
-              "kind": "SCALAR",
-              "name": "Int",
-              "ofType": null
-            },
-            "isDeprecated": false,
-            "deprecationReason": null
-          },
-          {
-            "name": "edgeCount",
-            "description": null,
-            "args": [],
-            "type": {
-              "kind": "SCALAR",
-              "name": "Int",
-              "ofType": null
-            },
-            "isDeprecated": false,
-            "deprecationReason": null
-          }
-        ],
-        "inputFields": null,
-        "interfaces": [],
-        "enumValues": null,
-        "possibleTypes": null
-      },
-      {
-        "kind": "OBJECT",
-        "name": "IndividualNodeEdge",
-        "description": null,
-        "fields": [
-          {
-            "name": "node",
-            "description": null,
-            "args": [],
-            "type": {
-              "kind": "OBJECT",
-              "name": "IndividualNode",
-              "ofType": null
-            },
-            "isDeprecated": false,
-            "deprecationReason": null
-          },
-          {
-            "name": "cursor",
-            "description": null,
-            "args": [],
-            "type": {
-              "kind": "NON_NULL",
-              "name": null,
-              "ofType": {
-                "kind": "SCALAR",
-                "name": "String",
-                "ofType": null
-              }
-            },
-            "isDeprecated": false,
-            "deprecationReason": null
-          }
-        ],
-        "inputFields": null,
-        "interfaces": [],
-        "enumValues": null,
-        "possibleTypes": null
-      },
-      {
-        "kind": "OBJECT",
-        "name": "PaymentRecordNodeConnection",
-        "description": null,
-        "fields": [
-=======
-          },
->>>>>>> f6a3d842
-          {
-            "name": "PL",
-            "description": null,
-            "isDeprecated": false,
-            "deprecationReason": null
-          },
-          {
-            "name": "PT",
-            "description": null,
-            "isDeprecated": false,
-            "deprecationReason": null
-          },
-          {
-            "name": "QA",
-            "description": null,
-            "isDeprecated": false,
-            "deprecationReason": null
-          },
-          {
-            "name": "RO",
-            "description": null,
-            "isDeprecated": false,
-            "deprecationReason": null
-          },
-          {
-            "name": "R",
-            "description": null,
-            "isDeprecated": false,
-            "deprecationReason": null
-          },
-          {
-            "name": "RW",
-            "description": null,
-            "isDeprecated": false,
-            "deprecationReason": null
-          },
-          {
-            "name": "SA",
-            "description": null,
-            "isDeprecated": false,
-            "deprecationReason": null
-          },
-          {
-            "name": "AE",
-            "description": null,
-            "isDeprecated": false,
-            "deprecationReason": null
-          },
-          {
-            "name": "SN",
-            "description": null,
-            "isDeprecated": false,
-            "deprecationReason": null
-          },
-          {
-            "name": "RS",
-            "description": null,
-            "isDeprecated": false,
-            "deprecationReason": null
-          },
-          {
-            "name": "SC",
-            "description": null,
-            "isDeprecated": false,
-            "deprecationReason": null
-          },
-          {
-            "name": "SL",
-            "description": null,
-            "isDeprecated": false,
-            "deprecationReason": null
-          },
-          {
-            "name": "SG",
-            "description": null,
-            "isDeprecated": false,
-            "deprecationReason": null
-          },
-          {
-            "name": "SK",
-            "description": null,
-            "isDeprecated": false,
-            "deprecationReason": null
-          },
-          {
-            "name": "SI",
-            "description": null,
-            "isDeprecated": false,
-            "deprecationReason": null
-          },
-          {
-            "name": "SO",
-            "description": null,
-            "isDeprecated": false,
-            "deprecationReason": null
-          },
-          {
-            "name": "ZA",
-            "description": null,
-            "isDeprecated": false,
-            "deprecationReason": null
-          },
-          {
-            "name": "KR",
-            "description": null,
-            "isDeprecated": false,
-            "deprecationReason": null
-          },
-          {
-            "name": "ES",
-            "description": null,
-            "isDeprecated": false,
-            "deprecationReason": null
-          },
-          {
-            "name": "LK",
-            "description": null,
-            "isDeprecated": false,
-            "deprecationReason": null
-          },
-          {
-            "name": "SD",
-            "description": null,
-            "isDeprecated": false,
-            "deprecationReason": null
-          },
-          {
-            "name": "SR",
-            "description": null,
-            "isDeprecated": false,
-            "deprecationReason": null
-          },
-          {
-            "name": "SZ",
-            "description": null,
-            "isDeprecated": false,
-            "deprecationReason": null
-          },
-          {
-            "name": "SE",
-            "description": null,
-            "isDeprecated": false,
-            "deprecationReason": null
-          },
-          {
-            "name": "CH",
-            "description": null,
-            "isDeprecated": false,
-            "deprecationReason": null
-          },
-          {
-            "name": "SY",
-            "description": null,
-            "isDeprecated": false,
-            "deprecationReason": null
-          },
-          {
-            "name": "TW",
-            "description": null,
-            "isDeprecated": false,
-            "deprecationReason": null
-          },
-          {
-            "name": "TJ",
-            "description": null,
-            "isDeprecated": false,
-            "deprecationReason": null
-          },
-          {
-            "name": "TZ",
-            "description": null,
-            "isDeprecated": false,
-            "deprecationReason": null
-          },
-          {
-            "name": "TH",
-            "description": null,
-            "isDeprecated": false,
-            "deprecationReason": null
-          },
-          {
-            "name": "TG",
-            "description": null,
-            "isDeprecated": false,
-            "deprecationReason": null
-          },
-          {
-            "name": "TT",
-            "description": null,
-            "isDeprecated": false,
-            "deprecationReason": null
-          },
-          {
-            "name": "TN",
-            "description": null,
-            "isDeprecated": false,
-            "deprecationReason": null
-          },
-          {
-            "name": "TR",
-            "description": null,
-            "isDeprecated": false,
-            "deprecationReason": null
-          },
-          {
-            "name": "TM",
-            "description": null,
-            "isDeprecated": false,
-            "deprecationReason": null
-<<<<<<< HEAD
           }
         ],
         "inputFields": null,
@@ -14640,9 +9040,3441 @@
         "inputFields": null,
         "interfaces": null,
         "enumValues": [
-=======
-          },
->>>>>>> f6a3d842
+          {
+            "name": "REGULAR",
+            "description": null,
+            "isDeprecated": false,
+            "deprecationReason": null
+          },
+          {
+            "name": "ONE_OFF",
+            "description": null,
+            "isDeprecated": false,
+            "deprecationReason": null
+          }
+        ],
+        "possibleTypes": null
+      },
+      {
+        "kind": "ENUM",
+        "name": "ProgramSector",
+        "description": null,
+        "fields": null,
+        "inputFields": null,
+        "interfaces": null,
+        "enumValues": [
+          {
+            "name": "CHILD_PROTECTION",
+            "description": null,
+            "isDeprecated": false,
+            "deprecationReason": null
+          },
+          {
+            "name": "EDUCATION",
+            "description": null,
+            "isDeprecated": false,
+            "deprecationReason": null
+          },
+          {
+            "name": "GENDER",
+            "description": null,
+            "isDeprecated": false,
+            "deprecationReason": null
+          },
+          {
+            "name": "HEALTH",
+            "description": null,
+            "isDeprecated": false,
+            "deprecationReason": null
+          },
+          {
+            "name": "HIV_AIDS",
+            "description": null,
+            "isDeprecated": false,
+            "deprecationReason": null
+          },
+          {
+            "name": "MULTI_PURPOSE",
+            "description": null,
+            "isDeprecated": false,
+            "deprecationReason": null
+          },
+          {
+            "name": "NUTRITION",
+            "description": null,
+            "isDeprecated": false,
+            "deprecationReason": null
+          },
+          {
+            "name": "SOCIAL_POLICY",
+            "description": null,
+            "isDeprecated": false,
+            "deprecationReason": null
+          },
+          {
+            "name": "WASH",
+            "description": null,
+            "isDeprecated": false,
+            "deprecationReason": null
+          }
+        ],
+        "possibleTypes": null
+      },
+      {
+        "kind": "ENUM",
+        "name": "ProgramScope",
+        "description": null,
+        "fields": null,
+        "inputFields": null,
+        "interfaces": null,
+        "enumValues": [
+          {
+            "name": "FULL",
+            "description": null,
+            "isDeprecated": false,
+            "deprecationReason": null
+          },
+          {
+            "name": "PARTIAL",
+            "description": null,
+            "isDeprecated": false,
+            "deprecationReason": null
+          },
+          {
+            "name": "NO_INTEGRATION",
+            "description": null,
+            "isDeprecated": false,
+            "deprecationReason": null
+          }
+        ],
+        "possibleTypes": null
+      },
+      {
+        "kind": "OBJECT",
+        "name": "LogEntryObjectConnection",
+        "description": null,
+        "fields": [
+          {
+            "name": "pageInfo",
+            "description": null,
+            "args": [],
+            "type": {
+              "kind": "NON_NULL",
+              "name": null,
+              "ofType": {
+                "kind": "OBJECT",
+                "name": "PageInfo",
+                "ofType": null
+              }
+            },
+            "isDeprecated": false,
+            "deprecationReason": null
+          },
+          {
+            "name": "edges",
+            "description": null,
+            "args": [],
+            "type": {
+              "kind": "NON_NULL",
+              "name": null,
+              "ofType": {
+                "kind": "LIST",
+                "name": null,
+                "ofType": {
+                  "kind": "OBJECT",
+                  "name": "LogEntryObjectEdge",
+                  "ofType": null
+                }
+              }
+            },
+            "isDeprecated": false,
+            "deprecationReason": null
+          },
+          {
+            "name": "totalCount",
+            "description": null,
+            "args": [],
+            "type": {
+              "kind": "SCALAR",
+              "name": "Int",
+              "ofType": null
+            },
+            "isDeprecated": false,
+            "deprecationReason": null
+          }
+        ],
+        "inputFields": null,
+        "interfaces": [],
+        "enumValues": null,
+        "possibleTypes": null
+      },
+      {
+        "kind": "OBJECT",
+        "name": "LogEntryObjectEdge",
+        "description": null,
+        "fields": [
+          {
+            "name": "node",
+            "description": null,
+            "args": [],
+            "type": {
+              "kind": "OBJECT",
+              "name": "LogEntryObject",
+              "ofType": null
+            },
+            "isDeprecated": false,
+            "deprecationReason": null
+          },
+          {
+            "name": "cursor",
+            "description": null,
+            "args": [],
+            "type": {
+              "kind": "NON_NULL",
+              "name": null,
+              "ofType": {
+                "kind": "SCALAR",
+                "name": "String",
+                "ofType": null
+              }
+            },
+            "isDeprecated": false,
+            "deprecationReason": null
+          }
+        ],
+        "inputFields": null,
+        "interfaces": [],
+        "enumValues": null,
+        "possibleTypes": null
+      },
+      {
+        "kind": "OBJECT",
+        "name": "LogEntryObject",
+        "description": null,
+        "fields": [
+          {
+            "name": "id",
+            "description": null,
+            "args": [],
+            "type": {
+              "kind": "NON_NULL",
+              "name": null,
+              "ofType": {
+                "kind": "SCALAR",
+                "name": "ID",
+                "ofType": null
+              }
+            },
+            "isDeprecated": false,
+            "deprecationReason": null
+          },
+          {
+            "name": "objectPk",
+            "description": null,
+            "args": [],
+            "type": {
+              "kind": "NON_NULL",
+              "name": null,
+              "ofType": {
+                "kind": "SCALAR",
+                "name": "String",
+                "ofType": null
+              }
+            },
+            "isDeprecated": false,
+            "deprecationReason": null
+          },
+          {
+            "name": "objectId",
+            "description": null,
+            "args": [],
+            "type": {
+              "kind": "SCALAR",
+              "name": "Int",
+              "ofType": null
+            },
+            "isDeprecated": false,
+            "deprecationReason": null
+          },
+          {
+            "name": "objectRepr",
+            "description": null,
+            "args": [],
+            "type": {
+              "kind": "NON_NULL",
+              "name": null,
+              "ofType": {
+                "kind": "SCALAR",
+                "name": "String",
+                "ofType": null
+              }
+            },
+            "isDeprecated": false,
+            "deprecationReason": null
+          },
+          {
+            "name": "action",
+            "description": null,
+            "args": [],
+            "type": {
+              "kind": "NON_NULL",
+              "name": null,
+              "ofType": {
+                "kind": "ENUM",
+                "name": "LogEntryAction",
+                "ofType": null
+              }
+            },
+            "isDeprecated": false,
+            "deprecationReason": null
+          },
+          {
+            "name": "changes",
+            "description": null,
+            "args": [],
+            "type": {
+              "kind": "NON_NULL",
+              "name": null,
+              "ofType": {
+                "kind": "SCALAR",
+                "name": "String",
+                "ofType": null
+              }
+            },
+            "isDeprecated": false,
+            "deprecationReason": null
+          },
+          {
+            "name": "actor",
+            "description": null,
+            "args": [],
+            "type": {
+              "kind": "OBJECT",
+              "name": "UserObjectType",
+              "ofType": null
+            },
+            "isDeprecated": false,
+            "deprecationReason": null
+          },
+          {
+            "name": "remoteAddr",
+            "description": null,
+            "args": [],
+            "type": {
+              "kind": "SCALAR",
+              "name": "String",
+              "ofType": null
+            },
+            "isDeprecated": false,
+            "deprecationReason": null
+          },
+          {
+            "name": "timestamp",
+            "description": null,
+            "args": [],
+            "type": {
+              "kind": "SCALAR",
+              "name": "DateTime",
+              "ofType": null
+            },
+            "isDeprecated": false,
+            "deprecationReason": null
+          },
+          {
+            "name": "changesDisplayDict",
+            "description": null,
+            "args": [],
+            "type": {
+              "kind": "SCALAR",
+              "name": "JSONLazyString",
+              "ofType": null
+            },
+            "isDeprecated": false,
+            "deprecationReason": null
+          }
+        ],
+        "inputFields": null,
+        "interfaces": [],
+        "enumValues": null,
+        "possibleTypes": null
+      },
+      {
+        "kind": "ENUM",
+        "name": "LogEntryAction",
+        "description": null,
+        "fields": null,
+        "inputFields": null,
+        "interfaces": null,
+        "enumValues": [
+          {
+            "name": "A_0",
+            "description": null,
+            "isDeprecated": false,
+            "deprecationReason": null
+          },
+          {
+            "name": "A_1",
+            "description": null,
+            "isDeprecated": false,
+            "deprecationReason": null
+          },
+          {
+            "name": "A_2",
+            "description": null,
+            "isDeprecated": false,
+            "deprecationReason": null
+          }
+        ],
+        "possibleTypes": null
+      },
+      {
+        "kind": "SCALAR",
+        "name": "JSONLazyString",
+        "description": null,
+        "fields": null,
+        "inputFields": null,
+        "interfaces": null,
+        "enumValues": null,
+        "possibleTypes": null
+      },
+      {
+        "kind": "ENUM",
+        "name": "CashPlanStatus",
+        "description": null,
+        "fields": null,
+        "inputFields": null,
+        "interfaces": null,
+        "enumValues": [
+          {
+            "name": "NOT_STARTED",
+            "description": null,
+            "isDeprecated": false,
+            "deprecationReason": null
+          },
+          {
+            "name": "STARTED",
+            "description": null,
+            "isDeprecated": false,
+            "deprecationReason": null
+          },
+          {
+            "name": "COMPLETE",
+            "description": null,
+            "isDeprecated": false,
+            "deprecationReason": null
+          }
+        ],
+        "possibleTypes": null
+      },
+      {
+        "kind": "OBJECT",
+        "name": "PaymentEntitlementNode",
+        "description": null,
+        "fields": [
+          {
+            "name": "id",
+            "description": null,
+            "args": [],
+            "type": {
+              "kind": "NON_NULL",
+              "name": null,
+              "ofType": {
+                "kind": "SCALAR",
+                "name": "UUID",
+                "ofType": null
+              }
+            },
+            "isDeprecated": false,
+            "deprecationReason": null
+          },
+          {
+            "name": "createdAt",
+            "description": null,
+            "args": [],
+            "type": {
+              "kind": "NON_NULL",
+              "name": null,
+              "ofType": {
+                "kind": "SCALAR",
+                "name": "DateTime",
+                "ofType": null
+              }
+            },
+            "isDeprecated": false,
+            "deprecationReason": null
+          },
+          {
+            "name": "updatedAt",
+            "description": null,
+            "args": [],
+            "type": {
+              "kind": "NON_NULL",
+              "name": null,
+              "ofType": {
+                "kind": "SCALAR",
+                "name": "DateTime",
+                "ofType": null
+              }
+            },
+            "isDeprecated": false,
+            "deprecationReason": null
+          },
+          {
+            "name": "deliveryType",
+            "description": null,
+            "args": [],
+            "type": {
+              "kind": "NON_NULL",
+              "name": null,
+              "ofType": {
+                "kind": "ENUM",
+                "name": "PaymentEntitlementDeliveryType",
+                "ofType": null
+              }
+            },
+            "isDeprecated": false,
+            "deprecationReason": null
+          },
+          {
+            "name": "entitlementQuantity",
+            "description": null,
+            "args": [],
+            "type": {
+              "kind": "SCALAR",
+              "name": "Decimal",
+              "ofType": null
+            },
+            "isDeprecated": false,
+            "deprecationReason": null
+          },
+          {
+            "name": "deliveredQuantity",
+            "description": null,
+            "args": [],
+            "type": {
+              "kind": "SCALAR",
+              "name": "Decimal",
+              "ofType": null
+            },
+            "isDeprecated": false,
+            "deprecationReason": null
+          },
+          {
+            "name": "entitlementCardIssueDate",
+            "description": null,
+            "args": [],
+            "type": {
+              "kind": "SCALAR",
+              "name": "Date",
+              "ofType": null
+            },
+            "isDeprecated": false,
+            "deprecationReason": null
+          },
+          {
+            "name": "entitlementCardNumber",
+            "description": null,
+            "args": [],
+            "type": {
+              "kind": "NON_NULL",
+              "name": null,
+              "ofType": {
+                "kind": "SCALAR",
+                "name": "String",
+                "ofType": null
+              }
+            },
+            "isDeprecated": false,
+            "deprecationReason": null
+          },
+          {
+            "name": "currency",
+            "description": null,
+            "args": [],
+            "type": {
+              "kind": "NON_NULL",
+              "name": null,
+              "ofType": {
+                "kind": "SCALAR",
+                "name": "String",
+                "ofType": null
+              }
+            },
+            "isDeprecated": false,
+            "deprecationReason": null
+          },
+          {
+            "name": "deliveryDate",
+            "description": null,
+            "args": [],
+            "type": {
+              "kind": "SCALAR",
+              "name": "DateTime",
+              "ofType": null
+            },
+            "isDeprecated": false,
+            "deprecationReason": null
+          },
+          {
+            "name": "transactionReferenceId",
+            "description": null,
+            "args": [],
+            "type": {
+              "kind": "NON_NULL",
+              "name": null,
+              "ofType": {
+                "kind": "SCALAR",
+                "name": "String",
+                "ofType": null
+              }
+            },
+            "isDeprecated": false,
+            "deprecationReason": null
+          },
+          {
+            "name": "fsp",
+            "description": null,
+            "args": [],
+            "type": {
+              "kind": "NON_NULL",
+              "name": null,
+              "ofType": {
+                "kind": "SCALAR",
+                "name": "String",
+                "ofType": null
+              }
+            },
+            "isDeprecated": false,
+            "deprecationReason": null
+          },
+          {
+            "name": "paymentRecord",
+            "description": null,
+            "args": [],
+            "type": {
+              "kind": "OBJECT",
+              "name": "PaymentRecordNode",
+              "ofType": null
+            },
+            "isDeprecated": false,
+            "deprecationReason": null
+          }
+        ],
+        "inputFields": null,
+        "interfaces": [],
+        "enumValues": null,
+        "possibleTypes": null
+      },
+      {
+        "kind": "ENUM",
+        "name": "PaymentEntitlementDeliveryType",
+        "description": null,
+        "fields": null,
+        "inputFields": null,
+        "interfaces": null,
+        "enumValues": [
+          {
+            "name": "CASH",
+            "description": null,
+            "isDeprecated": false,
+            "deprecationReason": null
+          },
+          {
+            "name": "DEPOSIT_TO_CARD",
+            "description": null,
+            "isDeprecated": false,
+            "deprecationReason": null
+          },
+          {
+            "name": "TRANSFER",
+            "description": null,
+            "isDeprecated": false,
+            "deprecationReason": null
+          }
+        ],
+        "possibleTypes": null
+      },
+      {
+        "kind": "OBJECT",
+        "name": "ChoiceObject",
+        "description": null,
+        "fields": [
+          {
+            "name": "name",
+            "description": null,
+            "args": [],
+            "type": {
+              "kind": "SCALAR",
+              "name": "String",
+              "ofType": null
+            },
+            "isDeprecated": false,
+            "deprecationReason": null
+          },
+          {
+            "name": "value",
+            "description": null,
+            "args": [],
+            "type": {
+              "kind": "SCALAR",
+              "name": "String",
+              "ofType": null
+            },
+            "isDeprecated": false,
+            "deprecationReason": null
+          }
+        ],
+        "inputFields": null,
+        "interfaces": [],
+        "enumValues": null,
+        "possibleTypes": null
+      },
+      {
+        "kind": "OBJECT",
+        "name": "ImportedHouseholdNode",
+        "description": null,
+        "fields": [
+          {
+            "name": "id",
+            "description": null,
+            "args": [],
+            "type": {
+              "kind": "NON_NULL",
+              "name": null,
+              "ofType": {
+                "kind": "SCALAR",
+                "name": "ID",
+                "ofType": null
+              }
+            },
+            "isDeprecated": false,
+            "deprecationReason": null
+          },
+          {
+            "name": "createdAt",
+            "description": null,
+            "args": [],
+            "type": {
+              "kind": "NON_NULL",
+              "name": null,
+              "ofType": {
+                "kind": "SCALAR",
+                "name": "DateTime",
+                "ofType": null
+              }
+            },
+            "isDeprecated": false,
+            "deprecationReason": null
+          },
+          {
+            "name": "updatedAt",
+            "description": null,
+            "args": [],
+            "type": {
+              "kind": "NON_NULL",
+              "name": null,
+              "ofType": {
+                "kind": "SCALAR",
+                "name": "DateTime",
+                "ofType": null
+              }
+            },
+            "isDeprecated": false,
+            "deprecationReason": null
+          },
+          {
+            "name": "householdCaId",
+            "description": null,
+            "args": [],
+            "type": {
+              "kind": "NON_NULL",
+              "name": null,
+              "ofType": {
+                "kind": "SCALAR",
+                "name": "String",
+                "ofType": null
+              }
+            },
+            "isDeprecated": false,
+            "deprecationReason": null
+          },
+          {
+            "name": "consent",
+            "description": null,
+            "args": [],
+            "type": {
+              "kind": "NON_NULL",
+              "name": null,
+              "ofType": {
+                "kind": "SCALAR",
+                "name": "String",
+                "ofType": null
+              }
+            },
+            "isDeprecated": false,
+            "deprecationReason": null
+          },
+          {
+            "name": "residenceStatus",
+            "description": null,
+            "args": [],
+            "type": {
+              "kind": "NON_NULL",
+              "name": null,
+              "ofType": {
+                "kind": "ENUM",
+                "name": "ImportedHouseholdResidenceStatus",
+                "ofType": null
+              }
+            },
+            "isDeprecated": false,
+            "deprecationReason": null
+          },
+          {
+            "name": "nationality",
+            "description": null,
+            "args": [],
+            "type": {
+              "kind": "NON_NULL",
+              "name": null,
+              "ofType": {
+                "kind": "ENUM",
+                "name": "ImportedHouseholdNationality",
+                "ofType": null
+              }
+            },
+            "isDeprecated": false,
+            "deprecationReason": null
+          },
+          {
+            "name": "familySize",
+            "description": null,
+            "args": [],
+            "type": {
+              "kind": "NON_NULL",
+              "name": null,
+              "ofType": {
+                "kind": "SCALAR",
+                "name": "Int",
+                "ofType": null
+              }
+            },
+            "isDeprecated": false,
+            "deprecationReason": null
+          },
+          {
+            "name": "address",
+            "description": null,
+            "args": [],
+            "type": {
+              "kind": "NON_NULL",
+              "name": null,
+              "ofType": {
+                "kind": "SCALAR",
+                "name": "String",
+                "ofType": null
+              }
+            },
+            "isDeprecated": false,
+            "deprecationReason": null
+          },
+          {
+            "name": "location",
+            "description": null,
+            "args": [],
+            "type": {
+              "kind": "NON_NULL",
+              "name": null,
+              "ofType": {
+                "kind": "SCALAR",
+                "name": "String",
+                "ofType": null
+              }
+            },
+            "isDeprecated": false,
+            "deprecationReason": null
+          },
+          {
+            "name": "representative",
+            "description": null,
+            "args": [],
+            "type": {
+              "kind": "OBJECT",
+              "name": "ImportedIndividualNode",
+              "ofType": null
+            },
+            "isDeprecated": false,
+            "deprecationReason": null
+          },
+          {
+            "name": "registrationDataImportId",
+            "description": null,
+            "args": [],
+            "type": {
+              "kind": "NON_NULL",
+              "name": null,
+              "ofType": {
+                "kind": "OBJECT",
+                "name": "RegistrationDataImportDatahubNode",
+                "ofType": null
+              }
+            },
+            "isDeprecated": false,
+            "deprecationReason": null
+          },
+          {
+            "name": "headOfHousehold",
+            "description": null,
+            "args": [],
+            "type": {
+              "kind": "OBJECT",
+              "name": "ImportedIndividualNode",
+              "ofType": null
+            },
+            "isDeprecated": false,
+            "deprecationReason": null
+          },
+          {
+            "name": "individuals",
+            "description": null,
+            "args": [
+              {
+                "name": "before",
+                "description": null,
+                "type": {
+                  "kind": "SCALAR",
+                  "name": "String",
+                  "ofType": null
+                },
+                "defaultValue": null
+              },
+              {
+                "name": "after",
+                "description": null,
+                "type": {
+                  "kind": "SCALAR",
+                  "name": "String",
+                  "ofType": null
+                },
+                "defaultValue": null
+              },
+              {
+                "name": "first",
+                "description": null,
+                "type": {
+                  "kind": "SCALAR",
+                  "name": "Int",
+                  "ofType": null
+                },
+                "defaultValue": null
+              },
+              {
+                "name": "last",
+                "description": null,
+                "type": {
+                  "kind": "SCALAR",
+                  "name": "Int",
+                  "ofType": null
+                },
+                "defaultValue": null
+              }
+            ],
+            "type": {
+              "kind": "NON_NULL",
+              "name": null,
+              "ofType": {
+                "kind": "OBJECT",
+                "name": "ImportedIndividualNodeConnection",
+                "ofType": null
+              }
+            },
+            "isDeprecated": false,
+            "deprecationReason": null
+          }
+        ],
+        "inputFields": null,
+        "interfaces": [
+          {
+            "kind": "INTERFACE",
+            "name": "Node",
+            "ofType": null
+          }
+        ],
+        "enumValues": null,
+        "possibleTypes": null
+      },
+      {
+        "kind": "ENUM",
+        "name": "ImportedHouseholdResidenceStatus",
+        "description": null,
+        "fields": null,
+        "inputFields": null,
+        "interfaces": null,
+        "enumValues": [
+          {
+            "name": "REFUGEE",
+            "description": null,
+            "isDeprecated": false,
+            "deprecationReason": null
+          },
+          {
+            "name": "MIGRANT",
+            "description": null,
+            "isDeprecated": false,
+            "deprecationReason": null
+          },
+          {
+            "name": "CITIZEN",
+            "description": null,
+            "isDeprecated": false,
+            "deprecationReason": null
+          },
+          {
+            "name": "IDP",
+            "description": null,
+            "isDeprecated": false,
+            "deprecationReason": null
+          },
+          {
+            "name": "OTHER",
+            "description": null,
+            "isDeprecated": false,
+            "deprecationReason": null
+          }
+        ],
+        "possibleTypes": null
+      },
+      {
+        "kind": "ENUM",
+        "name": "ImportedHouseholdNationality",
+        "description": null,
+        "fields": null,
+        "inputFields": null,
+        "interfaces": null,
+        "enumValues": [
+          {
+            "name": "AF",
+            "description": null,
+            "isDeprecated": false,
+            "deprecationReason": null
+          },
+          {
+            "name": "AL",
+            "description": null,
+            "isDeprecated": false,
+            "deprecationReason": null
+          },
+          {
+            "name": "DZ",
+            "description": null,
+            "isDeprecated": false,
+            "deprecationReason": null
+          },
+          {
+            "name": "AD",
+            "description": null,
+            "isDeprecated": false,
+            "deprecationReason": null
+          },
+          {
+            "name": "AO",
+            "description": null,
+            "isDeprecated": false,
+            "deprecationReason": null
+          },
+          {
+            "name": "AR",
+            "description": null,
+            "isDeprecated": false,
+            "deprecationReason": null
+          },
+          {
+            "name": "AM",
+            "description": null,
+            "isDeprecated": false,
+            "deprecationReason": null
+          },
+          {
+            "name": "A",
+            "description": null,
+            "isDeprecated": false,
+            "deprecationReason": null
+          },
+          {
+            "name": "AT",
+            "description": null,
+            "isDeprecated": false,
+            "deprecationReason": null
+          },
+          {
+            "name": "AZ",
+            "description": null,
+            "isDeprecated": false,
+            "deprecationReason": null
+          },
+          {
+            "name": "BS",
+            "description": null,
+            "isDeprecated": false,
+            "deprecationReason": null
+          },
+          {
+            "name": "BH",
+            "description": null,
+            "isDeprecated": false,
+            "deprecationReason": null
+          },
+          {
+            "name": "BD",
+            "description": null,
+            "isDeprecated": false,
+            "deprecationReason": null
+          },
+          {
+            "name": "BB",
+            "description": null,
+            "isDeprecated": false,
+            "deprecationReason": null
+          },
+          {
+            "name": "BY",
+            "description": null,
+            "isDeprecated": false,
+            "deprecationReason": null
+          },
+          {
+            "name": "BE",
+            "description": null,
+            "isDeprecated": false,
+            "deprecationReason": null
+          },
+          {
+            "name": "BZ",
+            "description": null,
+            "isDeprecated": false,
+            "deprecationReason": null
+          },
+          {
+            "name": "BJ",
+            "description": null,
+            "isDeprecated": false,
+            "deprecationReason": null
+          },
+          {
+            "name": "BT",
+            "description": null,
+            "isDeprecated": false,
+            "deprecationReason": null
+          },
+          {
+            "name": "BO",
+            "description": null,
+            "isDeprecated": false,
+            "deprecationReason": null
+          },
+          {
+            "name": "BA",
+            "description": null,
+            "isDeprecated": false,
+            "deprecationReason": null
+          },
+          {
+            "name": "BW",
+            "description": null,
+            "isDeprecated": false,
+            "deprecationReason": null
+          },
+          {
+            "name": "BR",
+            "description": null,
+            "isDeprecated": false,
+            "deprecationReason": null
+          },
+          {
+            "name": "GB",
+            "description": null,
+            "isDeprecated": false,
+            "deprecationReason": null
+          },
+          {
+            "name": "BN",
+            "description": null,
+            "isDeprecated": false,
+            "deprecationReason": null
+          },
+          {
+            "name": "BG",
+            "description": null,
+            "isDeprecated": false,
+            "deprecationReason": null
+          },
+          {
+            "name": "BF",
+            "description": null,
+            "isDeprecated": false,
+            "deprecationReason": null
+          },
+          {
+            "name": "MM",
+            "description": null,
+            "isDeprecated": false,
+            "deprecationReason": null
+          },
+          {
+            "name": "BF_28",
+            "description": null,
+            "isDeprecated": false,
+            "deprecationReason": null
+          },
+          {
+            "name": "BI",
+            "description": null,
+            "isDeprecated": false,
+            "deprecationReason": null
+          },
+          {
+            "name": "CM",
+            "description": null,
+            "isDeprecated": false,
+            "deprecationReason": null
+          },
+          {
+            "name": "CA",
+            "description": null,
+            "isDeprecated": false,
+            "deprecationReason": null
+          },
+          {
+            "name": "CV",
+            "description": null,
+            "isDeprecated": false,
+            "deprecationReason": null
+          },
+          {
+            "name": "TD",
+            "description": null,
+            "isDeprecated": false,
+            "deprecationReason": null
+          },
+          {
+            "name": "CL",
+            "description": null,
+            "isDeprecated": false,
+            "deprecationReason": null
+          },
+          {
+            "name": "CN",
+            "description": null,
+            "isDeprecated": false,
+            "deprecationReason": null
+          },
+          {
+            "name": "CO",
+            "description": null,
+            "isDeprecated": false,
+            "deprecationReason": null
+          },
+          {
+            "name": "CG",
+            "description": null,
+            "isDeprecated": false,
+            "deprecationReason": null
+          },
+          {
+            "name": "CR",
+            "description": null,
+            "isDeprecated": false,
+            "deprecationReason": null
+          },
+          {
+            "name": "HR",
+            "description": null,
+            "isDeprecated": false,
+            "deprecationReason": null
+          },
+          {
+            "name": "C",
+            "description": null,
+            "isDeprecated": false,
+            "deprecationReason": null
+          },
+          {
+            "name": "CY",
+            "description": null,
+            "isDeprecated": false,
+            "deprecationReason": null
+          },
+          {
+            "name": "CZ",
+            "description": null,
+            "isDeprecated": false,
+            "deprecationReason": null
+          },
+          {
+            "name": "DK",
+            "description": null,
+            "isDeprecated": false,
+            "deprecationReason": null
+          },
+          {
+            "name": "DJ",
+            "description": null,
+            "isDeprecated": false,
+            "deprecationReason": null
+          },
+          {
+            "name": "DM",
+            "description": null,
+            "isDeprecated": false,
+            "deprecationReason": null
+          },
+          {
+            "name": "DO",
+            "description": null,
+            "isDeprecated": false,
+            "deprecationReason": null
+          },
+          {
+            "name": "EC",
+            "description": null,
+            "isDeprecated": false,
+            "deprecationReason": null
+          },
+          {
+            "name": "EG",
+            "description": null,
+            "isDeprecated": false,
+            "deprecationReason": null
+          },
+          {
+            "name": "SV",
+            "description": null,
+            "isDeprecated": false,
+            "deprecationReason": null
+          },
+          {
+            "name": "GB_50",
+            "description": null,
+            "isDeprecated": false,
+            "deprecationReason": null
+          },
+          {
+            "name": "ER",
+            "description": null,
+            "isDeprecated": false,
+            "deprecationReason": null
+          },
+          {
+            "name": "EE",
+            "description": null,
+            "isDeprecated": false,
+            "deprecationReason": null
+          },
+          {
+            "name": "ET",
+            "description": null,
+            "isDeprecated": false,
+            "deprecationReason": null
+          },
+          {
+            "name": "FJ",
+            "description": null,
+            "isDeprecated": false,
+            "deprecationReason": null
+          },
+          {
+            "name": "FI",
+            "description": null,
+            "isDeprecated": false,
+            "deprecationReason": null
+          },
+          {
+            "name": "FR",
+            "description": null,
+            "isDeprecated": false,
+            "deprecationReason": null
+          },
+          {
+            "name": "GA",
+            "description": null,
+            "isDeprecated": false,
+            "deprecationReason": null
+          },
+          {
+            "name": "GM",
+            "description": null,
+            "isDeprecated": false,
+            "deprecationReason": null
+          },
+          {
+            "name": "GE",
+            "description": null,
+            "isDeprecated": false,
+            "deprecationReason": null
+          },
+          {
+            "name": "DE",
+            "description": null,
+            "isDeprecated": false,
+            "deprecationReason": null
+          },
+          {
+            "name": "GH",
+            "description": null,
+            "isDeprecated": false,
+            "deprecationReason": null
+          },
+          {
+            "name": "GR",
+            "description": null,
+            "isDeprecated": false,
+            "deprecationReason": null
+          },
+          {
+            "name": "GD",
+            "description": null,
+            "isDeprecated": false,
+            "deprecationReason": null
+          },
+          {
+            "name": "GT",
+            "description": null,
+            "isDeprecated": false,
+            "deprecationReason": null
+          },
+          {
+            "name": "GQ",
+            "description": null,
+            "isDeprecated": false,
+            "deprecationReason": null
+          },
+          {
+            "name": "GY",
+            "description": null,
+            "isDeprecated": false,
+            "deprecationReason": null
+          },
+          {
+            "name": "HT",
+            "description": null,
+            "isDeprecated": false,
+            "deprecationReason": null
+          },
+          {
+            "name": "NL",
+            "description": null,
+            "isDeprecated": false,
+            "deprecationReason": null
+          },
+          {
+            "name": "HN",
+            "description": null,
+            "isDeprecated": false,
+            "deprecationReason": null
+          },
+          {
+            "name": "H",
+            "description": null,
+            "isDeprecated": false,
+            "deprecationReason": null
+          },
+          {
+            "name": "IS",
+            "description": null,
+            "isDeprecated": false,
+            "deprecationReason": null
+          },
+          {
+            "name": "IO",
+            "description": null,
+            "isDeprecated": false,
+            "deprecationReason": null
+          },
+          {
+            "name": "ID",
+            "description": null,
+            "isDeprecated": false,
+            "deprecationReason": null
+          },
+          {
+            "name": "IR",
+            "description": null,
+            "isDeprecated": false,
+            "deprecationReason": null
+          },
+          {
+            "name": "IQ",
+            "description": null,
+            "isDeprecated": false,
+            "deprecationReason": null
+          },
+          {
+            "name": "IE",
+            "description": null,
+            "isDeprecated": false,
+            "deprecationReason": null
+          },
+          {
+            "name": "IL",
+            "description": null,
+            "isDeprecated": false,
+            "deprecationReason": null
+          },
+          {
+            "name": "IT",
+            "description": null,
+            "isDeprecated": false,
+            "deprecationReason": null
+          },
+          {
+            "name": "JM",
+            "description": null,
+            "isDeprecated": false,
+            "deprecationReason": null
+          },
+          {
+            "name": "JP",
+            "description": null,
+            "isDeprecated": false,
+            "deprecationReason": null
+          },
+          {
+            "name": "JO",
+            "description": null,
+            "isDeprecated": false,
+            "deprecationReason": null
+          },
+          {
+            "name": "KZ",
+            "description": null,
+            "isDeprecated": false,
+            "deprecationReason": null
+          },
+          {
+            "name": "KE",
+            "description": null,
+            "isDeprecated": false,
+            "deprecationReason": null
+          },
+          {
+            "name": "KW",
+            "description": null,
+            "isDeprecated": false,
+            "deprecationReason": null
+          },
+          {
+            "name": "LA",
+            "description": null,
+            "isDeprecated": false,
+            "deprecationReason": null
+          },
+          {
+            "name": "LV",
+            "description": null,
+            "isDeprecated": false,
+            "deprecationReason": null
+          },
+          {
+            "name": "LB",
+            "description": null,
+            "isDeprecated": false,
+            "deprecationReason": null
+          },
+          {
+            "name": "LR",
+            "description": null,
+            "isDeprecated": false,
+            "deprecationReason": null
+          },
+          {
+            "name": "LY",
+            "description": null,
+            "isDeprecated": false,
+            "deprecationReason": null
+          },
+          {
+            "name": "LT",
+            "description": null,
+            "isDeprecated": false,
+            "deprecationReason": null
+          },
+          {
+            "name": "MK",
+            "description": null,
+            "isDeprecated": false,
+            "deprecationReason": null
+          },
+          {
+            "name": "MG",
+            "description": null,
+            "isDeprecated": false,
+            "deprecationReason": null
+          },
+          {
+            "name": "MW",
+            "description": null,
+            "isDeprecated": false,
+            "deprecationReason": null
+          },
+          {
+            "name": "MY",
+            "description": null,
+            "isDeprecated": false,
+            "deprecationReason": null
+          },
+          {
+            "name": "MV",
+            "description": null,
+            "isDeprecated": false,
+            "deprecationReason": null
+          },
+          {
+            "name": "ML",
+            "description": null,
+            "isDeprecated": false,
+            "deprecationReason": null
+          },
+          {
+            "name": "MT",
+            "description": null,
+            "isDeprecated": false,
+            "deprecationReason": null
+          },
+          {
+            "name": "MR",
+            "description": null,
+            "isDeprecated": false,
+            "deprecationReason": null
+          },
+          {
+            "name": "M",
+            "description": null,
+            "isDeprecated": false,
+            "deprecationReason": null
+          },
+          {
+            "name": "MX",
+            "description": null,
+            "isDeprecated": false,
+            "deprecationReason": null
+          },
+          {
+            "name": "MD",
+            "description": null,
+            "isDeprecated": false,
+            "deprecationReason": null
+          },
+          {
+            "name": "MC",
+            "description": null,
+            "isDeprecated": false,
+            "deprecationReason": null
+          },
+          {
+            "name": "MN",
+            "description": null,
+            "isDeprecated": false,
+            "deprecationReason": null
+          },
+          {
+            "name": "ME",
+            "description": null,
+            "isDeprecated": false,
+            "deprecationReason": null
+          },
+          {
+            "name": "MA",
+            "description": null,
+            "isDeprecated": false,
+            "deprecationReason": null
+          },
+          {
+            "name": "MZ",
+            "description": null,
+            "isDeprecated": false,
+            "deprecationReason": null
+          },
+          {
+            "name": "NA",
+            "description": null,
+            "isDeprecated": false,
+            "deprecationReason": null
+          },
+          {
+            "name": "NP",
+            "description": null,
+            "isDeprecated": false,
+            "deprecationReason": null
+          },
+          {
+            "name": "NI",
+            "description": null,
+            "isDeprecated": false,
+            "deprecationReason": null
+          },
+          {
+            "name": "NE",
+            "description": null,
+            "isDeprecated": false,
+            "deprecationReason": null
+          },
+          {
+            "name": "NG",
+            "description": null,
+            "isDeprecated": false,
+            "deprecationReason": null
+          },
+          {
+            "name": "KP",
+            "description": null,
+            "isDeprecated": false,
+            "deprecationReason": null
+          },
+          {
+            "name": "NO",
+            "description": null,
+            "isDeprecated": false,
+            "deprecationReason": null
+          },
+          {
+            "name": "OM",
+            "description": null,
+            "isDeprecated": false,
+            "deprecationReason": null
+          },
+          {
+            "name": "PK",
+            "description": null,
+            "isDeprecated": false,
+            "deprecationReason": null
+          },
+          {
+            "name": "PA",
+            "description": null,
+            "isDeprecated": false,
+            "deprecationReason": null
+          },
+          {
+            "name": "PG",
+            "description": null,
+            "isDeprecated": false,
+            "deprecationReason": null
+          },
+          {
+            "name": "PY",
+            "description": null,
+            "isDeprecated": false,
+            "deprecationReason": null
+          },
+          {
+            "name": "PE",
+            "description": null,
+            "isDeprecated": false,
+            "deprecationReason": null
+          },
+          {
+            "name": "PH",
+            "description": null,
+            "isDeprecated": false,
+            "deprecationReason": null
+          },
+          {
+            "name": "PL",
+            "description": null,
+            "isDeprecated": false,
+            "deprecationReason": null
+          },
+          {
+            "name": "PT",
+            "description": null,
+            "isDeprecated": false,
+            "deprecationReason": null
+          },
+          {
+            "name": "QA",
+            "description": null,
+            "isDeprecated": false,
+            "deprecationReason": null
+          },
+          {
+            "name": "RO",
+            "description": null,
+            "isDeprecated": false,
+            "deprecationReason": null
+          },
+          {
+            "name": "R",
+            "description": null,
+            "isDeprecated": false,
+            "deprecationReason": null
+          },
+          {
+            "name": "RW",
+            "description": null,
+            "isDeprecated": false,
+            "deprecationReason": null
+          },
+          {
+            "name": "SA",
+            "description": null,
+            "isDeprecated": false,
+            "deprecationReason": null
+          },
+          {
+            "name": "AE",
+            "description": null,
+            "isDeprecated": false,
+            "deprecationReason": null
+          },
+          {
+            "name": "SN",
+            "description": null,
+            "isDeprecated": false,
+            "deprecationReason": null
+          },
+          {
+            "name": "RS",
+            "description": null,
+            "isDeprecated": false,
+            "deprecationReason": null
+          },
+          {
+            "name": "SC",
+            "description": null,
+            "isDeprecated": false,
+            "deprecationReason": null
+          },
+          {
+            "name": "SL",
+            "description": null,
+            "isDeprecated": false,
+            "deprecationReason": null
+          },
+          {
+            "name": "SG",
+            "description": null,
+            "isDeprecated": false,
+            "deprecationReason": null
+          },
+          {
+            "name": "SK",
+            "description": null,
+            "isDeprecated": false,
+            "deprecationReason": null
+          },
+          {
+            "name": "SI",
+            "description": null,
+            "isDeprecated": false,
+            "deprecationReason": null
+          },
+          {
+            "name": "SO",
+            "description": null,
+            "isDeprecated": false,
+            "deprecationReason": null
+          },
+          {
+            "name": "ZA",
+            "description": null,
+            "isDeprecated": false,
+            "deprecationReason": null
+          },
+          {
+            "name": "KR",
+            "description": null,
+            "isDeprecated": false,
+            "deprecationReason": null
+          },
+          {
+            "name": "ES",
+            "description": null,
+            "isDeprecated": false,
+            "deprecationReason": null
+          },
+          {
+            "name": "LK",
+            "description": null,
+            "isDeprecated": false,
+            "deprecationReason": null
+          },
+          {
+            "name": "SD",
+            "description": null,
+            "isDeprecated": false,
+            "deprecationReason": null
+          },
+          {
+            "name": "SR",
+            "description": null,
+            "isDeprecated": false,
+            "deprecationReason": null
+          },
+          {
+            "name": "SZ",
+            "description": null,
+            "isDeprecated": false,
+            "deprecationReason": null
+          },
+          {
+            "name": "SE",
+            "description": null,
+            "isDeprecated": false,
+            "deprecationReason": null
+          },
+          {
+            "name": "CH",
+            "description": null,
+            "isDeprecated": false,
+            "deprecationReason": null
+          },
+          {
+            "name": "SY",
+            "description": null,
+            "isDeprecated": false,
+            "deprecationReason": null
+          },
+          {
+            "name": "TW",
+            "description": null,
+            "isDeprecated": false,
+            "deprecationReason": null
+          },
+          {
+            "name": "TJ",
+            "description": null,
+            "isDeprecated": false,
+            "deprecationReason": null
+          },
+          {
+            "name": "TZ",
+            "description": null,
+            "isDeprecated": false,
+            "deprecationReason": null
+          },
+          {
+            "name": "TH",
+            "description": null,
+            "isDeprecated": false,
+            "deprecationReason": null
+          },
+          {
+            "name": "TG",
+            "description": null,
+            "isDeprecated": false,
+            "deprecationReason": null
+          },
+          {
+            "name": "TT",
+            "description": null,
+            "isDeprecated": false,
+            "deprecationReason": null
+          },
+          {
+            "name": "TN",
+            "description": null,
+            "isDeprecated": false,
+            "deprecationReason": null
+          },
+          {
+            "name": "TR",
+            "description": null,
+            "isDeprecated": false,
+            "deprecationReason": null
+          },
+          {
+            "name": "TM",
+            "description": null,
+            "isDeprecated": false,
+            "deprecationReason": null
+          },
+          {
+            "name": "TV",
+            "description": null,
+            "isDeprecated": false,
+            "deprecationReason": null
+          },
+          {
+            "name": "UG",
+            "description": null,
+            "isDeprecated": false,
+            "deprecationReason": null
+          },
+          {
+            "name": "UA",
+            "description": null,
+            "isDeprecated": false,
+            "deprecationReason": null
+          },
+          {
+            "name": "UY",
+            "description": null,
+            "isDeprecated": false,
+            "deprecationReason": null
+          },
+          {
+            "name": "UZ",
+            "description": null,
+            "isDeprecated": false,
+            "deprecationReason": null
+          },
+          {
+            "name": "V",
+            "description": null,
+            "isDeprecated": false,
+            "deprecationReason": null
+          },
+          {
+            "name": "VE",
+            "description": null,
+            "isDeprecated": false,
+            "deprecationReason": null
+          },
+          {
+            "name": "VN",
+            "description": null,
+            "isDeprecated": false,
+            "deprecationReason": null
+          },
+          {
+            "name": "GB_164",
+            "description": null,
+            "isDeprecated": false,
+            "deprecationReason": null
+          },
+          {
+            "name": "YE",
+            "description": null,
+            "isDeprecated": false,
+            "deprecationReason": null
+          },
+          {
+            "name": "ZM",
+            "description": null,
+            "isDeprecated": false,
+            "deprecationReason": null
+          },
+          {
+            "name": "ZW",
+            "description": null,
+            "isDeprecated": false,
+            "deprecationReason": null
+          }
+        ],
+        "possibleTypes": null
+      },
+      {
+        "kind": "OBJECT",
+        "name": "ImportedIndividualNode",
+        "description": null,
+        "fields": [
+          {
+            "name": "id",
+            "description": null,
+            "args": [],
+            "type": {
+              "kind": "NON_NULL",
+              "name": null,
+              "ofType": {
+                "kind": "SCALAR",
+                "name": "ID",
+                "ofType": null
+              }
+            },
+            "isDeprecated": false,
+            "deprecationReason": null
+          },
+          {
+            "name": "createdAt",
+            "description": null,
+            "args": [],
+            "type": {
+              "kind": "NON_NULL",
+              "name": null,
+              "ofType": {
+                "kind": "SCALAR",
+                "name": "DateTime",
+                "ofType": null
+              }
+            },
+            "isDeprecated": false,
+            "deprecationReason": null
+          },
+          {
+            "name": "updatedAt",
+            "description": null,
+            "args": [],
+            "type": {
+              "kind": "NON_NULL",
+              "name": null,
+              "ofType": {
+                "kind": "SCALAR",
+                "name": "DateTime",
+                "ofType": null
+              }
+            },
+            "isDeprecated": false,
+            "deprecationReason": null
+          },
+          {
+            "name": "individualCaId",
+            "description": null,
+            "args": [],
+            "type": {
+              "kind": "NON_NULL",
+              "name": null,
+              "ofType": {
+                "kind": "SCALAR",
+                "name": "String",
+                "ofType": null
+              }
+            },
+            "isDeprecated": false,
+            "deprecationReason": null
+          },
+          {
+            "name": "fullName",
+            "description": null,
+            "args": [],
+            "type": {
+              "kind": "NON_NULL",
+              "name": null,
+              "ofType": {
+                "kind": "SCALAR",
+                "name": "String",
+                "ofType": null
+              }
+            },
+            "isDeprecated": false,
+            "deprecationReason": null
+          },
+          {
+            "name": "firstName",
+            "description": null,
+            "args": [],
+            "type": {
+              "kind": "NON_NULL",
+              "name": null,
+              "ofType": {
+                "kind": "SCALAR",
+                "name": "String",
+                "ofType": null
+              }
+            },
+            "isDeprecated": false,
+            "deprecationReason": null
+          },
+          {
+            "name": "middleName",
+            "description": null,
+            "args": [],
+            "type": {
+              "kind": "NON_NULL",
+              "name": null,
+              "ofType": {
+                "kind": "SCALAR",
+                "name": "String",
+                "ofType": null
+              }
+            },
+            "isDeprecated": false,
+            "deprecationReason": null
+          },
+          {
+            "name": "lastName",
+            "description": null,
+            "args": [],
+            "type": {
+              "kind": "NON_NULL",
+              "name": null,
+              "ofType": {
+                "kind": "SCALAR",
+                "name": "String",
+                "ofType": null
+              }
+            },
+            "isDeprecated": false,
+            "deprecationReason": null
+          },
+          {
+            "name": "sex",
+            "description": null,
+            "args": [],
+            "type": {
+              "kind": "NON_NULL",
+              "name": null,
+              "ofType": {
+                "kind": "ENUM",
+                "name": "ImportedIndividualSex",
+                "ofType": null
+              }
+            },
+            "isDeprecated": false,
+            "deprecationReason": null
+          },
+          {
+            "name": "dob",
+            "description": null,
+            "args": [],
+            "type": {
+              "kind": "NON_NULL",
+              "name": null,
+              "ofType": {
+                "kind": "SCALAR",
+                "name": "Date",
+                "ofType": null
+              }
+            },
+            "isDeprecated": false,
+            "deprecationReason": null
+          },
+          {
+            "name": "estimatedDob",
+            "description": null,
+            "args": [],
+            "type": {
+              "kind": "NON_NULL",
+              "name": null,
+              "ofType": {
+                "kind": "ENUM",
+                "name": "ImportedIndividualEstimatedDob",
+                "ofType": null
+              }
+            },
+            "isDeprecated": false,
+            "deprecationReason": null
+          },
+          {
+            "name": "nationality",
+            "description": null,
+            "args": [],
+            "type": {
+              "kind": "NON_NULL",
+              "name": null,
+              "ofType": {
+                "kind": "ENUM",
+                "name": "ImportedIndividualNationality",
+                "ofType": null
+              }
+            },
+            "isDeprecated": false,
+            "deprecationReason": null
+          },
+          {
+            "name": "martialStatus",
+            "description": null,
+            "args": [],
+            "type": {
+              "kind": "NON_NULL",
+              "name": null,
+              "ofType": {
+                "kind": "ENUM",
+                "name": "ImportedIndividualMartialStatus",
+                "ofType": null
+              }
+            },
+            "isDeprecated": false,
+            "deprecationReason": null
+          },
+          {
+            "name": "phoneNumber",
+            "description": null,
+            "args": [],
+            "type": {
+              "kind": "NON_NULL",
+              "name": null,
+              "ofType": {
+                "kind": "SCALAR",
+                "name": "String",
+                "ofType": null
+              }
+            },
+            "isDeprecated": false,
+            "deprecationReason": null
+          },
+          {
+            "name": "phoneNumberAlternative",
+            "description": null,
+            "args": [],
+            "type": {
+              "kind": "NON_NULL",
+              "name": null,
+              "ofType": {
+                "kind": "SCALAR",
+                "name": "String",
+                "ofType": null
+              }
+            },
+            "isDeprecated": false,
+            "deprecationReason": null
+          },
+          {
+            "name": "identificationType",
+            "description": null,
+            "args": [],
+            "type": {
+              "kind": "NON_NULL",
+              "name": null,
+              "ofType": {
+                "kind": "ENUM",
+                "name": "ImportedIndividualIdentificationType",
+                "ofType": null
+              }
+            },
+            "isDeprecated": false,
+            "deprecationReason": null
+          },
+          {
+            "name": "identificationNumber",
+            "description": null,
+            "args": [],
+            "type": {
+              "kind": "NON_NULL",
+              "name": null,
+              "ofType": {
+                "kind": "SCALAR",
+                "name": "String",
+                "ofType": null
+              }
+            },
+            "isDeprecated": false,
+            "deprecationReason": null
+          },
+          {
+            "name": "household",
+            "description": null,
+            "args": [],
+            "type": {
+              "kind": "NON_NULL",
+              "name": null,
+              "ofType": {
+                "kind": "OBJECT",
+                "name": "ImportedHouseholdNode",
+                "ofType": null
+              }
+            },
+            "isDeprecated": false,
+            "deprecationReason": null
+          },
+          {
+            "name": "registrationDataImportId",
+            "description": null,
+            "args": [],
+            "type": {
+              "kind": "NON_NULL",
+              "name": null,
+              "ofType": {
+                "kind": "OBJECT",
+                "name": "RegistrationDataImportDatahubNode",
+                "ofType": null
+              }
+            },
+            "isDeprecated": false,
+            "deprecationReason": null
+          },
+          {
+            "name": "workStatus",
+            "description": null,
+            "args": [],
+            "type": {
+              "kind": "NON_NULL",
+              "name": null,
+              "ofType": {
+                "kind": "ENUM",
+                "name": "ImportedIndividualWorkStatus",
+                "ofType": null
+              }
+            },
+            "isDeprecated": false,
+            "deprecationReason": null
+          },
+          {
+            "name": "disability",
+            "description": null,
+            "args": [],
+            "type": {
+              "kind": "NON_NULL",
+              "name": null,
+              "ofType": {
+                "kind": "ENUM",
+                "name": "ImportedIndividualDisability",
+                "ofType": null
+              }
+            },
+            "isDeprecated": false,
+            "deprecationReason": null
+          },
+          {
+            "name": "representedHouseholds",
+            "description": null,
+            "args": [
+              {
+                "name": "before",
+                "description": null,
+                "type": {
+                  "kind": "SCALAR",
+                  "name": "String",
+                  "ofType": null
+                },
+                "defaultValue": null
+              },
+              {
+                "name": "after",
+                "description": null,
+                "type": {
+                  "kind": "SCALAR",
+                  "name": "String",
+                  "ofType": null
+                },
+                "defaultValue": null
+              },
+              {
+                "name": "first",
+                "description": null,
+                "type": {
+                  "kind": "SCALAR",
+                  "name": "Int",
+                  "ofType": null
+                },
+                "defaultValue": null
+              },
+              {
+                "name": "last",
+                "description": null,
+                "type": {
+                  "kind": "SCALAR",
+                  "name": "Int",
+                  "ofType": null
+                },
+                "defaultValue": null
+              }
+            ],
+            "type": {
+              "kind": "NON_NULL",
+              "name": null,
+              "ofType": {
+                "kind": "OBJECT",
+                "name": "ImportedHouseholdNodeConnection",
+                "ofType": null
+              }
+            },
+            "isDeprecated": false,
+            "deprecationReason": null
+          },
+          {
+            "name": "headingHousehold",
+            "description": null,
+            "args": [],
+            "type": {
+              "kind": "OBJECT",
+              "name": "ImportedHouseholdNode",
+              "ofType": null
+            },
+            "isDeprecated": false,
+            "deprecationReason": null
+          }
+        ],
+        "inputFields": null,
+        "interfaces": [
+          {
+            "kind": "INTERFACE",
+            "name": "Node",
+            "ofType": null
+          }
+        ],
+        "enumValues": null,
+        "possibleTypes": null
+      },
+      {
+        "kind": "ENUM",
+        "name": "ImportedIndividualSex",
+        "description": null,
+        "fields": null,
+        "inputFields": null,
+        "interfaces": null,
+        "enumValues": [
+          {
+            "name": "MALE",
+            "description": null,
+            "isDeprecated": false,
+            "deprecationReason": null
+          },
+          {
+            "name": "FEMALE",
+            "description": null,
+            "isDeprecated": false,
+            "deprecationReason": null
+          }
+        ],
+        "possibleTypes": null
+      },
+      {
+        "kind": "ENUM",
+        "name": "ImportedIndividualEstimatedDob",
+        "description": null,
+        "fields": null,
+        "inputFields": null,
+        "interfaces": null,
+        "enumValues": [
+          {
+            "name": "YES",
+            "description": null,
+            "isDeprecated": false,
+            "deprecationReason": null
+          },
+          {
+            "name": "NO",
+            "description": null,
+            "isDeprecated": false,
+            "deprecationReason": null
+          }
+        ],
+        "possibleTypes": null
+      },
+      {
+        "kind": "ENUM",
+        "name": "ImportedIndividualNationality",
+        "description": null,
+        "fields": null,
+        "inputFields": null,
+        "interfaces": null,
+        "enumValues": [
+          {
+            "name": "AF",
+            "description": null,
+            "isDeprecated": false,
+            "deprecationReason": null
+          },
+          {
+            "name": "AL",
+            "description": null,
+            "isDeprecated": false,
+            "deprecationReason": null
+          },
+          {
+            "name": "DZ",
+            "description": null,
+            "isDeprecated": false,
+            "deprecationReason": null
+          },
+          {
+            "name": "AD",
+            "description": null,
+            "isDeprecated": false,
+            "deprecationReason": null
+          },
+          {
+            "name": "AO",
+            "description": null,
+            "isDeprecated": false,
+            "deprecationReason": null
+          },
+          {
+            "name": "AR",
+            "description": null,
+            "isDeprecated": false,
+            "deprecationReason": null
+          },
+          {
+            "name": "AM",
+            "description": null,
+            "isDeprecated": false,
+            "deprecationReason": null
+          },
+          {
+            "name": "A",
+            "description": null,
+            "isDeprecated": false,
+            "deprecationReason": null
+          },
+          {
+            "name": "AT",
+            "description": null,
+            "isDeprecated": false,
+            "deprecationReason": null
+          },
+          {
+            "name": "AZ",
+            "description": null,
+            "isDeprecated": false,
+            "deprecationReason": null
+          },
+          {
+            "name": "BS",
+            "description": null,
+            "isDeprecated": false,
+            "deprecationReason": null
+          },
+          {
+            "name": "BH",
+            "description": null,
+            "isDeprecated": false,
+            "deprecationReason": null
+          },
+          {
+            "name": "BD",
+            "description": null,
+            "isDeprecated": false,
+            "deprecationReason": null
+          },
+          {
+            "name": "BB",
+            "description": null,
+            "isDeprecated": false,
+            "deprecationReason": null
+          },
+          {
+            "name": "BY",
+            "description": null,
+            "isDeprecated": false,
+            "deprecationReason": null
+          },
+          {
+            "name": "BE",
+            "description": null,
+            "isDeprecated": false,
+            "deprecationReason": null
+          },
+          {
+            "name": "BZ",
+            "description": null,
+            "isDeprecated": false,
+            "deprecationReason": null
+          },
+          {
+            "name": "BJ",
+            "description": null,
+            "isDeprecated": false,
+            "deprecationReason": null
+          },
+          {
+            "name": "BT",
+            "description": null,
+            "isDeprecated": false,
+            "deprecationReason": null
+          },
+          {
+            "name": "BO",
+            "description": null,
+            "isDeprecated": false,
+            "deprecationReason": null
+          },
+          {
+            "name": "BA",
+            "description": null,
+            "isDeprecated": false,
+            "deprecationReason": null
+          },
+          {
+            "name": "BW",
+            "description": null,
+            "isDeprecated": false,
+            "deprecationReason": null
+          },
+          {
+            "name": "BR",
+            "description": null,
+            "isDeprecated": false,
+            "deprecationReason": null
+          },
+          {
+            "name": "GB",
+            "description": null,
+            "isDeprecated": false,
+            "deprecationReason": null
+          },
+          {
+            "name": "BN",
+            "description": null,
+            "isDeprecated": false,
+            "deprecationReason": null
+          },
+          {
+            "name": "BG",
+            "description": null,
+            "isDeprecated": false,
+            "deprecationReason": null
+          },
+          {
+            "name": "BF",
+            "description": null,
+            "isDeprecated": false,
+            "deprecationReason": null
+          },
+          {
+            "name": "MM",
+            "description": null,
+            "isDeprecated": false,
+            "deprecationReason": null
+          },
+          {
+            "name": "BF_28",
+            "description": null,
+            "isDeprecated": false,
+            "deprecationReason": null
+          },
+          {
+            "name": "BI",
+            "description": null,
+            "isDeprecated": false,
+            "deprecationReason": null
+          },
+          {
+            "name": "CM",
+            "description": null,
+            "isDeprecated": false,
+            "deprecationReason": null
+          },
+          {
+            "name": "CA",
+            "description": null,
+            "isDeprecated": false,
+            "deprecationReason": null
+          },
+          {
+            "name": "CV",
+            "description": null,
+            "isDeprecated": false,
+            "deprecationReason": null
+          },
+          {
+            "name": "TD",
+            "description": null,
+            "isDeprecated": false,
+            "deprecationReason": null
+          },
+          {
+            "name": "CL",
+            "description": null,
+            "isDeprecated": false,
+            "deprecationReason": null
+          },
+          {
+            "name": "CN",
+            "description": null,
+            "isDeprecated": false,
+            "deprecationReason": null
+          },
+          {
+            "name": "CO",
+            "description": null,
+            "isDeprecated": false,
+            "deprecationReason": null
+          },
+          {
+            "name": "CG",
+            "description": null,
+            "isDeprecated": false,
+            "deprecationReason": null
+          },
+          {
+            "name": "CR",
+            "description": null,
+            "isDeprecated": false,
+            "deprecationReason": null
+          },
+          {
+            "name": "HR",
+            "description": null,
+            "isDeprecated": false,
+            "deprecationReason": null
+          },
+          {
+            "name": "C",
+            "description": null,
+            "isDeprecated": false,
+            "deprecationReason": null
+          },
+          {
+            "name": "CY",
+            "description": null,
+            "isDeprecated": false,
+            "deprecationReason": null
+          },
+          {
+            "name": "CZ",
+            "description": null,
+            "isDeprecated": false,
+            "deprecationReason": null
+          },
+          {
+            "name": "DK",
+            "description": null,
+            "isDeprecated": false,
+            "deprecationReason": null
+          },
+          {
+            "name": "DJ",
+            "description": null,
+            "isDeprecated": false,
+            "deprecationReason": null
+          },
+          {
+            "name": "DM",
+            "description": null,
+            "isDeprecated": false,
+            "deprecationReason": null
+          },
+          {
+            "name": "DO",
+            "description": null,
+            "isDeprecated": false,
+            "deprecationReason": null
+          },
+          {
+            "name": "EC",
+            "description": null,
+            "isDeprecated": false,
+            "deprecationReason": null
+          },
+          {
+            "name": "EG",
+            "description": null,
+            "isDeprecated": false,
+            "deprecationReason": null
+          },
+          {
+            "name": "SV",
+            "description": null,
+            "isDeprecated": false,
+            "deprecationReason": null
+          },
+          {
+            "name": "GB_50",
+            "description": null,
+            "isDeprecated": false,
+            "deprecationReason": null
+          },
+          {
+            "name": "ER",
+            "description": null,
+            "isDeprecated": false,
+            "deprecationReason": null
+          },
+          {
+            "name": "EE",
+            "description": null,
+            "isDeprecated": false,
+            "deprecationReason": null
+          },
+          {
+            "name": "ET",
+            "description": null,
+            "isDeprecated": false,
+            "deprecationReason": null
+          },
+          {
+            "name": "FJ",
+            "description": null,
+            "isDeprecated": false,
+            "deprecationReason": null
+          },
+          {
+            "name": "FI",
+            "description": null,
+            "isDeprecated": false,
+            "deprecationReason": null
+          },
+          {
+            "name": "FR",
+            "description": null,
+            "isDeprecated": false,
+            "deprecationReason": null
+          },
+          {
+            "name": "GA",
+            "description": null,
+            "isDeprecated": false,
+            "deprecationReason": null
+          },
+          {
+            "name": "GM",
+            "description": null,
+            "isDeprecated": false,
+            "deprecationReason": null
+          },
+          {
+            "name": "GE",
+            "description": null,
+            "isDeprecated": false,
+            "deprecationReason": null
+          },
+          {
+            "name": "DE",
+            "description": null,
+            "isDeprecated": false,
+            "deprecationReason": null
+          },
+          {
+            "name": "GH",
+            "description": null,
+            "isDeprecated": false,
+            "deprecationReason": null
+          },
+          {
+            "name": "GR",
+            "description": null,
+            "isDeprecated": false,
+            "deprecationReason": null
+          },
+          {
+            "name": "GD",
+            "description": null,
+            "isDeprecated": false,
+            "deprecationReason": null
+          },
+          {
+            "name": "GT",
+            "description": null,
+            "isDeprecated": false,
+            "deprecationReason": null
+          },
+          {
+            "name": "GQ",
+            "description": null,
+            "isDeprecated": false,
+            "deprecationReason": null
+          },
+          {
+            "name": "GY",
+            "description": null,
+            "isDeprecated": false,
+            "deprecationReason": null
+          },
+          {
+            "name": "HT",
+            "description": null,
+            "isDeprecated": false,
+            "deprecationReason": null
+          },
+          {
+            "name": "NL",
+            "description": null,
+            "isDeprecated": false,
+            "deprecationReason": null
+          },
+          {
+            "name": "HN",
+            "description": null,
+            "isDeprecated": false,
+            "deprecationReason": null
+          },
+          {
+            "name": "H",
+            "description": null,
+            "isDeprecated": false,
+            "deprecationReason": null
+          },
+          {
+            "name": "IS",
+            "description": null,
+            "isDeprecated": false,
+            "deprecationReason": null
+          },
+          {
+            "name": "IO",
+            "description": null,
+            "isDeprecated": false,
+            "deprecationReason": null
+          },
+          {
+            "name": "ID",
+            "description": null,
+            "isDeprecated": false,
+            "deprecationReason": null
+          },
+          {
+            "name": "IR",
+            "description": null,
+            "isDeprecated": false,
+            "deprecationReason": null
+          },
+          {
+            "name": "IQ",
+            "description": null,
+            "isDeprecated": false,
+            "deprecationReason": null
+          },
+          {
+            "name": "IE",
+            "description": null,
+            "isDeprecated": false,
+            "deprecationReason": null
+          },
+          {
+            "name": "IL",
+            "description": null,
+            "isDeprecated": false,
+            "deprecationReason": null
+          },
+          {
+            "name": "IT",
+            "description": null,
+            "isDeprecated": false,
+            "deprecationReason": null
+          },
+          {
+            "name": "JM",
+            "description": null,
+            "isDeprecated": false,
+            "deprecationReason": null
+          },
+          {
+            "name": "JP",
+            "description": null,
+            "isDeprecated": false,
+            "deprecationReason": null
+          },
+          {
+            "name": "JO",
+            "description": null,
+            "isDeprecated": false,
+            "deprecationReason": null
+          },
+          {
+            "name": "KZ",
+            "description": null,
+            "isDeprecated": false,
+            "deprecationReason": null
+          },
+          {
+            "name": "KE",
+            "description": null,
+            "isDeprecated": false,
+            "deprecationReason": null
+          },
+          {
+            "name": "KW",
+            "description": null,
+            "isDeprecated": false,
+            "deprecationReason": null
+          },
+          {
+            "name": "LA",
+            "description": null,
+            "isDeprecated": false,
+            "deprecationReason": null
+          },
+          {
+            "name": "LV",
+            "description": null,
+            "isDeprecated": false,
+            "deprecationReason": null
+          },
+          {
+            "name": "LB",
+            "description": null,
+            "isDeprecated": false,
+            "deprecationReason": null
+          },
+          {
+            "name": "LR",
+            "description": null,
+            "isDeprecated": false,
+            "deprecationReason": null
+          },
+          {
+            "name": "LY",
+            "description": null,
+            "isDeprecated": false,
+            "deprecationReason": null
+          },
+          {
+            "name": "LT",
+            "description": null,
+            "isDeprecated": false,
+            "deprecationReason": null
+          },
+          {
+            "name": "MK",
+            "description": null,
+            "isDeprecated": false,
+            "deprecationReason": null
+          },
+          {
+            "name": "MG",
+            "description": null,
+            "isDeprecated": false,
+            "deprecationReason": null
+          },
+          {
+            "name": "MW",
+            "description": null,
+            "isDeprecated": false,
+            "deprecationReason": null
+          },
+          {
+            "name": "MY",
+            "description": null,
+            "isDeprecated": false,
+            "deprecationReason": null
+          },
+          {
+            "name": "MV",
+            "description": null,
+            "isDeprecated": false,
+            "deprecationReason": null
+          },
+          {
+            "name": "ML",
+            "description": null,
+            "isDeprecated": false,
+            "deprecationReason": null
+          },
+          {
+            "name": "MT",
+            "description": null,
+            "isDeprecated": false,
+            "deprecationReason": null
+          },
+          {
+            "name": "MR",
+            "description": null,
+            "isDeprecated": false,
+            "deprecationReason": null
+          },
+          {
+            "name": "M",
+            "description": null,
+            "isDeprecated": false,
+            "deprecationReason": null
+          },
+          {
+            "name": "MX",
+            "description": null,
+            "isDeprecated": false,
+            "deprecationReason": null
+          },
+          {
+            "name": "MD",
+            "description": null,
+            "isDeprecated": false,
+            "deprecationReason": null
+          },
+          {
+            "name": "MC",
+            "description": null,
+            "isDeprecated": false,
+            "deprecationReason": null
+          },
+          {
+            "name": "MN",
+            "description": null,
+            "isDeprecated": false,
+            "deprecationReason": null
+          },
+          {
+            "name": "ME",
+            "description": null,
+            "isDeprecated": false,
+            "deprecationReason": null
+          },
+          {
+            "name": "MA",
+            "description": null,
+            "isDeprecated": false,
+            "deprecationReason": null
+          },
+          {
+            "name": "MZ",
+            "description": null,
+            "isDeprecated": false,
+            "deprecationReason": null
+          },
+          {
+            "name": "NA",
+            "description": null,
+            "isDeprecated": false,
+            "deprecationReason": null
+          },
+          {
+            "name": "NP",
+            "description": null,
+            "isDeprecated": false,
+            "deprecationReason": null
+          },
+          {
+            "name": "NI",
+            "description": null,
+            "isDeprecated": false,
+            "deprecationReason": null
+          },
+          {
+            "name": "NE",
+            "description": null,
+            "isDeprecated": false,
+            "deprecationReason": null
+          },
+          {
+            "name": "NG",
+            "description": null,
+            "isDeprecated": false,
+            "deprecationReason": null
+          },
+          {
+            "name": "KP",
+            "description": null,
+            "isDeprecated": false,
+            "deprecationReason": null
+          },
+          {
+            "name": "NO",
+            "description": null,
+            "isDeprecated": false,
+            "deprecationReason": null
+          },
+          {
+            "name": "OM",
+            "description": null,
+            "isDeprecated": false,
+            "deprecationReason": null
+          },
+          {
+            "name": "PK",
+            "description": null,
+            "isDeprecated": false,
+            "deprecationReason": null
+          },
+          {
+            "name": "PA",
+            "description": null,
+            "isDeprecated": false,
+            "deprecationReason": null
+          },
+          {
+            "name": "PG",
+            "description": null,
+            "isDeprecated": false,
+            "deprecationReason": null
+          },
+          {
+            "name": "PY",
+            "description": null,
+            "isDeprecated": false,
+            "deprecationReason": null
+          },
+          {
+            "name": "PE",
+            "description": null,
+            "isDeprecated": false,
+            "deprecationReason": null
+          },
+          {
+            "name": "PH",
+            "description": null,
+            "isDeprecated": false,
+            "deprecationReason": null
+          },
+          {
+            "name": "PL",
+            "description": null,
+            "isDeprecated": false,
+            "deprecationReason": null
+          },
+          {
+            "name": "PT",
+            "description": null,
+            "isDeprecated": false,
+            "deprecationReason": null
+          },
+          {
+            "name": "QA",
+            "description": null,
+            "isDeprecated": false,
+            "deprecationReason": null
+          },
+          {
+            "name": "RO",
+            "description": null,
+            "isDeprecated": false,
+            "deprecationReason": null
+          },
+          {
+            "name": "R",
+            "description": null,
+            "isDeprecated": false,
+            "deprecationReason": null
+          },
+          {
+            "name": "RW",
+            "description": null,
+            "isDeprecated": false,
+            "deprecationReason": null
+          },
+          {
+            "name": "SA",
+            "description": null,
+            "isDeprecated": false,
+            "deprecationReason": null
+          },
+          {
+            "name": "AE",
+            "description": null,
+            "isDeprecated": false,
+            "deprecationReason": null
+          },
+          {
+            "name": "SN",
+            "description": null,
+            "isDeprecated": false,
+            "deprecationReason": null
+          },
+          {
+            "name": "RS",
+            "description": null,
+            "isDeprecated": false,
+            "deprecationReason": null
+          },
+          {
+            "name": "SC",
+            "description": null,
+            "isDeprecated": false,
+            "deprecationReason": null
+          },
+          {
+            "name": "SL",
+            "description": null,
+            "isDeprecated": false,
+            "deprecationReason": null
+          },
+          {
+            "name": "SG",
+            "description": null,
+            "isDeprecated": false,
+            "deprecationReason": null
+          },
+          {
+            "name": "SK",
+            "description": null,
+            "isDeprecated": false,
+            "deprecationReason": null
+          },
+          {
+            "name": "SI",
+            "description": null,
+            "isDeprecated": false,
+            "deprecationReason": null
+          },
+          {
+            "name": "SO",
+            "description": null,
+            "isDeprecated": false,
+            "deprecationReason": null
+          },
+          {
+            "name": "ZA",
+            "description": null,
+            "isDeprecated": false,
+            "deprecationReason": null
+          },
+          {
+            "name": "KR",
+            "description": null,
+            "isDeprecated": false,
+            "deprecationReason": null
+          },
+          {
+            "name": "ES",
+            "description": null,
+            "isDeprecated": false,
+            "deprecationReason": null
+          },
+          {
+            "name": "LK",
+            "description": null,
+            "isDeprecated": false,
+            "deprecationReason": null
+          },
+          {
+            "name": "SD",
+            "description": null,
+            "isDeprecated": false,
+            "deprecationReason": null
+          },
+          {
+            "name": "SR",
+            "description": null,
+            "isDeprecated": false,
+            "deprecationReason": null
+          },
+          {
+            "name": "SZ",
+            "description": null,
+            "isDeprecated": false,
+            "deprecationReason": null
+          },
+          {
+            "name": "SE",
+            "description": null,
+            "isDeprecated": false,
+            "deprecationReason": null
+          },
+          {
+            "name": "CH",
+            "description": null,
+            "isDeprecated": false,
+            "deprecationReason": null
+          },
+          {
+            "name": "SY",
+            "description": null,
+            "isDeprecated": false,
+            "deprecationReason": null
+          },
+          {
+            "name": "TW",
+            "description": null,
+            "isDeprecated": false,
+            "deprecationReason": null
+          },
+          {
+            "name": "TJ",
+            "description": null,
+            "isDeprecated": false,
+            "deprecationReason": null
+          },
+          {
+            "name": "TZ",
+            "description": null,
+            "isDeprecated": false,
+            "deprecationReason": null
+          },
+          {
+            "name": "TH",
+            "description": null,
+            "isDeprecated": false,
+            "deprecationReason": null
+          },
+          {
+            "name": "TG",
+            "description": null,
+            "isDeprecated": false,
+            "deprecationReason": null
+          },
+          {
+            "name": "TT",
+            "description": null,
+            "isDeprecated": false,
+            "deprecationReason": null
+          },
+          {
+            "name": "TN",
+            "description": null,
+            "isDeprecated": false,
+            "deprecationReason": null
+          },
+          {
+            "name": "TR",
+            "description": null,
+            "isDeprecated": false,
+            "deprecationReason": null
+          },
+          {
+            "name": "TM",
+            "description": null,
+            "isDeprecated": false,
+            "deprecationReason": null
+          },
           {
             "name": "TV",
             "description": null,
@@ -15259,11 +13091,6 @@
             "description": null,
             "args": [],
             "type": {
-<<<<<<< HEAD
-              "kind": "SCALAR",
-              "name": "Decimal",
-              "ofType": null
-=======
               "kind": "NON_NULL",
               "name": null,
               "ofType": {
@@ -15275,7 +13102,6 @@
                   "ofType": null
                 }
               }
->>>>>>> f6a3d842
             },
             "isDeprecated": false,
             "deprecationReason": null
@@ -15286,11 +13112,7 @@
             "args": [],
             "type": {
               "kind": "SCALAR",
-<<<<<<< HEAD
-              "name": "Decimal",
-=======
               "name": "Int",
->>>>>>> f6a3d842
               "ofType": null
             },
             "isDeprecated": false,
