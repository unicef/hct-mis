schema {
  query: Query
  mutation: Mutations
}

input AccountabilityCommunicationMessageAgeInput {
  min: Int
  max: Int
}

input AccountabilityFullListArguments {
  excludedAdminAreas: [String]
}

input AccountabilityRandomSamplingArguments {
  excludedAdminAreas: [String]
  confidenceInterval: Float!
  marginOfError: Float!
  age: AccountabilityCommunicationMessageAgeInput
  sex: String
}

input AccountabilitySampleSizeInput {
  targetPopulation: ID
  program: ID
  samplingType: String!
  fullListArguments: AccountabilityFullListArguments
  randomSamplingArguments: AccountabilityRandomSamplingArguments
}

type AccountabilitySampleSizeNode {
  numberOfRecipients: Int
  sampleSize: Int
}

enum Action {
  LOCK
  LOCK_FSP
  UNLOCK
  UNLOCK_FSP
  SEND_FOR_APPROVAL
  APPROVE
  AUTHORIZE
  REVIEW
  REJECT
  FINISH
}

input ActionPaymentPlanInput {
  paymentPlanId: ID!
  action: Action!
  comment: String
}

type ActionPaymentPlanMutation {
  paymentPlan: PaymentPlanNode
}

type ActivatePaymentVerificationPlan {
  validationErrors: Arg
  paymentPlan: GenericPaymentPlanNode
}

input AddIndividualDataObjectType {
  fullName: String!
  givenName: String
  middleName: String
  familyName: String
  sex: String!
  birthDate: Date!
  estimatedBirthDate: Boolean!
  maritalStatus: String
  phoneNo: String
  phoneNoAlternative: String
  email: String
  relationship: String!
  disability: Boolean
  workStatus: String
  enrolledInNutritionProgramme: Boolean
  administrationOfRutf: Boolean
  pregnant: Boolean
  observedDisability: [String]
  seeingDisability: String
  hearingDisability: String
  physicalDisability: String
  memoryDisability: String
  selfcareDisability: String
  commsDisability: String
  whoAnswersPhone: String
  whoAnswersAltPhone: String
  role: String!
  documents: [IndividualDocumentObjectType]
  identities: [IndividualIdentityObjectType]
  paymentChannels: [BankTransferObjectType]
  businessArea: String
  flexFields: Arg
}

input AddIndividualIssueTypeExtras {
  household: ID!
  individualData: AddIndividualDataObjectType!
}

type AgeFilterObject {
  min: Int
  max: Int
}

input AgeInput {
  min: Int
  max: Int
}

type ApprovalNode {
  createdAt: DateTime!
  comment: String
  createdBy: UserNode
  info: String
}

type ApprovalProcessNode implements Node {
  id: ID!
  createdAt: DateTime!
  updatedAt: DateTime!
  sentForApprovalBy: UserNode
  sentForApprovalDate: DateTime
  sentForAuthorizationBy: UserNode
  sentForAuthorizationDate: DateTime
  sentForFinanceReleaseBy: UserNode
  sentForFinanceReleaseDate: DateTime
  paymentPlan: PaymentPlanNode!
  approvalNumberRequired: Int!
  authorizationNumberRequired: Int!
  financeReleaseNumberRequired: Int!
  rejectedOn: String
  actions: FilteredActionsListNode
}

type ApprovalProcessNodeConnection {
  pageInfo: PageInfo!
  edges: [ApprovalProcessNodeEdge]!
  totalCount: Int
  edgeCount: Int
}

type ApprovalProcessNodeEdge {
  node: ApprovalProcessNode
  cursor: String!
}

type AreaNode implements Node {
  id: ID!
  createdAt: DateTime!
  updatedAt: DateTime!
  originalId: UUID
  name: String!
  parent: AreaNode
  pCode: String
  areaType: AreaTypeNode!
  validFrom: DateTime
  validUntil: DateTime
  extras: JSONString!
  lft: Int!
  rght: Int!
  treeId: Int!
  level: Int!
  areaSet(offset: Int, before: String, after: String, first: Int, last: Int, name: String): AreaNodeConnection!
  householdSet(offset: Int, before: String, after: String, first: Int, last: Int): HouseholdNodeConnection!
  grievanceticketSet(offset: Int, before: String, after: String, first: Int, last: Int): GrievanceTicketNodeConnection!
  programs(offset: Int, before: String, after: String, first: Int, last: Int, name: String): ProgramNodeConnection!
  reports(offset: Int, before: String, after: String, first: Int, last: Int): ReportNodeConnection!
  feedbackSet(offset: Int, before: String, after: String, first: Int, last: Int): FeedbackNodeConnection!
}

type AreaNodeConnection {
  pageInfo: PageInfo!
  edges: [AreaNodeEdge]!
  totalCount: Int
  edgeCount: Int
}

type AreaNodeEdge {
  node: AreaNode
  cursor: String!
}

type AreaTypeNode implements Node {
  id: ID!
  createdAt: DateTime!
  updatedAt: DateTime!
  originalId: UUID
  name: String!
  areaLevel: Int!
  parent: AreaTypeNode
  validFrom: DateTime
  validUntil: DateTime
  extras: JSONString!
  lft: Int!
  rght: Int!
  treeId: Int!
  level: Int!
  areatypeSet(offset: Int, before: String, after: String, first: Int, last: Int): AreaTypeNodeConnection!
  areaSet(offset: Int, before: String, after: String, first: Int, last: Int, name: String): AreaNodeConnection!
}

type AreaTypeNodeConnection {
  pageInfo: PageInfo!
  edges: [AreaTypeNodeEdge]!
  totalCount: Int
  edgeCount: Int
}

type AreaTypeNodeEdge {
  node: AreaTypeNode
  cursor: String!
}

scalar Arg

input AssignFspToDeliveryMechanismInput {
  paymentPlanId: ID!
  mappings: [FSPToDeliveryMechanismMappingInput]!
}

type AssignFspToDeliveryMechanismMutation {
  paymentPlan: PaymentPlanNode
}

input AvailableFspsForDeliveryMechanismsInput {
  paymentPlanId: ID!
}

type BankAccountInfoNode implements Node {
  id: ID!
  createdAt: DateTime!
  updatedAt: DateTime!
  isRemoved: Boolean!
  removedDate: DateTime
  lastSyncAt: DateTime
  individual: IndividualNode!
  bankName: String!
  bankAccountNumber: String!
  type: String
}

input BankTransferObjectType {
  type: String!
  bankName: String!
  bankAccountNumber: String!
}

scalar BigInt

type BulkUpdateGrievanceTicketsAssigneesMutation {
  grievanceTickets: [GrievanceTicketNode]
}

type BusinessAreaNode implements Node {
  id: ID!
  createdAt: DateTime!
  updatedAt: DateTime!
  code: String!
  name: String!
  longName: String!
  regionCode: String!
  regionName: String!
  koboUsername: String
  koboToken: String
  koboUrl: String
  rapidProHost: String
  rapidProPaymentVerificationToken: String
  rapidProMessagesToken: String
  rapidProSurveyToken: String
  slug: String!
  customFields: JSONString!
  hasDataSharingAgreement: Boolean!
  parent: UserBusinessAreaNode
  isSplit: Boolean!
  postponeDeduplication: Boolean!
  deduplicationDuplicateScore: Float!
  deduplicationPossibleDuplicateScore: Float!
  deduplicationBatchDuplicatesPercentage: Int!
  deduplicationBatchDuplicatesAllowed: Int!
  deduplicationGoldenRecordDuplicatesPercentage: Int!
  deduplicationGoldenRecordDuplicatesAllowed: Int!
  screenBeneficiary: Boolean!
  deduplicationIgnoreWithdraw: Boolean!
  isPaymentPlanApplicable: Boolean!
  isAccountabilityApplicable: Boolean
  active: Boolean!
  children(offset: Int, before: String, after: String, first: Int, last: Int, id: UUID): UserBusinessAreaNodeConnection!
  userRoles: [UserRoleNode!]!
  householdSet(offset: Int, before: String, after: String, first: Int, last: Int): HouseholdNodeConnection!
  individualSet(offset: Int, before: String, after: String, first: Int, last: Int): IndividualNodeConnection!
  registrationdataimportSet(offset: Int, before: String, after: String, first: Int, last: Int): RegistrationDataImportNodeConnection!
  paymentplanSet(offset: Int, before: String, after: String, first: Int, last: Int): PaymentPlanNodeConnection!
  cashplanSet(offset: Int, before: String, after: String, first: Int, last: Int): CashPlanNodeConnection!
  paymentrecordSet(offset: Int, before: String, after: String, first: Int, last: Int): PaymentRecordNodeConnection!
  paymentSet(offset: Int, before: String, after: String, first: Int, last: Int): PaymentNodeConnection!
  serviceproviderSet(offset: Int, before: String, after: String, first: Int, last: Int): ServiceProviderNodeConnection!
  tickets(offset: Int, before: String, after: String, first: Int, last: Int): GrievanceTicketNodeConnection!
  programSet(offset: Int, before: String, after: String, first: Int, last: Int, name: String): ProgramNodeConnection!
  targetpopulationSet(offset: Int, before: String, after: String, first: Int, last: Int, program: ID, createdAt: DateTime, createdAt_Lte: DateTime, createdAt_Gte: DateTime, updatedAt: DateTime, updatedAt_Lte: DateTime, updatedAt_Gte: DateTime, status: String, households: [ID], name: String, createdByName: String, totalHouseholdsCountMin: Int, totalHouseholdsCountMax: Int, totalIndividualsCountMin: Int, totalIndividualsCountMax: Int, businessArea: String, createdAtRange: String, paymentPlanApplicable: Boolean, orderBy: String): TargetPopulationNodeConnection!
  reports(offset: Int, before: String, after: String, first: Int, last: Int): ReportNodeConnection!
  logentrySet(offset: Int, before: String, after: String, first: Int, last: Int): PaymentVerificationLogEntryNodeConnection!
  messageSet(offset: Int, before: String, after: String, first: Int, last: Int): CommunicationMessageNodeConnection!
  feedbackSet(offset: Int, before: String, after: String, first: Int, last: Int): FeedbackNodeConnection!
  surveySet(offset: Int, before: String, after: String, first: Int, last: Int): SurveyNodeConnection!
}

type BusinessAreaNodeConnection {
  pageInfo: PageInfo!
  edges: [BusinessAreaNodeEdge]!
  totalCount: Int
  edgeCount: Int
}

type BusinessAreaNodeEdge {
  node: BusinessAreaNode
  cursor: String!
}

type CashPlanAndPaymentPlanEdges {
  cursor: String
  node: CashPlanAndPaymentPlanNode
}

type CashPlanAndPaymentPlanNode {
  objType: String
  id: String
  unicefId: String
  verificationStatus: String
  currency: String
  totalDeliveredQuantity: Float
  startDate: String
  endDate: String
  programName: String
  updatedAt: String
  verificationPlans: [PaymentVerificationPlanNode]
  totalNumberOfHouseholds: Int
  totalEntitledQuantity: Float
  totalUndeliveredQuantity: Float
  assistanceMeasurement: String
  dispersionDate: String
  serviceProviderFullName: String
}

type CashPlanNode implements Node {
  id: ID!
  createdAt: DateTime!
  updatedAt: DateTime!
  version: BigInt!
  businessArea: UserBusinessAreaNode!
  statusDate: DateTime!
  startDate: DateTime!
  endDate: DateTime!
  program: ProgramNode!
  exchangeRate: Float
  totalEntitledQuantity: Float
  totalEntitledQuantityUsd: Float
  totalEntitledQuantityRevised: Float
  totalEntitledQuantityRevisedUsd: Float
  totalDeliveredQuantity: Float
  totalDeliveredQuantityUsd: Float
  totalUndeliveredQuantity: Float
  totalUndeliveredQuantityUsd: Float
  name: String!
  caId: String
  caHashId: UUID
  status: CashPlanStatus!
  distributionLevel: String!
  dispersionDate: DateTime!
  coverageDuration: Int!
  coverageUnit: String!
  comments: String
  deliveryType: String
  assistanceMeasurement: String!
  assistanceThrough: String!
  serviceProvider: ServiceProviderNode
  visionId: String
  fundsCommitment: String
  downPayment: String
  validationAlertsCount: Int!
  totalPersonsCovered: Int!
  totalPersonsCoveredRevised: Int!
  paymentItems(offset: Int, before: String, after: String, first: Int, last: Int): PaymentRecordNodeConnection!
  bankReconciliationSuccess: Int
  bankReconciliationError: Int
  totalNumberOfHouseholds: Int
  currency: String
  canCreatePaymentVerificationPlan: Boolean
  availablePaymentRecordsCount: Int
  verificationPlans(offset: Int, before: String, after: String, first: Int, last: Int, programId: String): PaymentVerificationPlanNodeConnection
  paymentVerificationSummary: PaymentVerificationSummaryNode
  unicefId: String
}

type CashPlanNodeConnection {
  pageInfo: PageInfo!
  edges: [CashPlanNodeEdge]!
  totalCount: Int
  edgeCount: Int
}

type CashPlanNodeEdge {
  node: CashPlanNode
  cursor: String!
}

enum CashPlanStatus {
  DISTRIBUTION_COMPLETED
  DISTRIBUTION_COMPLETED_WITH_ERRORS
  TRANSACTION_COMPLETED
  TRANSACTION_COMPLETED_WITH_ERRORS
}

input CategoryExtrasInput {
  sensitiveGrievanceTicketExtras: SensitiveGrievanceTicketExtras
  grievanceComplaintTicketExtras: GrievanceComplaintTicketExtras
  positiveFeedbackTicketExtras: PositiveFeedbackTicketExtras
  negativeFeedbackTicketExtras: NegativeFeedbackTicketExtras
  referralTicketExtras: ReferralTicketExtras
}

type ChartDatasetNode {
  labels: [String]
  datasets: [_DatasetsNode]
}

type ChartDetailedDatasetsNode {
  labels: [String]
  datasets: [_DetailedDatasetsNode]
}

type ChartGrievanceTicketsNode {
  labels: [String]
  datasets: [_DatasetsNode]
  totalNumberOfGrievances: Int
  totalNumberOfFeedback: Int
  totalNumberOfOpenSensitive: Int
}

type ChartPaymentVerification {
  labels: [String]
  datasets: [_DetailedDatasetsNode]
  households: Int
  averageSampleSize: Float
}

type CheckAgainstSanctionListMutation {
  ok: Boolean
  errors: [XlsxRowErrorNode]
}

type ChoiceObject {
  name: String
  value: String
}

type ChoiceObjectInt {
  name: String
  value: Int
}

input ChooseDeliveryMechanismsForPaymentPlanInput {
  paymentPlanId: ID!
  deliveryMechanisms: [String]!
}

type ChooseDeliveryMechanismsForPaymentPlanMutation {
  paymentPlan: PaymentPlanNode
}

type CommunicationMessageNode implements Node {
  id: ID!
  createdAt: DateTime!
  updatedAt: DateTime!
  unicefId: String
  title: String!
  body: String!
  createdBy: UserNode
  numberOfRecipients: Int!
  businessArea: UserBusinessAreaNode!
  households(offset: Int, before: String, after: String, first: Int, last: Int): HouseholdNodeConnection!
  targetPopulation: TargetPopulationNode
  registrationDataImport: RegistrationDataImportNode
  samplingType: MessageSamplingType!
  fullListArguments: JSONString
  randomSamplingArguments: JSONString
  sampleSize: Int!
}

type CommunicationMessageNodeConnection {
  pageInfo: PageInfo!
  edges: [CommunicationMessageNodeEdge]!
  totalCount: Int
  edgeCount: Int
}

type CommunicationMessageNodeEdge {
  node: CommunicationMessageNode
  cursor: String!
}

type CommunicationMessageRecipientMapNode implements Node {
  id: ID!
  size: Int
  headOfHousehold: IndividualNode!
}

type CommunicationMessageRecipientMapNodeConnection {
  pageInfo: PageInfo!
  edges: [CommunicationMessageRecipientMapNodeEdge]!
  totalCount: Int
  edgeCount: Int
}

type CommunicationMessageRecipientMapNodeEdge {
  node: CommunicationMessageRecipientMapNode
  cursor: String!
}

type ContentTypeObjectType {
  id: ID!
  appLabel: String!
  model: String!
  paymentverificationplanSet(offset: Int, before: String, after: String, first: Int, last: Int): PaymentVerificationPlanNodeConnection!
  paymentverificationSet(offset: Int, before: String, after: String, first: Int, last: Int): PaymentVerificationNodeConnection!
  paymentverificationsummarySet(offset: Int, before: String, after: String, first: Int, last: Int): PaymentVerificationSummaryNodeConnection!
  ticketcomplaintdetailsSet(offset: Int, before: String, after: String, first: Int, last: Int): TicketComplaintDetailsNodeConnection!
  ticketsensitivedetailsSet(offset: Int, before: String, after: String, first: Int, last: Int): TicketSensitiveDetailsNodeConnection!
  logEntries(offset: Int, before: String, after: String, first: Int, last: Int): PaymentVerificationLogEntryNodeConnection!
  name: String
}

type CopyProgram {
  validationErrors: Arg
  program: ProgramNode
}

input CopyProgramInput {
  id: String!
  name: String
  startDate: Date
  endDate: Date
  description: String
  budget: Decimal
  frequencyOfPayments: String
  sector: String
  scope: String
  cashPlus: Boolean
  populationGoal: Int
  administrativeAreasOfImplementation: String
  businessAreaSlug: String
  individualDataNeeded: Boolean
}

input CopyTargetPopulationInput {
  id: ID
  name: String
}

input CopyTargetPopulationMutationInput {
  targetPopulationData: CopyTargetPopulationInput
  clientMutationId: String
}

type CopyTargetPopulationMutationPayload {
  targetPopulation: TargetPopulationNode
  validationErrors: Arg
  clientMutationId: String
}

type CoreFieldChoiceObject {
  labels: [LabelNode]
  labelEn: String
  value: String
  admin: String
  listName: String
}

type CountAndPercentageNode {
  count: Int
  percentage: Float
}

input CreateAccountabilityCommunicationMessageInput {
  households: [ID]
  targetPopulation: ID
  registrationDataImport: ID
  samplingType: SamplingChoices!
  fullListArguments: AccountabilityFullListArguments
  randomSamplingArguments: AccountabilityRandomSamplingArguments
  title: String!
  body: String!
}

type CreateCommunicationMessageMutation {
  message: CommunicationMessageNode
}

type CreateDashboardReport {
  success: Boolean
}

input CreateDashboardReportInput {
  reportTypes: [String]!
  businessAreaSlug: String!
  year: Int!
  adminArea: ID
  program: ID
}

input CreateFeedbackInput {
  issueType: String!
  householdLookup: ID
  individualLookup: ID
  description: String!
  comments: String
  admin2: ID
  area: String
  language: String
  consent: Boolean
  program: ID
}

input CreateFeedbackMessageInput {
  description: String!
  feedback: ID!
}

type CreateFeedbackMessageMutation {
  feedbackMessage: FeedbackMessageNode
}

type CreateFeedbackMutation {
  feedback: FeedbackNode
}

type CreateFollowUpPaymentPlanMutation {
  paymentPlan: PaymentPlanNode
}

input CreateGrievanceTicketExtrasInput {
  category: CategoryExtrasInput
  issueType: IssueTypeExtrasInput
}

input CreateGrievanceTicketInput {
  description: String!
  assignedTo: ID
  category: Int!
  issueType: Int
  admin: String
  area: String
  language: String!
  consent: Boolean!
  businessArea: ID!
  linkedTickets: [ID]
  extras: CreateGrievanceTicketExtrasInput
  priority: Int
  urgency: Int
  partner: Int
  program: ID
  comments: String
  linkedFeedbackId: ID
  documentation: [GrievanceDocumentInput]
}

type CreateGrievanceTicketMutation {
  grievanceTickets: [GrievanceTicketNode]
}

input CreatePaymentPlanInput {
  businessAreaSlug: String!
  targetingId: ID!
  startDate: Date!
  endDate: Date!
  dispersionStartDate: Date!
  dispersionEndDate: Date!
  currency: String!
}

type CreatePaymentPlanMutation {
  paymentPlan: PaymentPlanNode
}

input CreatePaymentVerificationInput {
  sampling: String!
  verificationChannel: String!
  businessAreaSlug: String!
  fullListArguments: FullListArguments
  randomSamplingArguments: RandomSamplingArguments
  rapidProArguments: RapidProArguments
  cashOrPaymentPlanId: ID!
}

type CreateProgram {
  validationErrors: Arg
  program: ProgramNode
}

input CreateProgramInput {
  name: String
  startDate: Date
  endDate: Date
  description: String
  budget: Decimal
  frequencyOfPayments: String
  sector: String
  scope: String
  cashPlus: Boolean
  populationGoal: Int
  administrativeAreasOfImplementation: String
  businessAreaSlug: String
  individualDataNeeded: Boolean
}

type CreateReport {
  report: ReportNode
}

input CreateReportInput {
  reportType: Int!
  businessAreaSlug: String!
  dateFrom: Date!
  dateTo: Date!
  program: ID
  adminArea1: ID
  adminArea2: [ID]
}

input CreateSurveyInput {
  title: String!
  body: String
  category: String!
  targetPopulation: ID
  program: ID
  samplingType: String!
  fullListArguments: AccountabilityFullListArguments
  randomSamplingArguments: AccountabilityRandomSamplingArguments
  flow: String!
}

type CreateSurveyMutation {
  survey: SurveyNode
}

input CreateTargetPopulationInput {
  name: String!
  targetingCriteria: TargetingCriteriaObjectType!
  businessAreaSlug: String!
  programId: ID!
  excludedIds: String!
  exclusionReason: String
}

type CreateTargetPopulationMutation {
  validationErrors: Arg
  targetPopulation: TargetPopulationNode
}

input CreateTicketNoteInput {
  description: String!
  ticket: ID!
}

type CreateTicketNoteMutation {
  grievanceTicketNote: TicketNoteNode
}

type CreateVerificationPlanMutation {
  paymentPlan: GenericPaymentPlanNode
}

scalar Date

scalar DateTime

scalar Decimal

type DeduplicationResultNode {
  hitId: ID
  fullName: String
  score: Float
  proximityToScore: Float
  location: String
  age: Int
}

type DeleteHouseholdApproveMutation {
  grievanceTicket: GrievanceTicketNode
}

type DeletePaymentPlanMutation {
  paymentPlan: PaymentPlanNode
}

type DeletePaymentVerificationPlan {
  paymentPlan: GenericPaymentPlanNode
}

type DeleteProgram {
  ok: Boolean
}

type DeleteRegistrationDataImport {
  ok: Boolean
}

input DeleteTargetPopulationMutationInput {
  targetId: ID!
  clientMutationId: String
}

type DeleteTargetPopulationMutationPayload {
  ok: Boolean
  clientMutationId: String
}

type DeliveredQuantityNode {
  totalDeliveredQuantity: Decimal
  currency: String
}

type DeliveryMechanismNode implements Node {
  id: ID!
  createdAt: DateTime!
  updatedAt: DateTime!
  paymentPlan: PaymentPlanNode!
  financialServiceProvider: FinancialServiceProviderNode
  createdBy: UserNode!
  sentDate: DateTime!
  sentBy: UserNode
  status: String!
  deliveryMechanism: DeliveryMechanismPerPaymentPlanDeliveryMechanism
  deliveryMechanismOrder: Int!
  name: String
  order: Int
  fsp: FinancialServiceProviderNode
}

type DeliveryMechanismNodeConnection {
  pageInfo: PageInfo!
  edges: [DeliveryMechanismNodeEdge]!
  totalCount: Int
  edgeCount: Int
}

type DeliveryMechanismNodeEdge {
  node: DeliveryMechanismNode
  cursor: String!
}

enum DeliveryMechanismPerPaymentPlanDeliveryMechanism {
  CARDLESS_CASH_WITHDRAWAL
  CASH
  CASH_BY_FSP
  CHEQUE
  DEPOSIT_TO_CARD
  MOBILE_MONEY
  PRE_PAID_CARD
  REFERRAL
  TRANSFER
  TRANSFER_TO_ACCOUNT
  VOUCHER
}

type DiscardPaymentVerificationPlan {
  paymentPlan: GenericPaymentPlanNode
}

type DjangoDebug {
  sql: [DjangoDebugSQL]
}

type DjangoDebugSQL {
  vendor: String!
  alias: String!
  sql: String
  duration: Float!
  rawSql: String!
  params: String!
  startTime: Float!
  stopTime: Float!
  isSlow: Boolean!
  isSelect: Boolean!
  transId: String
  transStatus: String
  isoLevel: String
  encoding: String
}

type DocumentNode implements Node {
  isRemoved: Boolean!
  id: ID!
  createdAt: DateTime!
  updatedAt: DateTime!
  lastSyncAt: DateTime
  documentNumber: String!
  photo: String
  individual: IndividualNode!
  type: DocumentTypeNode!
  country: String
  status: DocumentStatus!
  cleared: Boolean!
  clearedDate: DateTime!
  clearedBy: UserNode
  issuanceDate: DateTime
  expiryDate: DateTime
  program: ProgramNode
  countryIso3: String
}

type DocumentNodeConnection {
  pageInfo: PageInfo!
  edges: [DocumentNodeEdge]!
  totalCount: Int
  edgeCount: Int
}

type DocumentNodeEdge {
  node: DocumentNode
  cursor: String!
}

enum DocumentStatus {
  PENDING
  VALID
  NEED_INVESTIGATION
  INVALID
}

type DocumentTypeNode {
  id: UUID!
  createdAt: DateTime!
  updatedAt: DateTime!
  label: String!
  key: String!
  isIdentityDocument: Boolean!
  uniqueForIndividual: Boolean!
  validForDeduplication: Boolean!
  documents(offset: Int, before: String, after: String, first: Int, last: Int): DocumentNodeConnection!
}

input EditBankTransferObjectType {
  id: ID!
  type: String!
  bankName: String!
  bankAccountNumber: String!
}

input EditIndividualDocumentObjectType {
  id: ID!
  country: String!
  key: String!
  number: String!
  photo: Arg
  photoraw: Arg
}

input EditIndividualIdentityObjectType {
  id: ID!
  country: String!
  partner: String!
  number: String!
}

input EditPaymentVerificationInput {
  sampling: String!
  verificationChannel: String!
  businessAreaSlug: String!
  fullListArguments: FullListArguments
  randomSamplingArguments: RandomSamplingArguments
  rapidProArguments: RapidProArguments
  paymentVerificationPlanId: ID!
}

type EditPaymentVerificationMutation {
  paymentPlan: GenericPaymentPlanNode
}

type EraseRegistrationDataImportMutation {
  registrationDataImport: RegistrationDataImportNode
}

type ExcludeHouseholdsMutation {
  paymentPlan: PaymentPlanNode
}

type ExportPDFPaymentPlanSummaryMutation {
  paymentPlan: PaymentPlanNode
}

type ExportSurveySampleMutationMutation {
  survey: SurveyNode
}

type ExportXLSXPaymentPlanPaymentListMutation {
  paymentPlan: PaymentPlanNode
}

type ExportXLSXPaymentPlanPaymentListPerFSPMutation {
  paymentPlan: PaymentPlanNode
}

type ExportXlsxPaymentVerificationPlanFile {
  paymentPlan: GenericPaymentPlanNode
}

input FSPToDeliveryMechanismMappingInput {
  fspId: ID!
  deliveryMechanism: String!
  order: Int!
}

enum FeedbackIssueType {
  POSITIVE_FEEDBACK
  NEGATIVE_FEEDBACK
}

type FeedbackMessageNode implements Node {
  id: ID!
  createdAt: DateTime!
  updatedAt: DateTime!
  description: String!
  createdBy: UserNode
}

type FeedbackMessageNodeConnection {
  pageInfo: PageInfo!
  edges: [FeedbackMessageNodeEdge]!
  totalCount: Int
  edgeCount: Int
}

type FeedbackMessageNodeEdge {
  node: FeedbackMessageNode
  cursor: String!
}

type FeedbackNode implements Node {
  id: ID!
  createdAt: DateTime!
  updatedAt: DateTime!
  unicefId: String
  businessArea: UserBusinessAreaNode!
  issueType: FeedbackIssueType!
  householdLookup: HouseholdNode
  individualLookup: IndividualNode
  description: String!
  comments: String
  admin2: AreaNode
  area: String!
  language: String!
  consent: Boolean!
  program: ProgramNode
  createdBy: UserNode
  linkedGrievance: GrievanceTicketNode
  feedbackMessages(offset: Int, before: String, after: String, first: Int, last: Int): FeedbackMessageNodeConnection!
}

type FeedbackNodeConnection {
  pageInfo: PageInfo!
  edges: [FeedbackNodeEdge]!
  totalCount: Int
  edgeCount: Int
}

type FeedbackNodeEdge {
  node: FeedbackNode
  cursor: String!
}

type FieldAttributeNode {
  id: String
  type: String
  name: String
  labels: [LabelNode]
  labelEn: String
  hint: String
  required: Boolean
  choices: [CoreFieldChoiceObject]
  associatedWith: String
  isFlexField: Boolean
}

type FilteredActionsListNode {
  approval: [ApprovalNode]
  authorization: [ApprovalNode]
  financeRelease: [ApprovalNode]
  reject: [ApprovalNode]
}

type FinalizeTargetPopulationMutation {
  targetPopulation: TargetPopulationNode
}

enum FinancialServiceProviderCommunicationChannel {
  API
  SFTP
  XLSX
}

type FinancialServiceProviderNode implements Node {
  id: ID!
  createdAt: DateTime!
  updatedAt: DateTime!
  createdBy: UserNode
  name: String!
  visionVendorNumber: String!
  deliveryMechanisms: [String!]!
  distributionLimit: Float
  communicationChannel: FinancialServiceProviderCommunicationChannel!
  dataTransferConfiguration: JSONString
  xlsxTemplates(offset: Int, before: String, after: String, first: Int, last: Int): FinancialServiceProviderXlsxTemplateNodeConnection!
  financialserviceproviderxlsxreportSet(offset: Int, before: String, after: String, first: Int, last: Int): FinancialServiceProviderXlsxReportNodeConnection!
  deliveryMechanismsPerPaymentPlan(offset: Int, before: String, after: String, first: Int, last: Int): DeliveryMechanismNodeConnection!
  paymentSet(offset: Int, before: String, after: String, first: Int, last: Int): PaymentNodeConnection!
  fullName: String
}

type FinancialServiceProviderNodeConnection {
  pageInfo: PageInfo!
  edges: [FinancialServiceProviderNodeEdge]!
  totalCount: Int
  edgeCount: Int
}

type FinancialServiceProviderNodeEdge {
  node: FinancialServiceProviderNode
  cursor: String!
}

type FinancialServiceProviderXlsxReportNode implements Node {
  id: ID!
  createdAt: DateTime!
  updatedAt: DateTime!
  financialServiceProvider: FinancialServiceProviderNode!
  status: Int
  reportUrl: String
}

type FinancialServiceProviderXlsxReportNodeConnection {
  pageInfo: PageInfo!
  edges: [FinancialServiceProviderXlsxReportNodeEdge]!
  totalCount: Int
  edgeCount: Int
}

type FinancialServiceProviderXlsxReportNodeEdge {
  node: FinancialServiceProviderXlsxReportNode
  cursor: String!
}

type FinancialServiceProviderXlsxTemplateNode implements Node {
  id: ID!
  createdAt: DateTime!
  updatedAt: DateTime!
  createdBy: UserNode
  name: String!
  columns: [String]
  coreFields: [String!]!
  financialServiceProviders(offset: Int, before: String, after: String, first: Int, last: Int): FinancialServiceProviderNodeConnection!
}

type FinancialServiceProviderXlsxTemplateNodeConnection {
  pageInfo: PageInfo!
  edges: [FinancialServiceProviderXlsxTemplateNodeEdge]!
  totalCount: Int
  edgeCount: Int
}

type FinancialServiceProviderXlsxTemplateNodeEdge {
  node: FinancialServiceProviderXlsxTemplateNode
  cursor: String!
}

type FinishPaymentVerificationPlan {
  paymentPlan: GenericPaymentPlanNode
}

scalar FlexFieldsScalar

type FspChoice {
  id: String
  name: String
}

type FspChoices {
  deliveryMechanism: String
  fsps: [FspChoice]
}

input FullListArguments {
  excludedAdminAreas: [String]
}

type GenericPaymentNode {
  id: String
  objType: String
  unicefId: String
  currency: String
  deliveredQuantity: Float
  deliveredQuantityUsd: Float
  household: HouseholdNode
}

type GenericPaymentPlanNode {
  id: String
  objType: String
  paymentVerificationSummary: PaymentVerificationSummaryNode
  availablePaymentRecordsCount: Int
  verificationPlans(offset: Int, before: String, after: String, first: Int, last: Int, programId: String): PaymentVerificationPlanNodeConnection
  statusDate: DateTime
  status: String
  bankReconciliationSuccess: Int
  bankReconciliationError: Int
  deliveryType: String
  totalNumberOfHouseholds: Int
  currency: String
  totalDeliveredQuantity: Float
  totalEntitledQuantity: Float
  totalUndeliveredQuantity: Float
  canCreatePaymentVerificationPlan: Boolean
}

scalar GeoJSON

input GetAccountabilityCommunicationMessageSampleSizeInput {
  households: [ID]
  targetPopulation: ID
  registrationDataImport: ID
  samplingType: SamplingChoices!
  fullListArguments: AccountabilityFullListArguments
  randomSamplingArguments: AccountabilityRandomSamplingArguments
}

input GetCashplanVerificationSampleSizeInput {
  cashOrPaymentPlanId: ID
  paymentVerificationPlanId: ID
  sampling: String!
  verificationChannel: String!
  businessAreaSlug: String!
  fullListArguments: FullListArguments
  randomSamplingArguments: RandomSamplingArguments
  rapidProArguments: RapidProArguments
}

type GetCashplanVerificationSampleSizeObject {
  paymentRecordCount: Int
  sampleSize: Int
}

type GetCommunicationMessageSampleSizeNode {
  numberOfRecipients: Int
  sampleSize: Int
}

input GrievanceComplaintTicketExtras {
  household: ID
  individual: ID
  paymentRecord: [ID]
}

input GrievanceDocumentInput {
  name: String!
  file: Upload!
}

type GrievanceDocumentNode implements Node {
  id: ID!
  createdAt: DateTime!
  updatedAt: DateTime!
  name: String
  createdBy: UserNode
  grievanceTicket: GrievanceTicketNode
  fileSize: Int
  contentType: String!
  filePath: String
  fileName: String
}

type GrievanceDocumentNodeConnection {
  pageInfo: PageInfo!
  edges: [GrievanceDocumentNodeEdge]!
}

type GrievanceDocumentNodeEdge {
  node: GrievanceDocumentNode
  cursor: String!
}

input GrievanceDocumentUpdateInput {
  id: ID!
  name: String
  file: Upload
}

type GrievanceStatusChangeMutation {
  grievanceTicket: GrievanceTicketNode
}

type GrievanceTicketNode implements Node {
  id: ID!
  createdAt: DateTime!
  updatedAt: DateTime!
  version: BigInt!
  unicefId: String
  userModified: DateTime
  lastNotificationSent: DateTime
  createdBy: UserNode
  assignedTo: UserNode
  status: Int!
  category: Int!
  issueType: Int
  description: String!
  admin2: AreaNode
  area: String!
  language: String!
  consent: Boolean!
  businessArea: UserBusinessAreaNode!
  linkedTickets: [GrievanceTicketNode]
  registrationDataImport: RegistrationDataImportNode
  extras: JSONString!
  ignored: Boolean!
  householdUnicefId: String
  priority: Int
  urgency: Int
  partner: PartnerType
  programs: [ProgramNode]
  comments: String
  ticketNotes(offset: Int, before: String, after: String, first: Int, last: Int): TicketNoteNodeConnection!
  complaintTicketDetails: TicketComplaintDetailsNode
  sensitiveTicketDetails: TicketSensitiveDetailsNode
  householdDataUpdateTicketDetails: TicketHouseholdDataUpdateDetailsNode
  individualDataUpdateTicketDetails: TicketIndividualDataUpdateDetailsNode
  addIndividualTicketDetails: TicketAddIndividualDetailsNode
  deleteIndividualTicketDetails: TicketDeleteIndividualDetailsNode
  deleteHouseholdTicketDetails: TicketDeleteHouseholdDetailsNode
  systemFlaggingTicketDetails: TicketSystemFlaggingDetailsNode
  needsAdjudicationTicketDetails: TicketNeedsAdjudicationDetailsNode
  paymentVerificationTicketDetails: TicketPaymentVerificationDetailsNode
  positiveFeedbackTicketDetails: TicketPositiveFeedbackDetailsNode
  negativeFeedbackTicketDetails: TicketNegativeFeedbackDetailsNode
  referralTicketDetails: TicketReferralDetailsNode
  supportDocuments(offset: Int, before: String, after: String, first: Int, last: Int): GrievanceDocumentNodeConnection!
  feedback: FeedbackNode
  household: HouseholdNode
  individual: IndividualNode
  paymentRecord: PaymentRecordAndPaymentNode
  admin: String
  existingTickets: [GrievanceTicketNode]
  relatedTickets: [GrievanceTicketNode]
  totalDays: String
  documentation: [GrievanceDocumentNode]
}

type GrievanceTicketNodeConnection {
  pageInfo: PageInfo!
  edges: [GrievanceTicketNodeEdge]!
  totalCount: Int
  edgeCount: Int
}

type GrievanceTicketNodeEdge {
  node: GrievanceTicketNode
  cursor: String!
}

type GroupAttributeNode {
  id: UUID!
  name: String!
  label: JSONString!
  flexAttributes(flexField: Boolean): [FieldAttributeNode]
  labelEn: String
}

enum HouseholdCollectIndividualData {
  A_
  A_2
  A_1
  A_3
  A_0
}

type HouseholdDataChangeApproveMutation {
  grievanceTicket: GrievanceTicketNode
}

input HouseholdDataUpdateIssueTypeExtras {
  household: ID!
  householdData: HouseholdUpdateDataObjectType!
}

input HouseholdDeleteIssueTypeExtras {
  household: ID!
}

type HouseholdNode implements Node {
  id: ID!
  size: Int
  headOfHousehold: IndividualNode!
  createdAt: DateTime!
  updatedAt: DateTime!
  isRemoved: Boolean!
  removedDate: DateTime
  lastSyncAt: DateTime
  version: BigInt!
  unicefId: String
  withdrawn: Boolean!
  withdrawnDate: DateTime
  consentSign: String!
  consent: Boolean
  consentSharing: [String]
  residenceStatus: HouseholdResidenceStatus!
  countryOrigin: String
  country: String
  address: String!
  zipCode: String
  adminArea: AreaNode
  admin1: AreaNode
  admin2: AreaNode
  admin3: AreaNode
  admin4: AreaNode
  geopoint: GeoJSON
  representatives(offset: Int, before: String, after: String, first: Int, last: Int): IndividualNodeConnection!
  femaleAgeGroup05Count: Int
  femaleAgeGroup611Count: Int
  femaleAgeGroup1217Count: Int
  femaleAgeGroup1859Count: Int
  femaleAgeGroup60Count: Int
  pregnantCount: Int
  maleAgeGroup05Count: Int
  maleAgeGroup611Count: Int
  maleAgeGroup1217Count: Int
  maleAgeGroup1859Count: Int
  maleAgeGroup60Count: Int
  femaleAgeGroup05DisabledCount: Int
  femaleAgeGroup611DisabledCount: Int
  femaleAgeGroup1217DisabledCount: Int
  femaleAgeGroup1859DisabledCount: Int
  femaleAgeGroup60DisabledCount: Int
  maleAgeGroup05DisabledCount: Int
  maleAgeGroup611DisabledCount: Int
  maleAgeGroup1217DisabledCount: Int
  maleAgeGroup1859DisabledCount: Int
  maleAgeGroup60DisabledCount: Int
  childrenCount: Int
  maleChildrenCount: Int
  femaleChildrenCount: Int
  childrenDisabledCount: Int
  maleChildrenDisabledCount: Int
  femaleChildrenDisabledCount: Int
  registrationDataImport: RegistrationDataImportNode
  programs(offset: Int, before: String, after: String, first: Int, last: Int, name: String): ProgramNodeConnection!
  returnee: Boolean
  flexFields: FlexFieldsScalar
  firstRegistrationDate: DateTime!
  lastRegistrationDate: DateTime!
  fchildHoh: Boolean
  childHoh: Boolean
  businessArea: UserBusinessAreaNode!
  start: DateTime
  deviceid: String!
  nameEnumerator: String!
  orgEnumerator: HouseholdOrgEnumerator!
  orgNameEnumerator: String!
  village: String!
  registrationMethod: HouseholdRegistrationMethod!
  collectIndividualData: HouseholdCollectIndividualData!
  currency: String
  unhcrId: String!
  userFields: JSONString!
  koboAssetId: String!
  rowId: Int
  registrationId: Int
  totalCashReceivedUsd: Decimal
  totalCashReceived: Decimal
  familyId: String
  program: ProgramNode
  copiedFrom: HouseholdNode
  originUnicefId: String
  copiedTo(offset: Int, before: String, after: String, first: Int, last: Int): HouseholdNodeConnection!
  individualsAndRoles: [IndividualRoleInHouseholdNode!]!
  individuals(offset: Int, before: String, after: String, first: Int, last: Int, household_Id: UUID, businessArea: String, fullName: String, fullName_Startswith: String, fullName_Endswith: String, sex: [String], household_AdminArea: ID, withdrawn: Boolean, age: String, programs: [ID], search: String, lastRegistrationDate: String, admin2: [ID], status: [String], excludedId: String, flags: [String], orderBy: String): IndividualNodeConnection
  paymentrecordSet(offset: Int, before: String, after: String, first: Int, last: Int): PaymentRecordNodeConnection!
  paymentSet(offset: Int, before: String, after: String, first: Int, last: Int): PaymentNodeConnection!
  complaintTicketDetails(offset: Int, before: String, after: String, first: Int, last: Int): TicketComplaintDetailsNodeConnection!
  sensitiveTicketDetails(offset: Int, before: String, after: String, first: Int, last: Int): TicketSensitiveDetailsNodeConnection!
  householdDataUpdateTicketDetails(offset: Int, before: String, after: String, first: Int, last: Int): TicketHouseholdDataUpdateDetailsNodeConnection!
  addIndividualTicketDetails(offset: Int, before: String, after: String, first: Int, last: Int): TicketAddIndividualDetailsNodeConnection!
  deleteHouseholdTicketDetails(offset: Int, before: String, after: String, first: Int, last: Int): TicketDeleteHouseholdDetailsNodeConnection!
  positiveFeedbackTicketDetails(offset: Int, before: String, after: String, first: Int, last: Int): TicketPositiveFeedbackDetailsNodeConnection!
  negativeFeedbackTicketDetails(offset: Int, before: String, after: String, first: Int, last: Int): TicketNegativeFeedbackDetailsNodeConnection!
  referralTicketDetails(offset: Int, before: String, after: String, first: Int, last: Int): TicketReferralDetailsNodeConnection!
  targetPopulations(offset: Int, before: String, after: String, first: Int, last: Int, program: ID, createdAt: DateTime, createdAt_Lte: DateTime, createdAt_Gte: DateTime, updatedAt: DateTime, updatedAt_Lte: DateTime, updatedAt_Gte: DateTime, status: String, households: [ID], name: String, createdByName: String, totalHouseholdsCountMin: Int, totalHouseholdsCountMax: Int, totalIndividualsCountMin: Int, totalIndividualsCountMax: Int, businessArea: String, createdAtRange: String, paymentPlanApplicable: Boolean, orderBy: String): TargetPopulationNodeConnection!
  selections: [HouseholdSelectionNode!]!
  messages(offset: Int, before: String, after: String, first: Int, last: Int): CommunicationMessageNodeConnection!
  feedbacks(offset: Int, before: String, after: String, first: Int, last: Int): FeedbackNodeConnection!
  surveys(offset: Int, before: String, after: String, first: Int, last: Int): SurveyNodeConnection!
  selection: HouseholdSelectionNode
  sanctionListPossibleMatch: Boolean
  sanctionListConfirmedMatch: Boolean
  hasDuplicates: Boolean
  adminAreaTitle: String
  status: String
  programsWithDeliveredQuantity: [ProgramsWithDeliveredQuantityNode]
  activeIndividualsCount: Int
}

type HouseholdNodeConnection {
  pageInfo: PageInfo!
  edges: [HouseholdNodeEdge]!
  totalCount: Int
  individualsCount: Int
  edgeCount: Int
}

type HouseholdNodeEdge {
  node: HouseholdNode
  cursor: String!
}

enum HouseholdOrgEnumerator {
  A_
  PARTNER
  UNICEF
}

enum HouseholdRegistrationMethod {
  A_
  COMMUNITY
  HH_REGISTRATION
}

enum HouseholdResidenceStatus {
  A_
  IDP
  REFUGEE
  OTHERS_OF_CONCERN
  HOST
  NON_HOST
}

type HouseholdSelectionNode {
  id: UUID!
  createdAt: DateTime!
  updatedAt: DateTime!
  household: HouseholdNode!
  targetPopulation: TargetPopulationNode!
  vulnerabilityScore: Float
}

input HouseholdUpdateDataObjectType {
  adminAreaTitle: String
  status: String
  consent: Boolean
  consentSharing: [String]
  residenceStatus: String
  countryOrigin: String
  country: String
  size: Int
  address: String
  femaleAgeGroup05Count: Int
  femaleAgeGroup611Count: Int
  femaleAgeGroup1217Count: Int
  femaleAgeGroup1859Count: Int
  femaleAgeGroup60Count: Int
  pregnantCount: Int
  maleAgeGroup05Count: Int
  maleAgeGroup611Count: Int
  maleAgeGroup1217Count: Int
  maleAgeGroup1859Count: Int
  maleAgeGroup60Count: Int
  femaleAgeGroup05DisabledCount: Int
  femaleAgeGroup611DisabledCount: Int
  femaleAgeGroup1217DisabledCount: Int
  femaleAgeGroup1859DisabledCount: Int
  femaleAgeGroup60DisabledCount: Int
  maleAgeGroup05DisabledCount: Int
  maleAgeGroup611DisabledCount: Int
  maleAgeGroup1217DisabledCount: Int
  maleAgeGroup1859DisabledCount: Int
  maleAgeGroup60DisabledCount: Int
  returnee: Boolean
  fchildHoh: Boolean
  childHoh: Boolean
  start: DateTime
  end: DateTime
  nameEnumerator: String
  orgEnumerator: String
  orgNameEnumerator: String
  village: String
  registrationMethod: String
  collectIndividualData: String
  currency: String
  unhcrId: String
  flexFields: Arg
}

enum ImportDataDataType {
  XLSX
  JSON
  FLEX
  DIIA
}

type ImportDataNode implements Node {
  id: ID!
  createdAt: DateTime!
  updatedAt: DateTime!
  status: ImportDataStatus!
  businessAreaSlug: String!
  file: String
  dataType: ImportDataDataType!
  numberOfHouseholds: Int
  numberOfIndividuals: Int
  error: String!
  validationErrors: String!
  createdById: UUID
  registrationDataImport: RegistrationDataImportDatahubNode
  koboimportdata: KoboImportDataNode
  xlsxValidationErrors: [XlsxRowErrorNode]
}

enum ImportDataStatus {
  PENDING
  RUNNING
  FINISHED
  ERROR
  VALIDATION_ERROR
}

type ImportXLSXPaymentPlanPaymentListMutation {
  paymentPlan: PaymentPlanNode
  errors: [XlsxErrorNode]
}

type ImportXLSXPaymentPlanPaymentListPerFSPMutation {
  paymentPlan: PaymentPlanNode
  errors: [XlsxErrorNode]
}

type ImportXlsxPaymentVerificationPlanFile {
  paymentPlan: GenericPaymentPlanNode
  errors: [XlsxErrorNode]
}

type ImportedDocumentNode implements Node {
  id: ID!
  createdAt: DateTime!
  updatedAt: DateTime!
  documentNumber: String!
  photo: String
  individual: ImportedIndividualNode!
  type: ImportedDocumentTypeNode!
  country: String
  docDate: Date
  issuanceDate: Date
  expiryDate: Date
}

type ImportedDocumentNodeConnection {
  pageInfo: PageInfo!
  edges: [ImportedDocumentNodeEdge]!
  totalCount: Int
  edgeCount: Int
}

type ImportedDocumentNodeEdge {
  node: ImportedDocumentNode
  cursor: String!
}

type ImportedDocumentTypeNode {
  id: UUID!
  createdAt: DateTime!
  updatedAt: DateTime!
  label: String!
  key: String!
  isIdentityDocument: Boolean!
  documents(offset: Int, before: String, after: String, first: Int, last: Int): ImportedDocumentNodeConnection!
}

enum ImportedHouseholdCollectIndividualData {
  A_
  A_2
  A_1
  A_0
}

enum ImportedHouseholdConsentSharing {
  A_
  GOVERNMENT_PARTNER
  HUMANITARIAN_PARTNER
  PRIVATE_PARTNER
  UNICEF
}

enum ImportedHouseholdCurrency {
  A_
  AED
  AFN
  ALL
  AMD
  ANG
  AOA
  ARS
  AUD
  AWG
  AZN
  BAM
  BBD
  BDT
  BGN
  BHD
  BIF
  BMD
  BND
  BOB
  BOV
  BRL
  BSD
  BTN
  BWP
  BYN
  BZD
  CAD
  CDF
  CHF
  CLP
  CNY
  COP
  CRC
  CUC
  CUP
  CVE
  CZK
  DJF
  DKK
  DOP
  DZD
  EGP
  ERN
  ETB
  EUR
  FJD
  FKP
  GBP
  GEL
  GHS
  GIP
  GMD
  GNF
  GTQ
  GYD
  HKD
  HNL
  HRK
  HTG
  HUF
  IDR
  ILS
  INR
  IQD
  IRR
  ISK
  JMD
  JOD
  JPY
  KES
  KGS
  KHR
  KMF
  KPW
  KRW
  KWD
  KYD
  KZT
  LAK
  LBP
  LKR
  LRD
  LSL
  LYD
  MAD
  MDL
  MGA
  MKD
  MMK
  MNT
  MOP
  MRU
  MUR
  MVR
  MWK
  MXN
  MYR
  MZN
  NAD
  NGN
  NIO
  NOK
  NPR
  NZD
  OMR
  PAB
  PEN
  PGK
  PHP
  PKR
  PLN
  PYG
  QAR
  RON
  RSD
  RUB
  RWF
  SAR
  SBD
  SCR
  SDG
  SEK
  SGD
  SHP
  SLL
  SOS
  SRD
  SSP
  STN
  SVC
  SYP
  SZL
  THB
  TJS
  TMT
  TND
  TOP
  TRY
  TTD
  TWD
  TZS
  UAH
  UGX
  USD
  UYU
  UYW
  UZS
  VES
  VND
  VUV
  WST
  XAF
  XAG
  XAU
  XCD
  XOF
  XPF
  YER
  ZAR
  ZMW
  ZWL
}

type ImportedHouseholdNode implements Node {
  id: ID!
  createdAt: DateTime!
  updatedAt: DateTime!
  consentSign: String!
  consent: Boolean
  consentSharing: ImportedHouseholdConsentSharing!
  residenceStatus: ImportedHouseholdResidenceStatus!
  countryOrigin: String
  size: Int!
  address: String!
  country: String
  zipCode: String
  adminArea: String!
  adminAreaTitle: String!
  admin1: String!
  admin1Title: String!
  admin2: String!
  admin2Title: String!
  admin3: String!
  admin3Title: String!
  admin4: String!
  admin4Title: String!
  geopoint: GeoJSON
  femaleAgeGroup05Count: Int
  femaleAgeGroup611Count: Int
  femaleAgeGroup1217Count: Int
  femaleAgeGroup1859Count: Int
  femaleAgeGroup60Count: Int
  pregnantCount: Int
  maleAgeGroup05Count: Int
  maleAgeGroup611Count: Int
  maleAgeGroup1217Count: Int
  maleAgeGroup1859Count: Int
  maleAgeGroup60Count: Int
  femaleAgeGroup05DisabledCount: Int
  femaleAgeGroup611DisabledCount: Int
  femaleAgeGroup1217DisabledCount: Int
  femaleAgeGroup1859DisabledCount: Int
  femaleAgeGroup60DisabledCount: Int
  maleAgeGroup05DisabledCount: Int
  maleAgeGroup611DisabledCount: Int
  maleAgeGroup1217DisabledCount: Int
  maleAgeGroup1859DisabledCount: Int
  maleAgeGroup60DisabledCount: Int
  headOfHousehold: ImportedIndividualNode
  fchildHoh: Boolean
  childHoh: Boolean
  registrationDataImport: RegistrationDataImportDatahubNode!
  firstRegistrationDate: DateTime!
  lastRegistrationDate: DateTime!
  returnee: Boolean
  flexFields: Arg
  start: DateTime
  deviceid: String!
  nameEnumerator: String!
  orgEnumerator: ImportedHouseholdOrgEnumerator
  orgNameEnumerator: String!
  village: String!
  registrationMethod: ImportedHouseholdRegistrationMethod!
  collectIndividualData: ImportedHouseholdCollectIndividualData!
  currency: ImportedHouseholdCurrency!
  unhcrId: String!
  koboSubmissionUuid: UUID
  koboAssetId: String!
  koboSubmissionTime: DateTime
  rowId: Int
  diiaRecId: String!
  enumeratorRecId: Int
  misUnicefId: String
  programId: UUID
  individuals(offset: Int, before: String, after: String, first: Int, last: Int): ImportedIndividualNodeConnection!
  hasDuplicates: Boolean
  importId: String
}

type ImportedHouseholdNodeConnection {
  pageInfo: PageInfo!
  edges: [ImportedHouseholdNodeEdge]!
  totalCount: Int
  edgeCount: Int
}

type ImportedHouseholdNodeEdge {
  node: ImportedHouseholdNode
  cursor: String!
}

enum ImportedHouseholdOrgEnumerator {
  A_
  PARTNER
  UNICEF
}

enum ImportedHouseholdRegistrationMethod {
  A_
  COMMUNITY
  HH_REGISTRATION
}

enum ImportedHouseholdResidenceStatus {
  A_
  IDP
  REFUGEE
  OTHERS_OF_CONCERN
  HOST
  NON_HOST
}

enum ImportedIndividualDeduplicationBatchStatus {
  SIMILAR_IN_BATCH
  DUPLICATE_IN_BATCH
  UNIQUE_IN_BATCH
  NOT_PROCESSED
}

enum ImportedIndividualDeduplicationGoldenRecordStatus {
  DUPLICATE
  NEEDS_ADJUDICATION
  NOT_PROCESSED
  POSTPONE
  UNIQUE
}

enum ImportedIndividualDisability {
  DISABLED
  NOT_DISABLED
}

type ImportedIndividualIdentityNode implements Node {
  id: ID!
  individual: ImportedIndividualNode!
  documentNumber: String!
  country: String
  partner: String
}

type ImportedIndividualIdentityNodeConnection {
  pageInfo: PageInfo!
  edges: [ImportedIndividualIdentityNodeEdge]!
  totalCount: Int
  edgeCount: Int
}

type ImportedIndividualIdentityNodeEdge {
  node: ImportedIndividualIdentityNode
  cursor: String!
}

enum ImportedIndividualMaritalStatus {
  A_
  DIVORCED
  MARRIED
  SEPARATED
  SINGLE
  WIDOWED
}

type ImportedIndividualNode implements Node {
  id: ID!
  createdAt: DateTime!
  updatedAt: DateTime!
  individualId: String!
  photo: String!
  fullName: String!
  givenName: String!
  middleName: String!
  familyName: String!
  relationship: String
  sex: ImportedIndividualSex!
  birthDate: Date!
  estimatedBirthDate: Boolean
  maritalStatus: ImportedIndividualMaritalStatus!
  phoneNo: String!
  phoneNoValid: Boolean
  phoneNoAlternative: String!
  phoneNoAlternativeValid: Boolean
  email: String
  household: ImportedHouseholdNode
  registrationDataImport: RegistrationDataImportDatahubNode!
  disability: ImportedIndividualDisability!
  workStatus: String!
  firstRegistrationDate: Date!
  lastRegistrationDate: Date!
  deduplicationBatchStatus: ImportedIndividualDeduplicationBatchStatus
  deduplicationGoldenRecordStatus: ImportedIndividualDeduplicationGoldenRecordStatus
  deduplicationBatchResults: [DeduplicationResultNode]
  deduplicationGoldenRecordResults: [DeduplicationResultNode]
  flexFields: FlexFieldsScalar
  pregnant: Boolean
  observedDisability: [String]
  seeingDisability: String!
  hearingDisability: String!
  physicalDisability: String!
  memoryDisability: String!
  selfcareDisability: String!
  commsDisability: String!
  whoAnswersPhone: String!
  whoAnswersAltPhone: String!
  koboAssetId: String!
  rowId: Int
  disabilityCertificatePicture: String
  preferredLanguage: String
  misUnicefId: String
<<<<<<< HEAD
  programId: UUID
=======
>>>>>>> 10bdfe3d
  ageAtRegistration: Int
  importedhousehold: ImportedHouseholdNode
  documents(offset: Int, before: String, after: String, first: Int, last: Int): ImportedDocumentNodeConnection!
  identities(offset: Int, before: String, after: String, first: Int, last: Int): ImportedIndividualIdentityNodeConnection!
  role: String
  age: Int
  importId: String
}

type ImportedIndividualNodeConnection {
  pageInfo: PageInfo!
  edges: [ImportedIndividualNodeEdge]!
  totalCount: Int
  edgeCount: Int
}

type ImportedIndividualNodeEdge {
  node: ImportedIndividualNode
  cursor: String!
}

enum ImportedIndividualSex {
  MALE
  FEMALE
}

type IndividualDataChangeApproveMutation {
  grievanceTicket: GrievanceTicketNode
}

input IndividualDataUpdateIssueTypeExtras {
  individual: ID!
  individualData: IndividualUpdateDataObjectType!
}

enum IndividualDeduplicationBatchStatus {
  DUPLICATE_IN_BATCH
  NOT_PROCESSED
  SIMILAR_IN_BATCH
  UNIQUE_IN_BATCH
}

enum IndividualDeduplicationGoldenRecordStatus {
  DUPLICATE
  NEEDS_ADJUDICATION
  NOT_PROCESSED
  POSTPONE
  UNIQUE
}

input IndividualDeleteIssueTypeExtras {
  individual: ID!
}

enum IndividualDisability {
  DISABLED
  NOT_DISABLED
}

input IndividualDocumentObjectType {
  country: String!
  key: String!
  number: String!
  photo: Arg
  photoraw: Arg
}

type IndividualIdentityNode implements Node {
  id: ID!
  individual: IndividualNode!
  number: String!
  partner: String
  country: String
  countryIso3: String
}

type IndividualIdentityNodeConnection {
  pageInfo: PageInfo!
  edges: [IndividualIdentityNodeEdge]!
  totalCount: Int
  edgeCount: Int
}

type IndividualIdentityNodeEdge {
  node: IndividualIdentityNode
  cursor: String!
}

input IndividualIdentityObjectType {
  country: String!
  partner: String!
  number: String!
}

enum IndividualMaritalStatus {
  A_
  DIVORCED
  MARRIED
  SEPARATED
  SINGLE
  WIDOWED
}

type IndividualNode implements Node {
  id: ID!
  createdAt: DateTime!
  updatedAt: DateTime!
  isRemoved: Boolean!
  removedDate: DateTime
  lastSyncAt: DateTime
  version: BigInt!
  unicefId: String
  duplicate: Boolean!
  duplicateDate: DateTime
  withdrawn: Boolean!
  withdrawnDate: DateTime
  individualId: String!
  photo: String
  fullName: String!
  givenName: String!
  middleName: String!
  familyName: String!
  sex: IndividualSex!
  birthDate: Date!
  estimatedBirthDate: Boolean
  maritalStatus: IndividualMaritalStatus!
  phoneNo: String!
  phoneNoValid: Boolean
  phoneNoAlternative: String!
  phoneNoAlternativeValid: Boolean
  email: String!
  relationship: IndividualRelationship
  household: HouseholdNode
  registrationDataImport: RegistrationDataImportNode
  disability: IndividualDisability!
  workStatus: String!
  firstRegistrationDate: Date!
  lastRegistrationDate: Date!
  flexFields: FlexFieldsScalar
  userFields: JSONString!
  enrolledInNutritionProgramme: Boolean
  administrationOfRutf: Boolean
  deduplicationGoldenRecordStatus: IndividualDeduplicationGoldenRecordStatus!
  deduplicationBatchStatus: IndividualDeduplicationBatchStatus!
  deduplicationGoldenRecordResults: [DeduplicationResultNode]
  deduplicationBatchResults: [DeduplicationResultNode]
  importedIndividualId: UUID
  sanctionListPossibleMatch: Boolean!
  sanctionListConfirmedMatch: Boolean!
  pregnant: Boolean
  observedDisability: [String]
  seeingDisability: String!
  hearingDisability: String!
  physicalDisability: String!
  memoryDisability: String!
  selfcareDisability: String!
  commsDisability: String!
  whoAnswersPhone: String!
  whoAnswersAltPhone: String!
  businessArea: UserBusinessAreaNode!
  fchildHoh: Boolean!
  childHoh: Boolean!
  koboAssetId: String!
  rowId: Int
  registrationId: Int
  disabilityCertificatePicture: String
  preferredLanguage: String
  relationshipConfirmed: Boolean!
<<<<<<< HEAD
  program: ProgramNode
  copiedFrom: IndividualNode
  originUnicefId: String
=======
>>>>>>> 10bdfe3d
  ageAtRegistration: Int
  representedHouseholds(offset: Int, before: String, after: String, first: Int, last: Int): HouseholdNodeConnection!
  headingHousehold: HouseholdNode
  documents(offset: Int, before: String, after: String, first: Int, last: Int): DocumentNodeConnection!
  identities(offset: Int, before: String, after: String, first: Int, last: Int): IndividualIdentityNodeConnection!
  householdsAndRoles: [IndividualRoleInHouseholdNode!]!
  copiedTo(offset: Int, before: String, after: String, first: Int, last: Int): IndividualNodeConnection!
  bankAccountInfo: BankAccountInfoNode
  paymentrecordSet(offset: Int, before: String, after: String, first: Int, last: Int): PaymentRecordNodeConnection!
  collectorPayments(offset: Int, before: String, after: String, first: Int, last: Int): PaymentNodeConnection!
  paymentSet(offset: Int, before: String, after: String, first: Int, last: Int): PaymentNodeConnection!
  complaintTicketDetails(offset: Int, before: String, after: String, first: Int, last: Int): TicketComplaintDetailsNodeConnection!
  sensitiveTicketDetails(offset: Int, before: String, after: String, first: Int, last: Int): TicketSensitiveDetailsNodeConnection!
  individualDataUpdateTicketDetails(offset: Int, before: String, after: String, first: Int, last: Int): TicketIndividualDataUpdateDetailsNodeConnection!
  deleteIndividualTicketDetails(offset: Int, before: String, after: String, first: Int, last: Int): TicketDeleteIndividualDetailsNodeConnection!
  ticketsystemflaggingdetailsSet(offset: Int, before: String, after: String, first: Int, last: Int): TicketSystemFlaggingDetailsNodeConnection!
  ticketGoldenRecords(offset: Int, before: String, after: String, first: Int, last: Int): TicketNeedsAdjudicationDetailsNodeConnection!
  ticketDuplicates(offset: Int, before: String, after: String, first: Int, last: Int): TicketNeedsAdjudicationDetailsNodeConnection!
  ticketSelected(offset: Int, before: String, after: String, first: Int, last: Int): TicketNeedsAdjudicationDetailsNodeConnection!
  positiveFeedbackTicketDetails(offset: Int, before: String, after: String, first: Int, last: Int): TicketPositiveFeedbackDetailsNodeConnection!
  negativeFeedbackTicketDetails(offset: Int, before: String, after: String, first: Int, last: Int): TicketNegativeFeedbackDetailsNodeConnection!
  referralTicketDetails(offset: Int, before: String, after: String, first: Int, last: Int): TicketReferralDetailsNodeConnection!
  feedbacks(offset: Int, before: String, after: String, first: Int, last: Int): FeedbackNodeConnection!
  status: String
  role: String
  age: Int
  sanctionListLastCheck: DateTime
  paymentChannels: [BankAccountInfoNode]
}

type IndividualNodeConnection {
  pageInfo: PageInfo!
  edges: [IndividualNodeEdge]!
  totalCount: Int
  edgeCount: Int
}

type IndividualNodeEdge {
  node: IndividualNode
  cursor: String!
}

enum IndividualRelationship {
  UNKNOWN
  AUNT_UNCLE
  BROTHER_SISTER
  COUSIN
  DAUGHTERINLAW_SONINLAW
  GRANDDAUGHTER_GRANDSON
  GRANDMOTHER_GRANDFATHER
  HEAD
  MOTHER_FATHER
  MOTHERINLAW_FATHERINLAW
  NEPHEW_NIECE
  NON_BENEFICIARY
  OTHER
  SISTERINLAW_BROTHERINLAW
  SON_DAUGHTER
  WIFE_HUSBAND
  FOSTER_CHILD
  FREE_UNION
}

type IndividualRoleInHouseholdNode {
  id: UUID!
  createdAt: DateTime!
  updatedAt: DateTime!
  lastSyncAt: DateTime
  individual: IndividualNode!
  household: HouseholdNode!
  role: IndividualRoleInHouseholdRole
}

enum IndividualRoleInHouseholdRole {
  NO_ROLE
  ALTERNATE
  PRIMARY
}

enum IndividualSex {
  MALE
  FEMALE
}

input IndividualUpdateDataObjectType {
  status: String
  fullName: String
  givenName: String
  middleName: String
  familyName: String
  sex: String
  birthDate: Date
  estimatedBirthDate: Boolean
  maritalStatus: String
  phoneNo: String
  phoneNoAlternative: String
  email: String
  relationship: String
  disability: String
  workStatus: String
  enrolledInNutritionProgramme: Boolean
  administrationOfRutf: Boolean
  pregnant: Boolean
  observedDisability: [String]
  seeingDisability: String
  hearingDisability: String
  physicalDisability: String
  memoryDisability: String
  selfcareDisability: String
  commsDisability: String
  whoAnswersPhone: String
  whoAnswersAltPhone: String
  role: String
  documents: [IndividualDocumentObjectType]
  documentsToRemove: [ID]
  documentsToEdit: [EditIndividualDocumentObjectType]
  identities: [IndividualIdentityObjectType]
  identitiesToRemove: [ID]
  identitiesToEdit: [EditIndividualIdentityObjectType]
  paymentChannels: [BankTransferObjectType]
  paymentChannelsToEdit: [EditBankTransferObjectType]
  paymentChannelsToRemove: [ID]
  flexFields: Arg
}

type InvalidPaymentVerificationPlan {
  paymentPlan: GenericPaymentPlanNode
}

input IssueTypeExtrasInput {
  householdDataUpdateIssueTypeExtras: HouseholdDataUpdateIssueTypeExtras
  individualDataUpdateIssueTypeExtras: IndividualDataUpdateIssueTypeExtras
  individualDeleteIssueTypeExtras: IndividualDeleteIssueTypeExtras
  householdDeleteIssueTypeExtras: HouseholdDeleteIssueTypeExtras
  addIndividualIssueTypeExtras: AddIndividualIssueTypeExtras
}

type IssueTypesObject {
  category: String
  label: String
  subCategories: [ChoiceObject]
}

scalar JSONString

type KoboAssetObject {
  id: String
  name: String
  sector: String
  country: String
  assetType: String
  dateModified: DateTime
  deploymentActive: Boolean
  hasDeployment: Boolean
  xlsLink: String
}

type KoboAssetObjectConnection {
  pageInfo: PageInfo!
  edges: [KoboAssetObjectEdge]!
  totalCount: Int
}

type KoboAssetObjectEdge {
  node: KoboAssetObject
  cursor: String!
}

type KoboErrorNode {
  header: String
  message: String
}

type KoboImportDataNode implements Node {
  id: ID!
  createdAt: DateTime!
  updatedAt: DateTime!
  status: ImportDataStatus!
  businessAreaSlug: String!
  file: String
  dataType: ImportDataDataType!
  numberOfHouseholds: Int
  numberOfIndividuals: Int
  error: String!
  validationErrors: String!
  createdById: UUID
  importdataPtr: ImportDataNode!
  koboAssetId: String!
  onlyActiveSubmissions: Boolean!
  koboValidationErrors: [KoboErrorNode]
}

type LabelNode {
  language: String
  label: String
}

type LanguageObject {
  english: String
  code: String
}

type LanguageObjectConnection {
  pageInfo: PageInfo!
  edges: [LanguageObjectEdge]!
  totalCount: Int
}

type LanguageObjectEdge {
  node: LanguageObject
  cursor: String!
}

type LockTargetPopulationMutation {
  targetPopulation: TargetPopulationNode
}

enum LogEntryAction {
  CREATE
  UPDATE
  DELETE
  SOFT_DELETE
}

type LogEntryNode implements Node {
  id: ID!
  contentType: ContentTypeObjectType
  objectId: UUID
  action: LogEntryAction!
  objectRepr: String!
  changes: Arg
  user: UserNode
  businessArea: UserBusinessAreaNode
  programs(offset: Int, before: String, after: String, first: Int, last: Int, name: String): ProgramNodeConnection!
  timestamp: DateTime
  isUserGenerated: Boolean
}

type LogEntryNodeConnection {
  pageInfo: PageInfo!
  edges: [LogEntryNodeEdge]!
  totalCount: Int
  edgeCount: Int
}

type LogEntryNodeEdge {
  node: LogEntryNode
  cursor: String!
}

type MarkPaymentAsFailedMutation {
  payment: PaymentNode
}

type MarkPaymentRecordAsFailedMutation {
  paymentRecord: PaymentRecordNode
}

type MergeRegistrationDataImportMutation {
  registrationDataImport: RegistrationDataImportNode
}

enum MessageSamplingType {
  FULL_LIST
  RANDOM
}

type Mutations {
  createAccountabilityCommunicationMessage(input: CreateAccountabilityCommunicationMessageInput!): CreateCommunicationMessageMutation
  createFeedback(input: CreateFeedbackInput!): CreateFeedbackMutation
  updateFeedback(input: UpdateFeedbackInput!): UpdateFeedbackMutation
  createFeedbackMessage(input: CreateFeedbackMessageInput!): CreateFeedbackMessageMutation
  createSurvey(input: CreateSurveyInput!): CreateSurveyMutation
  exportSurveySample(surveyId: ID!): ExportSurveySampleMutationMutation
  createReport(reportData: CreateReportInput!): CreateReport
  restartCreateReport(reportData: RestartCreateReportInput!): RestartCreateReport
  createDashboardReport(reportData: CreateDashboardReportInput!): CreateDashboardReport
  createGrievanceTicket(input: CreateGrievanceTicketInput!): CreateGrievanceTicketMutation
  updateGrievanceTicket(input: UpdateGrievanceTicketInput!, version: BigInt): UpdateGrievanceTicketMutation
  grievanceStatusChange(grievanceTicketId: ID, status: Int, version: BigInt): GrievanceStatusChangeMutation
  bulkUpdateGrievanceAssignee(assignedTo: String, businessAreaSlug: String!, grievanceTicketUnicefIds: [ID]): BulkUpdateGrievanceTicketsAssigneesMutation
  createTicketNote(noteInput: CreateTicketNoteInput!, version: BigInt): CreateTicketNoteMutation
  approveIndividualDataChange(approvedDocumentsToCreate: [Int], approvedDocumentsToEdit: [Int], approvedDocumentsToRemove: [Int], approvedIdentitiesToCreate: [Int], approvedIdentitiesToEdit: [Int], approvedIdentitiesToRemove: [Int], approvedPaymentChannelsToCreate: [Int], approvedPaymentChannelsToEdit: [Int], approvedPaymentChannelsToRemove: [Int], flexFieldsApproveData: JSONString, grievanceTicketId: ID!, individualApproveData: JSONString, version: BigInt): IndividualDataChangeApproveMutation
  approveHouseholdDataChange(flexFieldsApproveData: JSONString, grievanceTicketId: ID!, householdApproveData: JSONString, version: BigInt): HouseholdDataChangeApproveMutation
  approveAddIndividual(approveStatus: Boolean!, grievanceTicketId: ID!, version: BigInt): SimpleApproveMutation
  approveDeleteIndividual(approveStatus: Boolean!, grievanceTicketId: ID!, version: BigInt): SimpleApproveMutation
  approveDeleteHousehold(approveStatus: Boolean!, grievanceTicketId: ID!, reasonHhId: String, version: BigInt): DeleteHouseholdApproveMutation
  approveSystemFlagging(approveStatus: Boolean!, grievanceTicketId: ID!, version: BigInt): SimpleApproveMutation
  approveNeedsAdjudication(grievanceTicketId: ID!, selectedIndividualId: ID, selectedIndividualIds: [ID], version: BigInt): NeedsAdjudicationApproveMutation
  approvePaymentDetails(approveStatus: Boolean!, grievanceTicketId: ID!, version: BigInt): PaymentDetailsApproveMutation
  reassignRole(grievanceTicketId: ID!, householdId: ID!, householdVersion: BigInt, individualId: ID!, individualVersion: BigInt, newIndividualId: ID, role: String!, version: BigInt): ReassignRoleMutation
  createPaymentVerificationPlan(input: CreatePaymentVerificationInput!, version: BigInt): CreateVerificationPlanMutation
  editPaymentVerificationPlan(input: EditPaymentVerificationInput!, version: BigInt): EditPaymentVerificationMutation
  exportXlsxPaymentVerificationPlanFile(paymentVerificationPlanId: ID!): ExportXlsxPaymentVerificationPlanFile
  importXlsxPaymentVerificationPlanFile(file: Upload!, paymentVerificationPlanId: ID!): ImportXlsxPaymentVerificationPlanFile
  activatePaymentVerificationPlan(paymentVerificationPlanId: ID!, version: BigInt): ActivatePaymentVerificationPlan
  finishPaymentVerificationPlan(paymentVerificationPlanId: ID!, version: BigInt): FinishPaymentVerificationPlan
  discardPaymentVerificationPlan(paymentVerificationPlanId: ID!, version: BigInt): DiscardPaymentVerificationPlan
  invalidPaymentVerificationPlan(paymentVerificationPlanId: ID!, version: BigInt): InvalidPaymentVerificationPlan
  deletePaymentVerificationPlan(paymentVerificationPlanId: ID!, version: BigInt): DeletePaymentVerificationPlan
  updatePaymentVerificationStatusAndReceivedAmount(paymentVerificationId: ID!, receivedAmount: Decimal!, status: PaymentVerificationStatusForUpdate, version: BigInt): UpdatePaymentVerificationStatusAndReceivedAmount
  markPaymentRecordAsFailed(paymentRecordId: ID!): MarkPaymentRecordAsFailedMutation
  revertMarkPaymentRecordAsFailed(deliveredQuantity: Decimal!, deliveryDate: Date!, paymentRecordId: ID!): RevertMarkPaymentRecordAsFailedMutation
  markPaymentAsFailed(paymentId: ID!): MarkPaymentAsFailedMutation
  revertMarkPaymentAsFailed(deliveredQuantity: Decimal!, deliveryDate: Date!, paymentId: ID!): RevertMarkPaymentAsFailedMutation
  updatePaymentVerificationReceivedAndReceivedAmount(paymentVerificationId: ID!, received: Boolean!, receivedAmount: Decimal!, version: BigInt): UpdatePaymentVerificationReceivedAndReceivedAmount
  actionPaymentPlanMutation(input: ActionPaymentPlanInput!): ActionPaymentPlanMutation
  createPaymentPlan(input: CreatePaymentPlanInput!): CreatePaymentPlanMutation
  createFollowUpPaymentPlan(dispersionEndDate: Date!, dispersionStartDate: Date!, paymentPlanId: ID!): CreateFollowUpPaymentPlanMutation
  updatePaymentPlan(input: UpdatePaymentPlanInput!): UpdatePaymentPlanMutation
  deletePaymentPlan(paymentPlanId: ID!): DeletePaymentPlanMutation
  chooseDeliveryMechanismsForPaymentPlan(input: ChooseDeliveryMechanismsForPaymentPlanInput!): ChooseDeliveryMechanismsForPaymentPlanMutation
  assignFspToDeliveryMechanism(input: AssignFspToDeliveryMechanismInput!): AssignFspToDeliveryMechanismMutation
  exportXlsxPaymentPlanPaymentList(paymentPlanId: ID!): ExportXLSXPaymentPlanPaymentListMutation
  exportXlsxPaymentPlanPaymentListPerFsp(paymentPlanId: ID!): ExportXLSXPaymentPlanPaymentListPerFSPMutation
  importXlsxPaymentPlanPaymentList(file: Upload!, paymentPlanId: ID!): ImportXLSXPaymentPlanPaymentListMutation
  importXlsxPaymentPlanPaymentListPerFsp(file: Upload!, paymentPlanId: ID!): ImportXLSXPaymentPlanPaymentListPerFSPMutation
  setSteficonRuleOnPaymentPlanPaymentList(paymentPlanId: ID!, steficonRuleId: ID!): SetSteficonRuleOnPaymentPlanPaymentListMutation
  excludeHouseholds(excludedHouseholdsIds: [String]!, exclusionReason: String, paymentPlanId: ID!): ExcludeHouseholdsMutation
  exportPdfPaymentPlanSummary(paymentPlanId: ID!): ExportPDFPaymentPlanSummaryMutation
  createTargetPopulation(input: CreateTargetPopulationInput!): CreateTargetPopulationMutation
  updateTargetPopulation(input: UpdateTargetPopulationInput!, version: BigInt): UpdateTargetPopulationMutation
  copyTargetPopulation(input: CopyTargetPopulationMutationInput!): CopyTargetPopulationMutationPayload
  deleteTargetPopulation(input: DeleteTargetPopulationMutationInput!): DeleteTargetPopulationMutationPayload
  lockTargetPopulation(id: ID!, version: BigInt): LockTargetPopulationMutation
  unlockTargetPopulation(id: ID!, version: BigInt): UnlockTargetPopulationMutation
  finalizeTargetPopulation(id: ID!, version: BigInt): FinalizeTargetPopulationMutation
  setSteficonRuleOnTargetPopulation(input: SetSteficonRuleOnTargetPopulationMutationInput!): SetSteficonRuleOnTargetPopulationMutationPayload
  targetPopulationRebuild(id: ID!): RebuildTargetPopulationMutation
  createProgram(programData: CreateProgramInput!): CreateProgram
  updateProgram(programData: UpdateProgramInput, version: BigInt): UpdateProgram
  deleteProgram(programId: String!): DeleteProgram
  copyProgram(programData: CopyProgramInput!): CopyProgram
  uploadImportDataXlsxFileAsync(businessAreaSlug: String!, file: Upload!, programId: String): UploadImportDataXLSXFileAsync
  deleteRegistrationDataImport(registrationDataImportId: String!): DeleteRegistrationDataImport
  registrationXlsxImport(registrationDataImportData: RegistrationXlsxImportMutationInput!): RegistrationXlsxImportMutation
  registrationKoboImport(registrationDataImportData: RegistrationKoboImportMutationInput!): RegistrationKoboImportMutation
  saveKoboImportDataAsync(businessAreaSlug: String!, onlyActiveSubmissions: Boolean!, uid: Upload!): SaveKoboProjectImportDataAsync
  mergeRegistrationDataImport(id: ID!, version: BigInt): MergeRegistrationDataImportMutation
  refuseRegistrationDataImport(id: ID!, refuseReason: String, version: BigInt): RefuseRegistrationDataImportMutation
  rerunDedupe(registrationDataImportDatahubId: ID!, version: BigInt): RegistrationDeduplicationMutation
  eraseRegistrationDataImport(id: ID!, version: BigInt): EraseRegistrationDataImportMutation
  checkAgainstSanctionList(file: Upload!): CheckAgainstSanctionListMutation
}

type NeedsAdjudicationApproveMutation {
  grievanceTicket: GrievanceTicketNode
}

input NegativeFeedbackTicketExtras {
  household: ID
  individual: ID
}

interface Node {
  id: ID!
}

type PageInfo {
  hasNextPage: Boolean!
  hasPreviousPage: Boolean!
  startCursor: String
  endCursor: String
}

type PageInfoNode {
  startCursor: String
  endCursor: String
  hasNextPage: Boolean
  hasPreviousPage: Boolean
}

type PaginatedCashPlanAndPaymentPlanNode {
  pageInfo: PageInfoNode
  edges: [CashPlanAndPaymentPlanEdges]
  totalCount: Int
}

type PaginatedPaymentRecordsAndPaymentsNode {
  pageInfo: PageInfoNode
  edges: [PaymentRecordsAndPaymentsEdges]
  totalCount: Int
}

type PartnerType {
  id: ID!
  name: String!
  isUn: Boolean!
  userSet(offset: Int, before: String, after: String, first: Int, last: Int): UserNodeConnection!
  individualIdentities(offset: Int, before: String, after: String, first: Int, last: Int): IndividualIdentityNodeConnection!
  grievanceticketSet(offset: Int, before: String, after: String, first: Int, last: Int): GrievanceTicketNodeConnection!
}

type PaymentConflictDataNode {
  paymentPlanId: String
  paymentPlanUnicefId: String
  paymentPlanStartDate: String
  paymentPlanEndDate: String
  paymentPlanStatus: String
  paymentId: String
  paymentUnicefId: String
}

enum PaymentDeliveryType {
  CARDLESS_CASH_WITHDRAWAL
  CASH
  CASH_BY_FSP
  CHEQUE
  DEPOSIT_TO_CARD
  MOBILE_MONEY
  PRE_PAID_CARD
  REFERRAL
  TRANSFER
  TRANSFER_TO_ACCOUNT
  VOUCHER
}

type PaymentDetailsApproveMutation {
  grievanceTicket: GrievanceTicketNode
}

type PaymentHouseholdSnapshotNode implements Node {
  id: ID!
  createdAt: DateTime!
  updatedAt: DateTime!
  snapshotData: JSONString!
  householdId: UUID!
  payment: PaymentNode!
}

type PaymentNode implements Node {
  isRemoved: Boolean!
  id: ID!
  createdAt: DateTime!
  updatedAt: DateTime!
  unicefId: String
  businessArea: UserBusinessAreaNode!
  status: PaymentStatus!
  statusDate: DateTime!
  household: HouseholdNode!
  headOfHousehold: IndividualNode
  deliveryType: PaymentDeliveryType
  currency: String!
  entitlementQuantity: Float
  entitlementQuantityUsd: Float
  deliveredQuantity: Float
  deliveredQuantityUsd: Float
  deliveryDate: DateTime
  transactionReferenceId: String
  parent: PaymentPlanNode!
  conflicted: Boolean!
  excluded: Boolean!
  entitlementDate: DateTime
  financialServiceProvider: FinancialServiceProviderNode
  collector: IndividualNode!
  sourcePayment: PaymentNode
  isFollowUp: Boolean!
  reasonForUnsuccessfulPayment: String
  program: ProgramNode
  orderNumber: Int
  tokenNumber: Int
  followUps(offset: Int, before: String, after: String, first: Int, last: Int): PaymentNodeConnection!
  householdSnapshot: PaymentHouseholdSnapshotNode
  paymentPlanHardConflicted: Boolean
  paymentPlanHardConflictedData: [PaymentConflictDataNode]
  paymentPlanSoftConflicted: Boolean
  paymentPlanSoftConflictedData: [PaymentConflictDataNode]
  fullName: String
  targetPopulation: TargetPopulationNode
  verification: PaymentVerificationNode
  distributionModality: String
  totalPersonsCovered: Int
  serviceProvider: FinancialServiceProviderNode
}

type PaymentNodeConnection {
  pageInfo: PageInfo!
  edges: [PaymentNodeEdge]!
  totalCount: Int
  edgeCount: Int
}

type PaymentNodeEdge {
  node: PaymentNode
  cursor: String!
}

enum PaymentPlanBackgroundActionStatus {
  RULE_ENGINE_RUN
  RULE_ENGINE_ERROR
  XLSX_EXPORTING
  XLSX_EXPORT_ERROR
  XLSX_IMPORT_ERROR
  XLSX_IMPORTING_ENTITLEMENTS
  XLSX_IMPORTING_RECONCILIATION
  EXCLUDE_BENEFICIARIES
  EXCLUDE_BENEFICIARIES_ERROR
}

enum PaymentPlanCurrency {
  A_
  AED
  AFN
  ALL
  AMD
  ANG
  AOA
  ARS
  AUD
  AWG
  AZN
  BAM
  BBD
  BDT
  BGN
  BHD
  BIF
  BMD
  BND
  BOB
  BOV
  BRL
  BSD
  BTN
  BWP
  BYN
  BZD
  CAD
  CDF
  CHF
  CLP
  CNY
  COP
  CRC
  CUC
  CUP
  CVE
  CZK
  DJF
  DKK
  DOP
  DZD
  EGP
  ERN
  ETB
  EUR
  FJD
  FKP
  GBP
  GEL
  GHS
  GIP
  GMD
  GNF
  GTQ
  GYD
  HKD
  HNL
  HRK
  HTG
  HUF
  IDR
  ILS
  INR
  IQD
  IRR
  ISK
  JMD
  JOD
  JPY
  KES
  KGS
  KHR
  KMF
  KPW
  KRW
  KWD
  KYD
  KZT
  LAK
  LBP
  LKR
  LRD
  LSL
  LYD
  MAD
  MDL
  MGA
  MKD
  MMK
  MNT
  MOP
  MRU
  MUR
  MVR
  MWK
  MXN
  MYR
  MZN
  NAD
  NGN
  NIO
  NOK
  NPR
  NZD
  OMR
  PAB
  PEN
  PGK
  PHP
  PKR
  PLN
  PYG
  QAR
  RON
  RSD
  RUB
  RWF
  SAR
  SBD
  SCR
  SDG
  SEK
  SGD
  SHP
  SLL
  SOS
  SRD
  SSP
  STN
  SVC
  SYP
  SZL
  THB
  TJS
  TMT
  TND
  TOP
  TRY
  TTD
  TWD
  TZS
  UAH
  UGX
  USD
  UYU
  UYW
  UZS
  VES
  VND
  VUV
  WST
  XAF
  XAG
  XAU
  XCD
  XOF
  XPF
  YER
  ZAR
  ZMW
  ZWL
}

type PaymentPlanNode implements Node {
  isRemoved: Boolean!
  id: ID!
  createdAt: DateTime!
  updatedAt: DateTime!
  version: BigInt!
  unicefId: String
  businessArea: UserBusinessAreaNode!
  statusDate: DateTime!
  startDate: Date
  endDate: Date
  program: ProgramNode!
  exchangeRate: Float
  totalEntitledQuantity: Float
  totalEntitledQuantityUsd: Float
  totalEntitledQuantityRevised: Float
  totalEntitledQuantityRevisedUsd: Float
  totalDeliveredQuantity: Float
  totalDeliveredQuantityUsd: Float
  totalUndeliveredQuantity: Float
  totalUndeliveredQuantityUsd: Float
  createdBy: UserNode!
  status: PaymentPlanStatus!
  backgroundActionStatus: PaymentPlanBackgroundActionStatus
  targetPopulation: TargetPopulationNode!
  currency: PaymentPlanCurrency!
  dispersionStartDate: Date
  dispersionEndDate: Date
  femaleChildrenCount: Int!
  maleChildrenCount: Int!
  femaleAdultsCount: Int!
  maleAdultsCount: Int!
  totalHouseholdsCount: Int!
  totalIndividualsCount: Int!
  importedFileDate: DateTime
  steficonRule: RuleCommitNode
  steficonAppliedDate: DateTime
  sourcePaymentPlan: PaymentPlanNode
  isFollowUp: Boolean!
  exclusionReason: String!
  excludeHouseholdError: String!
  followUps(offset: Int, before: String, after: String, first: Int, last: Int): PaymentPlanNodeConnection!
  deliveryMechanisms: [DeliveryMechanismNode]
  paymentItems(offset: Int, before: String, after: String, first: Int, last: Int): PaymentNodeConnection!
  approvalProcess(offset: Int, before: String, after: String, first: Int, last: Int): ApprovalProcessNodeConnection!
  currencyName: String
  hasPaymentListExportFile: Boolean
  hasFspDeliveryMechanismXlsxTemplate: Boolean
  importedFileName: String
  paymentsConflictsCount: Int
  volumeByDeliveryMechanism: [VolumeByDeliveryMechanismNode]
  verificationPlans(offset: Int, before: String, after: String, first: Int, last: Int, programId: String): PaymentVerificationPlanNodeConnection
  paymentVerificationSummary: PaymentVerificationSummaryNode
  bankReconciliationSuccess: Int
  bankReconciliationError: Int
  canCreatePaymentVerificationPlan: Boolean
  availablePaymentRecordsCount: Int
  reconciliationSummary: ReconciliationSummaryNode
  excludedHouseholds: [HouseholdNode]
  canCreateFollowUp: Boolean
  totalWithdrawnHouseholdsCount: Int
  unsuccessfulPaymentsCount: Int
}

type PaymentPlanNodeConnection {
  pageInfo: PageInfo!
  edges: [PaymentPlanNodeEdge]!
  totalCount: Int
  edgeCount: Int
}

type PaymentPlanNodeEdge {
  node: PaymentPlanNode
  cursor: String!
}

enum PaymentPlanStatus {
  PREPARING
  OPEN
  LOCKED
  LOCKED_FSP
  IN_APPROVAL
  IN_AUTHORIZATION
  IN_REVIEW
  ACCEPTED
  FINISHED
}

type PaymentRecordAndPaymentNode {
  objType: String
  id: String
  caId: String
  status: String
  fullName: String
  parent: CashPlanAndPaymentPlanNode
  entitlementQuantity: Float
  deliveredQuantity: Float
  deliveredQuantityUsd: Float
  currency: String
  deliveryDate: String
  verification: PaymentVerificationNode
}

enum PaymentRecordDeliveryType {
  CARDLESS_CASH_WITHDRAWAL
  CASH
  CASH_BY_FSP
  CHEQUE
  DEPOSIT_TO_CARD
  MOBILE_MONEY
  PRE_PAID_CARD
  REFERRAL
  TRANSFER
  TRANSFER_TO_ACCOUNT
  VOUCHER
}

enum PaymentRecordEntitlementCardStatus {
  ACTIVE
  INACTIVE
}

type PaymentRecordNode implements Node {
  id: ID!
  createdAt: DateTime!
  updatedAt: DateTime!
  version: BigInt!
  businessArea: UserBusinessAreaNode!
  status: PaymentRecordStatus!
  statusDate: DateTime!
  household: HouseholdNode!
  headOfHousehold: IndividualNode
  deliveryType: PaymentRecordDeliveryType
  currency: String!
  entitlementQuantity: Float
  entitlementQuantityUsd: Float
  deliveredQuantity: Float
  deliveredQuantityUsd: Float
  deliveryDate: DateTime
  transactionReferenceId: String
  caId: String
  caHashId: UUID
  parent: CashPlanNode
  fullName: String!
  totalPersonsCovered: Int!
  distributionModality: String!
  targetPopulation: TargetPopulationNode!
  targetPopulationCashAssistId: String!
  entitlementCardNumber: String
  entitlementCardStatus: PaymentRecordEntitlementCardStatus
  entitlementCardIssueDate: Date
  visionId: String
  registrationCaId: String
  serviceProvider: ServiceProviderNode!
  verification: PaymentVerificationNode
  unicefId: String
}

type PaymentRecordNodeConnection {
  pageInfo: PageInfo!
  edges: [PaymentRecordNodeEdge]!
  totalCount: Int
  edgeCount: Int
}

type PaymentRecordNodeEdge {
  node: PaymentRecordNode
  cursor: String!
}

enum PaymentRecordStatus {
  DISTRIBUTION_SUCCESSFUL
  NOT_DISTRIBUTED
  TRANSACTION_SUCCESSFUL
  TRANSACTION_ERRONEOUS
  FORCE_FAILED
  PARTIALLY_DISTRIBUTED
  PENDING
}

type PaymentRecordsAndPaymentsEdges {
  cursor: String
  node: PaymentRecordAndPaymentNode
}

enum PaymentStatus {
  DISTRIBUTION_SUCCESSFUL
  NOT_DISTRIBUTED
  TRANSACTION_SUCCESSFUL
  TRANSACTION_ERRONEOUS
  FORCE_FAILED
  PARTIALLY_DISTRIBUTED
  PENDING
}

type PaymentVerificationLogEntryNode implements Node {
  id: ID!
  contentType: ContentTypeObjectType
  objectId: UUID
  action: LogEntryAction!
  objectRepr: String!
  changes: Arg
  user: UserNode
  businessArea: UserBusinessAreaNode
  programs(offset: Int, before: String, after: String, first: Int, last: Int, name: String): ProgramNodeConnection!
  timestamp: DateTime
  isUserGenerated: Boolean
  contentObject: PaymentVerificationPlanNode
}

type PaymentVerificationLogEntryNodeConnection {
  pageInfo: PageInfo!
  edges: [PaymentVerificationLogEntryNodeEdge]!
  totalCount: Int
  edgeCount: Int
}

type PaymentVerificationLogEntryNodeEdge {
  node: PaymentVerificationLogEntryNode
  cursor: String!
}

type PaymentVerificationNode implements Node {
  id: ID!
  createdAt: DateTime!
  updatedAt: DateTime!
  version: BigInt!
  paymentVerificationPlan: PaymentVerificationPlanNode!
  paymentContentType: ContentTypeObjectType!
  paymentObjectId: UUID!
  status: PaymentVerificationStatus!
  statusDate: DateTime
  receivedAmount: Float
  sentToRapidPro: Boolean!
  ticketDetails(offset: Int, before: String, after: String, first: Int, last: Int): TicketPaymentVerificationDetailsNodeConnection!
  ticketDetail(offset: Int, before: String, after: String, first: Int, last: Int): TicketPaymentVerificationDetailsNodeConnection!
  isManuallyEditable: Boolean
  payment: GenericPaymentNode
}

type PaymentVerificationNodeConnection {
  pageInfo: PageInfo!
  edges: [PaymentVerificationNodeEdge]!
  totalCount: Int
  edgeCount: Int
}

type PaymentVerificationNodeEdge {
  node: PaymentVerificationNode
  cursor: String!
}

type PaymentVerificationPlanNode implements Node {
  id: ID!
  createdAt: DateTime!
  updatedAt: DateTime!
  version: BigInt!
  unicefId: String
  status: PaymentVerificationPlanStatus!
  paymentPlanContentType: ContentTypeObjectType!
  paymentPlanObjectId: UUID!
  sampling: PaymentVerificationPlanSampling!
  verificationChannel: PaymentVerificationPlanVerificationChannel!
  sampleSize: Int
  respondedCount: Int
  receivedCount: Int
  notReceivedCount: Int
  receivedWithProblemsCount: Int
  confidenceInterval: Float
  marginOfError: Float
  rapidProFlowId: String!
  rapidProFlowStartUuids: [String!]!
  ageFilter: AgeFilterObject
  excludedAdminAreasFilter: [String]
  sexFilter: String
  activationDate: DateTime
  completionDate: DateTime
  xlsxFileExporting: Boolean!
  xlsxFileImported: Boolean!
  error: String
  paymentRecordVerifications(offset: Int, before: String, after: String, first: Int, last: Int): PaymentVerificationNodeConnection!
  xlsxFileWasDownloaded: Boolean
  hasXlsxFile: Boolean
  paymentPlan: PaymentPlanNode
}

type PaymentVerificationPlanNodeConnection {
  pageInfo: PageInfo!
  edges: [PaymentVerificationPlanNodeEdge]!
  totalCount: Int
  edgeCount: Int
}

type PaymentVerificationPlanNodeEdge {
  node: PaymentVerificationPlanNode
  cursor: String!
}

enum PaymentVerificationPlanSampling {
  FULL_LIST
  RANDOM
}

enum PaymentVerificationPlanStatus {
  ACTIVE
  FINISHED
  PENDING
  INVALID
  RAPID_PRO_ERROR
}

enum PaymentVerificationPlanVerificationChannel {
  MANUAL
  RAPIDPRO
  XLSX
}

enum PaymentVerificationStatus {
  NOT_RECEIVED
  PENDING
  RECEIVED
  RECEIVED_WITH_ISSUES
}

enum PaymentVerificationStatusForUpdate {
  NOT_RECEIVED
  PENDING
  RECEIVED
  RECEIVED_WITH_ISSUES
}

type PaymentVerificationSummaryNode implements Node {
  id: ID!
  createdAt: DateTime!
  updatedAt: DateTime!
  status: PaymentVerificationSummaryStatus!
  activationDate: DateTime
  completionDate: DateTime
  paymentPlanContentType: ContentTypeObjectType!
  paymentPlanObjectId: UUID!
}

type PaymentVerificationSummaryNodeConnection {
  pageInfo: PageInfo!
  edges: [PaymentVerificationSummaryNodeEdge]!
  totalCount: Int
  edgeCount: Int
}

type PaymentVerificationSummaryNodeEdge {
  node: PaymentVerificationSummaryNode
  cursor: String!
}

enum PaymentVerificationSummaryStatus {
  ACTIVE
  FINISHED
  PENDING
}

input PositiveFeedbackTicketExtras {
  household: ID
  individual: ID
}

enum ProgramFrequencyOfPayments {
  ONE_OFF
  REGULAR
}

type ProgramNode implements Node {
  isRemoved: Boolean!
  id: ID!
  createdAt: DateTime!
  updatedAt: DateTime!
  lastSyncAt: DateTime
  version: BigInt!
  name: String!
  status: ProgramStatus!
  startDate: Date!
  endDate: Date!
  description: String!
  caId: String
  caHashId: String
  adminAreas(offset: Int, before: String, after: String, first: Int, last: Int, name: String): AreaNodeConnection!
  businessArea: UserBusinessAreaNode!
  budget: Decimal
  frequencyOfPayments: ProgramFrequencyOfPayments!
  sector: ProgramSector!
  scope: ProgramScope!
  cashPlus: Boolean!
  populationGoal: Int!
  administrativeAreasOfImplementation: String!
  individualDataNeeded: Boolean
  households(offset: Int, before: String, after: String, first: Int, last: Int): HouseholdNodeConnection!
  householdSet(offset: Int, before: String, after: String, first: Int, last: Int): HouseholdNodeConnection!
  individuals(offset: Int, before: String, after: String, first: Int, last: Int): IndividualNodeConnection!
  registrationImports(offset: Int, before: String, after: String, first: Int, last: Int): RegistrationDataImportNodeConnection!
  registrationDataImports(offset: Int, before: String, after: String, first: Int, last: Int): RegistrationDataImportNodeConnection!
  paymentplanSet(offset: Int, before: String, after: String, first: Int, last: Int): PaymentPlanNodeConnection!
  cashplanSet(offset: Int, before: String, after: String, first: Int, last: Int): CashPlanNodeConnection!
  paymentSet(offset: Int, before: String, after: String, first: Int, last: Int): PaymentNodeConnection!
  grievanceTickets(offset: Int, before: String, after: String, first: Int, last: Int): GrievanceTicketNodeConnection!
  targetpopulationSet(offset: Int, before: String, after: String, first: Int, last: Int, program: ID, createdAt: DateTime, createdAt_Lte: DateTime, createdAt_Gte: DateTime, updatedAt: DateTime, updatedAt_Lte: DateTime, updatedAt_Gte: DateTime, status: String, households: [ID], name: String, createdByName: String, totalHouseholdsCountMin: Int, totalHouseholdsCountMax: Int, totalIndividualsCountMin: Int, totalIndividualsCountMax: Int, businessArea: String, createdAtRange: String, paymentPlanApplicable: Boolean, orderBy: String): TargetPopulationNodeConnection!
  reports(offset: Int, before: String, after: String, first: Int, last: Int): ReportNodeConnection!
  activityLogs(offset: Int, before: String, after: String, first: Int, last: Int): PaymentVerificationLogEntryNodeConnection!
  feedbackSet(offset: Int, before: String, after: String, first: Int, last: Int): FeedbackNodeConnection!
  surveys(offset: Int, before: String, after: String, first: Int, last: Int): SurveyNodeConnection!
  totalEntitledQuantity: Decimal
  totalDeliveredQuantity: Decimal
  totalUndeliveredQuantity: Decimal
  totalNumberOfHouseholds: Int
}

type ProgramNodeConnection {
  pageInfo: PageInfo!
  edges: [ProgramNodeEdge]!
  totalCount: Int
  edgeCount: Int
}

type ProgramNodeEdge {
  node: ProgramNode
  cursor: String!
}

enum ProgramScope {
  FOR_PARTNERS
  UNICEF
}

enum ProgramSector {
  CHILD_PROTECTION
  EDUCATION
  HEALTH
  MULTI_PURPOSE
  NUTRITION
  SOCIAL_POLICY
  WASH
}

enum ProgramStatus {
  ACTIVE
  DRAFT
  FINISHED
}

type ProgramsWithDeliveredQuantityNode {
  id: ID
  name: String
  quantity: [DeliveredQuantityNode]
}

type Query {
  accountabilityCommunicationMessage(id: ID!): CommunicationMessageNode
  allAccountabilityCommunicationMessages(offset: Int, before: String, after: String, first: Int, last: Int, numberOfRecipients: Int, numberOfRecipients_Gte: Int, numberOfRecipients_Lte: Int, targetPopulation: ID, createdBy: ID, program: String, createdAtRange: String, title: String, body: String, samplingType: String, orderBy: String): CommunicationMessageNodeConnection
  allAccountabilityCommunicationMessageRecipients(offset: Int, before: String, after: String, first: Int, last: Int, messageId: String!, recipientId: String, fullName: String, phoneNo: String, sex: String, orderBy: String): CommunicationMessageRecipientMapNodeConnection
  accountabilityCommunicationMessageSampleSize(input: GetAccountabilityCommunicationMessageSampleSizeInput): GetCommunicationMessageSampleSizeNode
  feedback(id: ID!): FeedbackNode
  allFeedbacks(offset: Int, before: String, after: String, first: Int, last: Int, issueType: String, createdAtRange: String, createdBy: String, feedbackId: String, orderBy: String): FeedbackNodeConnection
  feedbackIssueTypeChoices: [ChoiceObject]
  survey(id: ID!): SurveyNode
  allSurveys(offset: Int, before: String, after: String, first: Int, last: Int, program: ID, targetPopulation: ID, createdBy: ID, createdAtRange: String, search: String, orderBy: String): SurveyNodeConnection
  recipients(offset: Int, before: String, after: String, first: Int, last: Int, survey: String!, orderBy: String): RecipientNodeConnection
  accountabilitySampleSize(input: AccountabilitySampleSizeInput): AccountabilitySampleSizeNode
  surveyCategoryChoices: [ChoiceObject]
  surveyAvailableFlows: [RapidProFlowNode]
  adminArea(id: ID!): AreaNode
  allAdminAreas(offset: Int, before: String, after: String, first: Int, last: Int, name: String, name_Istartswith: String, businessArea: String, level: Int, parentId: String): AreaNodeConnection
  allLogEntries(offset: Int, before: String, after: String, first: Int, last: Int, objectId: UUID, user: ID, businessArea: String!, search: String, module: String, userId: String, programId: String): LogEntryNodeConnection
  logEntryActionChoices: [ChoiceObject]
  report(id: ID!): ReportNode
  allReports(offset: Int, before: String, after: String, first: Int, last: Int, createdBy: ID, reportType: [String], status: [String], businessArea: String!, createdFrom: DateTime, createdTo: DateTime, orderBy: String): ReportNodeConnection
  reportTypesChoices: [ChoiceObject]
  reportStatusChoices: [ChoiceObject]
  dashboardReportTypesChoices(businessAreaSlug: String!): [ChoiceObject]
  dashboardYearsChoices(businessAreaSlug: String!): [String]
  sanctionListIndividual(id: ID!): SanctionListIndividualNode
  allSanctionListIndividuals(offset: Int, before: String, after: String, first: Int, last: Int, id: UUID, fullName: String, fullName_Startswith: String, referenceNumber: String, orderBy: String): SanctionListIndividualNodeConnection
  ticketsByType(businessAreaSlug: String!): TicketByType
  ticketsByCategory(businessAreaSlug: String!): ChartDatasetNode
  ticketsByStatus(businessAreaSlug: String!): ChartDatasetNode
  ticketsByLocationAndCategory(businessAreaSlug: String!): ChartDetailedDatasetsNode
  grievanceTicket(id: ID!): GrievanceTicketNode
  allGrievanceTicket(offset: Int, before: String, after: String, first: Int, last: Int, id: UUID, id_Startswith: UUID, category: String, area: String, area_Startswith: String, assignedTo: ID, registrationDataImport: ID, admin2: ID, createdBy: ID, businessArea: String!, search: String, status: [String], fsp: String, cashPlan: String, createdAtRange: String, permissions: [String], issueType: String, scoreMin: String, scoreMax: String, household: String, preferredLanguage: String, priority: String, urgency: String, grievanceType: String, grievanceStatus: String, totalDays: Int, program: String, orderBy: String): GrievanceTicketNodeConnection
  existingGrievanceTickets(offset: Int, before: String, after: String, first: Int, last: Int, id: UUID, businessArea: String!, category: String, issueType: String, household: ID, individual: ID, paymentRecord: [ID], permissions: [String], orderBy: String): GrievanceTicketNodeConnection
  allTicketNotes(offset: Int, before: String, after: String, first: Int, last: Int, id: UUID, ticket: UUID!): TicketNoteNodeConnection
  chartGrievances(businessAreaSlug: String!, year: Int!, administrativeArea: String): ChartGrievanceTicketsNode
  allAddIndividualsFieldsAttributes: [FieldAttributeNode]
  allEditHouseholdFieldsAttributes: [FieldAttributeNode]
  grievanceTicketStatusChoices: [ChoiceObject]
  grievanceTicketCategoryChoices: [ChoiceObject]
  grievanceTicketManualCategoryChoices: [ChoiceObject]
  grievanceTicketSystemCategoryChoices: [ChoiceObject]
  grievanceTicketIssueTypeChoices: [IssueTypesObject]
  grievanceTicketPriorityChoices: [ChoiceObjectInt]
  grievanceTicketUrgencyChoices: [ChoiceObjectInt]
  grievanceTicketSearchTypesChoices: [ChoiceObject]
  allSteficonRules(offset: Int, before: String, after: String, first: Int, last: Int, enabled: Boolean, deprecated: Boolean, type: String!): SteficonRuleNodeConnection
  payment(id: ID!): PaymentNode
  allPayments(offset: Int, before: String, after: String, first: Int, last: Int, businessArea: String!, paymentPlanId: String!, programId: String, orderBy: String): PaymentNodeConnection
  paymentRecord(id: ID!): PaymentRecordNode
  allPaymentRecords(offset: Int, before: String, after: String, first: Int, last: Int, parent: ID, household: ID, individual: String, businessArea: String, programId: String, orderBy: String): PaymentRecordNodeConnection
  allPaymentRecordsAndPayments(businessArea: String!, program: String, household: ID, orderBy: String, first: Int, last: Int, before: String, after: String): PaginatedPaymentRecordsAndPaymentsNode
  financialServiceProviderXlsxTemplate(id: ID!): FinancialServiceProviderXlsxTemplateNode
  allFinancialServiceProviderXlsxTemplates(offset: Int, before: String, after: String, first: Int, last: Int, name: String, createdBy: ID, orderBy: String): FinancialServiceProviderXlsxTemplateNodeConnection
  financialServiceProviderXlsxReport(id: ID!): FinancialServiceProviderXlsxReportNode
  allFinancialServiceProviderXlsxReports(offset: Int, before: String, after: String, first: Int, last: Int, status: String, orderBy: String): FinancialServiceProviderXlsxReportNodeConnection
  financialServiceProvider(id: ID!): FinancialServiceProviderNode
  allFinancialServiceProviders(offset: Int, before: String, after: String, first: Int, last: Int, createdBy: ID, name: String, visionVendorNumber: String, deliveryMechanisms: [String], distributionLimit: Float, communicationChannel: String, xlsxTemplates: [ID], orderBy: String): FinancialServiceProviderNodeConnection
  paymentRecordVerification(id: ID!): PaymentVerificationNode
  allPaymentVerifications(offset: Int, before: String, after: String, first: Int, last: Int, paymentVerificationPlan: ID, status: String, paymentPlanId: String, search: String, businessArea: String!, verificationChannel: String, orderBy: String): PaymentVerificationNodeConnection
  paymentVerificationPlan(id: ID!): PaymentVerificationPlanNode
  allPaymentVerificationPlan(offset: Int, before: String, after: String, first: Int, last: Int, programId: String): PaymentVerificationPlanNodeConnection
  chartPaymentVerification(businessAreaSlug: String!, year: Int!, program: String, administrativeArea: String): ChartPaymentVerification
  chartVolumeByDeliveryMechanism(businessAreaSlug: String!, year: Int!, program: String, administrativeArea: String): ChartDatasetNode
  chartPayment(businessAreaSlug: String!, year: Int!, program: String, administrativeArea: String): ChartDatasetNode
  sectionTotalTransferred(businessAreaSlug: String!, year: Int!, program: String, administrativeArea: String): SectionTotalNode
  tableTotalCashTransferredByAdministrativeArea(businessAreaSlug: String!, year: Int!, program: String, administrativeArea: String, order: String, orderBy: String): TableTotalCashTransferred
  chartTotalTransferredCashByCountry(year: Int!): ChartDetailedDatasetsNode
  paymentRecordStatusChoices: [ChoiceObject]
  paymentRecordEntitlementCardStatusChoices: [ChoiceObject]
  paymentRecordDeliveryTypeChoices: [ChoiceObject]
  cashPlanVerificationStatusChoices: [ChoiceObject]
  cashPlanVerificationSamplingChoices: [ChoiceObject]
  cashPlanVerificationVerificationChannelChoices: [ChoiceObject]
  paymentVerificationStatusChoices: [ChoiceObject]
  allRapidProFlows(businessAreaSlug: String!): [RapidProFlow]
  sampleSize(input: GetCashplanVerificationSampleSizeInput): GetCashplanVerificationSampleSizeObject
  allPaymentVerificationLogEntries(offset: Int, before: String, after: String, first: Int, last: Int, objectId: UUID, user: ID, businessArea: String!, search: String, module: String, userId: String, programId: String, objectType: String): PaymentVerificationLogEntryNodeConnection
  paymentPlan(id: ID!): PaymentPlanNode
  allPaymentPlans(offset: Int, before: String, after: String, first: Int, last: Int, businessArea: String!, search: String, status: [String], totalEntitledQuantityFrom: Float, totalEntitledQuantityTo: Float, dispersionStartDate: Date, dispersionEndDate: Date, isFollowUp: Boolean, sourcePaymentPlanId: String, program: String, orderBy: String): PaymentPlanNodeConnection
  paymentPlanStatusChoices: [ChoiceObject]
  currencyChoices: [ChoiceObject]
  allDeliveryMechanisms: [ChoiceObject]
  paymentPlanBackgroundActionStatusChoices: [ChoiceObject]
  availableFspsForDeliveryMechanisms(input: AvailableFspsForDeliveryMechanismsInput): [FspChoices]
  allCashPlansAndPaymentPlans(businessArea: String!, program: String, search: String, serviceProvider: String, deliveryType: [String], verificationStatus: [String], startDateGte: String, endDateLte: String, orderBy: String, first: Int, last: Int, before: String, after: String): PaginatedCashPlanAndPaymentPlanNode
  businessArea(businessAreaSlug: String!): BusinessAreaNode
  allBusinessAreas(offset: Int, before: String, after: String, first: Int, last: Int, id: UUID, slug: String): BusinessAreaNodeConnection
  allFieldsAttributes(flexField: Boolean, businessAreaSlug: String): [FieldAttributeNode]
  allGroupsWithFields: [GroupAttributeNode]
  koboProject(uid: String!, businessAreaSlug: String!): KoboAssetObject
  allKoboProjects(businessAreaSlug: String!, onlyDeployed: Boolean, before: String, after: String, first: Int, last: Int): KoboAssetObjectConnection
  cashAssistUrlPrefix: String
  allLanguages(code: String, before: String, after: String, first: Int, last: Int): LanguageObjectConnection
  program(id: ID!): ProgramNode
  allPrograms(offset: Int, before: String, after: String, first: Int, last: Int, businessArea: String!, search: String, status: [String], sector: [String], numberOfHouseholds: String, budget: String, startDate: Date, endDate: Date, orderBy: String): ProgramNodeConnection
  chartProgrammesBySector(businessAreaSlug: String!, year: Int!, program: String, administrativeArea: String): ChartDetailedDatasetsNode
  chartTotalTransferredByMonth(businessAreaSlug: String!, year: Int!, program: String, administrativeArea: String): ChartDetailedDatasetsNode
  cashPlan(id: ID!): CashPlanNode
  allCashPlans(offset: Int, before: String, after: String, first: Int, last: Int, program: ID, assistanceThrough: String, assistanceThrough_Startswith: String, serviceProvider_FullName: String, serviceProvider_FullName_Startswith: String, startDate: DateTime, startDate_Lte: DateTime, startDate_Gte: DateTime, endDate: DateTime, endDate_Lte: DateTime, endDate_Gte: DateTime, businessArea: String, search: String, deliveryType: [String], verificationStatus: [String], orderBy: String): CashPlanNodeConnection
  programStatusChoices: [ChoiceObject]
  programFrequencyOfPaymentsChoices: [ChoiceObject]
  programSectorChoices: [ChoiceObject]
  programScopeChoices: [ChoiceObject]
  cashPlanStatusChoices: [ChoiceObject]
  allActivePrograms(offset: Int, before: String, after: String, first: Int, last: Int, businessArea: String!, search: String, status: [String], sector: [String], numberOfHouseholds: String, budget: String, startDate: Date, endDate: Date, orderBy: String): ProgramNodeConnection
  targetPopulation(id: ID!): TargetPopulationNode
  allTargetPopulation(offset: Int, before: String, after: String, first: Int, last: Int, program: ID, createdAt: DateTime, createdAt_Lte: DateTime, createdAt_Gte: DateTime, updatedAt: DateTime, updatedAt_Lte: DateTime, updatedAt_Gte: DateTime, status: String, households: [ID], name: String, createdByName: String, totalHouseholdsCountMin: Int, totalHouseholdsCountMax: Int, totalIndividualsCountMin: Int, totalIndividualsCountMax: Int, businessArea: String, createdAtRange: String, paymentPlanApplicable: Boolean, orderBy: String): TargetPopulationNodeConnection
  targetPopulationHouseholds(targetPopulation: ID!, offset: Int, before: String, after: String, first: Int, last: Int, orderBy: String, businessArea: String): HouseholdNodeConnection
  targetPopulationStatusChoices: [ChoiceObject]
  allActiveTargetPopulations(offset: Int, before: String, after: String, first: Int, last: Int, program: ID, createdAt: DateTime, createdAt_Lte: DateTime, createdAt_Gte: DateTime, updatedAt: DateTime, updatedAt_Lte: DateTime, updatedAt_Gte: DateTime, status: String, households: [ID], name: String, createdByName: String, totalHouseholdsCountMin: Int, totalHouseholdsCountMax: Int, totalIndividualsCountMin: Int, totalIndividualsCountMax: Int, businessArea: String, createdAtRange: String, paymentPlanApplicable: Boolean, orderBy: String): TargetPopulationNodeConnection
  household(id: ID!): HouseholdNode
  allHouseholds(offset: Int, before: String, after: String, first: Int, last: Int, businessArea: String, address: String, address_Startswith: String, headOfHousehold_FullName: String, headOfHousehold_FullName_Startswith: String, size_Range: [Int], size_Lte: Int, size_Gte: Int, adminArea: ID, admin2: ID, targetPopulations: [ID], residenceStatus: String, withdrawn: Boolean, size: String, search: String, headOfHousehold_PhoneNoValid: Boolean, lastRegistrationDate: String, countryOrigin: String, orderBy: String): HouseholdNodeConnection
  individual(id: ID!): IndividualNode
  allIndividuals(offset: Int, before: String, after: String, first: Int, last: Int, household_Id: UUID, businessArea: String, fullName: String, fullName_Startswith: String, fullName_Endswith: String, sex: [String], household_AdminArea: ID, withdrawn: Boolean, age: String, programs: [ID], search: String, lastRegistrationDate: String, admin2: [ID], status: [String], excludedId: String, flags: [String], orderBy: String): IndividualNodeConnection
  allMergedHouseholds(offset: Int, before: String, after: String, first: Int, last: Int, businessArea: String, rdiId: String, orderBy: String): HouseholdNodeConnection
  allMergedIndividuals(offset: Int, before: String, after: String, first: Int, last: Int, household: ID, rdiId: String, duplicatesOnly: Boolean, businessArea: String, orderBy: String): IndividualNodeConnection
  sectionHouseholdsReached(businessAreaSlug: String!, year: Int!, program: String, administrativeArea: String): SectionTotalNode
  sectionIndividualsReached(businessAreaSlug: String!, year: Int!, program: String, administrativeArea: String): SectionTotalNode
  sectionChildReached(businessAreaSlug: String!, year: Int!, program: String, administrativeArea: String): SectionTotalNode
  chartIndividualsReachedByAgeAndGender(businessAreaSlug: String!, year: Int!, program: String, administrativeArea: String): ChartDatasetNode
  chartIndividualsWithDisabilityReachedByAge(businessAreaSlug: String!, year: Int!, program: String, administrativeArea: String): ChartDetailedDatasetsNode
  residenceStatusChoices: [ChoiceObject]
  sexChoices: [ChoiceObject]
  maritalStatusChoices: [ChoiceObject]
  workStatusChoices: [ChoiceObject]
  relationshipChoices: [ChoiceObject]
  roleChoices: [ChoiceObject]
  documentTypeChoices: [ChoiceObject]
  identityTypeChoices: [ChoiceObject]
  countriesChoices: [ChoiceObject]
  observedDisabilityChoices: [ChoiceObject]
  severityOfDisabilityChoices: [ChoiceObject]
  flagChoices: [ChoiceObject]
  allHouseholdsFlexFieldsAttributes: [FieldAttributeNode]
  allIndividualsFlexFieldsAttributes: [FieldAttributeNode]
  me: UserNode
  allUsers(offset: Int, before: String, after: String, first: Int, last: Int, status: [String], partner: [String], businessArea: String!, search: String, roles: [String], isTicketCreator: Boolean, orderBy: String): UserNodeConnection
  userRolesChoices: [ChoiceObject]
  userStatusChoices: [ChoiceObject]
  userPartnerChoices: [ChoiceObject]
  hasAvailableUsersToExport(businessAreaSlug: String!): Boolean
  importedHousehold(id: ID!): ImportedHouseholdNode
  allImportedHouseholds(offset: Int, before: String, after: String, first: Int, last: Int, rdiId: String, businessArea: String, orderBy: String): ImportedHouseholdNodeConnection
  registrationDataImportDatahub(id: ID!): RegistrationDataImportDatahubNode
  allRegistrationDataImportsDatahub(offset: Int, before: String, after: String, first: Int, last: Int): RegistrationDataImportDatahubNodeConnection
  importedIndividual(id: ID!): ImportedIndividualNode
  allImportedIndividuals(offset: Int, before: String, after: String, first: Int, last: Int, household: ID, rdiId: String, duplicatesOnly: Boolean, businessArea: String, orderBy: String): ImportedIndividualNodeConnection
  importData(id: ID!): ImportDataNode
  koboImportData(id: ID!): KoboImportDataNode
  deduplicationBatchStatusChoices: [ChoiceObject]
  deduplicationGoldenRecordStatusChoices: [ChoiceObject]
  registrationDataImport(id: ID!): RegistrationDataImportNode
  allRegistrationDataImports(offset: Int, before: String, after: String, first: Int, last: Int, importedBy_Id: UUID, importDate: Date, status: String, name: String, name_Startswith: String, businessArea: String, importDateRange: String, size: String, program: String, orderBy: String): RegistrationDataImportNodeConnection
  registrationDataStatusChoices: [ChoiceObject]
  _debug: DjangoDebug
}

input RandomSamplingArguments {
  confidenceInterval: Float!
  marginOfError: Float!
  excludedAdminAreas: [String]
  age: AgeInput
  sex: String
}

input RapidProArguments {
  flowId: String!
}

type RapidProFlow {
  id: String
  name: String
  type: String
  archived: Boolean
  labels: [String]
  expires: Int
  runs: [RapidProFlowRun]
  results: [RapidProFlowResult]
  createdOn: DateTime
  modifiedOn: DateTime
}

type RapidProFlowNode {
  id: String
  name: String
}

type RapidProFlowResult {
  key: String
  name: String
  categories: [String]
  nodeUuids: [String]
}

type RapidProFlowRun {
  active: Int
  completed: Int
  interrupted: Int
  expired: Int
}

type ReassignRoleMutation {
  household: HouseholdNode
  individual: IndividualNode
}

type RebuildTargetPopulationMutation {
  targetPopulation: TargetPopulationNode
}

type RecipientNode implements Node {
  id: ID!
  size: Int
  headOfHousehold: IndividualNode!
}

type RecipientNodeConnection {
  pageInfo: PageInfo!
  edges: [RecipientNodeEdge]!
  totalCount: Int
  edgeCount: Int
}

type RecipientNodeEdge {
  node: RecipientNode
  cursor: String!
}

type ReconciliationSummaryNode {
  deliveredFully: Int
  deliveredPartially: Int
  notDelivered: Int
  unsuccessful: Int
  pending: Int
  forceFailed: Int
  numberOfPayments: Int
  reconciled: Int
}

input ReferralTicketExtras {
  household: ID
  individual: ID
}

type RefuseRegistrationDataImportMutation {
  registrationDataImport: RegistrationDataImportNode
}

enum RegistrationDataImportDataSource {
  XLS
  KOBO
  DIIA
  FLEX_REGISTRATION
  API
  EDOPOMOGA
}

enum RegistrationDataImportDatahubImportDone {
  LOADING
  NOT_STARTED
  STARTED
  DONE
}

type RegistrationDataImportDatahubNode implements Node {
  id: ID!
  createdAt: DateTime!
  updatedAt: DateTime!
  name: String!
  importDate: DateTime!
  hctId: UUID
  importData: ImportDataNode
  importDone: RegistrationDataImportDatahubImportDone!
  businessAreaSlug: String!
  households(offset: Int, before: String, after: String, first: Int, last: Int): ImportedHouseholdNodeConnection!
  individuals(offset: Int, before: String, after: String, first: Int, last: Int): ImportedIndividualNodeConnection!
}

type RegistrationDataImportDatahubNodeConnection {
  pageInfo: PageInfo!
  edges: [RegistrationDataImportDatahubNodeEdge]!
  totalCount: Int
  edgeCount: Int
}

type RegistrationDataImportDatahubNodeEdge {
  node: RegistrationDataImportDatahubNode
  cursor: String!
}

type RegistrationDataImportNode implements Node {
  id: ID!
  createdAt: DateTime!
  updatedAt: DateTime!
  version: BigInt!
  name: String!
  status: RegistrationDataImportStatus!
  importDate: DateTime!
  importedBy: UserNode
  dataSource: RegistrationDataImportDataSource!
  numberOfIndividuals: Int!
  numberOfHouseholds: Int!
  datahubId: UUID
  errorMessage: String!
  sentryId: String
  pullPictures: Boolean!
  businessArea: UserBusinessAreaNode
  screenBeneficiary: Boolean!
  excluded: Boolean!
  program: ProgramNode
  programs(offset: Int, before: String, after: String, first: Int, last: Int, name: String): ProgramNodeConnection!
  erased: Boolean!
  refuseReason: String
  households(offset: Int, before: String, after: String, first: Int, last: Int): HouseholdNodeConnection!
  individuals(offset: Int, before: String, after: String, first: Int, last: Int): IndividualNodeConnection!
  grievanceticketSet(offset: Int, before: String, after: String, first: Int, last: Int): GrievanceTicketNodeConnection!
  messages(offset: Int, before: String, after: String, first: Int, last: Int): CommunicationMessageNodeConnection!
  batchDuplicatesCountAndPercentage: CountAndPercentageNode
  goldenRecordDuplicatesCountAndPercentage: CountAndPercentageNode
  batchPossibleDuplicatesCountAndPercentage: CountAndPercentageNode
  goldenRecordPossibleDuplicatesCountAndPercentage: CountAndPercentageNode
  batchUniqueCountAndPercentage: CountAndPercentageNode
  goldenRecordUniqueCountAndPercentage: CountAndPercentageNode
}

type RegistrationDataImportNodeConnection {
  pageInfo: PageInfo!
  edges: [RegistrationDataImportNodeEdge]!
  totalCount: Int
  edgeCount: Int
}

type RegistrationDataImportNodeEdge {
  node: RegistrationDataImportNode
  cursor: String!
}

enum RegistrationDataImportStatus {
  LOADING
  DEDUPLICATION
  DEDUPLICATION_FAILED
  IMPORT_SCHEDULED
  IMPORTING
  IMPORT_ERROR
  IN_REVIEW
  MERGE_SCHEDULED
  MERGED
  MERGING
  MERGE_ERROR
  REFUSED
}

type RegistrationDeduplicationMutation {
  ok: Boolean
}

type RegistrationKoboImportMutation {
  validationErrors: Arg
  registrationDataImport: RegistrationDataImportNode
}

input RegistrationKoboImportMutationInput {
  importDataId: String
  name: String
  pullPictures: Boolean
  businessAreaSlug: String
  screenBeneficiary: Boolean
  programId: String
}

type RegistrationXlsxImportMutation {
  validationErrors: Arg
  registrationDataImport: RegistrationDataImportNode
}

input RegistrationXlsxImportMutationInput {
  importDataId: ID
  name: String
  businessAreaSlug: String
  screenBeneficiary: Boolean
  programId: String
}

type ReportNode implements Node {
  id: ID!
  createdAt: DateTime!
  updatedAt: DateTime!
  businessArea: UserBusinessAreaNode!
  file: String
  createdBy: UserNode!
  status: Int!
  reportType: Int!
  dateFrom: Date!
  dateTo: Date!
  numberOfRecords: Int
  program: ProgramNode
  adminArea(offset: Int, before: String, after: String, first: Int, last: Int, name: String): AreaNodeConnection!
  fileUrl: String
  adminArea1(offset: Int, before: String, after: String, first: Int, last: Int, name: String): AreaNodeConnection
  adminArea2(offset: Int, before: String, after: String, first: Int, last: Int, name: String): AreaNodeConnection
}

type ReportNodeConnection {
  pageInfo: PageInfo!
  edges: [ReportNodeEdge]!
  totalCount: Int
  edgeCount: Int
}

type ReportNodeEdge {
  node: ReportNode
  cursor: String!
}

type RestartCreateReport {
  report: ReportNode
}

input RestartCreateReportInput {
  reportId: ID!
  businessAreaSlug: String!
}

type RevertMarkPaymentAsFailedMutation {
  payment: PaymentNode
}

type RevertMarkPaymentRecordAsFailedMutation {
  paymentRecord: PaymentRecordNode
}

type RoleNode {
  createdAt: DateTime!
  updatedAt: DateTime!
  name: String!
  subsystem: RoleSubsystem!
  permissions: [String!]
  userRoles: [UserRoleNode!]!
}

enum RoleSubsystem {
  HOPE
  KOBO
  CA
  API
}

enum RuleCommitLanguage {
  PYTHON
}

type RuleCommitNode implements Node {
  id: ID!
  timestamp: DateTime!
  rule: SteficonRuleNode
  updatedBy: UserNode
  definition: String!
  isRelease: Boolean!
  enabled: Boolean!
  deprecated: Boolean!
  language: RuleCommitLanguage!
  affectedFields: [String!]!
  before: JSONString!
  after: JSONString!
  paymentPlans(offset: Int, before: String, after: String, first: Int, last: Int): PaymentPlanNodeConnection!
  targetPopulations(offset: Int, before: String, after: String, first: Int, last: Int, program: ID, createdAt: DateTime, createdAt_Lte: DateTime, createdAt_Gte: DateTime, updatedAt: DateTime, updatedAt_Lte: DateTime, updatedAt_Gte: DateTime, status: String, households: [ID], name: String, createdByName: String, totalHouseholdsCountMin: Int, totalHouseholdsCountMax: Int, totalIndividualsCountMin: Int, totalIndividualsCountMax: Int, businessArea: String, createdAtRange: String, paymentPlanApplicable: Boolean, orderBy: String): TargetPopulationNodeConnection!
}

type RuleCommitNodeConnection {
  pageInfo: PageInfo!
  edges: [RuleCommitNodeEdge]!
  totalCount: Int
  edgeCount: Int
}

type RuleCommitNodeEdge {
  node: RuleCommitNode
  cursor: String!
}

enum RuleLanguage {
  PYTHON
}

enum RuleSecurity {
  A_0
  A_2
  A_4
}

enum RuleType {
  PAYMENT_PLAN
  TARGETING
}

enum SamplingChoices {
  FULL_LIST
  RANDOM
}

type SanctionListIndividualAliasNameNode implements Node {
  id: ID!
  createdAt: DateTime!
  updatedAt: DateTime!
  name: String!
}

type SanctionListIndividualAliasNameNodeConnection {
  pageInfo: PageInfo!
  edges: [SanctionListIndividualAliasNameNodeEdge]!
  totalCount: Int
  edgeCount: Int
}

type SanctionListIndividualAliasNameNodeEdge {
  node: SanctionListIndividualAliasNameNode
  cursor: String!
}

type SanctionListIndividualCountriesNode implements Node {
  id: ID!
  createdAt: DateTime!
  updatedAt: DateTime!
  country: String
}

type SanctionListIndividualCountriesNodeConnection {
  pageInfo: PageInfo!
  edges: [SanctionListIndividualCountriesNodeEdge]!
  totalCount: Int
  edgeCount: Int
}

type SanctionListIndividualCountriesNodeEdge {
  node: SanctionListIndividualCountriesNode
  cursor: String!
}

type SanctionListIndividualDateOfBirthNode implements Node {
  id: ID!
  createdAt: DateTime!
  updatedAt: DateTime!
  date: Date!
}

type SanctionListIndividualDateOfBirthNodeConnection {
  pageInfo: PageInfo!
  edges: [SanctionListIndividualDateOfBirthNodeEdge]!
  totalCount: Int
  edgeCount: Int
}

type SanctionListIndividualDateOfBirthNodeEdge {
  node: SanctionListIndividualDateOfBirthNode
  cursor: String!
}

type SanctionListIndividualDocumentNode implements Node {
  id: ID!
  createdAt: DateTime!
  updatedAt: DateTime!
  documentNumber: String!
  typeOfDocument: String!
  dateOfIssue: String
  issuingCountry: String
  note: String!
}

type SanctionListIndividualDocumentNodeConnection {
  pageInfo: PageInfo!
  edges: [SanctionListIndividualDocumentNodeEdge]!
  totalCount: Int
  edgeCount: Int
}

type SanctionListIndividualDocumentNodeEdge {
  node: SanctionListIndividualDocumentNode
  cursor: String!
}

type SanctionListIndividualNationalitiesNode implements Node {
  id: ID!
  createdAt: DateTime!
  updatedAt: DateTime!
  nationality: String
}

type SanctionListIndividualNationalitiesNodeConnection {
  pageInfo: PageInfo!
  edges: [SanctionListIndividualNationalitiesNodeEdge]!
  totalCount: Int
  edgeCount: Int
}

type SanctionListIndividualNationalitiesNodeEdge {
  node: SanctionListIndividualNationalitiesNode
  cursor: String!
}

type SanctionListIndividualNode implements Node {
  id: ID!
  createdAt: DateTime!
  updatedAt: DateTime!
  dataId: Int!
  versionNum: Int!
  firstName: String!
  secondName: String!
  thirdName: String!
  fourthName: String!
  fullName: String!
  nameOriginalScript: String!
  unListType: String!
  referenceNumber: String!
  listedOn: DateTime!
  comments: String!
  designation: String!
  listType: String!
  street: String!
  city: String!
  stateProvince: String!
  addressNote: String!
  countryOfBirth: String
  active: Boolean!
  documents(offset: Int, before: String, after: String, first: Int, last: Int): SanctionListIndividualDocumentNodeConnection!
  nationalities(offset: Int, before: String, after: String, first: Int, last: Int): SanctionListIndividualNationalitiesNodeConnection!
  countries(offset: Int, before: String, after: String, first: Int, last: Int): SanctionListIndividualCountriesNodeConnection!
  aliasNames(offset: Int, before: String, after: String, first: Int, last: Int): SanctionListIndividualAliasNameNodeConnection!
  datesOfBirth(offset: Int, before: String, after: String, first: Int, last: Int): SanctionListIndividualDateOfBirthNodeConnection!
}

type SanctionListIndividualNodeConnection {
  pageInfo: PageInfo!
  edges: [SanctionListIndividualNodeEdge]!
  totalCount: Int
  edgeCount: Int
}

type SanctionListIndividualNodeEdge {
  node: SanctionListIndividualNode
  cursor: String!
}

type SaveKoboProjectImportDataAsync {
  importData: KoboImportDataNode
}

type SectionTotalNode {
  total: Float
}

input SensitiveGrievanceTicketExtras {
  household: ID
  individual: ID
  paymentRecord: [ID]
}

type ServiceProviderNode implements Node {
  id: ID!
  createdAt: DateTime!
  updatedAt: DateTime!
  businessArea: UserBusinessAreaNode!
  caId: String!
  fullName: String
  shortName: String
  country: String!
  visionId: String
  cashPlans(offset: Int, before: String, after: String, first: Int, last: Int): CashPlanNodeConnection!
  paymentrecordSet(offset: Int, before: String, after: String, first: Int, last: Int): PaymentRecordNodeConnection!
}

type ServiceProviderNodeConnection {
  pageInfo: PageInfo!
  edges: [ServiceProviderNodeEdge]!
  totalCount: Int
  edgeCount: Int
}

type ServiceProviderNodeEdge {
  node: ServiceProviderNode
  cursor: String!
}

type SetSteficonRuleOnPaymentPlanPaymentListMutation {
  paymentPlan: PaymentPlanNode
}

input SetSteficonRuleOnTargetPopulationMutationInput {
  targetId: ID!
  steficonRuleId: ID
  version: BigInt
  clientMutationId: String
}

type SetSteficonRuleOnTargetPopulationMutationPayload {
  targetPopulation: TargetPopulationNode
  clientMutationId: String
}

type SimpleApproveMutation {
  grievanceTicket: GrievanceTicketNode
}

type SteficonRuleNode implements Node {
  id: ID!
  name: String!
  definition: String!
  description: String
  enabled: Boolean!
  deprecated: Boolean!
  language: RuleLanguage!
  security: RuleSecurity!
  createdBy: UserNode
  updatedBy: UserNode
  createdAt: DateTime!
  updatedAt: DateTime!
  type: RuleType!
  flags: JSONString!
  history(offset: Int, before: String, after: String, first: Int, last: Int): RuleCommitNodeConnection!
}

type SteficonRuleNodeConnection {
  pageInfo: PageInfo!
  edges: [SteficonRuleNodeEdge]!
  totalCount: Int
  edgeCount: Int
}

type SteficonRuleNodeEdge {
  node: SteficonRuleNode
  cursor: String!
}

enum SurveyCategory {
  RAPID_PRO
  SMS
  MANUAL
}

type SurveyNode implements Node {
  id: ID!
  createdAt: DateTime!
  updatedAt: DateTime!
  unicefId: String
  title: String!
  body: String!
  category: SurveyCategory!
  numberOfRecipients: Int!
  createdBy: UserNode
  recipients(offset: Int, before: String, after: String, first: Int, last: Int): HouseholdNodeConnection!
  targetPopulation: TargetPopulationNode
  program: ProgramNode
  businessArea: UserBusinessAreaNode!
  sampleFile: String
  sampleFileGeneratedAt: DateTime
  samplingType: SurveySamplingType!
  fullListArguments: JSONString!
  randomSamplingArguments: JSONString!
  sampleSize: Int!
  flowId: String
  successfulRapidProCalls: [JSONString!]!
  sampleFilePath: String
  hasValidSampleFile: Boolean
  rapidProUrl: String
}

type SurveyNodeConnection {
  pageInfo: PageInfo!
  edges: [SurveyNodeEdge]!
  totalCount: Int
  edgeCount: Int
}

type SurveyNodeEdge {
  node: SurveyNode
  cursor: String!
}

enum SurveySamplingType {
  FULL_LIST
  RANDOM
}

type TableTotalCashTransferred {
  data: [_TableTotalCashTransferredDataNode]
}

enum TargetPopulationBuildStatus {
  PENDING
  BUILDING
  FAILED
  OK
}

type TargetPopulationNode implements Node {
  isRemoved: Boolean!
  id: ID!
  createdAt: DateTime!
  updatedAt: DateTime!
  version: BigInt!
  name: String!
  caId: String
  caHashId: String
  createdBy: UserNode
  changeDate: DateTime
  changedBy: UserNode
  finalizedAt: DateTime
  finalizedBy: UserNode
  businessArea: UserBusinessAreaNode
  status: TargetPopulationStatus!
  buildStatus: TargetPopulationBuildStatus!
  builtAt: DateTime
  households(offset: Int, before: String, after: String, first: Int, last: Int, orderBy: String, businessArea: String): HouseholdNodeConnection
  program: ProgramNode
  targetingCriteria: TargetingCriteriaNode
  sentToDatahub: Boolean!
  steficonRule: RuleCommitNode
  steficonAppliedDate: DateTime
  vulnerabilityScoreMin: Float
  vulnerabilityScoreMax: Float
  excludedIds: String!
  exclusionReason: String!
  totalHouseholdsCount: Int
  totalIndividualsCount: Int
  childMaleCount: Int
  childFemaleCount: Int
  adultMaleCount: Int
  adultFemaleCount: Int
  paymentPlans(offset: Int, before: String, after: String, first: Int, last: Int): PaymentPlanNodeConnection!
  paymentRecords(offset: Int, before: String, after: String, first: Int, last: Int): PaymentRecordNodeConnection!
  selections: [HouseholdSelectionNode!]!
  messages(offset: Int, before: String, after: String, first: Int, last: Int): CommunicationMessageNodeConnection!
  surveys(offset: Int, before: String, after: String, first: Int, last: Int): SurveyNodeConnection!
  totalFamilySize: Int
  householdList(offset: Int, before: String, after: String, first: Int, last: Int, orderBy: String, businessArea: String): HouseholdNodeConnection
}

type TargetPopulationNodeConnection {
  pageInfo: PageInfo!
  edges: [TargetPopulationNodeEdge]!
  totalCount: Int
  edgeCount: Int
}

type TargetPopulationNodeEdge {
  node: TargetPopulationNode
  cursor: String!
}

enum TargetPopulationStatus {
  OPEN
  LOCKED
  STEFICON_WAIT
  STEFICON_RUN
  STEFICON_COMPLETED
  STEFICON_ERROR
  PROCESSING
  SENDING_TO_CASH_ASSIST
  READY_FOR_CASH_ASSIST
  READY_FOR_PAYMENT_MODULE
  ASSIGNED
}

type TargetingCriteriaNode {
  id: UUID!
  createdAt: DateTime!
  updatedAt: DateTime!
  flagExcludeIfActiveAdjudicationTicket: Boolean!
  flagExcludeIfOnSanctionList: Boolean!
  targetPopulation: TargetPopulationNode
  rules: [TargetingCriteriaRuleNode]
}

input TargetingCriteriaObjectType {
  rules: [TargetingCriteriaRuleObjectType]
  flagExcludeIfActiveAdjudicationTicket: Boolean
  flagExcludeIfOnSanctionList: Boolean
}

enum TargetingCriteriaRuleFilterComparisonMethod {
  EQUALS
  NOT_EQUALS
  CONTAINS
  NOT_CONTAINS
  RANGE
  NOT_IN_RANGE
  GREATER_THAN
  LESS_THAN
}

type TargetingCriteriaRuleFilterNode {
  id: UUID!
  createdAt: DateTime!
  updatedAt: DateTime!
  comparisonMethod: TargetingCriteriaRuleFilterComparisonMethod!
  targetingCriteriaRule: TargetingCriteriaRuleNode!
  isFlexField: Boolean!
  fieldName: String!
  arguments: [Arg]
  fieldAttribute: FieldAttributeNode
}

input TargetingCriteriaRuleFilterObjectType {
  comparisonMethod: String!
  isFlexField: Boolean!
  fieldName: String!
  arguments: [Arg]!
}

type TargetingCriteriaRuleNode {
  id: UUID!
  createdAt: DateTime!
  updatedAt: DateTime!
  targetingCriteria: TargetingCriteriaNode!
  individualsFiltersBlocks: [TargetingIndividualRuleFilterBlockNode]
  filters: [TargetingCriteriaRuleFilterNode]
}

input TargetingCriteriaRuleObjectType {
  filters: [TargetingCriteriaRuleFilterObjectType]
  individualsFiltersBlocks: [TargetingIndividualRuleFilterBlockObjectType]
}

enum TargetingIndividualBlockRuleFilterComparisonMethod {
  EQUALS
  NOT_EQUALS
  CONTAINS
  NOT_CONTAINS
  RANGE
  NOT_IN_RANGE
  GREATER_THAN
  LESS_THAN
}

type TargetingIndividualBlockRuleFilterNode {
  id: UUID!
  createdAt: DateTime!
  updatedAt: DateTime!
  comparisonMethod: TargetingIndividualBlockRuleFilterComparisonMethod!
  individualsFiltersBlock: TargetingIndividualRuleFilterBlockNode!
  isFlexField: Boolean!
  fieldName: String!
  arguments: [Arg]
  fieldAttribute: FieldAttributeNode
}

type TargetingIndividualRuleFilterBlockNode {
  id: UUID!
  createdAt: DateTime!
  updatedAt: DateTime!
  targetingCriteriaRule: TargetingCriteriaRuleNode!
  targetOnlyHoh: Boolean!
  individualBlockFilters: [TargetingIndividualBlockRuleFilterNode]
}

input TargetingIndividualRuleFilterBlockObjectType {
  individualBlockFilters: [TargetingCriteriaRuleFilterObjectType]
}

type TicketAddIndividualDetailsNode implements Node {
  id: ID!
  createdAt: DateTime!
  updatedAt: DateTime!
  household: HouseholdNode
  individualData: Arg
  approveStatus: Boolean!
}

type TicketAddIndividualDetailsNodeConnection {
  pageInfo: PageInfo!
  edges: [TicketAddIndividualDetailsNodeEdge]!
  totalCount: Int
  edgeCount: Int
}

type TicketAddIndividualDetailsNodeEdge {
  node: TicketAddIndividualDetailsNode
  cursor: String!
}

type TicketByType {
  userGeneratedCount: Int
  systemGeneratedCount: Int
  closedUserGeneratedCount: Int
  closedSystemGeneratedCount: Int
  userGeneratedAvgResolution: Float
  systemGeneratedAvgResolution: Float
}

type TicketComplaintDetailsNode implements Node {
  id: ID!
  createdAt: DateTime!
  updatedAt: DateTime!
  paymentContentType: ContentTypeObjectType
  paymentObjectId: UUID
  household: HouseholdNode
  individual: IndividualNode
  paymentRecord: PaymentRecordAndPaymentNode
}

type TicketComplaintDetailsNodeConnection {
  pageInfo: PageInfo!
  edges: [TicketComplaintDetailsNodeEdge]!
  totalCount: Int
  edgeCount: Int
}

type TicketComplaintDetailsNodeEdge {
  node: TicketComplaintDetailsNode
  cursor: String!
}

type TicketDeleteHouseholdDetailsNode implements Node {
  id: ID!
  createdAt: DateTime!
  updatedAt: DateTime!
  household: HouseholdNode
  roleReassignData: JSONString!
  approveStatus: Boolean!
  reasonHousehold: HouseholdNode
  householdData: Arg
}

type TicketDeleteHouseholdDetailsNodeConnection {
  pageInfo: PageInfo!
  edges: [TicketDeleteHouseholdDetailsNodeEdge]!
  totalCount: Int
  edgeCount: Int
}

type TicketDeleteHouseholdDetailsNodeEdge {
  node: TicketDeleteHouseholdDetailsNode
  cursor: String!
}

type TicketDeleteIndividualDetailsNode implements Node {
  id: ID!
  createdAt: DateTime!
  updatedAt: DateTime!
  individual: IndividualNode
  roleReassignData: JSONString!
  approveStatus: Boolean!
  individualData: Arg
}

type TicketDeleteIndividualDetailsNodeConnection {
  pageInfo: PageInfo!
  edges: [TicketDeleteIndividualDetailsNodeEdge]!
  totalCount: Int
  edgeCount: Int
}

type TicketDeleteIndividualDetailsNodeEdge {
  node: TicketDeleteIndividualDetailsNode
  cursor: String!
}

type TicketHouseholdDataUpdateDetailsNode implements Node {
  id: ID!
  createdAt: DateTime!
  updatedAt: DateTime!
  household: HouseholdNode
  householdData: Arg
}

type TicketHouseholdDataUpdateDetailsNodeConnection {
  pageInfo: PageInfo!
  edges: [TicketHouseholdDataUpdateDetailsNodeEdge]!
  totalCount: Int
  edgeCount: Int
}

type TicketHouseholdDataUpdateDetailsNodeEdge {
  node: TicketHouseholdDataUpdateDetailsNode
  cursor: String!
}

type TicketIndividualDataUpdateDetailsNode implements Node {
  id: ID!
  createdAt: DateTime!
  updatedAt: DateTime!
  individual: IndividualNode
  individualData: Arg
  roleReassignData: JSONString!
}

type TicketIndividualDataUpdateDetailsNodeConnection {
  pageInfo: PageInfo!
  edges: [TicketIndividualDataUpdateDetailsNodeEdge]!
  totalCount: Int
  edgeCount: Int
}

type TicketIndividualDataUpdateDetailsNodeEdge {
  node: TicketIndividualDataUpdateDetailsNode
  cursor: String!
}

type TicketNeedsAdjudicationDetailsExtraDataNode {
  goldenRecords: [DeduplicationResultNode]
  possibleDuplicate: [DeduplicationResultNode]
}

type TicketNeedsAdjudicationDetailsNode implements Node {
  id: ID!
  createdAt: DateTime!
  updatedAt: DateTime!
  goldenRecordsIndividual: IndividualNode!
  isMultipleDuplicatesVersion: Boolean!
  possibleDuplicate: IndividualNode
  possibleDuplicates: [IndividualNode]
  selectedIndividual: IndividualNode
  selectedIndividuals: [IndividualNode]
  roleReassignData: JSONString!
  extraData: TicketNeedsAdjudicationDetailsExtraDataNode
  scoreMin: Float!
  scoreMax: Float!
  hasDuplicatedDocument: Boolean
}

type TicketNeedsAdjudicationDetailsNodeConnection {
  pageInfo: PageInfo!
  edges: [TicketNeedsAdjudicationDetailsNodeEdge]!
  totalCount: Int
  edgeCount: Int
}

type TicketNeedsAdjudicationDetailsNodeEdge {
  node: TicketNeedsAdjudicationDetailsNode
  cursor: String!
}

type TicketNegativeFeedbackDetailsNode implements Node {
  id: ID!
  createdAt: DateTime!
  updatedAt: DateTime!
  household: HouseholdNode
  individual: IndividualNode
}

type TicketNegativeFeedbackDetailsNodeConnection {
  pageInfo: PageInfo!
  edges: [TicketNegativeFeedbackDetailsNodeEdge]!
  totalCount: Int
  edgeCount: Int
}

type TicketNegativeFeedbackDetailsNodeEdge {
  node: TicketNegativeFeedbackDetailsNode
  cursor: String!
}

type TicketNoteNode implements Node {
  id: ID!
  createdAt: DateTime!
  updatedAt: DateTime!
  description: String!
  createdBy: UserNode
}

type TicketNoteNodeConnection {
  pageInfo: PageInfo!
  edges: [TicketNoteNodeEdge]!
  totalCount: Int
  edgeCount: Int
}

type TicketNoteNodeEdge {
  node: TicketNoteNode
  cursor: String!
}

input TicketPaymentVerificationDetailsExtras {
  newReceivedAmount: Float
  newStatus: String
}

enum TicketPaymentVerificationDetailsNewStatus {
  NOT_RECEIVED
  PENDING
  RECEIVED
  RECEIVED_WITH_ISSUES
}

type TicketPaymentVerificationDetailsNode implements Node {
  id: ID!
  createdAt: DateTime!
  updatedAt: DateTime!
  paymentVerifications(offset: Int, before: String, after: String, first: Int, last: Int): PaymentVerificationNodeConnection!
  paymentVerificationStatus: TicketPaymentVerificationDetailsPaymentVerificationStatus!
  paymentVerification: PaymentVerificationNode
  newStatus: TicketPaymentVerificationDetailsNewStatus
  oldReceivedAmount: Float
  newReceivedAmount: Float
  approveStatus: Boolean!
  hasMultiplePaymentVerifications: Boolean
}

type TicketPaymentVerificationDetailsNodeConnection {
  pageInfo: PageInfo!
  edges: [TicketPaymentVerificationDetailsNodeEdge]!
  totalCount: Int
  edgeCount: Int
}

type TicketPaymentVerificationDetailsNodeEdge {
  node: TicketPaymentVerificationDetailsNode
  cursor: String!
}

enum TicketPaymentVerificationDetailsPaymentVerificationStatus {
  NOT_RECEIVED
  PENDING
  RECEIVED
  RECEIVED_WITH_ISSUES
}

type TicketPositiveFeedbackDetailsNode implements Node {
  id: ID!
  createdAt: DateTime!
  updatedAt: DateTime!
  household: HouseholdNode
  individual: IndividualNode
}

type TicketPositiveFeedbackDetailsNodeConnection {
  pageInfo: PageInfo!
  edges: [TicketPositiveFeedbackDetailsNodeEdge]!
  totalCount: Int
  edgeCount: Int
}

type TicketPositiveFeedbackDetailsNodeEdge {
  node: TicketPositiveFeedbackDetailsNode
  cursor: String!
}

type TicketReferralDetailsNode implements Node {
  id: ID!
  createdAt: DateTime!
  updatedAt: DateTime!
  household: HouseholdNode
  individual: IndividualNode
}

type TicketReferralDetailsNodeConnection {
  pageInfo: PageInfo!
  edges: [TicketReferralDetailsNodeEdge]!
  totalCount: Int
  edgeCount: Int
}

type TicketReferralDetailsNodeEdge {
  node: TicketReferralDetailsNode
  cursor: String!
}

type TicketSensitiveDetailsNode implements Node {
  id: ID!
  createdAt: DateTime!
  updatedAt: DateTime!
  paymentContentType: ContentTypeObjectType
  paymentObjectId: UUID
  household: HouseholdNode
  individual: IndividualNode
  paymentRecord: PaymentRecordAndPaymentNode
}

type TicketSensitiveDetailsNodeConnection {
  pageInfo: PageInfo!
  edges: [TicketSensitiveDetailsNodeEdge]!
  totalCount: Int
  edgeCount: Int
}

type TicketSensitiveDetailsNodeEdge {
  node: TicketSensitiveDetailsNode
  cursor: String!
}

type TicketSystemFlaggingDetailsNode implements Node {
  id: ID!
  createdAt: DateTime!
  updatedAt: DateTime!
  goldenRecordsIndividual: IndividualNode!
  sanctionListIndividual: SanctionListIndividualNode!
  approveStatus: Boolean!
  roleReassignData: JSONString!
}

type TicketSystemFlaggingDetailsNodeConnection {
  pageInfo: PageInfo!
  edges: [TicketSystemFlaggingDetailsNodeEdge]!
  totalCount: Int
  edgeCount: Int
}

type TicketSystemFlaggingDetailsNodeEdge {
  node: TicketSystemFlaggingDetailsNode
  cursor: String!
}

scalar UUID

type UnlockTargetPopulationMutation {
  targetPopulation: TargetPopulationNode
}

input UpdateAddIndividualIssueTypeExtras {
  individualData: AddIndividualDataObjectType!
}

input UpdateFeedbackInput {
  feedbackId: ID!
  issueType: String
  householdLookup: ID
  individualLookup: ID
  description: String
  comments: String
  admin2: ID
  area: String
  language: String
  consent: Boolean
  program: ID
}

type UpdateFeedbackMutation {
  feedback: FeedbackNode
}

input UpdateGrievanceTicketExtrasInput {
  householdDataUpdateIssueTypeExtras: UpdateHouseholdDataUpdateIssueTypeExtras
  individualDataUpdateIssueTypeExtras: UpdateIndividualDataUpdateIssueTypeExtras
  addIndividualIssueTypeExtras: UpdateAddIndividualIssueTypeExtras
  category: CategoryExtrasInput
  ticketPaymentVerificationDetailsExtras: TicketPaymentVerificationDetailsExtras
}

input UpdateGrievanceTicketInput {
  ticketId: ID!
  description: String
  assignedTo: ID
  admin: String
  area: String
  language: String
  linkedTickets: [ID]
  household: ID
  individual: ID
  paymentRecord: ID
  extras: UpdateGrievanceTicketExtrasInput
  priority: Int
  urgency: Int
  partner: Int
  program: ID
  comments: String
  documentation: [GrievanceDocumentInput]
  documentationToUpdate: [GrievanceDocumentUpdateInput]
  documentationToDelete: [ID]
}

type UpdateGrievanceTicketMutation {
  grievanceTicket: GrievanceTicketNode
}

input UpdateHouseholdDataUpdateIssueTypeExtras {
  householdData: HouseholdUpdateDataObjectType!
}

input UpdateIndividualDataUpdateIssueTypeExtras {
  individualData: IndividualUpdateDataObjectType!
}

input UpdatePaymentPlanInput {
  paymentPlanId: ID!
  targetingId: ID
  startDate: Date
  endDate: Date
  dispersionStartDate: Date
  dispersionEndDate: Date
  currency: String
}

type UpdatePaymentPlanMutation {
  paymentPlan: PaymentPlanNode
}

type UpdatePaymentVerificationReceivedAndReceivedAmount {
  paymentVerification: PaymentVerificationNode
}

type UpdatePaymentVerificationStatusAndReceivedAmount {
  paymentVerification: PaymentVerificationNode
}

type UpdateProgram {
  validationErrors: Arg
  program: ProgramNode
}

input UpdateProgramInput {
  id: String!
  name: String
  status: String
  startDate: Date
  endDate: Date
  description: String
  budget: Decimal
  frequencyOfPayments: String
  sector: String
  scope: String
  cashPlus: Boolean
  populationGoal: Int
  administrativeAreasOfImplementation: String
  individualDataNeeded: Boolean
}

input UpdateTargetPopulationInput {
  id: ID!
  name: String
  targetingCriteria: TargetingCriteriaObjectType
  programId: ID
  vulnerabilityScoreMin: Decimal
  vulnerabilityScoreMax: Decimal
  excludedIds: String
  exclusionReason: String
}

type UpdateTargetPopulationMutation {
  validationErrors: Arg
  targetPopulation: TargetPopulationNode
}

scalar Upload

type UploadImportDataXLSXFileAsync {
  importData: ImportDataNode
  errors: [XlsxRowErrorNode]
}

type UserBusinessAreaNode implements Node {
  id: ID!
  createdAt: DateTime!
  updatedAt: DateTime!
  code: String!
  name: String!
  longName: String!
  regionCode: String!
  regionName: String!
  koboUsername: String
  koboToken: String
  koboUrl: String
  rapidProHost: String
  rapidProPaymentVerificationToken: String
  rapidProMessagesToken: String
  rapidProSurveyToken: String
  slug: String!
  customFields: JSONString!
  hasDataSharingAgreement: Boolean!
  parent: UserBusinessAreaNode
  isSplit: Boolean!
  postponeDeduplication: Boolean!
  deduplicationDuplicateScore: Float!
  deduplicationPossibleDuplicateScore: Float!
  deduplicationBatchDuplicatesPercentage: Int!
  deduplicationBatchDuplicatesAllowed: Int!
  deduplicationGoldenRecordDuplicatesPercentage: Int!
  deduplicationGoldenRecordDuplicatesAllowed: Int!
  screenBeneficiary: Boolean!
  deduplicationIgnoreWithdraw: Boolean!
  isPaymentPlanApplicable: Boolean!
  isAccountabilityApplicable: Boolean
  active: Boolean!
  children(offset: Int, before: String, after: String, first: Int, last: Int, id: UUID): UserBusinessAreaNodeConnection!
  userRoles: [UserRoleNode!]!
  householdSet(offset: Int, before: String, after: String, first: Int, last: Int): HouseholdNodeConnection!
  individualSet(offset: Int, before: String, after: String, first: Int, last: Int): IndividualNodeConnection!
  registrationdataimportSet(offset: Int, before: String, after: String, first: Int, last: Int): RegistrationDataImportNodeConnection!
  paymentplanSet(offset: Int, before: String, after: String, first: Int, last: Int): PaymentPlanNodeConnection!
  cashplanSet(offset: Int, before: String, after: String, first: Int, last: Int): CashPlanNodeConnection!
  paymentrecordSet(offset: Int, before: String, after: String, first: Int, last: Int): PaymentRecordNodeConnection!
  paymentSet(offset: Int, before: String, after: String, first: Int, last: Int): PaymentNodeConnection!
  serviceproviderSet(offset: Int, before: String, after: String, first: Int, last: Int): ServiceProviderNodeConnection!
  tickets(offset: Int, before: String, after: String, first: Int, last: Int): GrievanceTicketNodeConnection!
  programSet(offset: Int, before: String, after: String, first: Int, last: Int, name: String): ProgramNodeConnection!
  targetpopulationSet(offset: Int, before: String, after: String, first: Int, last: Int, program: ID, createdAt: DateTime, createdAt_Lte: DateTime, createdAt_Gte: DateTime, updatedAt: DateTime, updatedAt_Lte: DateTime, updatedAt_Gte: DateTime, status: String, households: [ID], name: String, createdByName: String, totalHouseholdsCountMin: Int, totalHouseholdsCountMax: Int, totalIndividualsCountMin: Int, totalIndividualsCountMax: Int, businessArea: String, createdAtRange: String, paymentPlanApplicable: Boolean, orderBy: String): TargetPopulationNodeConnection!
  reports(offset: Int, before: String, after: String, first: Int, last: Int): ReportNodeConnection!
  logentrySet(offset: Int, before: String, after: String, first: Int, last: Int): PaymentVerificationLogEntryNodeConnection!
  messageSet(offset: Int, before: String, after: String, first: Int, last: Int): CommunicationMessageNodeConnection!
  feedbackSet(offset: Int, before: String, after: String, first: Int, last: Int): FeedbackNodeConnection!
  surveySet(offset: Int, before: String, after: String, first: Int, last: Int): SurveyNodeConnection!
  permissions: [String]
}

type UserBusinessAreaNodeConnection {
  pageInfo: PageInfo!
  edges: [UserBusinessAreaNodeEdge]!
  totalCount: Int
  edgeCount: Int
}

type UserBusinessAreaNodeEdge {
  node: UserBusinessAreaNode
  cursor: String!
}

type UserNode implements Node {
  lastLogin: DateTime
  isSuperuser: Boolean!
  username: String!
  firstName: String!
  lastName: String!
  isStaff: Boolean!
  isActive: Boolean!
  dateJoined: DateTime!
  id: ID!
  status: UserStatus!
  partner: PartnerType
  email: String!
  availableForExport: Boolean!
  customFields: JSONString!
  jobTitle: String!
  adUuid: String
  lastModifyDate: DateTime
  lastDoapSync: DateTime
  doapHash: String!
  userRoles: [UserRoleNode!]!
  documentSet(offset: Int, before: String, after: String, first: Int, last: Int): DocumentNodeConnection!
  registrationDataImports(offset: Int, before: String, after: String, first: Int, last: Int): RegistrationDataImportNodeConnection!
  createdPaymentPlans(offset: Int, before: String, after: String, first: Int, last: Int): PaymentPlanNodeConnection!
  createdFinancialServiceProviderXlsxTemplates(offset: Int, before: String, after: String, first: Int, last: Int): FinancialServiceProviderXlsxTemplateNodeConnection!
  createdFinancialServiceProviders(offset: Int, before: String, after: String, first: Int, last: Int): FinancialServiceProviderNodeConnection!
  createdDeliveryMechanisms(offset: Int, before: String, after: String, first: Int, last: Int): DeliveryMechanismNodeConnection!
  sentDeliveryMechanisms(offset: Int, before: String, after: String, first: Int, last: Int): DeliveryMechanismNodeConnection!
  approvalSet: [ApprovalNode!]!
  createdTickets(offset: Int, before: String, after: String, first: Int, last: Int): GrievanceTicketNodeConnection!
  assignedTickets(offset: Int, before: String, after: String, first: Int, last: Int): GrievanceTicketNodeConnection!
  ticketNotes(offset: Int, before: String, after: String, first: Int, last: Int): TicketNoteNodeConnection!
  targetPopulations(offset: Int, before: String, after: String, first: Int, last: Int, program: ID, createdAt: DateTime, createdAt_Lte: DateTime, createdAt_Gte: DateTime, updatedAt: DateTime, updatedAt_Lte: DateTime, updatedAt_Gte: DateTime, status: String, households: [ID], name: String, createdByName: String, totalHouseholdsCountMin: Int, totalHouseholdsCountMax: Int, totalIndividualsCountMin: Int, totalIndividualsCountMax: Int, businessArea: String, createdAtRange: String, paymentPlanApplicable: Boolean, orderBy: String): TargetPopulationNodeConnection!
  changedTargetPopulations(offset: Int, before: String, after: String, first: Int, last: Int, program: ID, createdAt: DateTime, createdAt_Lte: DateTime, createdAt_Gte: DateTime, updatedAt: DateTime, updatedAt_Lte: DateTime, updatedAt_Gte: DateTime, status: String, households: [ID], name: String, createdByName: String, totalHouseholdsCountMin: Int, totalHouseholdsCountMax: Int, totalIndividualsCountMin: Int, totalIndividualsCountMax: Int, businessArea: String, createdAtRange: String, paymentPlanApplicable: Boolean, orderBy: String): TargetPopulationNodeConnection!
  finalizedTargetPopulations(offset: Int, before: String, after: String, first: Int, last: Int, program: ID, createdAt: DateTime, createdAt_Lte: DateTime, createdAt_Gte: DateTime, updatedAt: DateTime, updatedAt_Lte: DateTime, updatedAt_Gte: DateTime, status: String, households: [ID], name: String, createdByName: String, totalHouseholdsCountMin: Int, totalHouseholdsCountMax: Int, totalIndividualsCountMin: Int, totalIndividualsCountMax: Int, businessArea: String, createdAtRange: String, paymentPlanApplicable: Boolean, orderBy: String): TargetPopulationNodeConnection!
  reports(offset: Int, before: String, after: String, first: Int, last: Int): ReportNodeConnection!
  logs(offset: Int, before: String, after: String, first: Int, last: Int): PaymentVerificationLogEntryNodeConnection!
  messages(offset: Int, before: String, after: String, first: Int, last: Int): CommunicationMessageNodeConnection!
  feedbacks(offset: Int, before: String, after: String, first: Int, last: Int): FeedbackNodeConnection!
  feedbackMessages(offset: Int, before: String, after: String, first: Int, last: Int): FeedbackMessageNodeConnection!
  surveys(offset: Int, before: String, after: String, first: Int, last: Int): SurveyNodeConnection!
  businessAreas(offset: Int, before: String, after: String, first: Int, last: Int, id: UUID): UserBusinessAreaNodeConnection
}

type UserNodeConnection {
  pageInfo: PageInfo!
  edges: [UserNodeEdge]!
  totalCount: Int
  edgeCount: Int
}

type UserNodeEdge {
  node: UserNode
  cursor: String!
}

type UserRoleNode {
  createdAt: DateTime!
  updatedAt: DateTime!
  businessArea: UserBusinessAreaNode!
  role: RoleNode!
}

enum UserStatus {
  ACTIVE
  INACTIVE
  INVITED
}

type VolumeByDeliveryMechanismNode implements Node {
  id: ID!
  deliveryMechanism: DeliveryMechanismNode
  volume: Float
  volumeUsd: Float
}

type XlsxErrorNode {
  sheet: String
  coordinates: String
  message: String
}

type XlsxRowErrorNode {
  rowNumber: Int
  header: String
  message: String
}

type _DatasetsNode {
  data: [Float]
}

type _DetailedDatasetsNode {
  label: String
  data: [Float]
}

type _TableTotalCashTransferredDataNode {
  id: String
  admin2: String
  totalCashTransferred: Float
  totalHouseholds: Int
}<|MERGE_RESOLUTION|>--- conflicted
+++ resolved
@@ -164,12 +164,50 @@
   rght: Int!
   treeId: Int!
   level: Int!
-  areaSet(offset: Int, before: String, after: String, first: Int, last: Int, name: String): AreaNodeConnection!
-  householdSet(offset: Int, before: String, after: String, first: Int, last: Int): HouseholdNodeConnection!
-  grievanceticketSet(offset: Int, before: String, after: String, first: Int, last: Int): GrievanceTicketNodeConnection!
-  programs(offset: Int, before: String, after: String, first: Int, last: Int, name: String): ProgramNodeConnection!
-  reports(offset: Int, before: String, after: String, first: Int, last: Int): ReportNodeConnection!
-  feedbackSet(offset: Int, before: String, after: String, first: Int, last: Int): FeedbackNodeConnection!
+  areaSet(
+    offset: Int
+    before: String
+    after: String
+    first: Int
+    last: Int
+    name: String
+  ): AreaNodeConnection!
+  householdSet(
+    offset: Int
+    before: String
+    after: String
+    first: Int
+    last: Int
+  ): HouseholdNodeConnection!
+  grievanceticketSet(
+    offset: Int
+    before: String
+    after: String
+    first: Int
+    last: Int
+  ): GrievanceTicketNodeConnection!
+  programs(
+    offset: Int
+    before: String
+    after: String
+    first: Int
+    last: Int
+    name: String
+  ): ProgramNodeConnection!
+  reports(
+    offset: Int
+    before: String
+    after: String
+    first: Int
+    last: Int
+  ): ReportNodeConnection!
+  feedbackSet(
+    offset: Int
+    before: String
+    after: String
+    first: Int
+    last: Int
+  ): FeedbackNodeConnection!
 }
 
 type AreaNodeConnection {
@@ -199,8 +237,21 @@
   rght: Int!
   treeId: Int!
   level: Int!
-  areatypeSet(offset: Int, before: String, after: String, first: Int, last: Int): AreaTypeNodeConnection!
-  areaSet(offset: Int, before: String, after: String, first: Int, last: Int, name: String): AreaNodeConnection!
+  areatypeSet(
+    offset: Int
+    before: String
+    after: String
+    first: Int
+    last: Int
+  ): AreaTypeNodeConnection!
+  areaSet(
+    offset: Int
+    before: String
+    after: String
+    first: Int
+    last: Int
+    name: String
+  ): AreaNodeConnection!
 }
 
 type AreaTypeNodeConnection {
@@ -288,24 +339,147 @@
   isPaymentPlanApplicable: Boolean!
   isAccountabilityApplicable: Boolean
   active: Boolean!
-  children(offset: Int, before: String, after: String, first: Int, last: Int, id: UUID): UserBusinessAreaNodeConnection!
+  children(
+    offset: Int
+    before: String
+    after: String
+    first: Int
+    last: Int
+    id: UUID
+  ): UserBusinessAreaNodeConnection!
   userRoles: [UserRoleNode!]!
-  householdSet(offset: Int, before: String, after: String, first: Int, last: Int): HouseholdNodeConnection!
-  individualSet(offset: Int, before: String, after: String, first: Int, last: Int): IndividualNodeConnection!
-  registrationdataimportSet(offset: Int, before: String, after: String, first: Int, last: Int): RegistrationDataImportNodeConnection!
-  paymentplanSet(offset: Int, before: String, after: String, first: Int, last: Int): PaymentPlanNodeConnection!
-  cashplanSet(offset: Int, before: String, after: String, first: Int, last: Int): CashPlanNodeConnection!
-  paymentrecordSet(offset: Int, before: String, after: String, first: Int, last: Int): PaymentRecordNodeConnection!
-  paymentSet(offset: Int, before: String, after: String, first: Int, last: Int): PaymentNodeConnection!
-  serviceproviderSet(offset: Int, before: String, after: String, first: Int, last: Int): ServiceProviderNodeConnection!
-  tickets(offset: Int, before: String, after: String, first: Int, last: Int): GrievanceTicketNodeConnection!
-  programSet(offset: Int, before: String, after: String, first: Int, last: Int, name: String): ProgramNodeConnection!
-  targetpopulationSet(offset: Int, before: String, after: String, first: Int, last: Int, program: ID, createdAt: DateTime, createdAt_Lte: DateTime, createdAt_Gte: DateTime, updatedAt: DateTime, updatedAt_Lte: DateTime, updatedAt_Gte: DateTime, status: String, households: [ID], name: String, createdByName: String, totalHouseholdsCountMin: Int, totalHouseholdsCountMax: Int, totalIndividualsCountMin: Int, totalIndividualsCountMax: Int, businessArea: String, createdAtRange: String, paymentPlanApplicable: Boolean, orderBy: String): TargetPopulationNodeConnection!
-  reports(offset: Int, before: String, after: String, first: Int, last: Int): ReportNodeConnection!
-  logentrySet(offset: Int, before: String, after: String, first: Int, last: Int): PaymentVerificationLogEntryNodeConnection!
-  messageSet(offset: Int, before: String, after: String, first: Int, last: Int): CommunicationMessageNodeConnection!
-  feedbackSet(offset: Int, before: String, after: String, first: Int, last: Int): FeedbackNodeConnection!
-  surveySet(offset: Int, before: String, after: String, first: Int, last: Int): SurveyNodeConnection!
+  householdSet(
+    offset: Int
+    before: String
+    after: String
+    first: Int
+    last: Int
+  ): HouseholdNodeConnection!
+  individualSet(
+    offset: Int
+    before: String
+    after: String
+    first: Int
+    last: Int
+  ): IndividualNodeConnection!
+  registrationdataimportSet(
+    offset: Int
+    before: String
+    after: String
+    first: Int
+    last: Int
+  ): RegistrationDataImportNodeConnection!
+  paymentplanSet(
+    offset: Int
+    before: String
+    after: String
+    first: Int
+    last: Int
+  ): PaymentPlanNodeConnection!
+  cashplanSet(
+    offset: Int
+    before: String
+    after: String
+    first: Int
+    last: Int
+  ): CashPlanNodeConnection!
+  paymentrecordSet(
+    offset: Int
+    before: String
+    after: String
+    first: Int
+    last: Int
+  ): PaymentRecordNodeConnection!
+  paymentSet(
+    offset: Int
+    before: String
+    after: String
+    first: Int
+    last: Int
+  ): PaymentNodeConnection!
+  serviceproviderSet(
+    offset: Int
+    before: String
+    after: String
+    first: Int
+    last: Int
+  ): ServiceProviderNodeConnection!
+  tickets(
+    offset: Int
+    before: String
+    after: String
+    first: Int
+    last: Int
+  ): GrievanceTicketNodeConnection!
+  programSet(
+    offset: Int
+    before: String
+    after: String
+    first: Int
+    last: Int
+    name: String
+  ): ProgramNodeConnection!
+  targetpopulationSet(
+    offset: Int
+    before: String
+    after: String
+    first: Int
+    last: Int
+    program: ID
+    createdAt: DateTime
+    createdAt_Lte: DateTime
+    createdAt_Gte: DateTime
+    updatedAt: DateTime
+    updatedAt_Lte: DateTime
+    updatedAt_Gte: DateTime
+    status: String
+    households: [ID]
+    name: String
+    createdByName: String
+    totalHouseholdsCountMin: Int
+    totalHouseholdsCountMax: Int
+    totalIndividualsCountMin: Int
+    totalIndividualsCountMax: Int
+    businessArea: String
+    createdAtRange: String
+    paymentPlanApplicable: Boolean
+    orderBy: String
+  ): TargetPopulationNodeConnection!
+  reports(
+    offset: Int
+    before: String
+    after: String
+    first: Int
+    last: Int
+  ): ReportNodeConnection!
+  logentrySet(
+    offset: Int
+    before: String
+    after: String
+    first: Int
+    last: Int
+  ): PaymentVerificationLogEntryNodeConnection!
+  messageSet(
+    offset: Int
+    before: String
+    after: String
+    first: Int
+    last: Int
+  ): CommunicationMessageNodeConnection!
+  feedbackSet(
+    offset: Int
+    before: String
+    after: String
+    first: Int
+    last: Int
+  ): FeedbackNodeConnection!
+  surveySet(
+    offset: Int
+    before: String
+    after: String
+    first: Int
+    last: Int
+  ): SurveyNodeConnection!
 }
 
 type BusinessAreaNodeConnection {
@@ -383,14 +557,27 @@
   validationAlertsCount: Int!
   totalPersonsCovered: Int!
   totalPersonsCoveredRevised: Int!
-  paymentItems(offset: Int, before: String, after: String, first: Int, last: Int): PaymentRecordNodeConnection!
+  paymentItems(
+    offset: Int
+    before: String
+    after: String
+    first: Int
+    last: Int
+  ): PaymentRecordNodeConnection!
   bankReconciliationSuccess: Int
   bankReconciliationError: Int
   totalNumberOfHouseholds: Int
   currency: String
   canCreatePaymentVerificationPlan: Boolean
   availablePaymentRecordsCount: Int
-  verificationPlans(offset: Int, before: String, after: String, first: Int, last: Int, programId: String): PaymentVerificationPlanNodeConnection
+  verificationPlans(
+    offset: Int
+    before: String
+    after: String
+    first: Int
+    last: Int
+    programId: String
+  ): PaymentVerificationPlanNodeConnection
   paymentVerificationSummary: PaymentVerificationSummaryNode
   unicefId: String
 }
@@ -481,7 +668,13 @@
   createdBy: UserNode
   numberOfRecipients: Int!
   businessArea: UserBusinessAreaNode!
-  households(offset: Int, before: String, after: String, first: Int, last: Int): HouseholdNodeConnection!
+  households(
+    offset: Int
+    before: String
+    after: String
+    first: Int
+    last: Int
+  ): HouseholdNodeConnection!
   targetPopulation: TargetPopulationNode
   registrationDataImport: RegistrationDataImportNode
   samplingType: MessageSamplingType!
@@ -524,12 +717,48 @@
   id: ID!
   appLabel: String!
   model: String!
-  paymentverificationplanSet(offset: Int, before: String, after: String, first: Int, last: Int): PaymentVerificationPlanNodeConnection!
-  paymentverificationSet(offset: Int, before: String, after: String, first: Int, last: Int): PaymentVerificationNodeConnection!
-  paymentverificationsummarySet(offset: Int, before: String, after: String, first: Int, last: Int): PaymentVerificationSummaryNodeConnection!
-  ticketcomplaintdetailsSet(offset: Int, before: String, after: String, first: Int, last: Int): TicketComplaintDetailsNodeConnection!
-  ticketsensitivedetailsSet(offset: Int, before: String, after: String, first: Int, last: Int): TicketSensitiveDetailsNodeConnection!
-  logEntries(offset: Int, before: String, after: String, first: Int, last: Int): PaymentVerificationLogEntryNodeConnection!
+  paymentverificationplanSet(
+    offset: Int
+    before: String
+    after: String
+    first: Int
+    last: Int
+  ): PaymentVerificationPlanNodeConnection!
+  paymentverificationSet(
+    offset: Int
+    before: String
+    after: String
+    first: Int
+    last: Int
+  ): PaymentVerificationNodeConnection!
+  paymentverificationsummarySet(
+    offset: Int
+    before: String
+    after: String
+    first: Int
+    last: Int
+  ): PaymentVerificationSummaryNodeConnection!
+  ticketcomplaintdetailsSet(
+    offset: Int
+    before: String
+    after: String
+    first: Int
+    last: Int
+  ): TicketComplaintDetailsNodeConnection!
+  ticketsensitivedetailsSet(
+    offset: Int
+    before: String
+    after: String
+    first: Int
+    last: Int
+  ): TicketSensitiveDetailsNodeConnection!
+  logEntries(
+    offset: Int
+    before: String
+    after: String
+    first: Int
+    last: Int
+  ): PaymentVerificationLogEntryNodeConnection!
   name: String
 }
 
@@ -940,7 +1169,13 @@
   isIdentityDocument: Boolean!
   uniqueForIndividual: Boolean!
   validForDeduplication: Boolean!
-  documents(offset: Int, before: String, after: String, first: Int, last: Int): DocumentNodeConnection!
+  documents(
+    offset: Int
+    before: String
+    after: String
+    first: Int
+    last: Int
+  ): DocumentNodeConnection!
 }
 
 input EditBankTransferObjectType {
@@ -1057,7 +1292,13 @@
   program: ProgramNode
   createdBy: UserNode
   linkedGrievance: GrievanceTicketNode
-  feedbackMessages(offset: Int, before: String, after: String, first: Int, last: Int): FeedbackMessageNodeConnection!
+  feedbackMessages(
+    offset: Int
+    before: String
+    after: String
+    first: Int
+    last: Int
+  ): FeedbackMessageNodeConnection!
 }
 
 type FeedbackNodeConnection {
@@ -1113,10 +1354,34 @@
   distributionLimit: Float
   communicationChannel: FinancialServiceProviderCommunicationChannel!
   dataTransferConfiguration: JSONString
-  xlsxTemplates(offset: Int, before: String, after: String, first: Int, last: Int): FinancialServiceProviderXlsxTemplateNodeConnection!
-  financialserviceproviderxlsxreportSet(offset: Int, before: String, after: String, first: Int, last: Int): FinancialServiceProviderXlsxReportNodeConnection!
-  deliveryMechanismsPerPaymentPlan(offset: Int, before: String, after: String, first: Int, last: Int): DeliveryMechanismNodeConnection!
-  paymentSet(offset: Int, before: String, after: String, first: Int, last: Int): PaymentNodeConnection!
+  xlsxTemplates(
+    offset: Int
+    before: String
+    after: String
+    first: Int
+    last: Int
+  ): FinancialServiceProviderXlsxTemplateNodeConnection!
+  financialserviceproviderxlsxreportSet(
+    offset: Int
+    before: String
+    after: String
+    first: Int
+    last: Int
+  ): FinancialServiceProviderXlsxReportNodeConnection!
+  deliveryMechanismsPerPaymentPlan(
+    offset: Int
+    before: String
+    after: String
+    first: Int
+    last: Int
+  ): DeliveryMechanismNodeConnection!
+  paymentSet(
+    offset: Int
+    before: String
+    after: String
+    first: Int
+    last: Int
+  ): PaymentNodeConnection!
   fullName: String
 }
 
@@ -1161,7 +1426,13 @@
   name: String!
   columns: [String]
   coreFields: [String!]!
-  financialServiceProviders(offset: Int, before: String, after: String, first: Int, last: Int): FinancialServiceProviderNodeConnection!
+  financialServiceProviders(
+    offset: Int
+    before: String
+    after: String
+    first: Int
+    last: Int
+  ): FinancialServiceProviderNodeConnection!
 }
 
 type FinancialServiceProviderXlsxTemplateNodeConnection {
@@ -1211,7 +1482,14 @@
   objType: String
   paymentVerificationSummary: PaymentVerificationSummaryNode
   availablePaymentRecordsCount: Int
-  verificationPlans(offset: Int, before: String, after: String, first: Int, last: Int, programId: String): PaymentVerificationPlanNodeConnection
+  verificationPlans(
+    offset: Int
+    before: String
+    after: String
+    first: Int
+    last: Int
+    programId: String
+  ): PaymentVerificationPlanNodeConnection
   statusDate: DateTime
   status: String
   bankReconciliationSuccess: Int
@@ -1330,7 +1608,13 @@
   partner: PartnerType
   programs: [ProgramNode]
   comments: String
-  ticketNotes(offset: Int, before: String, after: String, first: Int, last: Int): TicketNoteNodeConnection!
+  ticketNotes(
+    offset: Int
+    before: String
+    after: String
+    first: Int
+    last: Int
+  ): TicketNoteNodeConnection!
   complaintTicketDetails: TicketComplaintDetailsNode
   sensitiveTicketDetails: TicketSensitiveDetailsNode
   householdDataUpdateTicketDetails: TicketHouseholdDataUpdateDetailsNode
@@ -1344,7 +1628,13 @@
   positiveFeedbackTicketDetails: TicketPositiveFeedbackDetailsNode
   negativeFeedbackTicketDetails: TicketNegativeFeedbackDetailsNode
   referralTicketDetails: TicketReferralDetailsNode
-  supportDocuments(offset: Int, before: String, after: String, first: Int, last: Int): GrievanceDocumentNodeConnection!
+  supportDocuments(
+    offset: Int
+    before: String
+    after: String
+    first: Int
+    last: Int
+  ): GrievanceDocumentNodeConnection!
   feedback: FeedbackNode
   household: HouseholdNode
   individual: IndividualNode
@@ -1424,7 +1714,13 @@
   admin3: AreaNode
   admin4: AreaNode
   geopoint: GeoJSON
-  representatives(offset: Int, before: String, after: String, first: Int, last: Int): IndividualNodeConnection!
+  representatives(
+    offset: Int
+    before: String
+    after: String
+    first: Int
+    last: Int
+  ): IndividualNodeConnection!
   femaleAgeGroup05Count: Int
   femaleAgeGroup611Count: Int
   femaleAgeGroup1217Count: Int
@@ -1453,7 +1749,14 @@
   maleChildrenDisabledCount: Int
   femaleChildrenDisabledCount: Int
   registrationDataImport: RegistrationDataImportNode
-  programs(offset: Int, before: String, after: String, first: Int, last: Int, name: String): ProgramNodeConnection!
+  programs(
+    offset: Int
+    before: String
+    after: String
+    first: Int
+    last: Int
+    name: String
+  ): ProgramNodeConnection!
   returnee: Boolean
   flexFields: FlexFieldsScalar
   firstRegistrationDate: DateTime!
@@ -1481,24 +1784,156 @@
   program: ProgramNode
   copiedFrom: HouseholdNode
   originUnicefId: String
-  copiedTo(offset: Int, before: String, after: String, first: Int, last: Int): HouseholdNodeConnection!
+  copiedTo(
+    offset: Int
+    before: String
+    after: String
+    first: Int
+    last: Int
+  ): HouseholdNodeConnection!
   individualsAndRoles: [IndividualRoleInHouseholdNode!]!
-  individuals(offset: Int, before: String, after: String, first: Int, last: Int, household_Id: UUID, businessArea: String, fullName: String, fullName_Startswith: String, fullName_Endswith: String, sex: [String], household_AdminArea: ID, withdrawn: Boolean, age: String, programs: [ID], search: String, lastRegistrationDate: String, admin2: [ID], status: [String], excludedId: String, flags: [String], orderBy: String): IndividualNodeConnection
-  paymentrecordSet(offset: Int, before: String, after: String, first: Int, last: Int): PaymentRecordNodeConnection!
-  paymentSet(offset: Int, before: String, after: String, first: Int, last: Int): PaymentNodeConnection!
-  complaintTicketDetails(offset: Int, before: String, after: String, first: Int, last: Int): TicketComplaintDetailsNodeConnection!
-  sensitiveTicketDetails(offset: Int, before: String, after: String, first: Int, last: Int): TicketSensitiveDetailsNodeConnection!
-  householdDataUpdateTicketDetails(offset: Int, before: String, after: String, first: Int, last: Int): TicketHouseholdDataUpdateDetailsNodeConnection!
-  addIndividualTicketDetails(offset: Int, before: String, after: String, first: Int, last: Int): TicketAddIndividualDetailsNodeConnection!
-  deleteHouseholdTicketDetails(offset: Int, before: String, after: String, first: Int, last: Int): TicketDeleteHouseholdDetailsNodeConnection!
-  positiveFeedbackTicketDetails(offset: Int, before: String, after: String, first: Int, last: Int): TicketPositiveFeedbackDetailsNodeConnection!
-  negativeFeedbackTicketDetails(offset: Int, before: String, after: String, first: Int, last: Int): TicketNegativeFeedbackDetailsNodeConnection!
-  referralTicketDetails(offset: Int, before: String, after: String, first: Int, last: Int): TicketReferralDetailsNodeConnection!
-  targetPopulations(offset: Int, before: String, after: String, first: Int, last: Int, program: ID, createdAt: DateTime, createdAt_Lte: DateTime, createdAt_Gte: DateTime, updatedAt: DateTime, updatedAt_Lte: DateTime, updatedAt_Gte: DateTime, status: String, households: [ID], name: String, createdByName: String, totalHouseholdsCountMin: Int, totalHouseholdsCountMax: Int, totalIndividualsCountMin: Int, totalIndividualsCountMax: Int, businessArea: String, createdAtRange: String, paymentPlanApplicable: Boolean, orderBy: String): TargetPopulationNodeConnection!
+  individuals(
+    offset: Int
+    before: String
+    after: String
+    first: Int
+    last: Int
+    household_Id: UUID
+    businessArea: String
+    fullName: String
+    fullName_Startswith: String
+    fullName_Endswith: String
+    sex: [String]
+    household_AdminArea: ID
+    withdrawn: Boolean
+    age: String
+    programs: [ID]
+    search: String
+    lastRegistrationDate: String
+    admin2: [ID]
+    status: [String]
+    excludedId: String
+    flags: [String]
+    orderBy: String
+  ): IndividualNodeConnection
+  paymentrecordSet(
+    offset: Int
+    before: String
+    after: String
+    first: Int
+    last: Int
+  ): PaymentRecordNodeConnection!
+  paymentSet(
+    offset: Int
+    before: String
+    after: String
+    first: Int
+    last: Int
+  ): PaymentNodeConnection!
+  complaintTicketDetails(
+    offset: Int
+    before: String
+    after: String
+    first: Int
+    last: Int
+  ): TicketComplaintDetailsNodeConnection!
+  sensitiveTicketDetails(
+    offset: Int
+    before: String
+    after: String
+    first: Int
+    last: Int
+  ): TicketSensitiveDetailsNodeConnection!
+  householdDataUpdateTicketDetails(
+    offset: Int
+    before: String
+    after: String
+    first: Int
+    last: Int
+  ): TicketHouseholdDataUpdateDetailsNodeConnection!
+  addIndividualTicketDetails(
+    offset: Int
+    before: String
+    after: String
+    first: Int
+    last: Int
+  ): TicketAddIndividualDetailsNodeConnection!
+  deleteHouseholdTicketDetails(
+    offset: Int
+    before: String
+    after: String
+    first: Int
+    last: Int
+  ): TicketDeleteHouseholdDetailsNodeConnection!
+  positiveFeedbackTicketDetails(
+    offset: Int
+    before: String
+    after: String
+    first: Int
+    last: Int
+  ): TicketPositiveFeedbackDetailsNodeConnection!
+  negativeFeedbackTicketDetails(
+    offset: Int
+    before: String
+    after: String
+    first: Int
+    last: Int
+  ): TicketNegativeFeedbackDetailsNodeConnection!
+  referralTicketDetails(
+    offset: Int
+    before: String
+    after: String
+    first: Int
+    last: Int
+  ): TicketReferralDetailsNodeConnection!
+  targetPopulations(
+    offset: Int
+    before: String
+    after: String
+    first: Int
+    last: Int
+    program: ID
+    createdAt: DateTime
+    createdAt_Lte: DateTime
+    createdAt_Gte: DateTime
+    updatedAt: DateTime
+    updatedAt_Lte: DateTime
+    updatedAt_Gte: DateTime
+    status: String
+    households: [ID]
+    name: String
+    createdByName: String
+    totalHouseholdsCountMin: Int
+    totalHouseholdsCountMax: Int
+    totalIndividualsCountMin: Int
+    totalIndividualsCountMax: Int
+    businessArea: String
+    createdAtRange: String
+    paymentPlanApplicable: Boolean
+    orderBy: String
+  ): TargetPopulationNodeConnection!
   selections: [HouseholdSelectionNode!]!
-  messages(offset: Int, before: String, after: String, first: Int, last: Int): CommunicationMessageNodeConnection!
-  feedbacks(offset: Int, before: String, after: String, first: Int, last: Int): FeedbackNodeConnection!
-  surveys(offset: Int, before: String, after: String, first: Int, last: Int): SurveyNodeConnection!
+  messages(
+    offset: Int
+    before: String
+    after: String
+    first: Int
+    last: Int
+  ): CommunicationMessageNodeConnection!
+  feedbacks(
+    offset: Int
+    before: String
+    after: String
+    first: Int
+    last: Int
+  ): FeedbackNodeConnection!
+  surveys(
+    offset: Int
+    before: String
+    after: String
+    first: Int
+    last: Int
+  ): SurveyNodeConnection!
   selection: HouseholdSelectionNode
   sanctionListPossibleMatch: Boolean
   sanctionListConfirmedMatch: Boolean
@@ -1680,7 +2115,13 @@
   label: String!
   key: String!
   isIdentityDocument: Boolean!
-  documents(offset: Int, before: String, after: String, first: Int, last: Int): ImportedDocumentNodeConnection!
+  documents(
+    offset: Int
+    before: String
+    after: String
+    first: Int
+    last: Int
+  ): ImportedDocumentNodeConnection!
 }
 
 enum ImportedHouseholdCollectIndividualData {
@@ -1934,7 +2375,13 @@
   enumeratorRecId: Int
   misUnicefId: String
   programId: UUID
-  individuals(offset: Int, before: String, after: String, first: Int, last: Int): ImportedIndividualNodeConnection!
+  individuals(
+    offset: Int
+    before: String
+    after: String
+    first: Int
+    last: Int
+  ): ImportedIndividualNodeConnection!
   hasDuplicates: Boolean
   importId: String
 }
@@ -2067,14 +2514,22 @@
   disabilityCertificatePicture: String
   preferredLanguage: String
   misUnicefId: String
-<<<<<<< HEAD
-  programId: UUID
-=======
->>>>>>> 10bdfe3d
   ageAtRegistration: Int
   importedhousehold: ImportedHouseholdNode
-  documents(offset: Int, before: String, after: String, first: Int, last: Int): ImportedDocumentNodeConnection!
-  identities(offset: Int, before: String, after: String, first: Int, last: Int): ImportedIndividualIdentityNodeConnection!
+  documents(
+    offset: Int
+    before: String
+    after: String
+    first: Int
+    last: Int
+  ): ImportedDocumentNodeConnection!
+  identities(
+    offset: Int
+    before: String
+    after: String
+    first: Int
+    last: Int
+  ): ImportedIndividualIdentityNodeConnection!
   role: String
   age: Int
   importId: String
@@ -2239,35 +2694,143 @@
   disabilityCertificatePicture: String
   preferredLanguage: String
   relationshipConfirmed: Boolean!
-<<<<<<< HEAD
-  program: ProgramNode
-  copiedFrom: IndividualNode
-  originUnicefId: String
-=======
->>>>>>> 10bdfe3d
   ageAtRegistration: Int
-  representedHouseholds(offset: Int, before: String, after: String, first: Int, last: Int): HouseholdNodeConnection!
+  representedHouseholds(
+    offset: Int
+    before: String
+    after: String
+    first: Int
+    last: Int
+  ): HouseholdNodeConnection!
   headingHousehold: HouseholdNode
-  documents(offset: Int, before: String, after: String, first: Int, last: Int): DocumentNodeConnection!
-  identities(offset: Int, before: String, after: String, first: Int, last: Int): IndividualIdentityNodeConnection!
+  documents(
+    offset: Int
+    before: String
+    after: String
+    first: Int
+    last: Int
+  ): DocumentNodeConnection!
+  identities(
+    offset: Int
+    before: String
+    after: String
+    first: Int
+    last: Int
+  ): IndividualIdentityNodeConnection!
   householdsAndRoles: [IndividualRoleInHouseholdNode!]!
-  copiedTo(offset: Int, before: String, after: String, first: Int, last: Int): IndividualNodeConnection!
+  copiedTo(
+    offset: Int
+    before: String
+    after: String
+    first: Int
+    last: Int
+  ): IndividualNodeConnection!
   bankAccountInfo: BankAccountInfoNode
-  paymentrecordSet(offset: Int, before: String, after: String, first: Int, last: Int): PaymentRecordNodeConnection!
-  collectorPayments(offset: Int, before: String, after: String, first: Int, last: Int): PaymentNodeConnection!
-  paymentSet(offset: Int, before: String, after: String, first: Int, last: Int): PaymentNodeConnection!
-  complaintTicketDetails(offset: Int, before: String, after: String, first: Int, last: Int): TicketComplaintDetailsNodeConnection!
-  sensitiveTicketDetails(offset: Int, before: String, after: String, first: Int, last: Int): TicketSensitiveDetailsNodeConnection!
-  individualDataUpdateTicketDetails(offset: Int, before: String, after: String, first: Int, last: Int): TicketIndividualDataUpdateDetailsNodeConnection!
-  deleteIndividualTicketDetails(offset: Int, before: String, after: String, first: Int, last: Int): TicketDeleteIndividualDetailsNodeConnection!
-  ticketsystemflaggingdetailsSet(offset: Int, before: String, after: String, first: Int, last: Int): TicketSystemFlaggingDetailsNodeConnection!
-  ticketGoldenRecords(offset: Int, before: String, after: String, first: Int, last: Int): TicketNeedsAdjudicationDetailsNodeConnection!
-  ticketDuplicates(offset: Int, before: String, after: String, first: Int, last: Int): TicketNeedsAdjudicationDetailsNodeConnection!
-  ticketSelected(offset: Int, before: String, after: String, first: Int, last: Int): TicketNeedsAdjudicationDetailsNodeConnection!
-  positiveFeedbackTicketDetails(offset: Int, before: String, after: String, first: Int, last: Int): TicketPositiveFeedbackDetailsNodeConnection!
-  negativeFeedbackTicketDetails(offset: Int, before: String, after: String, first: Int, last: Int): TicketNegativeFeedbackDetailsNodeConnection!
-  referralTicketDetails(offset: Int, before: String, after: String, first: Int, last: Int): TicketReferralDetailsNodeConnection!
-  feedbacks(offset: Int, before: String, after: String, first: Int, last: Int): FeedbackNodeConnection!
+  paymentrecordSet(
+    offset: Int
+    before: String
+    after: String
+    first: Int
+    last: Int
+  ): PaymentRecordNodeConnection!
+  collectorPayments(
+    offset: Int
+    before: String
+    after: String
+    first: Int
+    last: Int
+  ): PaymentNodeConnection!
+  paymentSet(
+    offset: Int
+    before: String
+    after: String
+    first: Int
+    last: Int
+  ): PaymentNodeConnection!
+  complaintTicketDetails(
+    offset: Int
+    before: String
+    after: String
+    first: Int
+    last: Int
+  ): TicketComplaintDetailsNodeConnection!
+  sensitiveTicketDetails(
+    offset: Int
+    before: String
+    after: String
+    first: Int
+    last: Int
+  ): TicketSensitiveDetailsNodeConnection!
+  individualDataUpdateTicketDetails(
+    offset: Int
+    before: String
+    after: String
+    first: Int
+    last: Int
+  ): TicketIndividualDataUpdateDetailsNodeConnection!
+  deleteIndividualTicketDetails(
+    offset: Int
+    before: String
+    after: String
+    first: Int
+    last: Int
+  ): TicketDeleteIndividualDetailsNodeConnection!
+  ticketsystemflaggingdetailsSet(
+    offset: Int
+    before: String
+    after: String
+    first: Int
+    last: Int
+  ): TicketSystemFlaggingDetailsNodeConnection!
+  ticketGoldenRecords(
+    offset: Int
+    before: String
+    after: String
+    first: Int
+    last: Int
+  ): TicketNeedsAdjudicationDetailsNodeConnection!
+  ticketDuplicates(
+    offset: Int
+    before: String
+    after: String
+    first: Int
+    last: Int
+  ): TicketNeedsAdjudicationDetailsNodeConnection!
+  ticketSelected(
+    offset: Int
+    before: String
+    after: String
+    first: Int
+    last: Int
+  ): TicketNeedsAdjudicationDetailsNodeConnection!
+  positiveFeedbackTicketDetails(
+    offset: Int
+    before: String
+    after: String
+    first: Int
+    last: Int
+  ): TicketPositiveFeedbackDetailsNodeConnection!
+  negativeFeedbackTicketDetails(
+    offset: Int
+    before: String
+    after: String
+    first: Int
+    last: Int
+  ): TicketNegativeFeedbackDetailsNodeConnection!
+  referralTicketDetails(
+    offset: Int
+    before: String
+    after: String
+    first: Int
+    last: Int
+  ): TicketReferralDetailsNodeConnection!
+  feedbacks(
+    offset: Int
+    before: String
+    after: String
+    first: Int
+    last: Int
+  ): FeedbackNodeConnection!
   status: String
   role: String
   age: Int
@@ -2478,7 +3041,14 @@
   changes: Arg
   user: UserNode
   businessArea: UserBusinessAreaNode
-  programs(offset: Int, before: String, after: String, first: Int, last: Int, name: String): ProgramNodeConnection!
+  programs(
+    offset: Int
+    before: String
+    after: String
+    first: Int
+    last: Int
+    name: String
+  ): ProgramNodeConnection!
   timestamp: DateTime
   isUserGenerated: Boolean
 }
@@ -2513,80 +3083,277 @@
 }
 
 type Mutations {
-  createAccountabilityCommunicationMessage(input: CreateAccountabilityCommunicationMessageInput!): CreateCommunicationMessageMutation
+  createAccountabilityCommunicationMessage(
+    input: CreateAccountabilityCommunicationMessageInput!
+  ): CreateCommunicationMessageMutation
   createFeedback(input: CreateFeedbackInput!): CreateFeedbackMutation
   updateFeedback(input: UpdateFeedbackInput!): UpdateFeedbackMutation
-  createFeedbackMessage(input: CreateFeedbackMessageInput!): CreateFeedbackMessageMutation
+  createFeedbackMessage(
+    input: CreateFeedbackMessageInput!
+  ): CreateFeedbackMessageMutation
   createSurvey(input: CreateSurveyInput!): CreateSurveyMutation
   exportSurveySample(surveyId: ID!): ExportSurveySampleMutationMutation
   createReport(reportData: CreateReportInput!): CreateReport
-  restartCreateReport(reportData: RestartCreateReportInput!): RestartCreateReport
-  createDashboardReport(reportData: CreateDashboardReportInput!): CreateDashboardReport
-  createGrievanceTicket(input: CreateGrievanceTicketInput!): CreateGrievanceTicketMutation
-  updateGrievanceTicket(input: UpdateGrievanceTicketInput!, version: BigInt): UpdateGrievanceTicketMutation
-  grievanceStatusChange(grievanceTicketId: ID, status: Int, version: BigInt): GrievanceStatusChangeMutation
-  bulkUpdateGrievanceAssignee(assignedTo: String, businessAreaSlug: String!, grievanceTicketUnicefIds: [ID]): BulkUpdateGrievanceTicketsAssigneesMutation
-  createTicketNote(noteInput: CreateTicketNoteInput!, version: BigInt): CreateTicketNoteMutation
-  approveIndividualDataChange(approvedDocumentsToCreate: [Int], approvedDocumentsToEdit: [Int], approvedDocumentsToRemove: [Int], approvedIdentitiesToCreate: [Int], approvedIdentitiesToEdit: [Int], approvedIdentitiesToRemove: [Int], approvedPaymentChannelsToCreate: [Int], approvedPaymentChannelsToEdit: [Int], approvedPaymentChannelsToRemove: [Int], flexFieldsApproveData: JSONString, grievanceTicketId: ID!, individualApproveData: JSONString, version: BigInt): IndividualDataChangeApproveMutation
-  approveHouseholdDataChange(flexFieldsApproveData: JSONString, grievanceTicketId: ID!, householdApproveData: JSONString, version: BigInt): HouseholdDataChangeApproveMutation
-  approveAddIndividual(approveStatus: Boolean!, grievanceTicketId: ID!, version: BigInt): SimpleApproveMutation
-  approveDeleteIndividual(approveStatus: Boolean!, grievanceTicketId: ID!, version: BigInt): SimpleApproveMutation
-  approveDeleteHousehold(approveStatus: Boolean!, grievanceTicketId: ID!, reasonHhId: String, version: BigInt): DeleteHouseholdApproveMutation
-  approveSystemFlagging(approveStatus: Boolean!, grievanceTicketId: ID!, version: BigInt): SimpleApproveMutation
-  approveNeedsAdjudication(grievanceTicketId: ID!, selectedIndividualId: ID, selectedIndividualIds: [ID], version: BigInt): NeedsAdjudicationApproveMutation
-  approvePaymentDetails(approveStatus: Boolean!, grievanceTicketId: ID!, version: BigInt): PaymentDetailsApproveMutation
-  reassignRole(grievanceTicketId: ID!, householdId: ID!, householdVersion: BigInt, individualId: ID!, individualVersion: BigInt, newIndividualId: ID, role: String!, version: BigInt): ReassignRoleMutation
-  createPaymentVerificationPlan(input: CreatePaymentVerificationInput!, version: BigInt): CreateVerificationPlanMutation
-  editPaymentVerificationPlan(input: EditPaymentVerificationInput!, version: BigInt): EditPaymentVerificationMutation
-  exportXlsxPaymentVerificationPlanFile(paymentVerificationPlanId: ID!): ExportXlsxPaymentVerificationPlanFile
-  importXlsxPaymentVerificationPlanFile(file: Upload!, paymentVerificationPlanId: ID!): ImportXlsxPaymentVerificationPlanFile
-  activatePaymentVerificationPlan(paymentVerificationPlanId: ID!, version: BigInt): ActivatePaymentVerificationPlan
-  finishPaymentVerificationPlan(paymentVerificationPlanId: ID!, version: BigInt): FinishPaymentVerificationPlan
-  discardPaymentVerificationPlan(paymentVerificationPlanId: ID!, version: BigInt): DiscardPaymentVerificationPlan
-  invalidPaymentVerificationPlan(paymentVerificationPlanId: ID!, version: BigInt): InvalidPaymentVerificationPlan
-  deletePaymentVerificationPlan(paymentVerificationPlanId: ID!, version: BigInt): DeletePaymentVerificationPlan
-  updatePaymentVerificationStatusAndReceivedAmount(paymentVerificationId: ID!, receivedAmount: Decimal!, status: PaymentVerificationStatusForUpdate, version: BigInt): UpdatePaymentVerificationStatusAndReceivedAmount
-  markPaymentRecordAsFailed(paymentRecordId: ID!): MarkPaymentRecordAsFailedMutation
-  revertMarkPaymentRecordAsFailed(deliveredQuantity: Decimal!, deliveryDate: Date!, paymentRecordId: ID!): RevertMarkPaymentRecordAsFailedMutation
+  restartCreateReport(
+    reportData: RestartCreateReportInput!
+  ): RestartCreateReport
+  createDashboardReport(
+    reportData: CreateDashboardReportInput!
+  ): CreateDashboardReport
+  createGrievanceTicket(
+    input: CreateGrievanceTicketInput!
+  ): CreateGrievanceTicketMutation
+  updateGrievanceTicket(
+    input: UpdateGrievanceTicketInput!
+    version: BigInt
+  ): UpdateGrievanceTicketMutation
+  grievanceStatusChange(
+    grievanceTicketId: ID
+    status: Int
+    version: BigInt
+  ): GrievanceStatusChangeMutation
+  bulkUpdateGrievanceAssignee(
+    assignedTo: String
+    businessAreaSlug: String!
+    grievanceTicketUnicefIds: [ID]
+  ): BulkUpdateGrievanceTicketsAssigneesMutation
+  createTicketNote(
+    noteInput: CreateTicketNoteInput!
+    version: BigInt
+  ): CreateTicketNoteMutation
+  approveIndividualDataChange(
+    approvedDocumentsToCreate: [Int]
+    approvedDocumentsToEdit: [Int]
+    approvedDocumentsToRemove: [Int]
+    approvedIdentitiesToCreate: [Int]
+    approvedIdentitiesToEdit: [Int]
+    approvedIdentitiesToRemove: [Int]
+    approvedPaymentChannelsToCreate: [Int]
+    approvedPaymentChannelsToEdit: [Int]
+    approvedPaymentChannelsToRemove: [Int]
+    flexFieldsApproveData: JSONString
+    grievanceTicketId: ID!
+    individualApproveData: JSONString
+    version: BigInt
+  ): IndividualDataChangeApproveMutation
+  approveHouseholdDataChange(
+    flexFieldsApproveData: JSONString
+    grievanceTicketId: ID!
+    householdApproveData: JSONString
+    version: BigInt
+  ): HouseholdDataChangeApproveMutation
+  approveAddIndividual(
+    approveStatus: Boolean!
+    grievanceTicketId: ID!
+    version: BigInt
+  ): SimpleApproveMutation
+  approveDeleteIndividual(
+    approveStatus: Boolean!
+    grievanceTicketId: ID!
+    version: BigInt
+  ): SimpleApproveMutation
+  approveDeleteHousehold(
+    approveStatus: Boolean!
+    grievanceTicketId: ID!
+    reasonHhId: String
+    version: BigInt
+  ): DeleteHouseholdApproveMutation
+  approveSystemFlagging(
+    approveStatus: Boolean!
+    grievanceTicketId: ID!
+    version: BigInt
+  ): SimpleApproveMutation
+  approveNeedsAdjudication(
+    grievanceTicketId: ID!
+    selectedIndividualId: ID
+    selectedIndividualIds: [ID]
+    version: BigInt
+  ): NeedsAdjudicationApproveMutation
+  approvePaymentDetails(
+    approveStatus: Boolean!
+    grievanceTicketId: ID!
+    version: BigInt
+  ): PaymentDetailsApproveMutation
+  reassignRole(
+    grievanceTicketId: ID!
+    householdId: ID!
+    householdVersion: BigInt
+    individualId: ID!
+    individualVersion: BigInt
+    newIndividualId: ID
+    role: String!
+    version: BigInt
+  ): ReassignRoleMutation
+  createPaymentVerificationPlan(
+    input: CreatePaymentVerificationInput!
+    version: BigInt
+  ): CreateVerificationPlanMutation
+  editPaymentVerificationPlan(
+    input: EditPaymentVerificationInput!
+    version: BigInt
+  ): EditPaymentVerificationMutation
+  exportXlsxPaymentVerificationPlanFile(
+    paymentVerificationPlanId: ID!
+  ): ExportXlsxPaymentVerificationPlanFile
+  importXlsxPaymentVerificationPlanFile(
+    file: Upload!
+    paymentVerificationPlanId: ID!
+  ): ImportXlsxPaymentVerificationPlanFile
+  activatePaymentVerificationPlan(
+    paymentVerificationPlanId: ID!
+    version: BigInt
+  ): ActivatePaymentVerificationPlan
+  finishPaymentVerificationPlan(
+    paymentVerificationPlanId: ID!
+    version: BigInt
+  ): FinishPaymentVerificationPlan
+  discardPaymentVerificationPlan(
+    paymentVerificationPlanId: ID!
+    version: BigInt
+  ): DiscardPaymentVerificationPlan
+  invalidPaymentVerificationPlan(
+    paymentVerificationPlanId: ID!
+    version: BigInt
+  ): InvalidPaymentVerificationPlan
+  deletePaymentVerificationPlan(
+    paymentVerificationPlanId: ID!
+    version: BigInt
+  ): DeletePaymentVerificationPlan
+  updatePaymentVerificationStatusAndReceivedAmount(
+    paymentVerificationId: ID!
+    receivedAmount: Decimal!
+    status: PaymentVerificationStatusForUpdate
+    version: BigInt
+  ): UpdatePaymentVerificationStatusAndReceivedAmount
+  markPaymentRecordAsFailed(
+    paymentRecordId: ID!
+  ): MarkPaymentRecordAsFailedMutation
+  revertMarkPaymentRecordAsFailed(
+    deliveredQuantity: Decimal!
+    deliveryDate: Date!
+    paymentRecordId: ID!
+  ): RevertMarkPaymentRecordAsFailedMutation
   markPaymentAsFailed(paymentId: ID!): MarkPaymentAsFailedMutation
-  revertMarkPaymentAsFailed(deliveredQuantity: Decimal!, deliveryDate: Date!, paymentId: ID!): RevertMarkPaymentAsFailedMutation
-  updatePaymentVerificationReceivedAndReceivedAmount(paymentVerificationId: ID!, received: Boolean!, receivedAmount: Decimal!, version: BigInt): UpdatePaymentVerificationReceivedAndReceivedAmount
-  actionPaymentPlanMutation(input: ActionPaymentPlanInput!): ActionPaymentPlanMutation
+  revertMarkPaymentAsFailed(
+    deliveredQuantity: Decimal!
+    deliveryDate: Date!
+    paymentId: ID!
+  ): RevertMarkPaymentAsFailedMutation
+  updatePaymentVerificationReceivedAndReceivedAmount(
+    paymentVerificationId: ID!
+    received: Boolean!
+    receivedAmount: Decimal!
+    version: BigInt
+  ): UpdatePaymentVerificationReceivedAndReceivedAmount
+  actionPaymentPlanMutation(
+    input: ActionPaymentPlanInput!
+  ): ActionPaymentPlanMutation
   createPaymentPlan(input: CreatePaymentPlanInput!): CreatePaymentPlanMutation
-  createFollowUpPaymentPlan(dispersionEndDate: Date!, dispersionStartDate: Date!, paymentPlanId: ID!): CreateFollowUpPaymentPlanMutation
+  createFollowUpPaymentPlan(
+    dispersionEndDate: Date!
+    dispersionStartDate: Date!
+    paymentPlanId: ID!
+  ): CreateFollowUpPaymentPlanMutation
   updatePaymentPlan(input: UpdatePaymentPlanInput!): UpdatePaymentPlanMutation
   deletePaymentPlan(paymentPlanId: ID!): DeletePaymentPlanMutation
-  chooseDeliveryMechanismsForPaymentPlan(input: ChooseDeliveryMechanismsForPaymentPlanInput!): ChooseDeliveryMechanismsForPaymentPlanMutation
-  assignFspToDeliveryMechanism(input: AssignFspToDeliveryMechanismInput!): AssignFspToDeliveryMechanismMutation
-  exportXlsxPaymentPlanPaymentList(paymentPlanId: ID!): ExportXLSXPaymentPlanPaymentListMutation
-  exportXlsxPaymentPlanPaymentListPerFsp(paymentPlanId: ID!): ExportXLSXPaymentPlanPaymentListPerFSPMutation
-  importXlsxPaymentPlanPaymentList(file: Upload!, paymentPlanId: ID!): ImportXLSXPaymentPlanPaymentListMutation
-  importXlsxPaymentPlanPaymentListPerFsp(file: Upload!, paymentPlanId: ID!): ImportXLSXPaymentPlanPaymentListPerFSPMutation
-  setSteficonRuleOnPaymentPlanPaymentList(paymentPlanId: ID!, steficonRuleId: ID!): SetSteficonRuleOnPaymentPlanPaymentListMutation
-  excludeHouseholds(excludedHouseholdsIds: [String]!, exclusionReason: String, paymentPlanId: ID!): ExcludeHouseholdsMutation
-  exportPdfPaymentPlanSummary(paymentPlanId: ID!): ExportPDFPaymentPlanSummaryMutation
-  createTargetPopulation(input: CreateTargetPopulationInput!): CreateTargetPopulationMutation
-  updateTargetPopulation(input: UpdateTargetPopulationInput!, version: BigInt): UpdateTargetPopulationMutation
-  copyTargetPopulation(input: CopyTargetPopulationMutationInput!): CopyTargetPopulationMutationPayload
-  deleteTargetPopulation(input: DeleteTargetPopulationMutationInput!): DeleteTargetPopulationMutationPayload
+  chooseDeliveryMechanismsForPaymentPlan(
+    input: ChooseDeliveryMechanismsForPaymentPlanInput!
+  ): ChooseDeliveryMechanismsForPaymentPlanMutation
+  assignFspToDeliveryMechanism(
+    input: AssignFspToDeliveryMechanismInput!
+  ): AssignFspToDeliveryMechanismMutation
+  exportXlsxPaymentPlanPaymentList(
+    paymentPlanId: ID!
+  ): ExportXLSXPaymentPlanPaymentListMutation
+  exportXlsxPaymentPlanPaymentListPerFsp(
+    paymentPlanId: ID!
+  ): ExportXLSXPaymentPlanPaymentListPerFSPMutation
+  importXlsxPaymentPlanPaymentList(
+    file: Upload!
+    paymentPlanId: ID!
+  ): ImportXLSXPaymentPlanPaymentListMutation
+  importXlsxPaymentPlanPaymentListPerFsp(
+    file: Upload!
+    paymentPlanId: ID!
+  ): ImportXLSXPaymentPlanPaymentListPerFSPMutation
+  setSteficonRuleOnPaymentPlanPaymentList(
+    paymentPlanId: ID!
+    steficonRuleId: ID!
+  ): SetSteficonRuleOnPaymentPlanPaymentListMutation
+  excludeHouseholds(
+    excludedHouseholdsIds: [String]!
+    exclusionReason: String
+    paymentPlanId: ID!
+  ): ExcludeHouseholdsMutation
+  exportPdfPaymentPlanSummary(
+    paymentPlanId: ID!
+  ): ExportPDFPaymentPlanSummaryMutation
+  createTargetPopulation(
+    input: CreateTargetPopulationInput!
+  ): CreateTargetPopulationMutation
+  updateTargetPopulation(
+    input: UpdateTargetPopulationInput!
+    version: BigInt
+  ): UpdateTargetPopulationMutation
+  copyTargetPopulation(
+    input: CopyTargetPopulationMutationInput!
+  ): CopyTargetPopulationMutationPayload
+  deleteTargetPopulation(
+    input: DeleteTargetPopulationMutationInput!
+  ): DeleteTargetPopulationMutationPayload
   lockTargetPopulation(id: ID!, version: BigInt): LockTargetPopulationMutation
-  unlockTargetPopulation(id: ID!, version: BigInt): UnlockTargetPopulationMutation
-  finalizeTargetPopulation(id: ID!, version: BigInt): FinalizeTargetPopulationMutation
-  setSteficonRuleOnTargetPopulation(input: SetSteficonRuleOnTargetPopulationMutationInput!): SetSteficonRuleOnTargetPopulationMutationPayload
+  unlockTargetPopulation(
+    id: ID!
+    version: BigInt
+  ): UnlockTargetPopulationMutation
+  finalizeTargetPopulation(
+    id: ID!
+    version: BigInt
+  ): FinalizeTargetPopulationMutation
+  setSteficonRuleOnTargetPopulation(
+    input: SetSteficonRuleOnTargetPopulationMutationInput!
+  ): SetSteficonRuleOnTargetPopulationMutationPayload
   targetPopulationRebuild(id: ID!): RebuildTargetPopulationMutation
   createProgram(programData: CreateProgramInput!): CreateProgram
   updateProgram(programData: UpdateProgramInput, version: BigInt): UpdateProgram
   deleteProgram(programId: String!): DeleteProgram
   copyProgram(programData: CopyProgramInput!): CopyProgram
-  uploadImportDataXlsxFileAsync(businessAreaSlug: String!, file: Upload!, programId: String): UploadImportDataXLSXFileAsync
-  deleteRegistrationDataImport(registrationDataImportId: String!): DeleteRegistrationDataImport
-  registrationXlsxImport(registrationDataImportData: RegistrationXlsxImportMutationInput!): RegistrationXlsxImportMutation
-  registrationKoboImport(registrationDataImportData: RegistrationKoboImportMutationInput!): RegistrationKoboImportMutation
-  saveKoboImportDataAsync(businessAreaSlug: String!, onlyActiveSubmissions: Boolean!, uid: Upload!): SaveKoboProjectImportDataAsync
-  mergeRegistrationDataImport(id: ID!, version: BigInt): MergeRegistrationDataImportMutation
-  refuseRegistrationDataImport(id: ID!, refuseReason: String, version: BigInt): RefuseRegistrationDataImportMutation
-  rerunDedupe(registrationDataImportDatahubId: ID!, version: BigInt): RegistrationDeduplicationMutation
-  eraseRegistrationDataImport(id: ID!, version: BigInt): EraseRegistrationDataImportMutation
+  uploadImportDataXlsxFileAsync(
+    businessAreaSlug: String!
+    file: Upload!
+    programId: String
+  ): UploadImportDataXLSXFileAsync
+  deleteRegistrationDataImport(
+    registrationDataImportId: String!
+  ): DeleteRegistrationDataImport
+  registrationXlsxImport(
+    registrationDataImportData: RegistrationXlsxImportMutationInput!
+  ): RegistrationXlsxImportMutation
+  registrationKoboImport(
+    registrationDataImportData: RegistrationKoboImportMutationInput!
+  ): RegistrationKoboImportMutation
+  saveKoboImportDataAsync(
+    businessAreaSlug: String!
+    onlyActiveSubmissions: Boolean!
+    uid: Upload!
+  ): SaveKoboProjectImportDataAsync
+  mergeRegistrationDataImport(
+    id: ID!
+    version: BigInt
+  ): MergeRegistrationDataImportMutation
+  refuseRegistrationDataImport(
+    id: ID!
+    refuseReason: String
+    version: BigInt
+  ): RefuseRegistrationDataImportMutation
+  rerunDedupe(
+    registrationDataImportDatahubId: ID!
+    version: BigInt
+  ): RegistrationDeduplicationMutation
+  eraseRegistrationDataImport(
+    id: ID!
+    version: BigInt
+  ): EraseRegistrationDataImportMutation
   checkAgainstSanctionList(file: Upload!): CheckAgainstSanctionListMutation
 }
 
@@ -2633,9 +3400,27 @@
   id: ID!
   name: String!
   isUn: Boolean!
-  userSet(offset: Int, before: String, after: String, first: Int, last: Int): UserNodeConnection!
-  individualIdentities(offset: Int, before: String, after: String, first: Int, last: Int): IndividualIdentityNodeConnection!
-  grievanceticketSet(offset: Int, before: String, after: String, first: Int, last: Int): GrievanceTicketNodeConnection!
+  userSet(
+    offset: Int
+    before: String
+    after: String
+    first: Int
+    last: Int
+  ): UserNodeConnection!
+  individualIdentities(
+    offset: Int
+    before: String
+    after: String
+    first: Int
+    last: Int
+  ): IndividualIdentityNodeConnection!
+  grievanceticketSet(
+    offset: Int
+    before: String
+    after: String
+    first: Int
+    last: Int
+  ): GrievanceTicketNodeConnection!
 }
 
 type PaymentConflictDataNode {
@@ -2706,7 +3491,13 @@
   program: ProgramNode
   orderNumber: Int
   tokenNumber: Int
-  followUps(offset: Int, before: String, after: String, first: Int, last: Int): PaymentNodeConnection!
+  followUps(
+    offset: Int
+    before: String
+    after: String
+    first: Int
+    last: Int
+  ): PaymentNodeConnection!
   householdSnapshot: PaymentHouseholdSnapshotNode
   paymentPlanHardConflicted: Boolean
   paymentPlanHardConflictedData: [PaymentConflictDataNode]
@@ -2950,17 +3741,42 @@
   isFollowUp: Boolean!
   exclusionReason: String!
   excludeHouseholdError: String!
-  followUps(offset: Int, before: String, after: String, first: Int, last: Int): PaymentPlanNodeConnection!
+  followUps(
+    offset: Int
+    before: String
+    after: String
+    first: Int
+    last: Int
+  ): PaymentPlanNodeConnection!
   deliveryMechanisms: [DeliveryMechanismNode]
-  paymentItems(offset: Int, before: String, after: String, first: Int, last: Int): PaymentNodeConnection!
-  approvalProcess(offset: Int, before: String, after: String, first: Int, last: Int): ApprovalProcessNodeConnection!
+  paymentItems(
+    offset: Int
+    before: String
+    after: String
+    first: Int
+    last: Int
+  ): PaymentNodeConnection!
+  approvalProcess(
+    offset: Int
+    before: String
+    after: String
+    first: Int
+    last: Int
+  ): ApprovalProcessNodeConnection!
   currencyName: String
   hasPaymentListExportFile: Boolean
   hasFspDeliveryMechanismXlsxTemplate: Boolean
   importedFileName: String
   paymentsConflictsCount: Int
   volumeByDeliveryMechanism: [VolumeByDeliveryMechanismNode]
-  verificationPlans(offset: Int, before: String, after: String, first: Int, last: Int, programId: String): PaymentVerificationPlanNodeConnection
+  verificationPlans(
+    offset: Int
+    before: String
+    after: String
+    first: Int
+    last: Int
+    programId: String
+  ): PaymentVerificationPlanNodeConnection
   paymentVerificationSummary: PaymentVerificationSummaryNode
   bankReconciliationSuccess: Int
   bankReconciliationError: Int
@@ -3113,7 +3929,14 @@
   changes: Arg
   user: UserNode
   businessArea: UserBusinessAreaNode
-  programs(offset: Int, before: String, after: String, first: Int, last: Int, name: String): ProgramNodeConnection!
+  programs(
+    offset: Int
+    before: String
+    after: String
+    first: Int
+    last: Int
+    name: String
+  ): ProgramNodeConnection!
   timestamp: DateTime
   isUserGenerated: Boolean
   contentObject: PaymentVerificationPlanNode
@@ -3143,8 +3966,20 @@
   statusDate: DateTime
   receivedAmount: Float
   sentToRapidPro: Boolean!
-  ticketDetails(offset: Int, before: String, after: String, first: Int, last: Int): TicketPaymentVerificationDetailsNodeConnection!
-  ticketDetail(offset: Int, before: String, after: String, first: Int, last: Int): TicketPaymentVerificationDetailsNodeConnection!
+  ticketDetails(
+    offset: Int
+    before: String
+    after: String
+    first: Int
+    last: Int
+  ): TicketPaymentVerificationDetailsNodeConnection!
+  ticketDetail(
+    offset: Int
+    before: String
+    after: String
+    first: Int
+    last: Int
+  ): TicketPaymentVerificationDetailsNodeConnection!
   isManuallyEditable: Boolean
   payment: GenericPaymentNode
 }
@@ -3189,7 +4024,13 @@
   xlsxFileExporting: Boolean!
   xlsxFileImported: Boolean!
   error: String
-  paymentRecordVerifications(offset: Int, before: String, after: String, first: Int, last: Int): PaymentVerificationNodeConnection!
+  paymentRecordVerifications(
+    offset: Int
+    before: String
+    after: String
+    first: Int
+    last: Int
+  ): PaymentVerificationNodeConnection!
   xlsxFileWasDownloaded: Boolean
   hasXlsxFile: Boolean
   paymentPlan: PaymentPlanNode
@@ -3293,7 +4134,14 @@
   description: String!
   caId: String
   caHashId: String
-  adminAreas(offset: Int, before: String, after: String, first: Int, last: Int, name: String): AreaNodeConnection!
+  adminAreas(
+    offset: Int
+    before: String
+    after: String
+    first: Int
+    last: Int
+    name: String
+  ): AreaNodeConnection!
   businessArea: UserBusinessAreaNode!
   budget: Decimal
   frequencyOfPayments: ProgramFrequencyOfPayments!
@@ -3303,20 +4151,123 @@
   populationGoal: Int!
   administrativeAreasOfImplementation: String!
   individualDataNeeded: Boolean
-  households(offset: Int, before: String, after: String, first: Int, last: Int): HouseholdNodeConnection!
-  householdSet(offset: Int, before: String, after: String, first: Int, last: Int): HouseholdNodeConnection!
-  individuals(offset: Int, before: String, after: String, first: Int, last: Int): IndividualNodeConnection!
-  registrationImports(offset: Int, before: String, after: String, first: Int, last: Int): RegistrationDataImportNodeConnection!
-  registrationDataImports(offset: Int, before: String, after: String, first: Int, last: Int): RegistrationDataImportNodeConnection!
-  paymentplanSet(offset: Int, before: String, after: String, first: Int, last: Int): PaymentPlanNodeConnection!
-  cashplanSet(offset: Int, before: String, after: String, first: Int, last: Int): CashPlanNodeConnection!
-  paymentSet(offset: Int, before: String, after: String, first: Int, last: Int): PaymentNodeConnection!
-  grievanceTickets(offset: Int, before: String, after: String, first: Int, last: Int): GrievanceTicketNodeConnection!
-  targetpopulationSet(offset: Int, before: String, after: String, first: Int, last: Int, program: ID, createdAt: DateTime, createdAt_Lte: DateTime, createdAt_Gte: DateTime, updatedAt: DateTime, updatedAt_Lte: DateTime, updatedAt_Gte: DateTime, status: String, households: [ID], name: String, createdByName: String, totalHouseholdsCountMin: Int, totalHouseholdsCountMax: Int, totalIndividualsCountMin: Int, totalIndividualsCountMax: Int, businessArea: String, createdAtRange: String, paymentPlanApplicable: Boolean, orderBy: String): TargetPopulationNodeConnection!
-  reports(offset: Int, before: String, after: String, first: Int, last: Int): ReportNodeConnection!
-  activityLogs(offset: Int, before: String, after: String, first: Int, last: Int): PaymentVerificationLogEntryNodeConnection!
-  feedbackSet(offset: Int, before: String, after: String, first: Int, last: Int): FeedbackNodeConnection!
-  surveys(offset: Int, before: String, after: String, first: Int, last: Int): SurveyNodeConnection!
+  households(
+    offset: Int
+    before: String
+    after: String
+    first: Int
+    last: Int
+  ): HouseholdNodeConnection!
+  householdSet(
+    offset: Int
+    before: String
+    after: String
+    first: Int
+    last: Int
+  ): HouseholdNodeConnection!
+  individuals(
+    offset: Int
+    before: String
+    after: String
+    first: Int
+    last: Int
+  ): IndividualNodeConnection!
+  registrationImports(
+    offset: Int
+    before: String
+    after: String
+    first: Int
+    last: Int
+  ): RegistrationDataImportNodeConnection!
+  registrationDataImports(
+    offset: Int
+    before: String
+    after: String
+    first: Int
+    last: Int
+  ): RegistrationDataImportNodeConnection!
+  paymentplanSet(
+    offset: Int
+    before: String
+    after: String
+    first: Int
+    last: Int
+  ): PaymentPlanNodeConnection!
+  cashplanSet(
+    offset: Int
+    before: String
+    after: String
+    first: Int
+    last: Int
+  ): CashPlanNodeConnection!
+  paymentSet(
+    offset: Int
+    before: String
+    after: String
+    first: Int
+    last: Int
+  ): PaymentNodeConnection!
+  grievanceTickets(
+    offset: Int
+    before: String
+    after: String
+    first: Int
+    last: Int
+  ): GrievanceTicketNodeConnection!
+  targetpopulationSet(
+    offset: Int
+    before: String
+    after: String
+    first: Int
+    last: Int
+    program: ID
+    createdAt: DateTime
+    createdAt_Lte: DateTime
+    createdAt_Gte: DateTime
+    updatedAt: DateTime
+    updatedAt_Lte: DateTime
+    updatedAt_Gte: DateTime
+    status: String
+    households: [ID]
+    name: String
+    createdByName: String
+    totalHouseholdsCountMin: Int
+    totalHouseholdsCountMax: Int
+    totalIndividualsCountMin: Int
+    totalIndividualsCountMax: Int
+    businessArea: String
+    createdAtRange: String
+    paymentPlanApplicable: Boolean
+    orderBy: String
+  ): TargetPopulationNodeConnection!
+  reports(
+    offset: Int
+    before: String
+    after: String
+    first: Int
+    last: Int
+  ): ReportNodeConnection!
+  activityLogs(
+    offset: Int
+    before: String
+    after: String
+    first: Int
+    last: Int
+  ): PaymentVerificationLogEntryNodeConnection!
+  feedbackSet(
+    offset: Int
+    before: String
+    after: String
+    first: Int
+    last: Int
+  ): FeedbackNodeConnection!
+  surveys(
+    offset: Int
+    before: String
+    after: String
+    first: Int
+    last: Int
+  ): SurveyNodeConnection!
   totalEntitledQuantity: Decimal
   totalDeliveredQuantity: Decimal
   totalUndeliveredQuantity: Decimal
@@ -3364,39 +4315,214 @@
 
 type Query {
   accountabilityCommunicationMessage(id: ID!): CommunicationMessageNode
-  allAccountabilityCommunicationMessages(offset: Int, before: String, after: String, first: Int, last: Int, numberOfRecipients: Int, numberOfRecipients_Gte: Int, numberOfRecipients_Lte: Int, targetPopulation: ID, createdBy: ID, program: String, createdAtRange: String, title: String, body: String, samplingType: String, orderBy: String): CommunicationMessageNodeConnection
-  allAccountabilityCommunicationMessageRecipients(offset: Int, before: String, after: String, first: Int, last: Int, messageId: String!, recipientId: String, fullName: String, phoneNo: String, sex: String, orderBy: String): CommunicationMessageRecipientMapNodeConnection
-  accountabilityCommunicationMessageSampleSize(input: GetAccountabilityCommunicationMessageSampleSizeInput): GetCommunicationMessageSampleSizeNode
+  allAccountabilityCommunicationMessages(
+    offset: Int
+    before: String
+    after: String
+    first: Int
+    last: Int
+    numberOfRecipients: Int
+    numberOfRecipients_Gte: Int
+    numberOfRecipients_Lte: Int
+    targetPopulation: ID
+    createdBy: ID
+    program: String
+    createdAtRange: String
+    title: String
+    body: String
+    samplingType: String
+    orderBy: String
+  ): CommunicationMessageNodeConnection
+  allAccountabilityCommunicationMessageRecipients(
+    offset: Int
+    before: String
+    after: String
+    first: Int
+    last: Int
+    messageId: String!
+    recipientId: String
+    fullName: String
+    phoneNo: String
+    sex: String
+    orderBy: String
+  ): CommunicationMessageRecipientMapNodeConnection
+  accountabilityCommunicationMessageSampleSize(
+    input: GetAccountabilityCommunicationMessageSampleSizeInput
+  ): GetCommunicationMessageSampleSizeNode
   feedback(id: ID!): FeedbackNode
-  allFeedbacks(offset: Int, before: String, after: String, first: Int, last: Int, issueType: String, createdAtRange: String, createdBy: String, feedbackId: String, orderBy: String): FeedbackNodeConnection
+  allFeedbacks(
+    offset: Int
+    before: String
+    after: String
+    first: Int
+    last: Int
+    issueType: String
+    createdAtRange: String
+    createdBy: String
+    feedbackId: String
+    orderBy: String
+  ): FeedbackNodeConnection
   feedbackIssueTypeChoices: [ChoiceObject]
   survey(id: ID!): SurveyNode
-  allSurveys(offset: Int, before: String, after: String, first: Int, last: Int, program: ID, targetPopulation: ID, createdBy: ID, createdAtRange: String, search: String, orderBy: String): SurveyNodeConnection
-  recipients(offset: Int, before: String, after: String, first: Int, last: Int, survey: String!, orderBy: String): RecipientNodeConnection
-  accountabilitySampleSize(input: AccountabilitySampleSizeInput): AccountabilitySampleSizeNode
+  allSurveys(
+    offset: Int
+    before: String
+    after: String
+    first: Int
+    last: Int
+    program: ID
+    targetPopulation: ID
+    createdBy: ID
+    createdAtRange: String
+    search: String
+    orderBy: String
+  ): SurveyNodeConnection
+  recipients(
+    offset: Int
+    before: String
+    after: String
+    first: Int
+    last: Int
+    survey: String!
+    orderBy: String
+  ): RecipientNodeConnection
+  accountabilitySampleSize(
+    input: AccountabilitySampleSizeInput
+  ): AccountabilitySampleSizeNode
   surveyCategoryChoices: [ChoiceObject]
   surveyAvailableFlows: [RapidProFlowNode]
   adminArea(id: ID!): AreaNode
-  allAdminAreas(offset: Int, before: String, after: String, first: Int, last: Int, name: String, name_Istartswith: String, businessArea: String, level: Int, parentId: String): AreaNodeConnection
-  allLogEntries(offset: Int, before: String, after: String, first: Int, last: Int, objectId: UUID, user: ID, businessArea: String!, search: String, module: String, userId: String, programId: String): LogEntryNodeConnection
+  allAdminAreas(
+    offset: Int
+    before: String
+    after: String
+    first: Int
+    last: Int
+    name: String
+    name_Istartswith: String
+    businessArea: String
+    level: Int
+    parentId: String
+  ): AreaNodeConnection
+  allLogEntries(
+    offset: Int
+    before: String
+    after: String
+    first: Int
+    last: Int
+    objectId: UUID
+    user: ID
+    businessArea: String!
+    search: String
+    module: String
+    userId: String
+    programId: String
+  ): LogEntryNodeConnection
   logEntryActionChoices: [ChoiceObject]
   report(id: ID!): ReportNode
-  allReports(offset: Int, before: String, after: String, first: Int, last: Int, createdBy: ID, reportType: [String], status: [String], businessArea: String!, createdFrom: DateTime, createdTo: DateTime, orderBy: String): ReportNodeConnection
+  allReports(
+    offset: Int
+    before: String
+    after: String
+    first: Int
+    last: Int
+    createdBy: ID
+    reportType: [String]
+    status: [String]
+    businessArea: String!
+    createdFrom: DateTime
+    createdTo: DateTime
+    orderBy: String
+  ): ReportNodeConnection
   reportTypesChoices: [ChoiceObject]
   reportStatusChoices: [ChoiceObject]
   dashboardReportTypesChoices(businessAreaSlug: String!): [ChoiceObject]
   dashboardYearsChoices(businessAreaSlug: String!): [String]
   sanctionListIndividual(id: ID!): SanctionListIndividualNode
-  allSanctionListIndividuals(offset: Int, before: String, after: String, first: Int, last: Int, id: UUID, fullName: String, fullName_Startswith: String, referenceNumber: String, orderBy: String): SanctionListIndividualNodeConnection
+  allSanctionListIndividuals(
+    offset: Int
+    before: String
+    after: String
+    first: Int
+    last: Int
+    id: UUID
+    fullName: String
+    fullName_Startswith: String
+    referenceNumber: String
+    orderBy: String
+  ): SanctionListIndividualNodeConnection
   ticketsByType(businessAreaSlug: String!): TicketByType
   ticketsByCategory(businessAreaSlug: String!): ChartDatasetNode
   ticketsByStatus(businessAreaSlug: String!): ChartDatasetNode
-  ticketsByLocationAndCategory(businessAreaSlug: String!): ChartDetailedDatasetsNode
+  ticketsByLocationAndCategory(
+    businessAreaSlug: String!
+  ): ChartDetailedDatasetsNode
   grievanceTicket(id: ID!): GrievanceTicketNode
-  allGrievanceTicket(offset: Int, before: String, after: String, first: Int, last: Int, id: UUID, id_Startswith: UUID, category: String, area: String, area_Startswith: String, assignedTo: ID, registrationDataImport: ID, admin2: ID, createdBy: ID, businessArea: String!, search: String, status: [String], fsp: String, cashPlan: String, createdAtRange: String, permissions: [String], issueType: String, scoreMin: String, scoreMax: String, household: String, preferredLanguage: String, priority: String, urgency: String, grievanceType: String, grievanceStatus: String, totalDays: Int, program: String, orderBy: String): GrievanceTicketNodeConnection
-  existingGrievanceTickets(offset: Int, before: String, after: String, first: Int, last: Int, id: UUID, businessArea: String!, category: String, issueType: String, household: ID, individual: ID, paymentRecord: [ID], permissions: [String], orderBy: String): GrievanceTicketNodeConnection
-  allTicketNotes(offset: Int, before: String, after: String, first: Int, last: Int, id: UUID, ticket: UUID!): TicketNoteNodeConnection
-  chartGrievances(businessAreaSlug: String!, year: Int!, administrativeArea: String): ChartGrievanceTicketsNode
+  allGrievanceTicket(
+    offset: Int
+    before: String
+    after: String
+    first: Int
+    last: Int
+    id: UUID
+    id_Startswith: UUID
+    category: String
+    area: String
+    area_Startswith: String
+    assignedTo: ID
+    registrationDataImport: ID
+    admin2: ID
+    createdBy: ID
+    businessArea: String!
+    search: String
+    status: [String]
+    fsp: String
+    cashPlan: String
+    createdAtRange: String
+    permissions: [String]
+    issueType: String
+    scoreMin: String
+    scoreMax: String
+    household: String
+    preferredLanguage: String
+    priority: String
+    urgency: String
+    grievanceType: String
+    grievanceStatus: String
+    totalDays: Int
+    program: String
+    orderBy: String
+  ): GrievanceTicketNodeConnection
+  existingGrievanceTickets(
+    offset: Int
+    before: String
+    after: String
+    first: Int
+    last: Int
+    id: UUID
+    businessArea: String!
+    category: String
+    issueType: String
+    household: ID
+    individual: ID
+    paymentRecord: [ID]
+    permissions: [String]
+    orderBy: String
+  ): GrievanceTicketNodeConnection
+  allTicketNotes(
+    offset: Int
+    before: String
+    after: String
+    first: Int
+    last: Int
+    id: UUID
+    ticket: UUID!
+  ): TicketNoteNodeConnection
+  chartGrievances(
+    businessAreaSlug: String!
+    year: Int!
+    administrativeArea: String
+  ): ChartGrievanceTicketsNode
   allAddIndividualsFieldsAttributes: [FieldAttributeNode]
   allEditHouseholdFieldsAttributes: [FieldAttributeNode]
   grievanceTicketStatusChoices: [ChoiceObject]
@@ -3407,27 +4533,149 @@
   grievanceTicketPriorityChoices: [ChoiceObjectInt]
   grievanceTicketUrgencyChoices: [ChoiceObjectInt]
   grievanceTicketSearchTypesChoices: [ChoiceObject]
-  allSteficonRules(offset: Int, before: String, after: String, first: Int, last: Int, enabled: Boolean, deprecated: Boolean, type: String!): SteficonRuleNodeConnection
+  allSteficonRules(
+    offset: Int
+    before: String
+    after: String
+    first: Int
+    last: Int
+    enabled: Boolean
+    deprecated: Boolean
+    type: String!
+  ): SteficonRuleNodeConnection
   payment(id: ID!): PaymentNode
-  allPayments(offset: Int, before: String, after: String, first: Int, last: Int, businessArea: String!, paymentPlanId: String!, programId: String, orderBy: String): PaymentNodeConnection
+  allPayments(
+    offset: Int
+    before: String
+    after: String
+    first: Int
+    last: Int
+    businessArea: String!
+    paymentPlanId: String!
+    programId: String
+    orderBy: String
+  ): PaymentNodeConnection
   paymentRecord(id: ID!): PaymentRecordNode
-  allPaymentRecords(offset: Int, before: String, after: String, first: Int, last: Int, parent: ID, household: ID, individual: String, businessArea: String, programId: String, orderBy: String): PaymentRecordNodeConnection
-  allPaymentRecordsAndPayments(businessArea: String!, program: String, household: ID, orderBy: String, first: Int, last: Int, before: String, after: String): PaginatedPaymentRecordsAndPaymentsNode
-  financialServiceProviderXlsxTemplate(id: ID!): FinancialServiceProviderXlsxTemplateNode
-  allFinancialServiceProviderXlsxTemplates(offset: Int, before: String, after: String, first: Int, last: Int, name: String, createdBy: ID, orderBy: String): FinancialServiceProviderXlsxTemplateNodeConnection
-  financialServiceProviderXlsxReport(id: ID!): FinancialServiceProviderXlsxReportNode
-  allFinancialServiceProviderXlsxReports(offset: Int, before: String, after: String, first: Int, last: Int, status: String, orderBy: String): FinancialServiceProviderXlsxReportNodeConnection
+  allPaymentRecords(
+    offset: Int
+    before: String
+    after: String
+    first: Int
+    last: Int
+    parent: ID
+    household: ID
+    individual: String
+    businessArea: String
+    programId: String
+    orderBy: String
+  ): PaymentRecordNodeConnection
+  allPaymentRecordsAndPayments(
+    businessArea: String!
+    program: String
+    household: ID
+    orderBy: String
+    first: Int
+    last: Int
+    before: String
+    after: String
+  ): PaginatedPaymentRecordsAndPaymentsNode
+  financialServiceProviderXlsxTemplate(
+    id: ID!
+  ): FinancialServiceProviderXlsxTemplateNode
+  allFinancialServiceProviderXlsxTemplates(
+    offset: Int
+    before: String
+    after: String
+    first: Int
+    last: Int
+    name: String
+    createdBy: ID
+    orderBy: String
+  ): FinancialServiceProviderXlsxTemplateNodeConnection
+  financialServiceProviderXlsxReport(
+    id: ID!
+  ): FinancialServiceProviderXlsxReportNode
+  allFinancialServiceProviderXlsxReports(
+    offset: Int
+    before: String
+    after: String
+    first: Int
+    last: Int
+    status: String
+    orderBy: String
+  ): FinancialServiceProviderXlsxReportNodeConnection
   financialServiceProvider(id: ID!): FinancialServiceProviderNode
-  allFinancialServiceProviders(offset: Int, before: String, after: String, first: Int, last: Int, createdBy: ID, name: String, visionVendorNumber: String, deliveryMechanisms: [String], distributionLimit: Float, communicationChannel: String, xlsxTemplates: [ID], orderBy: String): FinancialServiceProviderNodeConnection
+  allFinancialServiceProviders(
+    offset: Int
+    before: String
+    after: String
+    first: Int
+    last: Int
+    createdBy: ID
+    name: String
+    visionVendorNumber: String
+    deliveryMechanisms: [String]
+    distributionLimit: Float
+    communicationChannel: String
+    xlsxTemplates: [ID]
+    orderBy: String
+  ): FinancialServiceProviderNodeConnection
   paymentRecordVerification(id: ID!): PaymentVerificationNode
-  allPaymentVerifications(offset: Int, before: String, after: String, first: Int, last: Int, paymentVerificationPlan: ID, status: String, paymentPlanId: String, search: String, businessArea: String!, verificationChannel: String, orderBy: String): PaymentVerificationNodeConnection
+  allPaymentVerifications(
+    offset: Int
+    before: String
+    after: String
+    first: Int
+    last: Int
+    paymentVerificationPlan: ID
+    status: String
+    paymentPlanId: String
+    search: String
+    businessArea: String!
+    verificationChannel: String
+    orderBy: String
+  ): PaymentVerificationNodeConnection
   paymentVerificationPlan(id: ID!): PaymentVerificationPlanNode
-  allPaymentVerificationPlan(offset: Int, before: String, after: String, first: Int, last: Int, programId: String): PaymentVerificationPlanNodeConnection
-  chartPaymentVerification(businessAreaSlug: String!, year: Int!, program: String, administrativeArea: String): ChartPaymentVerification
-  chartVolumeByDeliveryMechanism(businessAreaSlug: String!, year: Int!, program: String, administrativeArea: String): ChartDatasetNode
-  chartPayment(businessAreaSlug: String!, year: Int!, program: String, administrativeArea: String): ChartDatasetNode
-  sectionTotalTransferred(businessAreaSlug: String!, year: Int!, program: String, administrativeArea: String): SectionTotalNode
-  tableTotalCashTransferredByAdministrativeArea(businessAreaSlug: String!, year: Int!, program: String, administrativeArea: String, order: String, orderBy: String): TableTotalCashTransferred
+  allPaymentVerificationPlan(
+    offset: Int
+    before: String
+    after: String
+    first: Int
+    last: Int
+    programId: String
+  ): PaymentVerificationPlanNodeConnection
+  chartPaymentVerification(
+    businessAreaSlug: String!
+    year: Int!
+    program: String
+    administrativeArea: String
+  ): ChartPaymentVerification
+  chartVolumeByDeliveryMechanism(
+    businessAreaSlug: String!
+    year: Int!
+    program: String
+    administrativeArea: String
+  ): ChartDatasetNode
+  chartPayment(
+    businessAreaSlug: String!
+    year: Int!
+    program: String
+    administrativeArea: String
+  ): ChartDatasetNode
+  sectionTotalTransferred(
+    businessAreaSlug: String!
+    year: Int!
+    program: String
+    administrativeArea: String
+  ): SectionTotalNode
+  tableTotalCashTransferredByAdministrativeArea(
+    businessAreaSlug: String!
+    year: Int!
+    program: String
+    administrativeArea: String
+    order: String
+    orderBy: String
+  ): TableTotalCashTransferred
   chartTotalTransferredCashByCountry(year: Int!): ChartDetailedDatasetsNode
   paymentRecordStatusChoices: [ChoiceObject]
   paymentRecordEntitlementCardStatusChoices: [ChoiceObject]
@@ -3437,52 +4685,339 @@
   cashPlanVerificationVerificationChannelChoices: [ChoiceObject]
   paymentVerificationStatusChoices: [ChoiceObject]
   allRapidProFlows(businessAreaSlug: String!): [RapidProFlow]
-  sampleSize(input: GetCashplanVerificationSampleSizeInput): GetCashplanVerificationSampleSizeObject
-  allPaymentVerificationLogEntries(offset: Int, before: String, after: String, first: Int, last: Int, objectId: UUID, user: ID, businessArea: String!, search: String, module: String, userId: String, programId: String, objectType: String): PaymentVerificationLogEntryNodeConnection
+  sampleSize(
+    input: GetCashplanVerificationSampleSizeInput
+  ): GetCashplanVerificationSampleSizeObject
+  allPaymentVerificationLogEntries(
+    offset: Int
+    before: String
+    after: String
+    first: Int
+    last: Int
+    objectId: UUID
+    user: ID
+    businessArea: String!
+    search: String
+    module: String
+    userId: String
+    programId: String
+    objectType: String
+  ): PaymentVerificationLogEntryNodeConnection
   paymentPlan(id: ID!): PaymentPlanNode
-  allPaymentPlans(offset: Int, before: String, after: String, first: Int, last: Int, businessArea: String!, search: String, status: [String], totalEntitledQuantityFrom: Float, totalEntitledQuantityTo: Float, dispersionStartDate: Date, dispersionEndDate: Date, isFollowUp: Boolean, sourcePaymentPlanId: String, program: String, orderBy: String): PaymentPlanNodeConnection
+  allPaymentPlans(
+    offset: Int
+    before: String
+    after: String
+    first: Int
+    last: Int
+    businessArea: String!
+    search: String
+    status: [String]
+    totalEntitledQuantityFrom: Float
+    totalEntitledQuantityTo: Float
+    dispersionStartDate: Date
+    dispersionEndDate: Date
+    isFollowUp: Boolean
+    sourcePaymentPlanId: String
+    program: String
+    orderBy: String
+  ): PaymentPlanNodeConnection
   paymentPlanStatusChoices: [ChoiceObject]
   currencyChoices: [ChoiceObject]
   allDeliveryMechanisms: [ChoiceObject]
   paymentPlanBackgroundActionStatusChoices: [ChoiceObject]
-  availableFspsForDeliveryMechanisms(input: AvailableFspsForDeliveryMechanismsInput): [FspChoices]
-  allCashPlansAndPaymentPlans(businessArea: String!, program: String, search: String, serviceProvider: String, deliveryType: [String], verificationStatus: [String], startDateGte: String, endDateLte: String, orderBy: String, first: Int, last: Int, before: String, after: String): PaginatedCashPlanAndPaymentPlanNode
+  availableFspsForDeliveryMechanisms(
+    input: AvailableFspsForDeliveryMechanismsInput
+  ): [FspChoices]
+  allCashPlansAndPaymentPlans(
+    businessArea: String!
+    program: String
+    search: String
+    serviceProvider: String
+    deliveryType: [String]
+    verificationStatus: [String]
+    startDateGte: String
+    endDateLte: String
+    orderBy: String
+    first: Int
+    last: Int
+    before: String
+    after: String
+  ): PaginatedCashPlanAndPaymentPlanNode
   businessArea(businessAreaSlug: String!): BusinessAreaNode
-  allBusinessAreas(offset: Int, before: String, after: String, first: Int, last: Int, id: UUID, slug: String): BusinessAreaNodeConnection
-  allFieldsAttributes(flexField: Boolean, businessAreaSlug: String): [FieldAttributeNode]
+  allBusinessAreas(
+    offset: Int
+    before: String
+    after: String
+    first: Int
+    last: Int
+    id: UUID
+    slug: String
+  ): BusinessAreaNodeConnection
+  allFieldsAttributes(
+    flexField: Boolean
+    businessAreaSlug: String
+  ): [FieldAttributeNode]
   allGroupsWithFields: [GroupAttributeNode]
   koboProject(uid: String!, businessAreaSlug: String!): KoboAssetObject
-  allKoboProjects(businessAreaSlug: String!, onlyDeployed: Boolean, before: String, after: String, first: Int, last: Int): KoboAssetObjectConnection
+  allKoboProjects(
+    businessAreaSlug: String!
+    onlyDeployed: Boolean
+    before: String
+    after: String
+    first: Int
+    last: Int
+  ): KoboAssetObjectConnection
   cashAssistUrlPrefix: String
-  allLanguages(code: String, before: String, after: String, first: Int, last: Int): LanguageObjectConnection
+  allLanguages(
+    code: String
+    before: String
+    after: String
+    first: Int
+    last: Int
+  ): LanguageObjectConnection
   program(id: ID!): ProgramNode
-  allPrograms(offset: Int, before: String, after: String, first: Int, last: Int, businessArea: String!, search: String, status: [String], sector: [String], numberOfHouseholds: String, budget: String, startDate: Date, endDate: Date, orderBy: String): ProgramNodeConnection
-  chartProgrammesBySector(businessAreaSlug: String!, year: Int!, program: String, administrativeArea: String): ChartDetailedDatasetsNode
-  chartTotalTransferredByMonth(businessAreaSlug: String!, year: Int!, program: String, administrativeArea: String): ChartDetailedDatasetsNode
+  allPrograms(
+    offset: Int
+    before: String
+    after: String
+    first: Int
+    last: Int
+    businessArea: String!
+    search: String
+    status: [String]
+    sector: [String]
+    numberOfHouseholds: String
+    budget: String
+    startDate: Date
+    endDate: Date
+    orderBy: String
+  ): ProgramNodeConnection
+  chartProgrammesBySector(
+    businessAreaSlug: String!
+    year: Int!
+    program: String
+    administrativeArea: String
+  ): ChartDetailedDatasetsNode
+  chartTotalTransferredByMonth(
+    businessAreaSlug: String!
+    year: Int!
+    program: String
+    administrativeArea: String
+  ): ChartDetailedDatasetsNode
   cashPlan(id: ID!): CashPlanNode
-  allCashPlans(offset: Int, before: String, after: String, first: Int, last: Int, program: ID, assistanceThrough: String, assistanceThrough_Startswith: String, serviceProvider_FullName: String, serviceProvider_FullName_Startswith: String, startDate: DateTime, startDate_Lte: DateTime, startDate_Gte: DateTime, endDate: DateTime, endDate_Lte: DateTime, endDate_Gte: DateTime, businessArea: String, search: String, deliveryType: [String], verificationStatus: [String], orderBy: String): CashPlanNodeConnection
+  allCashPlans(
+    offset: Int
+    before: String
+    after: String
+    first: Int
+    last: Int
+    program: ID
+    assistanceThrough: String
+    assistanceThrough_Startswith: String
+    serviceProvider_FullName: String
+    serviceProvider_FullName_Startswith: String
+    startDate: DateTime
+    startDate_Lte: DateTime
+    startDate_Gte: DateTime
+    endDate: DateTime
+    endDate_Lte: DateTime
+    endDate_Gte: DateTime
+    businessArea: String
+    search: String
+    deliveryType: [String]
+    verificationStatus: [String]
+    orderBy: String
+  ): CashPlanNodeConnection
   programStatusChoices: [ChoiceObject]
   programFrequencyOfPaymentsChoices: [ChoiceObject]
   programSectorChoices: [ChoiceObject]
   programScopeChoices: [ChoiceObject]
   cashPlanStatusChoices: [ChoiceObject]
-  allActivePrograms(offset: Int, before: String, after: String, first: Int, last: Int, businessArea: String!, search: String, status: [String], sector: [String], numberOfHouseholds: String, budget: String, startDate: Date, endDate: Date, orderBy: String): ProgramNodeConnection
+  allActivePrograms(
+    offset: Int
+    before: String
+    after: String
+    first: Int
+    last: Int
+    businessArea: String!
+    search: String
+    status: [String]
+    sector: [String]
+    numberOfHouseholds: String
+    budget: String
+    startDate: Date
+    endDate: Date
+    orderBy: String
+  ): ProgramNodeConnection
   targetPopulation(id: ID!): TargetPopulationNode
-  allTargetPopulation(offset: Int, before: String, after: String, first: Int, last: Int, program: ID, createdAt: DateTime, createdAt_Lte: DateTime, createdAt_Gte: DateTime, updatedAt: DateTime, updatedAt_Lte: DateTime, updatedAt_Gte: DateTime, status: String, households: [ID], name: String, createdByName: String, totalHouseholdsCountMin: Int, totalHouseholdsCountMax: Int, totalIndividualsCountMin: Int, totalIndividualsCountMax: Int, businessArea: String, createdAtRange: String, paymentPlanApplicable: Boolean, orderBy: String): TargetPopulationNodeConnection
-  targetPopulationHouseholds(targetPopulation: ID!, offset: Int, before: String, after: String, first: Int, last: Int, orderBy: String, businessArea: String): HouseholdNodeConnection
+  allTargetPopulation(
+    offset: Int
+    before: String
+    after: String
+    first: Int
+    last: Int
+    program: ID
+    createdAt: DateTime
+    createdAt_Lte: DateTime
+    createdAt_Gte: DateTime
+    updatedAt: DateTime
+    updatedAt_Lte: DateTime
+    updatedAt_Gte: DateTime
+    status: String
+    households: [ID]
+    name: String
+    createdByName: String
+    totalHouseholdsCountMin: Int
+    totalHouseholdsCountMax: Int
+    totalIndividualsCountMin: Int
+    totalIndividualsCountMax: Int
+    businessArea: String
+    createdAtRange: String
+    paymentPlanApplicable: Boolean
+    orderBy: String
+  ): TargetPopulationNodeConnection
+  targetPopulationHouseholds(
+    targetPopulation: ID!
+    offset: Int
+    before: String
+    after: String
+    first: Int
+    last: Int
+    orderBy: String
+    businessArea: String
+  ): HouseholdNodeConnection
   targetPopulationStatusChoices: [ChoiceObject]
-  allActiveTargetPopulations(offset: Int, before: String, after: String, first: Int, last: Int, program: ID, createdAt: DateTime, createdAt_Lte: DateTime, createdAt_Gte: DateTime, updatedAt: DateTime, updatedAt_Lte: DateTime, updatedAt_Gte: DateTime, status: String, households: [ID], name: String, createdByName: String, totalHouseholdsCountMin: Int, totalHouseholdsCountMax: Int, totalIndividualsCountMin: Int, totalIndividualsCountMax: Int, businessArea: String, createdAtRange: String, paymentPlanApplicable: Boolean, orderBy: String): TargetPopulationNodeConnection
+  allActiveTargetPopulations(
+    offset: Int
+    before: String
+    after: String
+    first: Int
+    last: Int
+    program: ID
+    createdAt: DateTime
+    createdAt_Lte: DateTime
+    createdAt_Gte: DateTime
+    updatedAt: DateTime
+    updatedAt_Lte: DateTime
+    updatedAt_Gte: DateTime
+    status: String
+    households: [ID]
+    name: String
+    createdByName: String
+    totalHouseholdsCountMin: Int
+    totalHouseholdsCountMax: Int
+    totalIndividualsCountMin: Int
+    totalIndividualsCountMax: Int
+    businessArea: String
+    createdAtRange: String
+    paymentPlanApplicable: Boolean
+    orderBy: String
+  ): TargetPopulationNodeConnection
   household(id: ID!): HouseholdNode
-  allHouseholds(offset: Int, before: String, after: String, first: Int, last: Int, businessArea: String, address: String, address_Startswith: String, headOfHousehold_FullName: String, headOfHousehold_FullName_Startswith: String, size_Range: [Int], size_Lte: Int, size_Gte: Int, adminArea: ID, admin2: ID, targetPopulations: [ID], residenceStatus: String, withdrawn: Boolean, size: String, search: String, headOfHousehold_PhoneNoValid: Boolean, lastRegistrationDate: String, countryOrigin: String, orderBy: String): HouseholdNodeConnection
+  allHouseholds(
+    offset: Int
+    before: String
+    after: String
+    first: Int
+    last: Int
+    businessArea: String
+    address: String
+    address_Startswith: String
+    headOfHousehold_FullName: String
+    headOfHousehold_FullName_Startswith: String
+    size_Range: [Int]
+    size_Lte: Int
+    size_Gte: Int
+    adminArea: ID
+    admin2: ID
+    targetPopulations: [ID]
+    residenceStatus: String
+    withdrawn: Boolean
+    size: String
+    search: String
+    headOfHousehold_PhoneNoValid: Boolean
+    lastRegistrationDate: String
+    countryOrigin: String
+    orderBy: String
+  ): HouseholdNodeConnection
   individual(id: ID!): IndividualNode
-  allIndividuals(offset: Int, before: String, after: String, first: Int, last: Int, household_Id: UUID, businessArea: String, fullName: String, fullName_Startswith: String, fullName_Endswith: String, sex: [String], household_AdminArea: ID, withdrawn: Boolean, age: String, programs: [ID], search: String, lastRegistrationDate: String, admin2: [ID], status: [String], excludedId: String, flags: [String], orderBy: String): IndividualNodeConnection
-  allMergedHouseholds(offset: Int, before: String, after: String, first: Int, last: Int, businessArea: String, rdiId: String, orderBy: String): HouseholdNodeConnection
-  allMergedIndividuals(offset: Int, before: String, after: String, first: Int, last: Int, household: ID, rdiId: String, duplicatesOnly: Boolean, businessArea: String, orderBy: String): IndividualNodeConnection
-  sectionHouseholdsReached(businessAreaSlug: String!, year: Int!, program: String, administrativeArea: String): SectionTotalNode
-  sectionIndividualsReached(businessAreaSlug: String!, year: Int!, program: String, administrativeArea: String): SectionTotalNode
-  sectionChildReached(businessAreaSlug: String!, year: Int!, program: String, administrativeArea: String): SectionTotalNode
-  chartIndividualsReachedByAgeAndGender(businessAreaSlug: String!, year: Int!, program: String, administrativeArea: String): ChartDatasetNode
-  chartIndividualsWithDisabilityReachedByAge(businessAreaSlug: String!, year: Int!, program: String, administrativeArea: String): ChartDetailedDatasetsNode
+  allIndividuals(
+    offset: Int
+    before: String
+    after: String
+    first: Int
+    last: Int
+    household_Id: UUID
+    businessArea: String
+    fullName: String
+    fullName_Startswith: String
+    fullName_Endswith: String
+    sex: [String]
+    household_AdminArea: ID
+    withdrawn: Boolean
+    age: String
+    programs: [ID]
+    search: String
+    lastRegistrationDate: String
+    admin2: [ID]
+    status: [String]
+    excludedId: String
+    flags: [String]
+    orderBy: String
+  ): IndividualNodeConnection
+  allMergedHouseholds(
+    offset: Int
+    before: String
+    after: String
+    first: Int
+    last: Int
+    businessArea: String
+    rdiId: String
+    orderBy: String
+  ): HouseholdNodeConnection
+  allMergedIndividuals(
+    offset: Int
+    before: String
+    after: String
+    first: Int
+    last: Int
+    household: ID
+    rdiId: String
+    duplicatesOnly: Boolean
+    businessArea: String
+    orderBy: String
+  ): IndividualNodeConnection
+  sectionHouseholdsReached(
+    businessAreaSlug: String!
+    year: Int!
+    program: String
+    administrativeArea: String
+  ): SectionTotalNode
+  sectionIndividualsReached(
+    businessAreaSlug: String!
+    year: Int!
+    program: String
+    administrativeArea: String
+  ): SectionTotalNode
+  sectionChildReached(
+    businessAreaSlug: String!
+    year: Int!
+    program: String
+    administrativeArea: String
+  ): SectionTotalNode
+  chartIndividualsReachedByAgeAndGender(
+    businessAreaSlug: String!
+    year: Int!
+    program: String
+    administrativeArea: String
+  ): ChartDatasetNode
+  chartIndividualsWithDisabilityReachedByAge(
+    businessAreaSlug: String!
+    year: Int!
+    program: String
+    administrativeArea: String
+  ): ChartDetailedDatasetsNode
   residenceStatusChoices: [ChoiceObject]
   sexChoices: [ChoiceObject]
   maritalStatusChoices: [ChoiceObject]
@@ -3498,23 +5033,78 @@
   allHouseholdsFlexFieldsAttributes: [FieldAttributeNode]
   allIndividualsFlexFieldsAttributes: [FieldAttributeNode]
   me: UserNode
-  allUsers(offset: Int, before: String, after: String, first: Int, last: Int, status: [String], partner: [String], businessArea: String!, search: String, roles: [String], isTicketCreator: Boolean, orderBy: String): UserNodeConnection
+  allUsers(
+    offset: Int
+    before: String
+    after: String
+    first: Int
+    last: Int
+    status: [String]
+    partner: [String]
+    businessArea: String!
+    search: String
+    roles: [String]
+    isTicketCreator: Boolean
+    orderBy: String
+  ): UserNodeConnection
   userRolesChoices: [ChoiceObject]
   userStatusChoices: [ChoiceObject]
   userPartnerChoices: [ChoiceObject]
   hasAvailableUsersToExport(businessAreaSlug: String!): Boolean
   importedHousehold(id: ID!): ImportedHouseholdNode
-  allImportedHouseholds(offset: Int, before: String, after: String, first: Int, last: Int, rdiId: String, businessArea: String, orderBy: String): ImportedHouseholdNodeConnection
+  allImportedHouseholds(
+    offset: Int
+    before: String
+    after: String
+    first: Int
+    last: Int
+    rdiId: String
+    businessArea: String
+    orderBy: String
+  ): ImportedHouseholdNodeConnection
   registrationDataImportDatahub(id: ID!): RegistrationDataImportDatahubNode
-  allRegistrationDataImportsDatahub(offset: Int, before: String, after: String, first: Int, last: Int): RegistrationDataImportDatahubNodeConnection
+  allRegistrationDataImportsDatahub(
+    offset: Int
+    before: String
+    after: String
+    first: Int
+    last: Int
+  ): RegistrationDataImportDatahubNodeConnection
   importedIndividual(id: ID!): ImportedIndividualNode
-  allImportedIndividuals(offset: Int, before: String, after: String, first: Int, last: Int, household: ID, rdiId: String, duplicatesOnly: Boolean, businessArea: String, orderBy: String): ImportedIndividualNodeConnection
+  allImportedIndividuals(
+    offset: Int
+    before: String
+    after: String
+    first: Int
+    last: Int
+    household: ID
+    rdiId: String
+    duplicatesOnly: Boolean
+    businessArea: String
+    orderBy: String
+  ): ImportedIndividualNodeConnection
   importData(id: ID!): ImportDataNode
   koboImportData(id: ID!): KoboImportDataNode
   deduplicationBatchStatusChoices: [ChoiceObject]
   deduplicationGoldenRecordStatusChoices: [ChoiceObject]
   registrationDataImport(id: ID!): RegistrationDataImportNode
-  allRegistrationDataImports(offset: Int, before: String, after: String, first: Int, last: Int, importedBy_Id: UUID, importDate: Date, status: String, name: String, name_Startswith: String, businessArea: String, importDateRange: String, size: String, program: String, orderBy: String): RegistrationDataImportNodeConnection
+  allRegistrationDataImports(
+    offset: Int
+    before: String
+    after: String
+    first: Int
+    last: Int
+    importedBy_Id: UUID
+    importDate: Date
+    status: String
+    name: String
+    name_Startswith: String
+    businessArea: String
+    importDateRange: String
+    size: String
+    program: String
+    orderBy: String
+  ): RegistrationDataImportNodeConnection
   registrationDataStatusChoices: [ChoiceObject]
   _debug: DjangoDebug
 }
@@ -3636,8 +5226,20 @@
   importData: ImportDataNode
   importDone: RegistrationDataImportDatahubImportDone!
   businessAreaSlug: String!
-  households(offset: Int, before: String, after: String, first: Int, last: Int): ImportedHouseholdNodeConnection!
-  individuals(offset: Int, before: String, after: String, first: Int, last: Int): ImportedIndividualNodeConnection!
+  households(
+    offset: Int
+    before: String
+    after: String
+    first: Int
+    last: Int
+  ): ImportedHouseholdNodeConnection!
+  individuals(
+    offset: Int
+    before: String
+    after: String
+    first: Int
+    last: Int
+  ): ImportedIndividualNodeConnection!
 }
 
 type RegistrationDataImportDatahubNodeConnection {
@@ -3672,13 +5274,44 @@
   screenBeneficiary: Boolean!
   excluded: Boolean!
   program: ProgramNode
-  programs(offset: Int, before: String, after: String, first: Int, last: Int, name: String): ProgramNodeConnection!
+  programs(
+    offset: Int
+    before: String
+    after: String
+    first: Int
+    last: Int
+    name: String
+  ): ProgramNodeConnection!
   erased: Boolean!
   refuseReason: String
-  households(offset: Int, before: String, after: String, first: Int, last: Int): HouseholdNodeConnection!
-  individuals(offset: Int, before: String, after: String, first: Int, last: Int): IndividualNodeConnection!
-  grievanceticketSet(offset: Int, before: String, after: String, first: Int, last: Int): GrievanceTicketNodeConnection!
-  messages(offset: Int, before: String, after: String, first: Int, last: Int): CommunicationMessageNodeConnection!
+  households(
+    offset: Int
+    before: String
+    after: String
+    first: Int
+    last: Int
+  ): HouseholdNodeConnection!
+  individuals(
+    offset: Int
+    before: String
+    after: String
+    first: Int
+    last: Int
+  ): IndividualNodeConnection!
+  grievanceticketSet(
+    offset: Int
+    before: String
+    after: String
+    first: Int
+    last: Int
+  ): GrievanceTicketNodeConnection!
+  messages(
+    offset: Int
+    before: String
+    after: String
+    first: Int
+    last: Int
+  ): CommunicationMessageNodeConnection!
   batchDuplicatesCountAndPercentage: CountAndPercentageNode
   goldenRecordDuplicatesCountAndPercentage: CountAndPercentageNode
   batchPossibleDuplicatesCountAndPercentage: CountAndPercentageNode
@@ -3758,10 +5391,31 @@
   dateTo: Date!
   numberOfRecords: Int
   program: ProgramNode
-  adminArea(offset: Int, before: String, after: String, first: Int, last: Int, name: String): AreaNodeConnection!
+  adminArea(
+    offset: Int
+    before: String
+    after: String
+    first: Int
+    last: Int
+    name: String
+  ): AreaNodeConnection!
   fileUrl: String
-  adminArea1(offset: Int, before: String, after: String, first: Int, last: Int, name: String): AreaNodeConnection
-  adminArea2(offset: Int, before: String, after: String, first: Int, last: Int, name: String): AreaNodeConnection
+  adminArea1(
+    offset: Int
+    before: String
+    after: String
+    first: Int
+    last: Int
+    name: String
+  ): AreaNodeConnection
+  adminArea2(
+    offset: Int
+    before: String
+    after: String
+    first: Int
+    last: Int
+    name: String
+  ): AreaNodeConnection
 }
 
 type ReportNodeConnection {
@@ -3826,8 +5480,39 @@
   affectedFields: [String!]!
   before: JSONString!
   after: JSONString!
-  paymentPlans(offset: Int, before: String, after: String, first: Int, last: Int): PaymentPlanNodeConnection!
-  targetPopulations(offset: Int, before: String, after: String, first: Int, last: Int, program: ID, createdAt: DateTime, createdAt_Lte: DateTime, createdAt_Gte: DateTime, updatedAt: DateTime, updatedAt_Lte: DateTime, updatedAt_Gte: DateTime, status: String, households: [ID], name: String, createdByName: String, totalHouseholdsCountMin: Int, totalHouseholdsCountMax: Int, totalIndividualsCountMin: Int, totalIndividualsCountMax: Int, businessArea: String, createdAtRange: String, paymentPlanApplicable: Boolean, orderBy: String): TargetPopulationNodeConnection!
+  paymentPlans(
+    offset: Int
+    before: String
+    after: String
+    first: Int
+    last: Int
+  ): PaymentPlanNodeConnection!
+  targetPopulations(
+    offset: Int
+    before: String
+    after: String
+    first: Int
+    last: Int
+    program: ID
+    createdAt: DateTime
+    createdAt_Lte: DateTime
+    createdAt_Gte: DateTime
+    updatedAt: DateTime
+    updatedAt_Lte: DateTime
+    updatedAt_Gte: DateTime
+    status: String
+    households: [ID]
+    name: String
+    createdByName: String
+    totalHouseholdsCountMin: Int
+    totalHouseholdsCountMax: Int
+    totalIndividualsCountMin: Int
+    totalIndividualsCountMax: Int
+    businessArea: String
+    createdAtRange: String
+    paymentPlanApplicable: Boolean
+    orderBy: String
+  ): TargetPopulationNodeConnection!
 }
 
 type RuleCommitNodeConnection {
@@ -3985,11 +5670,41 @@
   addressNote: String!
   countryOfBirth: String
   active: Boolean!
-  documents(offset: Int, before: String, after: String, first: Int, last: Int): SanctionListIndividualDocumentNodeConnection!
-  nationalities(offset: Int, before: String, after: String, first: Int, last: Int): SanctionListIndividualNationalitiesNodeConnection!
-  countries(offset: Int, before: String, after: String, first: Int, last: Int): SanctionListIndividualCountriesNodeConnection!
-  aliasNames(offset: Int, before: String, after: String, first: Int, last: Int): SanctionListIndividualAliasNameNodeConnection!
-  datesOfBirth(offset: Int, before: String, after: String, first: Int, last: Int): SanctionListIndividualDateOfBirthNodeConnection!
+  documents(
+    offset: Int
+    before: String
+    after: String
+    first: Int
+    last: Int
+  ): SanctionListIndividualDocumentNodeConnection!
+  nationalities(
+    offset: Int
+    before: String
+    after: String
+    first: Int
+    last: Int
+  ): SanctionListIndividualNationalitiesNodeConnection!
+  countries(
+    offset: Int
+    before: String
+    after: String
+    first: Int
+    last: Int
+  ): SanctionListIndividualCountriesNodeConnection!
+  aliasNames(
+    offset: Int
+    before: String
+    after: String
+    first: Int
+    last: Int
+  ): SanctionListIndividualAliasNameNodeConnection!
+  datesOfBirth(
+    offset: Int
+    before: String
+    after: String
+    first: Int
+    last: Int
+  ): SanctionListIndividualDateOfBirthNodeConnection!
 }
 
 type SanctionListIndividualNodeConnection {
@@ -4028,8 +5743,20 @@
   shortName: String
   country: String!
   visionId: String
-  cashPlans(offset: Int, before: String, after: String, first: Int, last: Int): CashPlanNodeConnection!
-  paymentrecordSet(offset: Int, before: String, after: String, first: Int, last: Int): PaymentRecordNodeConnection!
+  cashPlans(
+    offset: Int
+    before: String
+    after: String
+    first: Int
+    last: Int
+  ): CashPlanNodeConnection!
+  paymentrecordSet(
+    offset: Int
+    before: String
+    after: String
+    first: Int
+    last: Int
+  ): PaymentRecordNodeConnection!
 }
 
 type ServiceProviderNodeConnection {
@@ -4079,7 +5806,13 @@
   updatedAt: DateTime!
   type: RuleType!
   flags: JSONString!
-  history(offset: Int, before: String, after: String, first: Int, last: Int): RuleCommitNodeConnection!
+  history(
+    offset: Int
+    before: String
+    after: String
+    first: Int
+    last: Int
+  ): RuleCommitNodeConnection!
 }
 
 type SteficonRuleNodeConnection {
@@ -4110,7 +5843,13 @@
   category: SurveyCategory!
   numberOfRecipients: Int!
   createdBy: UserNode
-  recipients(offset: Int, before: String, after: String, first: Int, last: Int): HouseholdNodeConnection!
+  recipients(
+    offset: Int
+    before: String
+    after: String
+    first: Int
+    last: Int
+  ): HouseholdNodeConnection!
   targetPopulation: TargetPopulationNode
   program: ProgramNode
   businessArea: UserBusinessAreaNode!
@@ -4173,7 +5912,15 @@
   status: TargetPopulationStatus!
   buildStatus: TargetPopulationBuildStatus!
   builtAt: DateTime
-  households(offset: Int, before: String, after: String, first: Int, last: Int, orderBy: String, businessArea: String): HouseholdNodeConnection
+  households(
+    offset: Int
+    before: String
+    after: String
+    first: Int
+    last: Int
+    orderBy: String
+    businessArea: String
+  ): HouseholdNodeConnection
   program: ProgramNode
   targetingCriteria: TargetingCriteriaNode
   sentToDatahub: Boolean!
@@ -4189,13 +5936,45 @@
   childFemaleCount: Int
   adultMaleCount: Int
   adultFemaleCount: Int
-  paymentPlans(offset: Int, before: String, after: String, first: Int, last: Int): PaymentPlanNodeConnection!
-  paymentRecords(offset: Int, before: String, after: String, first: Int, last: Int): PaymentRecordNodeConnection!
+  paymentPlans(
+    offset: Int
+    before: String
+    after: String
+    first: Int
+    last: Int
+  ): PaymentPlanNodeConnection!
+  paymentRecords(
+    offset: Int
+    before: String
+    after: String
+    first: Int
+    last: Int
+  ): PaymentRecordNodeConnection!
   selections: [HouseholdSelectionNode!]!
-  messages(offset: Int, before: String, after: String, first: Int, last: Int): CommunicationMessageNodeConnection!
-  surveys(offset: Int, before: String, after: String, first: Int, last: Int): SurveyNodeConnection!
+  messages(
+    offset: Int
+    before: String
+    after: String
+    first: Int
+    last: Int
+  ): CommunicationMessageNodeConnection!
+  surveys(
+    offset: Int
+    before: String
+    after: String
+    first: Int
+    last: Int
+  ): SurveyNodeConnection!
   totalFamilySize: Int
-  householdList(offset: Int, before: String, after: String, first: Int, last: Int, orderBy: String, businessArea: String): HouseholdNodeConnection
+  householdList(
+    offset: Int
+    before: String
+    after: String
+    first: Int
+    last: Int
+    orderBy: String
+    businessArea: String
+  ): HouseholdNodeConnection
 }
 
 type TargetPopulationNodeConnection {
@@ -4549,7 +6328,13 @@
   id: ID!
   createdAt: DateTime!
   updatedAt: DateTime!
-  paymentVerifications(offset: Int, before: String, after: String, first: Int, last: Int): PaymentVerificationNodeConnection!
+  paymentVerifications(
+    offset: Int
+    before: String
+    after: String
+    first: Int
+    last: Int
+  ): PaymentVerificationNodeConnection!
   paymentVerificationStatus: TicketPaymentVerificationDetailsPaymentVerificationStatus!
   paymentVerification: PaymentVerificationNode
   newStatus: TicketPaymentVerificationDetailsNewStatus
@@ -4833,24 +6618,147 @@
   isPaymentPlanApplicable: Boolean!
   isAccountabilityApplicable: Boolean
   active: Boolean!
-  children(offset: Int, before: String, after: String, first: Int, last: Int, id: UUID): UserBusinessAreaNodeConnection!
+  children(
+    offset: Int
+    before: String
+    after: String
+    first: Int
+    last: Int
+    id: UUID
+  ): UserBusinessAreaNodeConnection!
   userRoles: [UserRoleNode!]!
-  householdSet(offset: Int, before: String, after: String, first: Int, last: Int): HouseholdNodeConnection!
-  individualSet(offset: Int, before: String, after: String, first: Int, last: Int): IndividualNodeConnection!
-  registrationdataimportSet(offset: Int, before: String, after: String, first: Int, last: Int): RegistrationDataImportNodeConnection!
-  paymentplanSet(offset: Int, before: String, after: String, first: Int, last: Int): PaymentPlanNodeConnection!
-  cashplanSet(offset: Int, before: String, after: String, first: Int, last: Int): CashPlanNodeConnection!
-  paymentrecordSet(offset: Int, before: String, after: String, first: Int, last: Int): PaymentRecordNodeConnection!
-  paymentSet(offset: Int, before: String, after: String, first: Int, last: Int): PaymentNodeConnection!
-  serviceproviderSet(offset: Int, before: String, after: String, first: Int, last: Int): ServiceProviderNodeConnection!
-  tickets(offset: Int, before: String, after: String, first: Int, last: Int): GrievanceTicketNodeConnection!
-  programSet(offset: Int, before: String, after: String, first: Int, last: Int, name: String): ProgramNodeConnection!
-  targetpopulationSet(offset: Int, before: String, after: String, first: Int, last: Int, program: ID, createdAt: DateTime, createdAt_Lte: DateTime, createdAt_Gte: DateTime, updatedAt: DateTime, updatedAt_Lte: DateTime, updatedAt_Gte: DateTime, status: String, households: [ID], name: String, createdByName: String, totalHouseholdsCountMin: Int, totalHouseholdsCountMax: Int, totalIndividualsCountMin: Int, totalIndividualsCountMax: Int, businessArea: String, createdAtRange: String, paymentPlanApplicable: Boolean, orderBy: String): TargetPopulationNodeConnection!
-  reports(offset: Int, before: String, after: String, first: Int, last: Int): ReportNodeConnection!
-  logentrySet(offset: Int, before: String, after: String, first: Int, last: Int): PaymentVerificationLogEntryNodeConnection!
-  messageSet(offset: Int, before: String, after: String, first: Int, last: Int): CommunicationMessageNodeConnection!
-  feedbackSet(offset: Int, before: String, after: String, first: Int, last: Int): FeedbackNodeConnection!
-  surveySet(offset: Int, before: String, after: String, first: Int, last: Int): SurveyNodeConnection!
+  householdSet(
+    offset: Int
+    before: String
+    after: String
+    first: Int
+    last: Int
+  ): HouseholdNodeConnection!
+  individualSet(
+    offset: Int
+    before: String
+    after: String
+    first: Int
+    last: Int
+  ): IndividualNodeConnection!
+  registrationdataimportSet(
+    offset: Int
+    before: String
+    after: String
+    first: Int
+    last: Int
+  ): RegistrationDataImportNodeConnection!
+  paymentplanSet(
+    offset: Int
+    before: String
+    after: String
+    first: Int
+    last: Int
+  ): PaymentPlanNodeConnection!
+  cashplanSet(
+    offset: Int
+    before: String
+    after: String
+    first: Int
+    last: Int
+  ): CashPlanNodeConnection!
+  paymentrecordSet(
+    offset: Int
+    before: String
+    after: String
+    first: Int
+    last: Int
+  ): PaymentRecordNodeConnection!
+  paymentSet(
+    offset: Int
+    before: String
+    after: String
+    first: Int
+    last: Int
+  ): PaymentNodeConnection!
+  serviceproviderSet(
+    offset: Int
+    before: String
+    after: String
+    first: Int
+    last: Int
+  ): ServiceProviderNodeConnection!
+  tickets(
+    offset: Int
+    before: String
+    after: String
+    first: Int
+    last: Int
+  ): GrievanceTicketNodeConnection!
+  programSet(
+    offset: Int
+    before: String
+    after: String
+    first: Int
+    last: Int
+    name: String
+  ): ProgramNodeConnection!
+  targetpopulationSet(
+    offset: Int
+    before: String
+    after: String
+    first: Int
+    last: Int
+    program: ID
+    createdAt: DateTime
+    createdAt_Lte: DateTime
+    createdAt_Gte: DateTime
+    updatedAt: DateTime
+    updatedAt_Lte: DateTime
+    updatedAt_Gte: DateTime
+    status: String
+    households: [ID]
+    name: String
+    createdByName: String
+    totalHouseholdsCountMin: Int
+    totalHouseholdsCountMax: Int
+    totalIndividualsCountMin: Int
+    totalIndividualsCountMax: Int
+    businessArea: String
+    createdAtRange: String
+    paymentPlanApplicable: Boolean
+    orderBy: String
+  ): TargetPopulationNodeConnection!
+  reports(
+    offset: Int
+    before: String
+    after: String
+    first: Int
+    last: Int
+  ): ReportNodeConnection!
+  logentrySet(
+    offset: Int
+    before: String
+    after: String
+    first: Int
+    last: Int
+  ): PaymentVerificationLogEntryNodeConnection!
+  messageSet(
+    offset: Int
+    before: String
+    after: String
+    first: Int
+    last: Int
+  ): CommunicationMessageNodeConnection!
+  feedbackSet(
+    offset: Int
+    before: String
+    after: String
+    first: Int
+    last: Int
+  ): FeedbackNodeConnection!
+  surveySet(
+    offset: Int
+    before: String
+    after: String
+    first: Int
+    last: Int
+  ): SurveyNodeConnection!
   permissions: [String]
 }
 
@@ -4887,27 +6795,205 @@
   lastDoapSync: DateTime
   doapHash: String!
   userRoles: [UserRoleNode!]!
-  documentSet(offset: Int, before: String, after: String, first: Int, last: Int): DocumentNodeConnection!
-  registrationDataImports(offset: Int, before: String, after: String, first: Int, last: Int): RegistrationDataImportNodeConnection!
-  createdPaymentPlans(offset: Int, before: String, after: String, first: Int, last: Int): PaymentPlanNodeConnection!
-  createdFinancialServiceProviderXlsxTemplates(offset: Int, before: String, after: String, first: Int, last: Int): FinancialServiceProviderXlsxTemplateNodeConnection!
-  createdFinancialServiceProviders(offset: Int, before: String, after: String, first: Int, last: Int): FinancialServiceProviderNodeConnection!
-  createdDeliveryMechanisms(offset: Int, before: String, after: String, first: Int, last: Int): DeliveryMechanismNodeConnection!
-  sentDeliveryMechanisms(offset: Int, before: String, after: String, first: Int, last: Int): DeliveryMechanismNodeConnection!
+  documentSet(
+    offset: Int
+    before: String
+    after: String
+    first: Int
+    last: Int
+  ): DocumentNodeConnection!
+  registrationDataImports(
+    offset: Int
+    before: String
+    after: String
+    first: Int
+    last: Int
+  ): RegistrationDataImportNodeConnection!
+  createdPaymentPlans(
+    offset: Int
+    before: String
+    after: String
+    first: Int
+    last: Int
+  ): PaymentPlanNodeConnection!
+  createdFinancialServiceProviderXlsxTemplates(
+    offset: Int
+    before: String
+    after: String
+    first: Int
+    last: Int
+  ): FinancialServiceProviderXlsxTemplateNodeConnection!
+  createdFinancialServiceProviders(
+    offset: Int
+    before: String
+    after: String
+    first: Int
+    last: Int
+  ): FinancialServiceProviderNodeConnection!
+  createdDeliveryMechanisms(
+    offset: Int
+    before: String
+    after: String
+    first: Int
+    last: Int
+  ): DeliveryMechanismNodeConnection!
+  sentDeliveryMechanisms(
+    offset: Int
+    before: String
+    after: String
+    first: Int
+    last: Int
+  ): DeliveryMechanismNodeConnection!
   approvalSet: [ApprovalNode!]!
-  createdTickets(offset: Int, before: String, after: String, first: Int, last: Int): GrievanceTicketNodeConnection!
-  assignedTickets(offset: Int, before: String, after: String, first: Int, last: Int): GrievanceTicketNodeConnection!
-  ticketNotes(offset: Int, before: String, after: String, first: Int, last: Int): TicketNoteNodeConnection!
-  targetPopulations(offset: Int, before: String, after: String, first: Int, last: Int, program: ID, createdAt: DateTime, createdAt_Lte: DateTime, createdAt_Gte: DateTime, updatedAt: DateTime, updatedAt_Lte: DateTime, updatedAt_Gte: DateTime, status: String, households: [ID], name: String, createdByName: String, totalHouseholdsCountMin: Int, totalHouseholdsCountMax: Int, totalIndividualsCountMin: Int, totalIndividualsCountMax: Int, businessArea: String, createdAtRange: String, paymentPlanApplicable: Boolean, orderBy: String): TargetPopulationNodeConnection!
-  changedTargetPopulations(offset: Int, before: String, after: String, first: Int, last: Int, program: ID, createdAt: DateTime, createdAt_Lte: DateTime, createdAt_Gte: DateTime, updatedAt: DateTime, updatedAt_Lte: DateTime, updatedAt_Gte: DateTime, status: String, households: [ID], name: String, createdByName: String, totalHouseholdsCountMin: Int, totalHouseholdsCountMax: Int, totalIndividualsCountMin: Int, totalIndividualsCountMax: Int, businessArea: String, createdAtRange: String, paymentPlanApplicable: Boolean, orderBy: String): TargetPopulationNodeConnection!
-  finalizedTargetPopulations(offset: Int, before: String, after: String, first: Int, last: Int, program: ID, createdAt: DateTime, createdAt_Lte: DateTime, createdAt_Gte: DateTime, updatedAt: DateTime, updatedAt_Lte: DateTime, updatedAt_Gte: DateTime, status: String, households: [ID], name: String, createdByName: String, totalHouseholdsCountMin: Int, totalHouseholdsCountMax: Int, totalIndividualsCountMin: Int, totalIndividualsCountMax: Int, businessArea: String, createdAtRange: String, paymentPlanApplicable: Boolean, orderBy: String): TargetPopulationNodeConnection!
-  reports(offset: Int, before: String, after: String, first: Int, last: Int): ReportNodeConnection!
-  logs(offset: Int, before: String, after: String, first: Int, last: Int): PaymentVerificationLogEntryNodeConnection!
-  messages(offset: Int, before: String, after: String, first: Int, last: Int): CommunicationMessageNodeConnection!
-  feedbacks(offset: Int, before: String, after: String, first: Int, last: Int): FeedbackNodeConnection!
-  feedbackMessages(offset: Int, before: String, after: String, first: Int, last: Int): FeedbackMessageNodeConnection!
-  surveys(offset: Int, before: String, after: String, first: Int, last: Int): SurveyNodeConnection!
-  businessAreas(offset: Int, before: String, after: String, first: Int, last: Int, id: UUID): UserBusinessAreaNodeConnection
+  createdTickets(
+    offset: Int
+    before: String
+    after: String
+    first: Int
+    last: Int
+  ): GrievanceTicketNodeConnection!
+  assignedTickets(
+    offset: Int
+    before: String
+    after: String
+    first: Int
+    last: Int
+  ): GrievanceTicketNodeConnection!
+  ticketNotes(
+    offset: Int
+    before: String
+    after: String
+    first: Int
+    last: Int
+  ): TicketNoteNodeConnection!
+  targetPopulations(
+    offset: Int
+    before: String
+    after: String
+    first: Int
+    last: Int
+    program: ID
+    createdAt: DateTime
+    createdAt_Lte: DateTime
+    createdAt_Gte: DateTime
+    updatedAt: DateTime
+    updatedAt_Lte: DateTime
+    updatedAt_Gte: DateTime
+    status: String
+    households: [ID]
+    name: String
+    createdByName: String
+    totalHouseholdsCountMin: Int
+    totalHouseholdsCountMax: Int
+    totalIndividualsCountMin: Int
+    totalIndividualsCountMax: Int
+    businessArea: String
+    createdAtRange: String
+    paymentPlanApplicable: Boolean
+    orderBy: String
+  ): TargetPopulationNodeConnection!
+  changedTargetPopulations(
+    offset: Int
+    before: String
+    after: String
+    first: Int
+    last: Int
+    program: ID
+    createdAt: DateTime
+    createdAt_Lte: DateTime
+    createdAt_Gte: DateTime
+    updatedAt: DateTime
+    updatedAt_Lte: DateTime
+    updatedAt_Gte: DateTime
+    status: String
+    households: [ID]
+    name: String
+    createdByName: String
+    totalHouseholdsCountMin: Int
+    totalHouseholdsCountMax: Int
+    totalIndividualsCountMin: Int
+    totalIndividualsCountMax: Int
+    businessArea: String
+    createdAtRange: String
+    paymentPlanApplicable: Boolean
+    orderBy: String
+  ): TargetPopulationNodeConnection!
+  finalizedTargetPopulations(
+    offset: Int
+    before: String
+    after: String
+    first: Int
+    last: Int
+    program: ID
+    createdAt: DateTime
+    createdAt_Lte: DateTime
+    createdAt_Gte: DateTime
+    updatedAt: DateTime
+    updatedAt_Lte: DateTime
+    updatedAt_Gte: DateTime
+    status: String
+    households: [ID]
+    name: String
+    createdByName: String
+    totalHouseholdsCountMin: Int
+    totalHouseholdsCountMax: Int
+    totalIndividualsCountMin: Int
+    totalIndividualsCountMax: Int
+    businessArea: String
+    createdAtRange: String
+    paymentPlanApplicable: Boolean
+    orderBy: String
+  ): TargetPopulationNodeConnection!
+  reports(
+    offset: Int
+    before: String
+    after: String
+    first: Int
+    last: Int
+  ): ReportNodeConnection!
+  logs(
+    offset: Int
+    before: String
+    after: String
+    first: Int
+    last: Int
+  ): PaymentVerificationLogEntryNodeConnection!
+  messages(
+    offset: Int
+    before: String
+    after: String
+    first: Int
+    last: Int
+  ): CommunicationMessageNodeConnection!
+  feedbacks(
+    offset: Int
+    before: String
+    after: String
+    first: Int
+    last: Int
+  ): FeedbackNodeConnection!
+  feedbackMessages(
+    offset: Int
+    before: String
+    after: String
+    first: Int
+    last: Int
+  ): FeedbackMessageNodeConnection!
+  surveys(
+    offset: Int
+    before: String
+    after: String
+    first: Int
+    last: Int
+  ): SurveyNodeConnection!
+  businessAreas(
+    offset: Int
+    before: String
+    after: String
+    first: Int
+    last: Int
+    id: UUID
+  ): UserBusinessAreaNodeConnection
 }
 
 type UserNodeConnection {
