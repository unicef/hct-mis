--- conflicted
+++ resolved
@@ -905,6 +905,7 @@
   type: DocumentTypeType!
   isIdentityDocument: Boolean!
   uniqueForIndividual: Boolean!
+  validForDeduplication: Boolean!
   documents(offset: Int, before: String, after: String, first: Int, last: Int): DocumentNodeConnection!
 }
 
@@ -3401,11 +3402,7 @@
   targetPopulationStatusChoices: [ChoiceObject]
   allActiveTargetPopulations(offset: Int, before: String, after: String, first: Int, last: Int, name: String, createdByName: String, createdAt: DateTime, updatedAt: DateTime, status: String, households: [ID], totalHouseholdsCountMin: Int, totalHouseholdsCountMax: Int, totalIndividualsCountMin: Int, totalIndividualsCountMax: Int, businessArea: String, program: [ID], createdAtRange: String, paymentPlanApplicable: Boolean, orderBy: String): TargetPopulationNodeConnection
   household(id: ID!): HouseholdNode
-<<<<<<< HEAD
-  allHouseholds(offset: Int, before: String, after: String, first: Int, last: Int, businessArea: String, address: String, address_Startswith: String, headOfHousehold_FullName: String, headOfHousehold_FullName_Startswith: String, headOfHousehold_PhoneNoValid: Boolean, size_Range: [Int], size_Lte: Int, size_Gte: Int, adminArea: ID, targetPopulations: [ID], programs: [ID], residenceStatus: String, withdrawn: Boolean, size: String, search: String, lastRegistrationDate: String, admin2: [ID], countryOrigin: String, orderBy: String): HouseholdNodeConnection
-=======
-  allHouseholds(offset: Int, before: String, after: String, first: Int, last: Int, businessArea: String, address: String, address_Startswith: String, headOfHousehold_FullName: String, headOfHousehold_FullName_Startswith: String, size_Range: [Int], size_Lte: Int, size_Gte: Int, adminArea: ID, admin2: ID, targetPopulations: [ID], programs: [ID], residenceStatus: String, withdrawn: Boolean, size: String, search: String, lastRegistrationDate: String, countryOrigin: String, orderBy: String): HouseholdNodeConnection
->>>>>>> 6a014ea8
+  allHouseholds(offset: Int, before: String, after: String, first: Int, last: Int, businessArea: String, address: String, address_Startswith: String, headOfHousehold_FullName: String, headOfHousehold_FullName_Startswith: String, headOfHousehold_PhoneNoValid: Boolean, size_Range: [Int], size_Lte: Int, size_Gte: Int, adminArea: ID, admin2: ID, targetPopulations: [ID], programs: [ID], residenceStatus: String, withdrawn: Boolean, size: String, search: String, lastRegistrationDate: String, countryOrigin: String, orderBy: String): HouseholdNodeConnection
   individual(id: ID!): IndividualNode
   allIndividuals(offset: Int, before: String, after: String, first: Int, last: Int, household_Id: UUID, businessArea: String, fullName: String, fullName_Startswith: String, fullName_Endswith: String, sex: [String], household_AdminArea: ID, withdrawn: Boolean, age: String, programs: [ID], search: String, lastRegistrationDate: String, admin2: [ID], status: [String], excludedId: String, flags: [String], orderBy: String): IndividualNodeConnection
   sectionHouseholdsReached(businessAreaSlug: String!, year: Int!, program: String, administrativeArea: String): SectionTotalNode
@@ -3628,9 +3625,11 @@
   LOADING
   DEDUPLICATION
   DEDUPLICATION_FAILED
+  IMPORT_SCHEDULED
   IMPORTING
   IMPORT_ERROR
   IN_REVIEW
+  MERGE_SCHEDULED
   MERGED
   MERGING
   MERGE_ERROR
@@ -4139,6 +4138,7 @@
   STEFICON_COMPLETED
   STEFICON_ERROR
   PROCESSING
+  SENDING_TO_CASH_ASSIST
   READY_FOR_CASH_ASSIST
   READY_FOR_PAYMENT_MODULE
   ASSIGNED
