--- conflicted
+++ resolved
@@ -646,12 +646,8 @@
   createdBy: UserObjectType
   rules: JSONString!
   households(before: String, after: String, first: Int, last: Int): HouseholdNodeConnection!
-<<<<<<< HEAD
   paymentRecords(before: String, after: String, first: Int, last: Int, cashPlan: ID, household: ID): PaymentRecordNodeConnection!
   cashPlans(before: String, after: String, first: Int, last: Int, program: ID): CashPlanNodeConnection!
-=======
-  cashPlans(before: String, after: String, first: Int, last: Int): CashPlanNodeConnection!
->>>>>>> ffdd2550
 }
 
 type TargetPopulationNodeConnection {
