schema {
  query: Query
  mutation: Mutations
}

type BusinessAreaNode implements Node {
  id: ID!
  createdAt: DateTime!
  updatedAt: DateTime!
  code: String!
  name: String!
  longName: String!
  regionCode: String!
  regionName: String!
  koboToken: String
  slug: String!
  userSet: [UserObjectType!]!
  locations(before: String, after: String, first: Int, last: Int, id: ID): LocationNodeConnection!
  programSet(before: String, after: String, first: Int, last: Int): ProgramNodeConnection!
}

type BusinessAreaNodeConnection {
  pageInfo: PageInfo!
  edges: [BusinessAreaNodeEdge]!
  totalCount: Int
  edgeCount: Int
}

type BusinessAreaNodeEdge {
  node: BusinessAreaNode
  cursor: String!
}

type CashPlanNode implements Node {
  id: ID!
  createdAt: DateTime!
  updatedAt: DateTime!
  program: ProgramNode!
  name: String!
  startDate: DateTime!
  endDate: DateTime!
  disbursementDate: DateTime!
  numberOfHouseholds: Int!
  createdDate: DateTime!
  createdBy: UserObjectType
  coverageDuration: Int!
  coverageUnits: String!
  targetPopulation: TargetPopulationNode!
  cashAssistId: String!
  distributionModality: String!
  fsp: String!
  status: CashPlanStatus!
  currency: String!
  totalEntitledQuantity: Float!
  totalDeliveredQuantity: Float!
  totalUndeliveredQuantity: Float!
  dispersionDate: Date!
  paymentRecords(before: String, after: String, first: Int, last: Int, cashPlan: ID, household: ID): PaymentRecordNodeConnection!
}

type CashPlanNodeConnection {
  pageInfo: PageInfo!
  edges: [CashPlanNodeEdge]!
  totalCount: Int
  edgeCount: Int
}

type CashPlanNodeEdge {
  node: CashPlanNode
  cursor: String!
}

enum CashPlanStatus {
  NOT_STARTED
  STARTED
  COMPLETE
}

type ChoiceObject {
  name: String
  value: String
}

type CreateCashPlan {
  cashPlan: CashPlanNode
}

input CreateCashPlanInput {
  programId: String
  name: String
  startDate: DateTime
  endDate: DateTime
  disbursementDate: DateTime
  numberOfHouseholds: Int
  coverageDuration: Int
  coverageUnits: String
  targetPopulationId: String
  cashAssistId: String
  distributionModality: String
  fsp: String
  status: String
  currency: String
  totalEntitledQuantity: Decimal
  totalDeliveredQuantity: Decimal
  totalUndeliveredQuantity: Decimal
  dispersionDate: Date
}

type CreateHousehold {
  household: HouseholdNode
}

input CreateHouseholdInput {
  householdCaId: String!
  residenceStatus: String!
  nationality: String!
  familySize: Int
  address: String
  locationId: String!
  registrationDataImportId: String!
}

type CreateLocation {
  location: LocationNode
}

input CreateLocationInput {
  name: String
  country: String
}

type CreateProgram {
  program: ProgramNode
}

input CreateProgramInput {
  name: String
  startDate: DateTime
  endDate: DateTime
  description: String
  programCaId: String
  locationId: String
  budget: Float
  frequencyOfPayments: String
  sector: String
  scope: String
  cashPlus: Boolean
  populationGoal: Int
  administrativeAreasOfImplementation: String
}

type CreateRegistrationDataImport {
  registrationDataImport: RegistrationDataImportNode
}

input CreateRegistrationDataImportInput {
  name: String
  status: String
  importDate: DateTime
  importedById: String
  dataSource: String
  numberOfIndividuals: Int
  numberOfHouseholds: Int
}

scalar Date

scalar DateTime

scalar Decimal

type DeleteCashPlan {
  ok: Boolean
}

type DeleteHousehold {
  ok: Boolean
}

type DeleteLocation {
  ok: Boolean
}

type DeleteProgram {
  ok: Boolean
}

type DeleteRegistrationDataImport {
  ok: Boolean
}

type DjangoDebug {
  sql: [DjangoDebugSQL]
}

type DjangoDebugSQL {
  vendor: String!
  alias: String!
  sql: String
  duration: Float!
  rawSql: String!
  params: String!
  startTime: Float!
  stopTime: Float!
  isSlow: Boolean!
  isSelect: Boolean!
  transId: String
  transStatus: String
  isoLevel: String
  encoding: String
}

enum HouseholdNationality {
  AF
  AL
  DZ
  AD
  AO
  AR
  AM
  A
  AT
  AZ
  BS
  BH
  BD
  BB
  BY
  BE
  BZ
  BJ
  BT
  BO
  BA
  BW
  BR
  GB
  BN
  BG
  BF
  MM
  BF_28
  BI
  CM
  CA
  CV
  TD
  CL
  CN
  CO
  CG
  CR
  HR
  C
  CY
  CZ
  DK
  DJ
  DM
  DO
  EC
  EG
  SV
  GB_50
  ER
  EE
  ET
  FJ
  FI
  FR
  GA
  GM
  GE
  DE
  GH
  GR
  GD
  GT
  GQ
  GY
  HT
  NL
  HN
  H
  IS
  IO
  ID
  IR
  IQ
  IE
  IL
  IT
  JM
  JP
  JO
  KZ
  KE
  KW
  LA
  LV
  LB
  LR
  LY
  LT
  MK
  MG
  MW
  MY
  MV
  ML
  MT
  MR
  M
  MX
  MD
  MC
  MN
  ME
  MA
  MZ
  NA
  NP
  NI
  NE
  NG
  KP
  NO
  OM
  PK
  PA
  PG
  PY
  PE
  PH
  PL
  PT
  QA
  RO
  R
  RW
  SA
  AE
  SN
  RS
  SC
  SL
  SG
  SK
  SI
  SO
  ZA
  KR
  ES
  LK
  SD
  SR
  SZ
  SE
  CH
  SY
  TW
  TJ
  TZ
  TH
  TG
  TT
  TN
  TR
  TM
  TV
  UG
  UA
  UY
  UZ
  V
  VE
  VN
  GB_164
  YE
  ZM
  ZW
}

type HouseholdNode implements Node {
  id: ID!
  createdAt: DateTime!
  updatedAt: DateTime!
  householdCaId: String!
  consent: String!
  residenceStatus: HouseholdResidenceStatus!
  nationality: HouseholdNationality!
  familySize: Int
  address: String
  locations: LocationNode!
  registrationDataImportId: RegistrationDataImportNode!
  paymentRecords(before: String, after: String, first: Int, last: Int, cashPlan: ID, household: ID): PaymentRecordNodeConnection!
  targetPopulations(before: String, after: String, first: Int, last: Int): TargetPopulationNodeConnection!
}

type HouseholdNodeConnection {
  pageInfo: PageInfo!
  edges: [HouseholdNodeEdge]!
  totalCount: Int
  edgeCount: Int
}

type HouseholdNodeEdge {
  node: HouseholdNode
  cursor: String!
}

enum HouseholdResidenceStatus {
  REFUGEE
  MIGRANT
  CITIZEN
  IDP
  OTHER
}

scalar JSONString

type LocationNode implements Node {
  id: ID!
  title: String!
  businessArea: BusinessAreaNode
  latitude: Float
  longitude: Float
  pCode: String
  parent: LocationNode
  lft: Int!
  rght: Int!
  treeId: Int!
  level: Int!
  children(before: String, after: String, first: Int, last: Int, id: ID): LocationNodeConnection!
  households(before: String, after: String, first: Int, last: Int): HouseholdNodeConnection!
  programs(before: String, after: String, first: Int, last: Int): ProgramNodeConnection!
}

type LocationNodeConnection {
  pageInfo: PageInfo!
  edges: [LocationNodeEdge]!
  totalCount: Int
  edgeCount: Int
}

type LocationNodeEdge {
  node: LocationNode
  cursor: String!
}

type Mutations {
  createProgram(programData: CreateProgramInput!): CreateProgram
  updateProgram(programData: UpdateProgramInput): UpdateProgram
  deleteProgram(programId: String!): DeleteProgram
  createCashPlan(cashPlanData: CreateCashPlanInput!): CreateCashPlan
  updateCashPlan(cashPlanData: UpdateCashPlanInput): UpdateCashPlan
  deleteCashPlan(cashPlanId: String!): DeleteCashPlan
  createHousehold(householdData: CreateHouseholdInput): CreateHousehold
  updateHousehold(householdData: UpdateHouseholdInput): UpdateHousehold
  deleteHousehold(householdId: String!): DeleteHousehold
  createRegistrationDataImport(registrationDataImportData: CreateRegistrationDataImportInput!): CreateRegistrationDataImport
  updateRegistrationDataImport(registrationDataImportData: UpdateRegistrationDataImportInput): UpdateRegistrationDataImport
  deleteRegistrationDataImport(registrationDataImportId: String!): DeleteRegistrationDataImport
  createLocation(locationData: CreateLocationInput!): CreateLocation
  updateLocation(locationData: UpdateLocationInput): UpdateLocation
  deleteLocation(locationId: String!): DeleteLocation
}

interface Node {
  id: ID!
}

type PageInfo {
  hasNextPage: Boolean!
  hasPreviousPage: Boolean!
  startCursor: String
  endCursor: String
}

type PaymentRecordNode implements Node {
  id: ID!
  createdAt: DateTime!
  updatedAt: DateTime!
  status: PaymentRecordStatus!
  name: String!
  statusDate: DateTime!
  cashAssistId: String!
  cashPlan: CashPlanNode!
  household: HouseholdNode!
  headOfHousehold: String!
  totalPersonCovered: Int!
  distributionModality: String!
  targetPopulation: TargetPopulationNode!
}

type PaymentRecordNodeConnection {
  pageInfo: PageInfo!
  edges: [PaymentRecordNodeEdge]!
  totalCount: Int
  edgeCount: Int
}

type PaymentRecordNodeEdge {
  node: PaymentRecordNode
  cursor: String!
}

enum PaymentRecordStatus {
  SUCCESS
  PENDING
  ERROR
}

enum ProgramFrequencyOfPayments {
  REGULAR
  ONE_OFF
}

type ProgramNode implements Node {
  id: ID!
  createdAt: DateTime!
  updatedAt: DateTime!
  name: String!
  status: ProgramStatus!
  startDate: DateTime!
  endDate: DateTime!
  description: String!
  programCaId: String!
  locations(before: String, after: String, first: Int, last: Int, id: ID): LocationNodeConnection!
  businessArea: BusinessAreaNode!
  budget: Float!
  frequencyOfPayments: ProgramFrequencyOfPayments!
  sector: ProgramSector!
  scope: ProgramScope!
  cashPlus: Boolean!
  populationGoal: Int!
  administrativeAreasOfImplementation: String!
  cashPlans(before: String, after: String, first: Int, last: Int): CashPlanNodeConnection!
  totalNumberOfHouseholds: Int
}

type ProgramNodeConnection {
  pageInfo: PageInfo!
  edges: [ProgramNodeEdge]!
  totalCount: Int
  edgeCount: Int
}

type ProgramNodeEdge {
  node: ProgramNode
  cursor: String!
}

enum ProgramScope {
  FULL
  PARTIAL
  NO_INTEGRATION
}

enum ProgramSector {
  CHILD_PROTECTION
  EDUCATION
  GENDER
  HEALTH
  HIV_AIDS
  MULTI_PURPOSE
  NUTRITION
  SOCIAL_POLICY
  WASH
}

enum ProgramStatus {
  DRAFT
  ACTIVE
  FINISHED
}

type Query {
  paymentRecord(id: ID!): PaymentRecordNode
  allPaymentRecords(before: String, after: String, first: Int, last: Int, cashPlan: ID, household: ID): PaymentRecordNodeConnection
  paymentDeliveryTypeChoices: [ChoiceObject]
  location(id: ID!): LocationNode
  allLocations(before: String, after: String, first: Int, last: Int, id: ID): LocationNodeConnection
  allBusinessAreas(before: String, after: String, first: Int, last: Int, id: UUID): BusinessAreaNodeConnection
  program(id: ID!): ProgramNode
  allPrograms(before: String, after: String, first: Int, last: Int): ProgramNodeConnection
  cashPlan(id: ID!): CashPlanNode
  allCashPlans(before: String, after: String, first: Int, last: Int, program: ID, orderBy: String): CashPlanNodeConnection
  programStatusChoices: [ChoiceObject]
  programFrequencyOfPaymentsChoices: [ChoiceObject]
  programSectorChoices: [ChoiceObject]
  programScopeChoices: [ChoiceObject]
  cashPlanStatusChoices: [ChoiceObject]
  targetPopulation(id: ID!): TargetPopulationNode
  allTargetPopulation(before: String, after: String, first: Int, last: Int): TargetPopulationNodeConnection
  household(id: ID!): HouseholdNode
  allHouseholds(before: String, after: String, first: Int, last: Int): HouseholdNodeConnection
  registrationDataImport(id: ID!): RegistrationDataImportNode
  allRegistrationDataImports(before: String, after: String, first: Int, last: Int): RegistrationDataImportNodeConnection
  me: UserObjectType
  _debug: DjangoDebug
}

enum RegistrationDataImportDataSource {
  XLS
  A_3RD_PARTY
  XML
  OTHER
}

type RegistrationDataImportNode implements Node {
  id: ID!
  createdAt: DateTime!
  updatedAt: DateTime!
  name: String!
  status: RegistrationDataImportStatus!
  importDate: DateTime!
  importedBy: UserObjectType!
  dataSource: RegistrationDataImportDataSource!
  numberOfIndividuals: Int!
  numberOfHouseholds: Int!
  households(before: String, after: String, first: Int, last: Int): HouseholdNodeConnection!
}

type RegistrationDataImportNodeConnection {
  pageInfo: PageInfo!
  edges: [RegistrationDataImportNodeEdge]!
  totalCount: Int
  edgeCount: Int
}

type RegistrationDataImportNodeEdge {
  node: RegistrationDataImportNode
  cursor: String!
}

enum RegistrationDataImportStatus {
  IN_PROGRESS
  DONE
}

type TargetPopulationNode implements Node {
  id: ID!
  name: String!
  createdAt: DateTime!
  createdBy: UserObjectType
  rules: JSONString!
  households(before: String, after: String, first: Int, last: Int): HouseholdNodeConnection!
<<<<<<< HEAD
  cashPlans(before: String, after: String, first: Int, last: Int): CashPlanNodeConnection!
=======
  paymentRecords(before: String, after: String, first: Int, last: Int, cashPlan: ID, household: ID): PaymentRecordNodeConnection!
  cashPlans(before: String, after: String, first: Int, last: Int, program: ID): CashPlanNodeConnection!
>>>>>>> 937ebe5c
}

type TargetPopulationNodeConnection {
  pageInfo: PageInfo!
  edges: [TargetPopulationNodeEdge]!
  totalCount: Int
  edgeCount: Int
}

type TargetPopulationNodeEdge {
  node: TargetPopulationNode
  cursor: String!
}

scalar UUID

type UpdateCashPlan {
  cashPlan: CashPlanNode
}

input UpdateCashPlanInput {
  id: String!
  programId: String
  name: String
  startDate: DateTime
  endDate: DateTime
  disbursementDate: DateTime
  numberOfHouseholds: Int
  coverageDuration: Int
  coverageUnits: String
  targetPopulationId: String
  cashAssistId: String
  distributionModality: String
  fsp: String
  status: String
  currency: String
  totalEntitledQuantity: Decimal
  totalDeliveredQuantity: Decimal
  totalUndeliveredQuantity: Decimal
  dispersionDate: Date
}

type UpdateHousehold {
  household: HouseholdNode
}

input UpdateHouseholdInput {
  id: String!
  householdCaId: String
  consent: String
  residenceStatus: String
  nationality: String
  familySize: Int
  address: String
  locationId: String
  registrationDataImportId: String
}

type UpdateLocation {
  location: LocationNode
}

input UpdateLocationInput {
  id: String!
  name: String
  country: String
}

type UpdateProgram {
  program: ProgramNode
}

input UpdateProgramInput {
  id: String!
  name: String
  status: String
  startDate: DateTime
  endDate: DateTime
  description: String
  programCaId: String
  locationId: String
  budget: Float
  frequencyOfPayments: String
  sector: String
  scope: String
  cashPlus: Boolean
  populationGoal: Int
  administrativeAreasOfImplementation: String
}

type UpdateRegistrationDataImport {
  registrationDataImport: RegistrationDataImportNode
}

input UpdateRegistrationDataImportInput {
  id: String!
  name: String
  status: String
  importDate: DateTime
  importedById: String
  dataSource: String
  numberOfIndividuals: Int
  numberOfHouseholds: Int
}

type UserObjectType {
  lastLogin: DateTime
  isSuperuser: Boolean!
  username: String!
  firstName: String!
  lastName: String!
  email: String!
  isStaff: Boolean!
  isActive: Boolean!
  dateJoined: DateTime!
  id: UUID!
  businessAreas(before: String, after: String, first: Int, last: Int, id: UUID): BusinessAreaNodeConnection!
  registrationDataImports(before: String, after: String, first: Int, last: Int): RegistrationDataImportNodeConnection!
  cashPlans(before: String, after: String, first: Int, last: Int): CashPlanNodeConnection!
  targetPopulations(before: String, after: String, first: Int, last: Int): TargetPopulationNodeConnection!
}<|MERGE_RESOLUTION|>--- conflicted
+++ resolved
@@ -535,7 +535,7 @@
   cashPlus: Boolean!
   populationGoal: Int!
   administrativeAreasOfImplementation: String!
-  cashPlans(before: String, after: String, first: Int, last: Int): CashPlanNodeConnection!
+  cashPlans(before: String, after: String, first: Int, last: Int, program: ID): CashPlanNodeConnection!
   totalNumberOfHouseholds: Int
 }
 
@@ -585,7 +585,7 @@
   program(id: ID!): ProgramNode
   allPrograms(before: String, after: String, first: Int, last: Int): ProgramNodeConnection
   cashPlan(id: ID!): CashPlanNode
-  allCashPlans(before: String, after: String, first: Int, last: Int, program: ID, orderBy: String): CashPlanNodeConnection
+  allCashPlans(before: String, after: String, first: Int, last: Int, program: ID): CashPlanNodeConnection
   programStatusChoices: [ChoiceObject]
   programFrequencyOfPaymentsChoices: [ChoiceObject]
   programSectorChoices: [ChoiceObject]
@@ -646,12 +646,8 @@
   createdBy: UserObjectType
   rules: JSONString!
   households(before: String, after: String, first: Int, last: Int): HouseholdNodeConnection!
-<<<<<<< HEAD
-  cashPlans(before: String, after: String, first: Int, last: Int): CashPlanNodeConnection!
-=======
   paymentRecords(before: String, after: String, first: Int, last: Int, cashPlan: ID, household: ID): PaymentRecordNodeConnection!
   cashPlans(before: String, after: String, first: Int, last: Int, program: ID): CashPlanNodeConnection!
->>>>>>> 937ebe5c
 }
 
 type TargetPopulationNodeConnection {
@@ -770,6 +766,6 @@
   id: UUID!
   businessAreas(before: String, after: String, first: Int, last: Int, id: UUID): BusinessAreaNodeConnection!
   registrationDataImports(before: String, after: String, first: Int, last: Int): RegistrationDataImportNodeConnection!
-  cashPlans(before: String, after: String, first: Int, last: Int): CashPlanNodeConnection!
+  cashPlans(before: String, after: String, first: Int, last: Int, program: ID): CashPlanNodeConnection!
   targetPopulations(before: String, after: String, first: Int, last: Int): TargetPopulationNodeConnection!
 }