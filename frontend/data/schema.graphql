schema {
  query: Query
  mutation: Mutations
}

input AccountabilityCommunicationMessageAgeInput {
  min: Int
  max: Int
}

input AccountabilityFullListArguments {
  excludedAdminAreas: [String]
}

input AccountabilityRandomSamplingArguments {
  excludedAdminAreas: [String]
  confidenceInterval: Float!
  marginOfError: Float!
  age: AccountabilityCommunicationMessageAgeInput
  sex: String
}

input AccountabilitySampleSizeInput {
  targetPopulation: ID
  program: ID
  samplingType: String!
  fullListArguments: AccountabilityFullListArguments
  randomSamplingArguments: AccountabilityRandomSamplingArguments
}

type AccountabilitySampleSizeNode {
  numberOfRecipients: Int
  sampleSize: Int
}

enum Action {
  LOCK
  LOCK_FSP
  UNLOCK
  UNLOCK_FSP
  SEND_FOR_APPROVAL
  APPROVE
  AUTHORIZE
  REVIEW
  REJECT
  FINISH
}

input ActionPaymentPlanInput {
  paymentPlanId: ID!
  action: Action!
  comment: String
}

type ActionPaymentPlanMutation {
  paymentPlan: PaymentPlanNode
}

type ActivatePaymentVerificationPlan {
  validationErrors: Arg
  paymentPlan: GenericPaymentPlanNode
}

input AddIndividualDataObjectType {
  fullName: String!
  givenName: String
  middleName: String
  familyName: String
  sex: String!
  birthDate: Date!
  estimatedBirthDate: Boolean!
  maritalStatus: String
  phoneNo: String
  phoneNoAlternative: String
  email: String
  relationship: String!
  disability: String
  workStatus: String
  enrolledInNutritionProgramme: Boolean
  administrationOfRutf: Boolean
  pregnant: Boolean
  observedDisability: [String]
  seeingDisability: String
  hearingDisability: String
  physicalDisability: String
  memoryDisability: String
  selfcareDisability: String
  commsDisability: String
  whoAnswersPhone: String
  whoAnswersAltPhone: String
  role: String!
  documents: [IndividualDocumentObjectType]
  identities: [IndividualIdentityObjectType]
  paymentChannels: [BankTransferObjectType]
  businessArea: String
  flexFields: Arg
}

input AddIndividualIssueTypeExtras {
  household: ID!
  individualData: AddIndividualDataObjectType!
}

type AgeFilterObject {
  min: Int
  max: Int
}

input AgeInput {
  min: Int
  max: Int
}

type ApprovalNode {
  createdAt: DateTime!
  comment: String
  createdBy: UserNode
  info: String
}

type ApprovalProcessNode implements Node {
  id: ID!
  createdAt: DateTime!
  updatedAt: DateTime!
  sentForApprovalBy: UserNode
  sentForApprovalDate: DateTime
  sentForAuthorizationBy: UserNode
  sentForAuthorizationDate: DateTime
  sentForFinanceReleaseBy: UserNode
  sentForFinanceReleaseDate: DateTime
  paymentPlan: PaymentPlanNode!
  approvalNumberRequired: Int!
  authorizationNumberRequired: Int!
  financeReleaseNumberRequired: Int!
  rejectedOn: String
  actions: FilteredActionsListNode
}

type ApprovalProcessNodeConnection {
  pageInfo: PageInfo!
  edges: [ApprovalProcessNodeEdge]!
  totalCount: Int
  edgeCount: Int
}

type ApprovalProcessNodeEdge {
  node: ApprovalProcessNode
  cursor: String!
}

type AreaNode implements Node {
  id: ID!
  createdAt: DateTime!
  updatedAt: DateTime!
  originalId: UUID
  name: String!
  parent: AreaNode
  pCode: String
  areaType: AreaTypeNode!
  validFrom: DateTime
  validUntil: DateTime
  extras: JSONString!
  lft: Int!
  rght: Int!
  treeId: Int!
  level: Int!
  areaSet(offset: Int, before: String, after: String, first: Int, last: Int, name: String): AreaNodeConnection!
  householdSet(offset: Int, before: String, after: String, first: Int, last: Int): HouseholdNodeConnection!
  grievanceticketSet(offset: Int, before: String, after: String, first: Int, last: Int): GrievanceTicketNodeConnection!
  programs(offset: Int, before: String, after: String, first: Int, last: Int, name: String): ProgramNodeForAccountabilityConnection!
  reports(offset: Int, before: String, after: String, first: Int, last: Int): ReportNodeConnection!
  feedbackSet(offset: Int, before: String, after: String, first: Int, last: Int): FeedbackNodeConnection!
}

type AreaNodeConnection {
  pageInfo: PageInfo!
  edges: [AreaNodeEdge]!
  totalCount: Int
  edgeCount: Int
}

type AreaNodeEdge {
  node: AreaNode
  cursor: String!
}

type AreaTypeNode implements Node {
  id: ID!
  createdAt: DateTime!
  updatedAt: DateTime!
  originalId: UUID
  name: String!
  areaLevel: Int!
  parent: AreaTypeNode
  validFrom: DateTime
  validUntil: DateTime
  extras: JSONString!
  lft: Int!
  rght: Int!
  treeId: Int!
  level: Int!
  areatypeSet(offset: Int, before: String, after: String, first: Int, last: Int): AreaTypeNodeConnection!
  areaSet(offset: Int, before: String, after: String, first: Int, last: Int, name: String): AreaNodeConnection!
}

type AreaTypeNodeConnection {
  pageInfo: PageInfo!
  edges: [AreaTypeNodeEdge]!
  totalCount: Int
  edgeCount: Int
}

type AreaTypeNodeEdge {
  node: AreaTypeNode
  cursor: String!
}

scalar Arg

input AssignFspToDeliveryMechanismInput {
  paymentPlanId: ID!
  mappings: [FSPToDeliveryMechanismMappingInput]!
}

type AssignFspToDeliveryMechanismMutation {
  paymentPlan: PaymentPlanNode
}

input AvailableFspsForDeliveryMechanismsInput {
  paymentPlanId: ID!
}

type BankAccountInfoNode implements Node {
  id: ID!
  createdAt: DateTime!
  updatedAt: DateTime!
  isRemoved: Boolean!
  removedDate: DateTime
  lastSyncAt: DateTime
  individual: IndividualNode!
  bankName: String!
  bankAccountNumber: String!
  type: String
}

input BankTransferObjectType {
  type: String!
  bankName: String!
  bankAccountNumber: String!
}

scalar BigInt

type BulkUpdateGrievanceTicketsAssigneesMutation {
  grievanceTickets: [GrievanceTicketNode]
}

type BusinessAreaNode implements Node {
  id: ID!
  createdAt: DateTime!
  updatedAt: DateTime!
  code: String!
  name: String!
  longName: String!
  regionCode: String!
  regionName: String!
  koboUsername: String
  koboToken: String
  koboUrl: String
  rapidProHost: String
  rapidProPaymentVerificationToken: String
  rapidProMessagesToken: String
  rapidProSurveyToken: String
  slug: String!
  customFields: JSONString!
  hasDataSharingAgreement: Boolean!
  parent: UserBusinessAreaNode
  isSplit: Boolean!
  postponeDeduplication: Boolean!
  deduplicationDuplicateScore: Float!
  deduplicationPossibleDuplicateScore: Float!
  deduplicationBatchDuplicatesPercentage: Int!
  deduplicationBatchDuplicatesAllowed: Int!
  deduplicationGoldenRecordDuplicatesPercentage: Int!
  deduplicationGoldenRecordDuplicatesAllowed: Int!
  screenBeneficiary: Boolean!
  deduplicationIgnoreWithdraw: Boolean!
  isPaymentPlanApplicable: Boolean!
  isAccountabilityApplicable: Boolean
  active: Boolean!
  children(offset: Int, before: String, after: String, first: Int, last: Int, id: UUID): UserBusinessAreaNodeConnection!
  userRoles: [UserRoleNode!]!
  householdSet(offset: Int, before: String, after: String, first: Int, last: Int): HouseholdNodeConnection!
  individualSet(offset: Int, before: String, after: String, first: Int, last: Int): IndividualNodeConnection!
  registrationdataimportSet(offset: Int, before: String, after: String, first: Int, last: Int): RegistrationDataImportNodeConnection!
  paymentplanSet(offset: Int, before: String, after: String, first: Int, last: Int): PaymentPlanNodeConnection!
  cashplanSet(offset: Int, before: String, after: String, first: Int, last: Int): CashPlanNodeConnection!
  paymentrecordSet(offset: Int, before: String, after: String, first: Int, last: Int): PaymentRecordNodeConnection!
  paymentSet(offset: Int, before: String, after: String, first: Int, last: Int): PaymentNodeConnection!
  serviceproviderSet(offset: Int, before: String, after: String, first: Int, last: Int): ServiceProviderNodeConnection!
  tickets(offset: Int, before: String, after: String, first: Int, last: Int): GrievanceTicketNodeConnection!
<<<<<<< HEAD
  targetpopulationSet(offset: Int, before: String, after: String, first: Int, last: Int, name: String, createdByName: String, createdAt: DateTime, updatedAt: DateTime, status: String, households: [ID], totalHouseholdsCountMin: Int, totalHouseholdsCountMax: Int, totalIndividualsCountMin: Int, totalIndividualsCountMax: Int, businessArea: String, program: [ID], createdAtRange: String, paymentPlanApplicable: Boolean, orderBy: String): TargetPopulationNodeConnection!
=======
  targetpopulationSet(offset: Int, before: String, after: String, first: Int, last: Int, name: String, createdByName: String, createdAt: DateTime, updatedAt: DateTime, status: String, households: [ID], totalHouseholdsCountMin: Int, totalHouseholdsCountMax: Int, totalIndividualsCountMin: Int, totalIndividualsCountMax: Int, businessArea: String, program: [ID], createdAtRange: String, paymentPlanApplicable: Boolean, statusNot: String, orderBy: String): TargetPopulationNodeConnection!
>>>>>>> b0cc3a94
  programSet(offset: Int, before: String, after: String, first: Int, last: Int, name: String): ProgramNodeForAccountabilityConnection!
  reports(offset: Int, before: String, after: String, first: Int, last: Int): ReportNodeConnection!
  logentrySet(offset: Int, before: String, after: String, first: Int, last: Int): PaymentVerificationLogEntryNodeConnection!
  messageSet(offset: Int, before: String, after: String, first: Int, last: Int): CommunicationMessageNodeConnection!
  feedbackSet(offset: Int, before: String, after: String, first: Int, last: Int): FeedbackNodeConnection!
  surveySet(offset: Int, before: String, after: String, first: Int, last: Int): SurveyNodeConnection!
}

type BusinessAreaNodeConnection {
  pageInfo: PageInfo!
  edges: [BusinessAreaNodeEdge]!
  totalCount: Int
  edgeCount: Int
}

type BusinessAreaNodeEdge {
  node: BusinessAreaNode
  cursor: String!
}

type CashPlanAndPaymentPlanEdges {
  cursor: String
  node: CashPlanAndPaymentPlanNode
}

type CashPlanAndPaymentPlanNode {
  objType: String
  id: String
  unicefId: String
  verificationStatus: String
  currency: String
  totalDeliveredQuantity: Float
  startDate: String
  endDate: String
  programmeName: String
  updatedAt: String
  verificationPlans: [PaymentVerificationPlanNode]
  totalNumberOfHouseholds: Int
  totalEntitledQuantity: Float
  totalUndeliveredQuantity: Float
  assistanceMeasurement: String
  dispersionDate: String
  serviceProviderFullName: String
}

type CashPlanNode implements Node {
  id: ID!
  createdAt: DateTime!
  updatedAt: DateTime!
  version: BigInt!
  businessArea: UserBusinessAreaNode!
  statusDate: DateTime!
  startDate: DateTime!
  endDate: DateTime!
  program: ProgramNodeForAccountability!
  exchangeRate: Float
  totalEntitledQuantity: Float
  totalEntitledQuantityUsd: Float
  totalEntitledQuantityRevised: Float
  totalEntitledQuantityRevisedUsd: Float
  totalDeliveredQuantity: Float
  totalDeliveredQuantityUsd: Float
  totalUndeliveredQuantity: Float
  totalUndeliveredQuantityUsd: Float
  name: String!
  caId: String
  caHashId: UUID
  status: CashPlanStatus!
  distributionLevel: String!
  dispersionDate: DateTime!
  coverageDuration: Int!
  coverageUnit: String!
  comments: String
  deliveryType: String
  assistanceMeasurement: String!
  assistanceThrough: String!
  serviceProvider: ServiceProviderNode
  visionId: String
  fundsCommitment: String
  downPayment: String
  validationAlertsCount: Int!
  totalPersonsCovered: Int!
  totalPersonsCoveredRevised: Int!
  paymentItems(offset: Int, before: String, after: String, first: Int, last: Int): PaymentRecordNodeConnection!
  bankReconciliationSuccess: Int
  bankReconciliationError: Int
  totalNumberOfHouseholds: Int
  currency: String
  canCreatePaymentVerificationPlan: Boolean
  availablePaymentRecordsCount: Int
  verificationPlans(offset: Int, before: String, after: String, first: Int, last: Int): PaymentVerificationPlanNodeConnection
  paymentVerificationSummary: PaymentVerificationSummaryNode
  unicefId: String
}

type CashPlanNodeConnection {
  pageInfo: PageInfo!
  edges: [CashPlanNodeEdge]!
  totalCount: Int
  edgeCount: Int
}

type CashPlanNodeEdge {
  node: CashPlanNode
  cursor: String!
}

enum CashPlanStatus {
  DISTRIBUTION_COMPLETED
  DISTRIBUTION_COMPLETED_WITH_ERRORS
  TRANSACTION_COMPLETED
  TRANSACTION_COMPLETED_WITH_ERRORS
}

input CategoryExtrasInput {
  sensitiveGrievanceTicketExtras: SensitiveGrievanceTicketExtras
  grievanceComplaintTicketExtras: GrievanceComplaintTicketExtras
  positiveFeedbackTicketExtras: PositiveFeedbackTicketExtras
  negativeFeedbackTicketExtras: NegativeFeedbackTicketExtras
  referralTicketExtras: ReferralTicketExtras
}

type ChartDatasetNode {
  labels: [String]
  datasets: [_DatasetsNode]
}

type ChartDetailedDatasetsNode {
  labels: [String]
  datasets: [_DetailedDatasetsNode]
}

type ChartGrievanceTicketsNode {
  labels: [String]
  datasets: [_DatasetsNode]
  totalNumberOfGrievances: Int
  totalNumberOfFeedback: Int
  totalNumberOfOpenSensitive: Int
}

type ChartPaymentVerification {
  labels: [String]
  datasets: [_DetailedDatasetsNode]
  households: Int
  averageSampleSize: Float
}

type CheckAgainstSanctionListMutation {
  ok: Boolean
  errors: [XlsxRowErrorNode]
}

type ChoiceObject {
  name: String
  value: String
}

type ChoiceObjectInt {
  name: String
  value: Int
}

input ChooseDeliveryMechanismsForPaymentPlanInput {
  paymentPlanId: ID!
  deliveryMechanisms: [String]!
}

type ChooseDeliveryMechanismsForPaymentPlanMutation {
  paymentPlan: PaymentPlanNode
}

type CommunicationMessageNode implements Node {
  id: ID!
  createdAt: DateTime!
  updatedAt: DateTime!
  unicefId: String
  title: String!
  body: String!
  createdBy: UserNode
  numberOfRecipients: Int!
  businessArea: UserBusinessAreaNode!
  households(offset: Int, before: String, after: String, first: Int, last: Int): HouseholdNodeConnection!
  targetPopulation: TargetPopulationNode
  registrationDataImport: RegistrationDataImportNode
  samplingType: MessageSamplingType!
  fullListArguments: JSONString
  randomSamplingArguments: JSONString
  sampleSize: Int!
}

type CommunicationMessageNodeConnection {
  pageInfo: PageInfo!
  edges: [CommunicationMessageNodeEdge]!
  totalCount: Int
  edgeCount: Int
}

type CommunicationMessageNodeEdge {
  node: CommunicationMessageNode
  cursor: String!
}

type CommunicationMessageRecipientMapNode implements Node {
  id: ID!
  size: Int
  headOfHousehold: IndividualNode!
}

type CommunicationMessageRecipientMapNodeConnection {
  pageInfo: PageInfo!
  edges: [CommunicationMessageRecipientMapNodeEdge]!
  totalCount: Int
  edgeCount: Int
}

type CommunicationMessageRecipientMapNodeEdge {
  node: CommunicationMessageRecipientMapNode
  cursor: String!
}

type ContentTypeObjectType {
  id: ID!
  appLabel: String!
  model: String!
  paymentverificationplanSet(offset: Int, before: String, after: String, first: Int, last: Int): PaymentVerificationPlanNodeConnection!
  paymentverificationSet(offset: Int, before: String, after: String, first: Int, last: Int): PaymentVerificationNodeConnection!
  paymentverificationsummarySet(offset: Int, before: String, after: String, first: Int, last: Int): PaymentVerificationSummaryNodeConnection!
  ticketcomplaintdetailsSet(offset: Int, before: String, after: String, first: Int, last: Int): TicketComplaintDetailsNodeConnection!
  ticketsensitivedetailsSet(offset: Int, before: String, after: String, first: Int, last: Int): TicketSensitiveDetailsNodeConnection!
  logEntries(offset: Int, before: String, after: String, first: Int, last: Int): PaymentVerificationLogEntryNodeConnection!
  name: String
}

input CopyTargetPopulationInput {
  id: ID
  name: String
}

input CopyTargetPopulationMutationInput {
  targetPopulationData: CopyTargetPopulationInput
  clientMutationId: String
}

type CopyTargetPopulationMutationPayload {
  targetPopulation: TargetPopulationNode
  validationErrors: Arg
  clientMutationId: String
}

type CoreFieldChoiceObject {
  labels: [LabelNode]
  labelEn: String
  value: String
  admin: String
  listName: String
}

type CountAndPercentageNode {
  count: Int
  percentage: Float
}

input CreateAccountabilityCommunicationMessageInput {
  households: [ID]
  targetPopulation: ID
  registrationDataImport: ID
  samplingType: SamplingChoices!
  fullListArguments: AccountabilityFullListArguments
  randomSamplingArguments: AccountabilityRandomSamplingArguments
  title: String!
  body: String!
}

type CreateCommunicationMessageMutation {
  message: CommunicationMessageNode
}

type CreateDashboardReport {
  success: Boolean
}

input CreateDashboardReportInput {
  reportTypes: [String]!
  businessAreaSlug: String!
  year: Int!
  adminArea: ID
  program: ID
}

input CreateFeedbackInput {
  issueType: String!
  householdLookup: ID
  individualLookup: ID
  description: String!
  comments: String
  admin2: ID
  area: String
  language: String
  consent: Boolean
  program: ID
}

input CreateFeedbackMessageInput {
  description: String!
  feedback: ID!
}

type CreateFeedbackMessageMutation {
  feedbackMessage: FeedbackMessageNode
}

type CreateFeedbackMutation {
  feedback: FeedbackNode
}

type CreateFollowUpPaymentPlanMutation {
  paymentPlan: PaymentPlanNode
}

input CreateGrievanceTicketExtrasInput {
  category: CategoryExtrasInput
  issueType: IssueTypeExtrasInput
}

input CreateGrievanceTicketInput {
  description: String!
  assignedTo: ID
  category: Int!
  issueType: Int
  admin: String
  area: String
  language: String!
  consent: Boolean!
  businessArea: ID!
  linkedTickets: [ID]
  extras: CreateGrievanceTicketExtrasInput
  priority: Int
  urgency: Int
  partner: Int
  programme: ID
  comments: String
  linkedFeedbackId: ID
  documentation: [GrievanceDocumentInput]
}

type CreateGrievanceTicketMutation {
  grievanceTickets: [GrievanceTicketNode]
}

input CreatePaymentPlanInput {
  businessAreaSlug: String!
  targetingId: ID!
  startDate: Date!
  endDate: Date!
  dispersionStartDate: Date!
  dispersionEndDate: Date!
  currency: String!
}

type CreatePaymentPlanMutation {
  paymentPlan: PaymentPlanNode
}

input CreatePaymentVerificationInput {
  sampling: String!
  verificationChannel: String!
  businessAreaSlug: String!
  fullListArguments: FullListArguments
  randomSamplingArguments: RandomSamplingArguments
  rapidProArguments: RapidProArguments
  cashOrPaymentPlanId: ID!
}

type CreateProgram {
  validationErrors: Arg
  program: ProgramNode
}

input CreateProgramInput {
  name: String
  startDate: Date
  endDate: Date
  description: String
  budget: Decimal
  frequencyOfPayments: String
  sector: String
  scope: String
  cashPlus: Boolean
  populationGoal: Int
  administrativeAreasOfImplementation: String
  businessAreaSlug: String
  individualDataNeeded: Boolean
}

type CreateReport {
  report: ReportNode
}

input CreateReportInput {
  reportType: Int!
  businessAreaSlug: String!
  dateFrom: Date!
  dateTo: Date!
  program: ID
  adminArea1: ID
  adminArea2: [ID]
}

input CreateSurveyInput {
  title: String!
  body: String
  category: String!
  targetPopulation: ID
  program: ID
  samplingType: String!
  fullListArguments: AccountabilityFullListArguments
  randomSamplingArguments: AccountabilityRandomSamplingArguments
  flow: String!
}

type CreateSurveyMutation {
  survey: SurveyNode
}

input CreateTargetPopulationInput {
  name: String!
  targetingCriteria: TargetingCriteriaObjectType!
  businessAreaSlug: String!
  programId: ID!
  excludedIds: String!
  exclusionReason: String
}

type CreateTargetPopulationMutation {
  validationErrors: Arg
  targetPopulation: TargetPopulationNode
}

input CreateTicketNoteInput {
  description: String!
  ticket: ID!
}

type CreateTicketNoteMutation {
  grievanceTicketNote: TicketNoteNode
}

type CreateVerificationPlanMutation {
  paymentPlan: GenericPaymentPlanNode
}

scalar Date

scalar DateTime

scalar Decimal

type DeduplicationResultNode {
  hitId: ID
  fullName: String
  score: Float
  proximityToScore: Float
  location: String
  age: Int
}

type DeleteHouseholdApproveMutation {
  grievanceTicket: GrievanceTicketNode
}

type DeletePaymentPlanMutation {
  paymentPlan: PaymentPlanNode
}

type DeletePaymentVerificationPlan {
  paymentPlan: GenericPaymentPlanNode
}

type DeleteProgram {
  ok: Boolean
}

type DeleteRegistrationDataImport {
  ok: Boolean
}

input DeleteTargetPopulationMutationInput {
  targetId: ID!
  clientMutationId: String
}

type DeleteTargetPopulationMutationPayload {
  ok: Boolean
  clientMutationId: String
}

type DeliveredQuantityNode {
  totalDeliveredQuantity: Decimal
  currency: String
}

type DeliveryMechanismNode implements Node {
  id: ID!
  createdAt: DateTime!
  updatedAt: DateTime!
  paymentPlan: PaymentPlanNode!
  financialServiceProvider: FinancialServiceProviderNode
  createdBy: UserNode!
  sentDate: DateTime!
  sentBy: UserNode
  status: String!
  deliveryMechanism: DeliveryMechanismPerPaymentPlanDeliveryMechanism
  deliveryMechanismOrder: Int!
  name: String
  order: Int
  fsp: FinancialServiceProviderNode
}

type DeliveryMechanismNodeConnection {
  pageInfo: PageInfo!
  edges: [DeliveryMechanismNodeEdge]!
  totalCount: Int
  edgeCount: Int
}

type DeliveryMechanismNodeEdge {
  node: DeliveryMechanismNode
  cursor: String!
}

enum DeliveryMechanismPerPaymentPlanDeliveryMechanism {
  CARDLESS_CASH_WITHDRAWAL
  CASH
  CASH_BY_FSP
  CHEQUE
  DEPOSIT_TO_CARD
  MOBILE_MONEY
  PRE_PAID_CARD
  REFERRAL
  TRANSFER
  TRANSFER_TO_ACCOUNT
  VOUCHER
}

type DiscardPaymentVerificationPlan {
  paymentPlan: GenericPaymentPlanNode
}

type DjangoDebug {
  sql: [DjangoDebugSQL]
}

type DjangoDebugSQL {
  vendor: String!
  alias: String!
  sql: String
  duration: Float!
  rawSql: String!
  params: String!
  startTime: Float!
  stopTime: Float!
  isSlow: Boolean!
  isSelect: Boolean!
  transId: String
  transStatus: String
  isoLevel: String
  encoding: String
}

type DocumentNode implements Node {
  isRemoved: Boolean!
  id: ID!
  createdAt: DateTime!
  updatedAt: DateTime!
  lastSyncAt: DateTime
  documentNumber: String!
  photo: String
  individual: IndividualNode!
  type: DocumentTypeNode!
  country: String
  status: DocumentStatus!
  cleared: Boolean!
  clearedDate: DateTime!
  clearedBy: UserNode
  issuanceDate: DateTime
  expiryDate: DateTime
  countryIso3: String
}

type DocumentNodeConnection {
  pageInfo: PageInfo!
  edges: [DocumentNodeEdge]!
  totalCount: Int
  edgeCount: Int
}

type DocumentNodeEdge {
  node: DocumentNode
  cursor: String!
}

enum DocumentStatus {
  PENDING
  VALID
  NEED_INVESTIGATION
  INVALID
}

type DocumentTypeNode {
  id: UUID!
  createdAt: DateTime!
  updatedAt: DateTime!
  label: String!
  key: String!
  isIdentityDocument: Boolean!
  uniqueForIndividual: Boolean!
  validForDeduplication: Boolean!
  documents(offset: Int, before: String, after: String, first: Int, last: Int): DocumentNodeConnection!
}

input EditBankTransferObjectType {
  id: ID!
  type: String!
  bankName: String!
  bankAccountNumber: String!
}

input EditIndividualDocumentObjectType {
  id: ID!
  country: String!
  key: String!
  number: String!
  photo: Arg
  photoraw: Arg
}

input EditIndividualIdentityObjectType {
  id: ID!
  country: String!
  partner: String!
  number: String!
}

input EditPaymentVerificationInput {
  sampling: String!
  verificationChannel: String!
  businessAreaSlug: String!
  fullListArguments: FullListArguments
  randomSamplingArguments: RandomSamplingArguments
  rapidProArguments: RapidProArguments
  paymentVerificationPlanId: ID!
}

type EditPaymentVerificationMutation {
  paymentPlan: GenericPaymentPlanNode
}

type EraseRegistrationDataImportMutation {
  registrationDataImport: RegistrationDataImportNode
}

type ExcludeHouseholdsMutation {
  paymentPlan: PaymentPlanNode
}

type ExportPDFPaymentPlanSummaryMutation {
  paymentPlan: PaymentPlanNode
}

type ExportSurveySampleMutationMutation {
  survey: SurveyNode
}

type ExportXLSXPaymentPlanPaymentListMutation {
  paymentPlan: PaymentPlanNode
}

type ExportXLSXPaymentPlanPaymentListPerFSPMutation {
  paymentPlan: PaymentPlanNode
}

type ExportXlsxPaymentVerificationPlanFile {
  paymentPlan: GenericPaymentPlanNode
}

input FSPToDeliveryMechanismMappingInput {
  fspId: ID!
  deliveryMechanism: String!
  order: Int!
}

enum FeedbackIssueType {
  POSITIVE_FEEDBACK
  NEGATIVE_FEEDBACK
}

type FeedbackMessageNode implements Node {
  id: ID!
  createdAt: DateTime!
  updatedAt: DateTime!
  description: String!
  createdBy: UserNode
}

type FeedbackMessageNodeConnection {
  pageInfo: PageInfo!
  edges: [FeedbackMessageNodeEdge]!
  totalCount: Int
  edgeCount: Int
}

type FeedbackMessageNodeEdge {
  node: FeedbackMessageNode
  cursor: String!
}

type FeedbackNode implements Node {
  id: ID!
  createdAt: DateTime!
  updatedAt: DateTime!
  unicefId: String
  businessArea: UserBusinessAreaNode!
  issueType: FeedbackIssueType!
  householdLookup: HouseholdNode
  individualLookup: IndividualNode
  description: String!
  comments: String
  admin2: AreaNode
  area: String!
  language: String!
  consent: Boolean!
  program: ProgramNodeForAccountability
  createdBy: UserNode
  linkedGrievance: GrievanceTicketNode
  feedbackMessages(offset: Int, before: String, after: String, first: Int, last: Int): FeedbackMessageNodeConnection!
}

type FeedbackNodeConnection {
  pageInfo: PageInfo!
  edges: [FeedbackNodeEdge]!
  totalCount: Int
  edgeCount: Int
}

type FeedbackNodeEdge {
  node: FeedbackNode
  cursor: String!
}

type FieldAttributeNode {
  id: String
  type: String
  name: String
  labels: [LabelNode]
  labelEn: String
  hint: String
  required: Boolean
  choices: [CoreFieldChoiceObject]
  associatedWith: String
  isFlexField: Boolean
}

type FilteredActionsListNode {
  approval: [ApprovalNode]
  authorization: [ApprovalNode]
  financeRelease: [ApprovalNode]
  reject: [ApprovalNode]
}

type FinalizeTargetPopulationMutation {
  targetPopulation: TargetPopulationNode
}

enum FinancialServiceProviderCommunicationChannel {
  API
  SFTP
  XLSX
}

type FinancialServiceProviderNode implements Node {
  id: ID!
  createdAt: DateTime!
  updatedAt: DateTime!
  createdBy: UserNode
  name: String!
  visionVendorNumber: String!
  deliveryMechanisms: [String!]!
  distributionLimit: Float
  communicationChannel: FinancialServiceProviderCommunicationChannel!
  dataTransferConfiguration: JSONString
  xlsxTemplates(offset: Int, before: String, after: String, first: Int, last: Int): FinancialServiceProviderXlsxTemplateNodeConnection!
  financialserviceproviderxlsxreportSet(offset: Int, before: String, after: String, first: Int, last: Int): FinancialServiceProviderXlsxReportNodeConnection!
  deliveryMechanismsPerPaymentPlan(offset: Int, before: String, after: String, first: Int, last: Int): DeliveryMechanismNodeConnection!
  paymentSet(offset: Int, before: String, after: String, first: Int, last: Int): PaymentNodeConnection!
  fullName: String
}

type FinancialServiceProviderNodeConnection {
  pageInfo: PageInfo!
  edges: [FinancialServiceProviderNodeEdge]!
  totalCount: Int
  edgeCount: Int
}

type FinancialServiceProviderNodeEdge {
  node: FinancialServiceProviderNode
  cursor: String!
}

type FinancialServiceProviderXlsxReportNode implements Node {
  id: ID!
  createdAt: DateTime!
  updatedAt: DateTime!
  financialServiceProvider: FinancialServiceProviderNode!
  status: Int
  reportUrl: String
}

type FinancialServiceProviderXlsxReportNodeConnection {
  pageInfo: PageInfo!
  edges: [FinancialServiceProviderXlsxReportNodeEdge]!
  totalCount: Int
  edgeCount: Int
}

type FinancialServiceProviderXlsxReportNodeEdge {
  node: FinancialServiceProviderXlsxReportNode
  cursor: String!
}

type FinancialServiceProviderXlsxTemplateNode implements Node {
  id: ID!
  createdAt: DateTime!
  updatedAt: DateTime!
  createdBy: UserNode
  name: String!
  columns: [String]
  coreFields: [String!]!
  financialServiceProviders(offset: Int, before: String, after: String, first: Int, last: Int): FinancialServiceProviderNodeConnection!
}

type FinancialServiceProviderXlsxTemplateNodeConnection {
  pageInfo: PageInfo!
  edges: [FinancialServiceProviderXlsxTemplateNodeEdge]!
  totalCount: Int
  edgeCount: Int
}

type FinancialServiceProviderXlsxTemplateNodeEdge {
  node: FinancialServiceProviderXlsxTemplateNode
  cursor: String!
}

type FinishPaymentVerificationPlan {
  paymentPlan: GenericPaymentPlanNode
}

scalar FlexFieldsScalar

type FspChoice {
  id: String
  name: String
}

type FspChoices {
  deliveryMechanism: String
  fsps: [FspChoice]
}

input FullListArguments {
  excludedAdminAreas: [String]
}

type GenericPaymentNode {
  id: String
  objType: String
  unicefId: String
  currency: String
  deliveredQuantity: Float
  deliveredQuantityUsd: Float
  household: HouseholdNode
}

type GenericPaymentPlanNode {
  id: String
  objType: String
  paymentVerificationSummary: PaymentVerificationSummaryNode
  availablePaymentRecordsCount: Int
  verificationPlans(offset: Int, before: String, after: String, first: Int, last: Int): PaymentVerificationPlanNodeConnection
  statusDate: DateTime
  status: String
  bankReconciliationSuccess: Int
  bankReconciliationError: Int
  deliveryType: String
  totalNumberOfHouseholds: Int
  currency: String
  totalDeliveredQuantity: Float
  totalEntitledQuantity: Float
  totalUndeliveredQuantity: Float
  canCreatePaymentVerificationPlan: Boolean
}

scalar GeoJSON

input GetAccountabilityCommunicationMessageSampleSizeInput {
  households: [ID]
  targetPopulation: ID
  registrationDataImport: ID
  samplingType: SamplingChoices!
  fullListArguments: AccountabilityFullListArguments
  randomSamplingArguments: AccountabilityRandomSamplingArguments
}

input GetCashplanVerificationSampleSizeInput {
  cashOrPaymentPlanId: ID
  paymentVerificationPlanId: ID
  sampling: String!
  verificationChannel: String!
  businessAreaSlug: String!
  fullListArguments: FullListArguments
  randomSamplingArguments: RandomSamplingArguments
  rapidProArguments: RapidProArguments
}

type GetCashplanVerificationSampleSizeObject {
  paymentRecordCount: Int
  sampleSize: Int
}

type GetCommunicationMessageSampleSizeNode {
  numberOfRecipients: Int
  sampleSize: Int
}

input GrievanceComplaintTicketExtras {
  household: ID
  individual: ID
  paymentRecord: [ID]
}

input GrievanceDocumentInput {
  name: String!
  file: Upload!
}

type GrievanceDocumentNode implements Node {
  id: ID!
  createdAt: DateTime!
  updatedAt: DateTime!
  name: String
  createdBy: UserNode
  grievanceTicket: GrievanceTicketNode
  fileSize: Int
  contentType: String!
  filePath: String
  fileName: String
}

type GrievanceDocumentNodeConnection {
  pageInfo: PageInfo!
  edges: [GrievanceDocumentNodeEdge]!
}

type GrievanceDocumentNodeEdge {
  node: GrievanceDocumentNode
  cursor: String!
}

input GrievanceDocumentUpdateInput {
  id: ID!
  name: String
  file: Upload
}

type GrievanceStatusChangeMutation {
  grievanceTicket: GrievanceTicketNode
}

type GrievanceTicketNode implements Node {
  id: ID!
  createdAt: DateTime!
  updatedAt: DateTime!
  version: BigInt!
  unicefId: String
  userModified: DateTime
  lastNotificationSent: DateTime
  createdBy: UserNode
  assignedTo: UserNode
  status: Int!
  category: Int!
  issueType: Int
  description: String!
  admin2: AreaNode
  area: String!
  language: String!
  consent: Boolean!
  businessArea: UserBusinessAreaNode!
  linkedTickets: [GrievanceTicketNode]
  registrationDataImport: RegistrationDataImportNode
  extras: JSONString!
  ignored: Boolean!
  householdUnicefId: String
  priority: Int
  urgency: Int
  partner: PartnerType
  programme: ProgramNode
  comments: String
  ticketNotes(offset: Int, before: String, after: String, first: Int, last: Int): TicketNoteNodeConnection!
  complaintTicketDetails: TicketComplaintDetailsNode
  sensitiveTicketDetails: TicketSensitiveDetailsNode
  householdDataUpdateTicketDetails: TicketHouseholdDataUpdateDetailsNode
  individualDataUpdateTicketDetails: TicketIndividualDataUpdateDetailsNode
  addIndividualTicketDetails: TicketAddIndividualDetailsNode
  deleteIndividualTicketDetails: TicketDeleteIndividualDetailsNode
  deleteHouseholdTicketDetails: TicketDeleteHouseholdDetailsNode
  systemFlaggingTicketDetails: TicketSystemFlaggingDetailsNode
  needsAdjudicationTicketDetails: TicketNeedsAdjudicationDetailsNode
  paymentVerificationTicketDetails: TicketPaymentVerificationDetailsNode
  positiveFeedbackTicketDetails: TicketPositiveFeedbackDetailsNode
  negativeFeedbackTicketDetails: TicketNegativeFeedbackDetailsNode
  referralTicketDetails: TicketReferralDetailsNode
  supportDocuments(offset: Int, before: String, after: String, first: Int, last: Int): GrievanceDocumentNodeConnection!
  feedback: FeedbackNode
  household: HouseholdNode
  individual: IndividualNode
  paymentRecord: PaymentRecordAndPaymentNode
  admin: String
  existingTickets: [GrievanceTicketNode]
  relatedTickets: [GrievanceTicketNode]
  totalDays: String
  documentation: [GrievanceDocumentNode]
}

type GrievanceTicketNodeConnection {
  pageInfo: PageInfo!
  edges: [GrievanceTicketNodeEdge]!
  totalCount: Int
  edgeCount: Int
}

type GrievanceTicketNodeEdge {
  node: GrievanceTicketNode
  cursor: String!
}

type GroupAttributeNode {
  id: UUID!
  name: String!
  label: JSONString!
  flexAttributes(flexField: Boolean): [FieldAttributeNode]
  labelEn: String
}

enum HouseholdCollectIndividualData {
  A_
  A_2
  A_1
  A_3
  A_0
}

type HouseholdDataChangeApproveMutation {
  grievanceTicket: GrievanceTicketNode
}

input HouseholdDataUpdateIssueTypeExtras {
  household: ID!
  householdData: HouseholdUpdateDataObjectType!
}

input HouseholdDeleteIssueTypeExtras {
  household: ID!
}

type HouseholdNode implements Node {
  id: ID!
  size: Int
  headOfHousehold: IndividualNode!
  createdAt: DateTime!
  updatedAt: DateTime!
  isRemoved: Boolean!
  removedDate: DateTime
  lastSyncAt: DateTime
  version: BigInt!
  unicefId: String
  withdrawn: Boolean!
  withdrawnDate: DateTime
  consentSign: String!
  consent: Boolean
  consentSharing: [String]
  residenceStatus: String
  countryOrigin: String
  country: String
  address: String!
  zipCode: String
  adminArea: AreaNode
  admin1: AreaNode
  admin2: AreaNode
  admin3: AreaNode
  admin4: AreaNode
  geopoint: GeoJSON
  representatives(offset: Int, before: String, after: String, first: Int, last: Int): IndividualNodeConnection!
  femaleAgeGroup05Count: Int
  femaleAgeGroup611Count: Int
  femaleAgeGroup1217Count: Int
  femaleAgeGroup1859Count: Int
  femaleAgeGroup60Count: Int
  pregnantCount: Int
  maleAgeGroup05Count: Int
  maleAgeGroup611Count: Int
  maleAgeGroup1217Count: Int
  maleAgeGroup1859Count: Int
  maleAgeGroup60Count: Int
  femaleAgeGroup05DisabledCount: Int
  femaleAgeGroup611DisabledCount: Int
  femaleAgeGroup1217DisabledCount: Int
  femaleAgeGroup1859DisabledCount: Int
  femaleAgeGroup60DisabledCount: Int
  maleAgeGroup05DisabledCount: Int
  maleAgeGroup611DisabledCount: Int
  maleAgeGroup1217DisabledCount: Int
  maleAgeGroup1859DisabledCount: Int
  maleAgeGroup60DisabledCount: Int
  childrenCount: Int
  maleChildrenCount: Int
  femaleChildrenCount: Int
  childrenDisabledCount: Int
  maleChildrenDisabledCount: Int
  femaleChildrenDisabledCount: Int
  registrationDataImport: RegistrationDataImportNode
  programs(offset: Int, before: String, after: String, first: Int, last: Int, name: String): ProgramNodeForAccountabilityConnection!
  returnee: Boolean
  flexFields: FlexFieldsScalar
  firstRegistrationDate: DateTime!
  lastRegistrationDate: DateTime!
  fchildHoh: Boolean
  childHoh: Boolean
  businessArea: UserBusinessAreaNode!
  start: DateTime
  deviceid: String!
  nameEnumerator: String!
  orgEnumerator: HouseholdOrgEnumerator!
  orgNameEnumerator: String!
  village: String!
  registrationMethod: HouseholdRegistrationMethod!
  collectIndividualData: HouseholdCollectIndividualData!
  currency: String
  unhcrId: String!
  userFields: JSONString!
  koboAssetId: String!
  rowId: Int
  registrationId: Int
  totalCashReceivedUsd: Decimal
  totalCashReceived: Decimal
  familyId: String
  individualsAndRoles: [IndividualRoleInHouseholdNode!]!
  individuals(offset: Int, before: String, after: String, first: Int, last: Int, household_Id: UUID, businessArea: String, fullName: String, fullName_Startswith: String, fullName_Endswith: String, sex: [String], household_AdminArea: ID, withdrawn: Boolean, age: String, programs: [ID], search: String, lastRegistrationDate: String, admin2: [ID], status: [String], excludedId: String, flags: [String], orderBy: String): IndividualNodeConnection
  paymentrecordSet(offset: Int, before: String, after: String, first: Int, last: Int): PaymentRecordNodeConnection!
  paymentSet(offset: Int, before: String, after: String, first: Int, last: Int): PaymentNodeConnection!
  complaintTicketDetails(offset: Int, before: String, after: String, first: Int, last: Int): TicketComplaintDetailsNodeConnection!
  sensitiveTicketDetails(offset: Int, before: String, after: String, first: Int, last: Int): TicketSensitiveDetailsNodeConnection!
  householdDataUpdateTicketDetails(offset: Int, before: String, after: String, first: Int, last: Int): TicketHouseholdDataUpdateDetailsNodeConnection!
  addIndividualTicketDetails(offset: Int, before: String, after: String, first: Int, last: Int): TicketAddIndividualDetailsNodeConnection!
  deleteHouseholdTicketDetails(offset: Int, before: String, after: String, first: Int, last: Int): TicketDeleteHouseholdDetailsNodeConnection!
  positiveFeedbackTicketDetails(offset: Int, before: String, after: String, first: Int, last: Int): TicketPositiveFeedbackDetailsNodeConnection!
  negativeFeedbackTicketDetails(offset: Int, before: String, after: String, first: Int, last: Int): TicketNegativeFeedbackDetailsNodeConnection!
  referralTicketDetails(offset: Int, before: String, after: String, first: Int, last: Int): TicketReferralDetailsNodeConnection!
  targetPopulations(offset: Int, before: String, after: String, first: Int, last: Int, name: String, createdByName: String, createdAt: DateTime, updatedAt: DateTime, status: String, households: [ID], totalHouseholdsCountMin: Int, totalHouseholdsCountMax: Int, totalIndividualsCountMin: Int, totalIndividualsCountMax: Int, businessArea: String, program: [ID], createdAtRange: String, paymentPlanApplicable: Boolean, statusNot: String, orderBy: String): TargetPopulationNodeConnection!
  selections: [HouseholdSelectionNode!]!
  messages(offset: Int, before: String, after: String, first: Int, last: Int): CommunicationMessageNodeConnection!
  feedbacks(offset: Int, before: String, after: String, first: Int, last: Int): FeedbackNodeConnection!
  surveys(offset: Int, before: String, after: String, first: Int, last: Int): SurveyNodeConnection!
  selection: HouseholdSelectionNode
  sanctionListPossibleMatch: Boolean
  sanctionListConfirmedMatch: Boolean
  hasDuplicates: Boolean
  adminAreaTitle: String
  status: String
  programsWithDeliveredQuantity: [ProgramsWithDeliveredQuantityNode]
  activeIndividualsCount: Int
}

type HouseholdNodeConnection {
  pageInfo: PageInfo!
  edges: [HouseholdNodeEdge]!
  totalCount: Int
  individualsCount: Int
  edgeCount: Int
}

type HouseholdNodeEdge {
  node: HouseholdNode
  cursor: String!
}

enum HouseholdOrgEnumerator {
  A_
  PARTNER
  UNICEF
}

enum HouseholdRegistrationMethod {
  A_
  COMMUNITY
  HH_REGISTRATION
}

type HouseholdSelectionNode {
  id: UUID!
  createdAt: DateTime!
  updatedAt: DateTime!
  household: HouseholdNode!
  targetPopulation: TargetPopulationNode!
  vulnerabilityScore: Float
}

input HouseholdUpdateDataObjectType {
  adminAreaTitle: String
  status: String
  consent: Boolean
  consentSharing: [String]
  residenceStatus: String
  countryOrigin: String
  country: String
  size: Int
  address: String
  femaleAgeGroup05Count: Int
  femaleAgeGroup611Count: Int
  femaleAgeGroup1217Count: Int
  femaleAgeGroup1859Count: Int
  femaleAgeGroup60Count: Int
  pregnantCount: Int
  maleAgeGroup05Count: Int
  maleAgeGroup611Count: Int
  maleAgeGroup1217Count: Int
  maleAgeGroup1859Count: Int
  maleAgeGroup60Count: Int
  femaleAgeGroup05DisabledCount: Int
  femaleAgeGroup611DisabledCount: Int
  femaleAgeGroup1217DisabledCount: Int
  femaleAgeGroup1859DisabledCount: Int
  femaleAgeGroup60DisabledCount: Int
  maleAgeGroup05DisabledCount: Int
  maleAgeGroup611DisabledCount: Int
  maleAgeGroup1217DisabledCount: Int
  maleAgeGroup1859DisabledCount: Int
  maleAgeGroup60DisabledCount: Int
  returnee: Boolean
  fchildHoh: Boolean
  childHoh: Boolean
  start: DateTime
  end: DateTime
  nameEnumerator: String
  orgEnumerator: String
  orgNameEnumerator: String
  village: String
  registrationMethod: String
  collectIndividualData: String
  currency: String
  unhcrId: String
  flexFields: Arg
}

enum ImportDataDataType {
  XLSX
  JSON
  FLEX
  DIIA
}

type ImportDataNode implements Node {
  id: ID!
  createdAt: DateTime!
  updatedAt: DateTime!
  status: ImportDataStatus!
  businessAreaSlug: String!
  file: String
  dataType: ImportDataDataType!
  numberOfHouseholds: Int
  numberOfIndividuals: Int
  error: String!
  validationErrors: String!
  createdById: UUID
  registrationDataImport: RegistrationDataImportDatahubNode
  koboimportdata: KoboImportDataNode
  xlsxValidationErrors: [XlsxRowErrorNode]
}

enum ImportDataStatus {
  PENDING
  RUNNING
  FINISHED
  ERROR
  VALIDATION_ERROR
}

type ImportXLSXPaymentPlanPaymentListMutation {
  paymentPlan: PaymentPlanNode
  errors: [XlsxErrorNode]
}

type ImportXLSXPaymentPlanPaymentListPerFSPMutation {
  paymentPlan: PaymentPlanNode
  errors: [XlsxErrorNode]
}

type ImportXlsxPaymentVerificationPlanFile {
  paymentPlan: GenericPaymentPlanNode
  errors: [XlsxErrorNode]
}

type ImportedDocumentNode implements Node {
  id: ID!
  createdAt: DateTime!
  updatedAt: DateTime!
  documentNumber: String!
  photo: String
  individual: ImportedIndividualNode!
  type: ImportedDocumentTypeNode!
  country: String
  docDate: Date
  issuanceDate: Date
  expiryDate: Date
}

type ImportedDocumentNodeConnection {
  pageInfo: PageInfo!
  edges: [ImportedDocumentNodeEdge]!
  totalCount: Int
  edgeCount: Int
}

type ImportedDocumentNodeEdge {
  node: ImportedDocumentNode
  cursor: String!
}

type ImportedDocumentTypeNode {
  id: UUID!
  createdAt: DateTime!
  updatedAt: DateTime!
  label: String!
  key: String!
  isIdentityDocument: Boolean!
  documents(offset: Int, before: String, after: String, first: Int, last: Int): ImportedDocumentNodeConnection!
}

enum ImportedHouseholdCollectIndividualData {
  A_
  A_2
  A_1
  A_0
}

enum ImportedHouseholdConsentSharing {
  A_
  GOVERNMENT_PARTNER
  HUMANITARIAN_PARTNER
  PRIVATE_PARTNER
  UNICEF
}

enum ImportedHouseholdCurrency {
  A_
  AED
  AFN
  ALL
  AMD
  ANG
  AOA
  ARS
  AUD
  AWG
  AZN
  BAM
  BBD
  BDT
  BGN
  BHD
  BIF
  BMD
  BND
  BOB
  BOV
  BRL
  BSD
  BTN
  BWP
  BYN
  BZD
  CAD
  CDF
  CHF
  CLP
  CNY
  COP
  CRC
  CUC
  CUP
  CVE
  CZK
  DJF
  DKK
  DOP
  DZD
  EGP
  ERN
  ETB
  EUR
  FJD
  FKP
  GBP
  GEL
  GHS
  GIP
  GMD
  GNF
  GTQ
  GYD
  HKD
  HNL
  HRK
  HTG
  HUF
  IDR
  ILS
  INR
  IQD
  IRR
  ISK
  JMD
  JOD
  JPY
  KES
  KGS
  KHR
  KMF
  KPW
  KRW
  KWD
  KYD
  KZT
  LAK
  LBP
  LKR
  LRD
  LSL
  LYD
  MAD
  MDL
  MGA
  MKD
  MMK
  MNT
  MOP
  MRU
  MUR
  MVR
  MWK
  MXN
  MYR
  MZN
  NAD
  NGN
  NIO
  NOK
  NPR
  NZD
  OMR
  PAB
  PEN
  PGK
  PHP
  PKR
  PLN
  PYG
  QAR
  RON
  RSD
  RUB
  RWF
  SAR
  SBD
  SCR
  SDG
  SEK
  SGD
  SHP
  SLL
  SOS
  SRD
  SSP
  STN
  SVC
  SYP
  SZL
  THB
  TJS
  TMT
  TND
  TOP
  TRY
  TTD
  TWD
  TZS
  UAH
  UGX
  USD
  UYU
  UYW
  UZS
  VES
  VND
  VUV
  WST
  XAF
  XAG
  XAU
  XCD
  XOF
  XPF
  YER
  ZAR
  ZMW
  ZWL
}

type ImportedHouseholdNode implements Node {
  id: ID!
  createdAt: DateTime!
  updatedAt: DateTime!
  consentSign: String!
  consent: Boolean
  consentSharing: ImportedHouseholdConsentSharing!
  residenceStatus: ImportedHouseholdResidenceStatus!
  countryOrigin: String
  size: Int!
  address: String!
  country: String
  zipCode: String
  adminArea: String!
  adminAreaTitle: String!
  admin1: String!
  admin1Title: String!
  admin2: String!
  admin2Title: String!
  admin3: String!
  admin3Title: String!
  admin4: String!
  admin4Title: String!
  geopoint: GeoJSON
  femaleAgeGroup05Count: Int
  femaleAgeGroup611Count: Int
  femaleAgeGroup1217Count: Int
  femaleAgeGroup1859Count: Int
  femaleAgeGroup60Count: Int
  pregnantCount: Int
  maleAgeGroup05Count: Int
  maleAgeGroup611Count: Int
  maleAgeGroup1217Count: Int
  maleAgeGroup1859Count: Int
  maleAgeGroup60Count: Int
  femaleAgeGroup05DisabledCount: Int
  femaleAgeGroup611DisabledCount: Int
  femaleAgeGroup1217DisabledCount: Int
  femaleAgeGroup1859DisabledCount: Int
  femaleAgeGroup60DisabledCount: Int
  maleAgeGroup05DisabledCount: Int
  maleAgeGroup611DisabledCount: Int
  maleAgeGroup1217DisabledCount: Int
  maleAgeGroup1859DisabledCount: Int
  maleAgeGroup60DisabledCount: Int
  headOfHousehold: ImportedIndividualNode
  fchildHoh: Boolean
  childHoh: Boolean
  registrationDataImport: RegistrationDataImportDatahubNode!
  firstRegistrationDate: DateTime!
  lastRegistrationDate: DateTime!
  returnee: Boolean
  flexFields: Arg
  start: DateTime
  deviceid: String!
  nameEnumerator: String!
  orgEnumerator: ImportedHouseholdOrgEnumerator
  orgNameEnumerator: String!
  village: String!
  registrationMethod: ImportedHouseholdRegistrationMethod!
  collectIndividualData: ImportedHouseholdCollectIndividualData!
  currency: ImportedHouseholdCurrency!
  unhcrId: String!
  koboSubmissionUuid: UUID
  koboAssetId: String!
  koboSubmissionTime: DateTime
  rowId: Int
  diiaRecId: String!
  enumeratorRecId: Int
  misUnicefId: String
  individuals(offset: Int, before: String, after: String, first: Int, last: Int): ImportedIndividualNodeConnection!
  hasDuplicates: Boolean
  importId: String
}

type ImportedHouseholdNodeConnection {
  pageInfo: PageInfo!
  edges: [ImportedHouseholdNodeEdge]!
  totalCount: Int
  edgeCount: Int
}

type ImportedHouseholdNodeEdge {
  node: ImportedHouseholdNode
  cursor: String!
}

enum ImportedHouseholdOrgEnumerator {
  A_
  PARTNER
  UNICEF
}

enum ImportedHouseholdRegistrationMethod {
  A_
  COMMUNITY
  HH_REGISTRATION
}

enum ImportedHouseholdResidenceStatus {
  A_
  IDP
  REFUGEE
  OTHERS_OF_CONCERN
  HOST
  NON_HOST
}

enum ImportedIndividualDeduplicationBatchStatus {
  SIMILAR_IN_BATCH
  DUPLICATE_IN_BATCH
  UNIQUE_IN_BATCH
  NOT_PROCESSED
}

enum ImportedIndividualDeduplicationGoldenRecordStatus {
  DUPLICATE
  NEEDS_ADJUDICATION
  NOT_PROCESSED
  POSTPONE
  UNIQUE
}

enum ImportedIndividualDisability {
  DISABLED
  NOT_DISABLED
}

type ImportedIndividualIdentityNode implements Node {
  id: ID!
  individual: ImportedIndividualNode!
  documentNumber: String!
  country: String
  partner: String
}

type ImportedIndividualIdentityNodeConnection {
  pageInfo: PageInfo!
  edges: [ImportedIndividualIdentityNodeEdge]!
  totalCount: Int
  edgeCount: Int
}

type ImportedIndividualIdentityNodeEdge {
  node: ImportedIndividualIdentityNode
  cursor: String!
}

enum ImportedIndividualMaritalStatus {
  A_
  DIVORCED
  MARRIED
  SEPARATED
  SINGLE
  WIDOWED
}

type ImportedIndividualNode implements Node {
  id: ID!
  createdAt: DateTime!
  updatedAt: DateTime!
  individualId: String!
  photo: String!
  fullName: String!
  givenName: String!
  middleName: String!
  familyName: String!
  relationship: String
  sex: ImportedIndividualSex!
  birthDate: Date!
  estimatedBirthDate: Boolean
  maritalStatus: ImportedIndividualMaritalStatus!
  phoneNo: String!
  phoneNoValid: Boolean
  phoneNoAlternative: String!
  phoneNoAlternativeValid: Boolean
  email: String
  household: ImportedHouseholdNode
  registrationDataImport: RegistrationDataImportDatahubNode!
  disability: ImportedIndividualDisability!
  workStatus: String!
  firstRegistrationDate: Date!
  lastRegistrationDate: Date!
  deduplicationBatchStatus: ImportedIndividualDeduplicationBatchStatus
  deduplicationGoldenRecordStatus: ImportedIndividualDeduplicationGoldenRecordStatus
  deduplicationBatchResults: [DeduplicationResultNode]
  deduplicationGoldenRecordResults: [DeduplicationResultNode]
  flexFields: FlexFieldsScalar
  pregnant: Boolean
  observedDisability: [String]
  seeingDisability: String!
  hearingDisability: String!
  physicalDisability: String!
  memoryDisability: String!
  selfcareDisability: String!
  commsDisability: String!
  whoAnswersPhone: String!
  whoAnswersAltPhone: String!
  koboAssetId: String!
  rowId: Int
  disabilityCertificatePicture: String
  preferredLanguage: String
  misUnicefId: String
  ageAtRegistration: Int
  importedhousehold: ImportedHouseholdNode
  documents(offset: Int, before: String, after: String, first: Int, last: Int): ImportedDocumentNodeConnection!
  identities(offset: Int, before: String, after: String, first: Int, last: Int): ImportedIndividualIdentityNodeConnection!
  role: String
  age: Int
  importId: String
}

type ImportedIndividualNodeConnection {
  pageInfo: PageInfo!
  edges: [ImportedIndividualNodeEdge]!
  totalCount: Int
  edgeCount: Int
}

type ImportedIndividualNodeEdge {
  node: ImportedIndividualNode
  cursor: String!
}

enum ImportedIndividualSex {
  MALE
  FEMALE
}

type IndividualDataChangeApproveMutation {
  grievanceTicket: GrievanceTicketNode
}

input IndividualDataUpdateIssueTypeExtras {
  individual: ID!
  individualData: IndividualUpdateDataObjectType!
}

enum IndividualDeduplicationBatchStatus {
  DUPLICATE_IN_BATCH
  NOT_PROCESSED
  SIMILAR_IN_BATCH
  UNIQUE_IN_BATCH
}

enum IndividualDeduplicationGoldenRecordStatus {
  DUPLICATE
  NEEDS_ADJUDICATION
  NOT_PROCESSED
  POSTPONE
  UNIQUE
}

input IndividualDeleteIssueTypeExtras {
  individual: ID!
}

enum IndividualDisability {
  DISABLED
  NOT_DISABLED
}

input IndividualDocumentObjectType {
  country: String!
  key: String!
  number: String!
  photo: Arg
  photoraw: Arg
}

type IndividualIdentityNode implements Node {
  id: ID!
  individual: IndividualNode!
  number: String!
  partner: String
  country: String
  countryIso3: String
}

type IndividualIdentityNodeConnection {
  pageInfo: PageInfo!
  edges: [IndividualIdentityNodeEdge]!
  totalCount: Int
  edgeCount: Int
}

type IndividualIdentityNodeEdge {
  node: IndividualIdentityNode
  cursor: String!
}

input IndividualIdentityObjectType {
  country: String!
  partner: String!
  number: String!
}

enum IndividualMaritalStatus {
  A_
  DIVORCED
  MARRIED
  SEPARATED
  SINGLE
  WIDOWED
}

type IndividualNode implements Node {
  id: ID!
  createdAt: DateTime!
  updatedAt: DateTime!
  isRemoved: Boolean!
  removedDate: DateTime
  lastSyncAt: DateTime
  version: BigInt!
  unicefId: String
  duplicate: Boolean!
  duplicateDate: DateTime
  withdrawn: Boolean!
  withdrawnDate: DateTime
  individualId: String!
  photo: String
  fullName: String!
  givenName: String!
  middleName: String!
  familyName: String!
  sex: IndividualSex!
  birthDate: Date!
  estimatedBirthDate: Boolean
  maritalStatus: IndividualMaritalStatus!
  phoneNo: String!
  phoneNoValid: Boolean
  phoneNoAlternative: String!
  phoneNoAlternativeValid: Boolean
  email: String!
  relationship: IndividualRelationship
  household: HouseholdNode
  registrationDataImport: RegistrationDataImportNode
  disability: IndividualDisability!
  workStatus: String!
  firstRegistrationDate: Date!
  lastRegistrationDate: Date!
  flexFields: FlexFieldsScalar
  userFields: JSONString!
  enrolledInNutritionProgramme: Boolean
  administrationOfRutf: Boolean
  deduplicationGoldenRecordStatus: IndividualDeduplicationGoldenRecordStatus!
  deduplicationBatchStatus: IndividualDeduplicationBatchStatus!
  deduplicationGoldenRecordResults: [DeduplicationResultNode]
  deduplicationBatchResults: [DeduplicationResultNode]
  importedIndividualId: UUID
  sanctionListPossibleMatch: Boolean!
  sanctionListConfirmedMatch: Boolean!
  pregnant: Boolean
  observedDisability: [String]
  seeingDisability: String!
  hearingDisability: String!
  physicalDisability: String!
  memoryDisability: String!
  selfcareDisability: String!
  commsDisability: String!
  whoAnswersPhone: String!
  whoAnswersAltPhone: String!
  businessArea: UserBusinessAreaNode!
  fchildHoh: Boolean!
  childHoh: Boolean!
  koboAssetId: String!
  rowId: Int
  registrationId: Int
  disabilityCertificatePicture: String
  preferredLanguage: String
  relationshipConfirmed: Boolean!
  ageAtRegistration: Int
  representedHouseholds(offset: Int, before: String, after: String, first: Int, last: Int): HouseholdNodeConnection!
  headingHousehold: HouseholdNode
  documents(offset: Int, before: String, after: String, first: Int, last: Int): DocumentNodeConnection!
  identities(offset: Int, before: String, after: String, first: Int, last: Int): IndividualIdentityNodeConnection!
  householdsAndRoles: [IndividualRoleInHouseholdNode!]!
  bankAccountInfo: BankAccountInfoNode
  paymentrecordSet(offset: Int, before: String, after: String, first: Int, last: Int): PaymentRecordNodeConnection!
  collectorPayments(offset: Int, before: String, after: String, first: Int, last: Int): PaymentNodeConnection!
  paymentSet(offset: Int, before: String, after: String, first: Int, last: Int): PaymentNodeConnection!
  complaintTicketDetails(offset: Int, before: String, after: String, first: Int, last: Int): TicketComplaintDetailsNodeConnection!
  sensitiveTicketDetails(offset: Int, before: String, after: String, first: Int, last: Int): TicketSensitiveDetailsNodeConnection!
  individualDataUpdateTicketDetails(offset: Int, before: String, after: String, first: Int, last: Int): TicketIndividualDataUpdateDetailsNodeConnection!
  deleteIndividualTicketDetails(offset: Int, before: String, after: String, first: Int, last: Int): TicketDeleteIndividualDetailsNodeConnection!
  ticketsystemflaggingdetailsSet(offset: Int, before: String, after: String, first: Int, last: Int): TicketSystemFlaggingDetailsNodeConnection!
  ticketGoldenRecords(offset: Int, before: String, after: String, first: Int, last: Int): TicketNeedsAdjudicationDetailsNodeConnection!
  ticketDuplicates(offset: Int, before: String, after: String, first: Int, last: Int): TicketNeedsAdjudicationDetailsNodeConnection!
  ticketSelected(offset: Int, before: String, after: String, first: Int, last: Int): TicketNeedsAdjudicationDetailsNodeConnection!
  positiveFeedbackTicketDetails(offset: Int, before: String, after: String, first: Int, last: Int): TicketPositiveFeedbackDetailsNodeConnection!
  negativeFeedbackTicketDetails(offset: Int, before: String, after: String, first: Int, last: Int): TicketNegativeFeedbackDetailsNodeConnection!
  referralTicketDetails(offset: Int, before: String, after: String, first: Int, last: Int): TicketReferralDetailsNodeConnection!
  feedbacks(offset: Int, before: String, after: String, first: Int, last: Int): FeedbackNodeConnection!
  status: String
  role: String
  age: Int
  sanctionListLastCheck: DateTime
  paymentChannels: [BankAccountInfoNode]
}

type IndividualNodeConnection {
  pageInfo: PageInfo!
  edges: [IndividualNodeEdge]!
  totalCount: Int
  edgeCount: Int
}

type IndividualNodeEdge {
  node: IndividualNode
  cursor: String!
}

enum IndividualRelationship {
  UNKNOWN
  AUNT_UNCLE
  BROTHER_SISTER
  COUSIN
  DAUGHTERINLAW_SONINLAW
  GRANDDAUGHTER_GRANDSON
  GRANDMOTHER_GRANDFATHER
  HEAD
  MOTHER_FATHER
  MOTHERINLAW_FATHERINLAW
  NEPHEW_NIECE
  NON_BENEFICIARY
  OTHER
  SISTERINLAW_BROTHERINLAW
  SON_DAUGHTER
  WIFE_HUSBAND
  FOSTER_CHILD
  FREE_UNION
}

type IndividualRoleInHouseholdNode {
  id: UUID!
  createdAt: DateTime!
  updatedAt: DateTime!
  lastSyncAt: DateTime
  individual: IndividualNode!
  household: HouseholdNode!
  role: IndividualRoleInHouseholdRole
}

enum IndividualRoleInHouseholdRole {
  NO_ROLE
  ALTERNATE
  PRIMARY
}

enum IndividualSex {
  MALE
  FEMALE
}

input IndividualUpdateDataObjectType {
  status: String
  fullName: String
  givenName: String
  middleName: String
  familyName: String
  sex: String
  birthDate: Date
  estimatedBirthDate: Boolean
  maritalStatus: String
  phoneNo: String
  phoneNoAlternative: String
  email: String
  relationship: String
  disability: String
  workStatus: String
  enrolledInNutritionProgramme: Boolean
  administrationOfRutf: Boolean
  pregnant: Boolean
  observedDisability: [String]
  seeingDisability: String
  hearingDisability: String
  physicalDisability: String
  memoryDisability: String
  selfcareDisability: String
  commsDisability: String
  whoAnswersPhone: String
  whoAnswersAltPhone: String
  role: String
  documents: [IndividualDocumentObjectType]
  documentsToRemove: [ID]
  documentsToEdit: [EditIndividualDocumentObjectType]
  identities: [IndividualIdentityObjectType]
  identitiesToRemove: [ID]
  identitiesToEdit: [EditIndividualIdentityObjectType]
  paymentChannels: [BankTransferObjectType]
  paymentChannelsToEdit: [EditBankTransferObjectType]
  paymentChannelsToRemove: [ID]
  flexFields: Arg
}

type InvalidPaymentVerificationPlan {
  paymentPlan: GenericPaymentPlanNode
}

input IssueTypeExtrasInput {
  householdDataUpdateIssueTypeExtras: HouseholdDataUpdateIssueTypeExtras
  individualDataUpdateIssueTypeExtras: IndividualDataUpdateIssueTypeExtras
  individualDeleteIssueTypeExtras: IndividualDeleteIssueTypeExtras
  householdDeleteIssueTypeExtras: HouseholdDeleteIssueTypeExtras
  addIndividualIssueTypeExtras: AddIndividualIssueTypeExtras
}

type IssueTypesObject {
  category: String
  label: String
  subCategories: [ChoiceObject]
}

scalar JSONString

type KoboAssetObject {
  id: String
  name: String
  sector: String
  country: String
  assetType: String
  dateModified: DateTime
  deploymentActive: Boolean
  hasDeployment: Boolean
  xlsLink: String
}

type KoboAssetObjectConnection {
  pageInfo: PageInfo!
  edges: [KoboAssetObjectEdge]!
  totalCount: Int
}

type KoboAssetObjectEdge {
  node: KoboAssetObject
  cursor: String!
}

type KoboErrorNode {
  header: String
  message: String
}

type KoboImportDataNode implements Node {
  id: ID!
  createdAt: DateTime!
  updatedAt: DateTime!
  status: ImportDataStatus!
  businessAreaSlug: String!
  file: String
  dataType: ImportDataDataType!
  numberOfHouseholds: Int
  numberOfIndividuals: Int
  error: String!
  validationErrors: String!
  createdById: UUID
  importdataPtr: ImportDataNode!
  koboAssetId: String!
  onlyActiveSubmissions: Boolean!
  koboValidationErrors: [KoboErrorNode]
}

type LabelNode {
  language: String
  label: String
}

type LanguageObject {
  english: String
  code: String
}

type LanguageObjectConnection {
  pageInfo: PageInfo!
  edges: [LanguageObjectEdge]!
  totalCount: Int
}

type LanguageObjectEdge {
  node: LanguageObject
  cursor: String!
}

type LockTargetPopulationMutation {
  targetPopulation: TargetPopulationNode
}

enum LogEntryAction {
  CREATE
  UPDATE
  DELETE
  SOFT_DELETE
}

type LogEntryNode implements Node {
  id: ID!
  contentType: ContentTypeObjectType
  objectId: UUID
  action: LogEntryAction!
  objectRepr: String!
  changes: Arg
  user: UserNode
  businessArea: UserBusinessAreaNode
  timestamp: DateTime
  isUserGenerated: Boolean
}

type LogEntryNodeConnection {
  pageInfo: PageInfo!
  edges: [LogEntryNodeEdge]!
  totalCount: Int
  edgeCount: Int
}

type LogEntryNodeEdge {
  node: LogEntryNode
  cursor: String!
}

type MarkPaymentAsFailedMutation {
  payment: PaymentNode
}

type MarkPaymentRecordAsFailedMutation {
  paymentRecord: PaymentRecordNode
}

type MergeRegistrationDataImportMutation {
  registrationDataImport: RegistrationDataImportNode
}

enum MessageSamplingType {
  FULL_LIST
  RANDOM
}

type Mutations {
  createAccountabilityCommunicationMessage(input: CreateAccountabilityCommunicationMessageInput!): CreateCommunicationMessageMutation
  createFeedback(input: CreateFeedbackInput!): CreateFeedbackMutation
  updateFeedback(input: UpdateFeedbackInput!): UpdateFeedbackMutation
  createFeedbackMessage(input: CreateFeedbackMessageInput!): CreateFeedbackMessageMutation
  createSurvey(input: CreateSurveyInput!): CreateSurveyMutation
  exportSurveySample(surveyId: ID!): ExportSurveySampleMutationMutation
  createReport(reportData: CreateReportInput!): CreateReport
  restartCreateReport(reportData: RestartCreateReportInput!): RestartCreateReport
  createDashboardReport(reportData: CreateDashboardReportInput!): CreateDashboardReport
  createGrievanceTicket(input: CreateGrievanceTicketInput!): CreateGrievanceTicketMutation
  updateGrievanceTicket(input: UpdateGrievanceTicketInput!, version: BigInt): UpdateGrievanceTicketMutation
  grievanceStatusChange(grievanceTicketId: ID, status: Int, version: BigInt): GrievanceStatusChangeMutation
  bulkUpdateGrievanceAssignee(assignedTo: String, businessAreaSlug: String!, grievanceTicketUnicefIds: [ID]): BulkUpdateGrievanceTicketsAssigneesMutation
  createTicketNote(noteInput: CreateTicketNoteInput!, version: BigInt): CreateTicketNoteMutation
  approveIndividualDataChange(approvedDocumentsToCreate: [Int], approvedDocumentsToEdit: [Int], approvedDocumentsToRemove: [Int], approvedIdentitiesToCreate: [Int], approvedIdentitiesToEdit: [Int], approvedIdentitiesToRemove: [Int], approvedPaymentChannelsToCreate: [Int], approvedPaymentChannelsToEdit: [Int], approvedPaymentChannelsToRemove: [Int], flexFieldsApproveData: JSONString, grievanceTicketId: ID!, individualApproveData: JSONString, version: BigInt): IndividualDataChangeApproveMutation
  approveHouseholdDataChange(flexFieldsApproveData: JSONString, grievanceTicketId: ID!, householdApproveData: JSONString, version: BigInt): HouseholdDataChangeApproveMutation
  approveAddIndividual(approveStatus: Boolean!, grievanceTicketId: ID!, version: BigInt): SimpleApproveMutation
  approveDeleteIndividual(approveStatus: Boolean!, grievanceTicketId: ID!, version: BigInt): SimpleApproveMutation
  approveDeleteHousehold(approveStatus: Boolean!, grievanceTicketId: ID!, reasonHhId: String, version: BigInt): DeleteHouseholdApproveMutation
  approveSystemFlagging(approveStatus: Boolean!, grievanceTicketId: ID!, version: BigInt): SimpleApproveMutation
  approveNeedsAdjudication(grievanceTicketId: ID!, selectedIndividualId: ID, selectedIndividualIds: [ID], version: BigInt): NeedsAdjudicationApproveMutation
  approvePaymentDetails(approveStatus: Boolean!, grievanceTicketId: ID!, version: BigInt): PaymentDetailsApproveMutation
  reassignRole(grievanceTicketId: ID!, householdId: ID!, householdVersion: BigInt, individualId: ID!, individualVersion: BigInt, newIndividualId: ID, role: String!, version: BigInt): ReassignRoleMutation
  createPaymentVerificationPlan(input: CreatePaymentVerificationInput!, version: BigInt): CreateVerificationPlanMutation
  editPaymentVerificationPlan(input: EditPaymentVerificationInput!, version: BigInt): EditPaymentVerificationMutation
  exportXlsxPaymentVerificationPlanFile(paymentVerificationPlanId: ID!): ExportXlsxPaymentVerificationPlanFile
  importXlsxPaymentVerificationPlanFile(file: Upload!, paymentVerificationPlanId: ID!): ImportXlsxPaymentVerificationPlanFile
  activatePaymentVerificationPlan(paymentVerificationPlanId: ID!, version: BigInt): ActivatePaymentVerificationPlan
  finishPaymentVerificationPlan(paymentVerificationPlanId: ID!, version: BigInt): FinishPaymentVerificationPlan
  discardPaymentVerificationPlan(paymentVerificationPlanId: ID!, version: BigInt): DiscardPaymentVerificationPlan
  invalidPaymentVerificationPlan(paymentVerificationPlanId: ID!, version: BigInt): InvalidPaymentVerificationPlan
  deletePaymentVerificationPlan(paymentVerificationPlanId: ID!, version: BigInt): DeletePaymentVerificationPlan
  updatePaymentVerificationStatusAndReceivedAmount(paymentVerificationId: ID!, receivedAmount: Decimal!, status: PaymentVerificationStatusForUpdate, version: BigInt): UpdatePaymentVerificationStatusAndReceivedAmount
  markPaymentRecordAsFailed(paymentRecordId: ID!): MarkPaymentRecordAsFailedMutation
  revertMarkPaymentRecordAsFailed(deliveredQuantity: Decimal!, deliveryDate: Date!, paymentRecordId: ID!): RevertMarkPaymentRecordAsFailedMutation
  markPaymentAsFailed(paymentId: ID!): MarkPaymentAsFailedMutation
  revertMarkPaymentAsFailed(deliveredQuantity: Decimal!, deliveryDate: Date!, paymentId: ID!): RevertMarkPaymentAsFailedMutation
  updatePaymentVerificationReceivedAndReceivedAmount(paymentVerificationId: ID!, received: Boolean!, receivedAmount: Decimal!, version: BigInt): UpdatePaymentVerificationReceivedAndReceivedAmount
  actionPaymentPlanMutation(input: ActionPaymentPlanInput!): ActionPaymentPlanMutation
  createPaymentPlan(input: CreatePaymentPlanInput!): CreatePaymentPlanMutation
  createFollowUpPaymentPlan(dispersionEndDate: Date!, dispersionStartDate: Date!, paymentPlanId: ID!): CreateFollowUpPaymentPlanMutation
  updatePaymentPlan(input: UpdatePaymentPlanInput!): UpdatePaymentPlanMutation
  deletePaymentPlan(paymentPlanId: ID!): DeletePaymentPlanMutation
  chooseDeliveryMechanismsForPaymentPlan(input: ChooseDeliveryMechanismsForPaymentPlanInput!): ChooseDeliveryMechanismsForPaymentPlanMutation
  assignFspToDeliveryMechanism(input: AssignFspToDeliveryMechanismInput!): AssignFspToDeliveryMechanismMutation
  exportXlsxPaymentPlanPaymentList(paymentPlanId: ID!): ExportXLSXPaymentPlanPaymentListMutation
  exportXlsxPaymentPlanPaymentListPerFsp(paymentPlanId: ID!): ExportXLSXPaymentPlanPaymentListPerFSPMutation
  importXlsxPaymentPlanPaymentList(file: Upload!, paymentPlanId: ID!): ImportXLSXPaymentPlanPaymentListMutation
  importXlsxPaymentPlanPaymentListPerFsp(file: Upload!, paymentPlanId: ID!): ImportXLSXPaymentPlanPaymentListPerFSPMutation
  setSteficonRuleOnPaymentPlanPaymentList(paymentPlanId: ID!, steficonRuleId: ID!): SetSteficonRuleOnPaymentPlanPaymentListMutation
  excludeHouseholds(excludedHouseholdsIds: [String]!, exclusionReason: String, paymentPlanId: ID!): ExcludeHouseholdsMutation
  exportPdfPaymentPlanSummary(paymentPlanId: ID!): ExportPDFPaymentPlanSummaryMutation
  createTargetPopulation(input: CreateTargetPopulationInput!): CreateTargetPopulationMutation
  updateTargetPopulation(input: UpdateTargetPopulationInput!, version: BigInt): UpdateTargetPopulationMutation
  copyTargetPopulation(input: CopyTargetPopulationMutationInput!): CopyTargetPopulationMutationPayload
  deleteTargetPopulation(input: DeleteTargetPopulationMutationInput!): DeleteTargetPopulationMutationPayload
  lockTargetPopulation(id: ID!, version: BigInt): LockTargetPopulationMutation
  unlockTargetPopulation(id: ID!, version: BigInt): UnlockTargetPopulationMutation
  finalizeTargetPopulation(id: ID!, version: BigInt): FinalizeTargetPopulationMutation
  setSteficonRuleOnTargetPopulation(input: SetSteficonRuleOnTargetPopulationMutationInput!): SetSteficonRuleOnTargetPopulationMutationPayload
  targetPopulationRebuild(id: ID!): RebuildTargetPopulationMutation
  createProgram(programData: CreateProgramInput!): CreateProgram
  updateProgram(programData: UpdateProgramInput, version: BigInt): UpdateProgram
  deleteProgram(programId: String!): DeleteProgram
  uploadImportDataXlsxFileAsync(businessAreaSlug: String!, file: Upload!): UploadImportDataXLSXFileAsync
  deleteRegistrationDataImport(registrationDataImportId: String!): DeleteRegistrationDataImport
  registrationXlsxImport(registrationDataImportData: RegistrationXlsxImportMutationInput!): RegistrationXlsxImportMutation
  registrationKoboImport(registrationDataImportData: RegistrationKoboImportMutationInput!): RegistrationKoboImportMutation
  saveKoboImportDataAsync(businessAreaSlug: String!, onlyActiveSubmissions: Boolean!, uid: Upload!): SaveKoboProjectImportDataAsync
  mergeRegistrationDataImport(id: ID!, version: BigInt): MergeRegistrationDataImportMutation
  refuseRegistrationDataImport(id: ID!, refuseReason: String, version: BigInt): RefuseRegistrationDataImportMutation
  rerunDedupe(registrationDataImportDatahubId: ID!, version: BigInt): RegistrationDeduplicationMutation
  eraseRegistrationDataImport(id: ID!, version: BigInt): EraseRegistrationDataImportMutation
  checkAgainstSanctionList(file: Upload!): CheckAgainstSanctionListMutation
}

type NeedsAdjudicationApproveMutation {
  grievanceTicket: GrievanceTicketNode
}

input NegativeFeedbackTicketExtras {
  household: ID
  individual: ID
}

interface Node {
  id: ID!
}

type PageInfo {
  hasNextPage: Boolean!
  hasPreviousPage: Boolean!
  startCursor: String
  endCursor: String
}

type PageInfoNode {
  startCursor: String
  endCursor: String
  hasNextPage: Boolean
  hasPreviousPage: Boolean
}

type PaginatedCashPlanAndPaymentPlanNode {
  pageInfo: PageInfoNode
  edges: [CashPlanAndPaymentPlanEdges]
  totalCount: Int
}

type PaginatedPaymentRecordsAndPaymentsNode {
  pageInfo: PageInfoNode
  edges: [PaymentRecordsAndPaymentsEdges]
  totalCount: Int
}

type PartnerType {
  id: ID!
  name: String!
  isUn: Boolean!
  userSet(offset: Int, before: String, after: String, first: Int, last: Int): UserNodeConnection!
  individualIdentities(offset: Int, before: String, after: String, first: Int, last: Int): IndividualIdentityNodeConnection!
  grievanceticketSet(offset: Int, before: String, after: String, first: Int, last: Int): GrievanceTicketNodeConnection!
}

type PaymentConflictDataNode {
  paymentPlanId: String
  paymentPlanUnicefId: String
  paymentPlanStartDate: String
  paymentPlanEndDate: String
  paymentPlanStatus: String
  paymentId: String
  paymentUnicefId: String
}

enum PaymentDeliveryType {
  CARDLESS_CASH_WITHDRAWAL
  CASH
  CASH_BY_FSP
  CHEQUE
  DEPOSIT_TO_CARD
  MOBILE_MONEY
  PRE_PAID_CARD
  REFERRAL
  TRANSFER
  TRANSFER_TO_ACCOUNT
  VOUCHER
}

type PaymentDetailsApproveMutation {
  grievanceTicket: GrievanceTicketNode
}

type PaymentHouseholdSnapshotNode implements Node {
  id: ID!
  createdAt: DateTime!
  updatedAt: DateTime!
  snapshotData: JSONString!
  householdId: UUID!
  payment: PaymentNode!
}

type PaymentNode implements Node {
  isRemoved: Boolean!
  id: ID!
  createdAt: DateTime!
  updatedAt: DateTime!
  unicefId: String
  businessArea: UserBusinessAreaNode!
  status: PaymentStatus!
  statusDate: DateTime!
  household: HouseholdNode!
  headOfHousehold: IndividualNode
  deliveryType: PaymentDeliveryType
  currency: String!
  entitlementQuantity: Float
  entitlementQuantityUsd: Float
  deliveredQuantity: Float
  deliveredQuantityUsd: Float
  deliveryDate: DateTime
  transactionReferenceId: String
  parent: PaymentPlanNode!
  conflicted: Boolean!
  excluded: Boolean!
  entitlementDate: DateTime
  financialServiceProvider: FinancialServiceProviderNode
  collector: IndividualNode!
  sourcePayment: PaymentNode
  isFollowUp: Boolean!
  reasonForUnsuccessfulPayment: String
  program: ProgramNodeForAccountability
  orderNumber: Int
  tokenNumber: Int
  followUps(offset: Int, before: String, after: String, first: Int, last: Int): PaymentNodeConnection!
  householdSnapshot: PaymentHouseholdSnapshotNode
  paymentPlanHardConflicted: Boolean
  paymentPlanHardConflictedData: [PaymentConflictDataNode]
  paymentPlanSoftConflicted: Boolean
  paymentPlanSoftConflictedData: [PaymentConflictDataNode]
  fullName: String
  targetPopulation: TargetPopulationNode
  verification: PaymentVerificationNode
  distributionModality: String
  totalPersonsCovered: Int
  serviceProvider: FinancialServiceProviderNode
}

type PaymentNodeConnection {
  pageInfo: PageInfo!
  edges: [PaymentNodeEdge]!
  totalCount: Int
  edgeCount: Int
}

type PaymentNodeEdge {
  node: PaymentNode
  cursor: String!
}

enum PaymentPlanBackgroundActionStatus {
  RULE_ENGINE_RUN
  RULE_ENGINE_ERROR
  XLSX_EXPORTING
  XLSX_EXPORT_ERROR
  XLSX_IMPORT_ERROR
  XLSX_IMPORTING_ENTITLEMENTS
  XLSX_IMPORTING_RECONCILIATION
  EXCLUDE_BENEFICIARIES
  EXCLUDE_BENEFICIARIES_ERROR
}

enum PaymentPlanCurrency {
  A_
  AED
  AFN
  ALL
  AMD
  ANG
  AOA
  ARS
  AUD
  AWG
  AZN
  BAM
  BBD
  BDT
  BGN
  BHD
  BIF
  BMD
  BND
  BOB
  BOV
  BRL
  BSD
  BTN
  BWP
  BYN
  BZD
  CAD
  CDF
  CHF
  CLP
  CNY
  COP
  CRC
  CUC
  CUP
  CVE
  CZK
  DJF
  DKK
  DOP
  DZD
  EGP
  ERN
  ETB
  EUR
  FJD
  FKP
  GBP
  GEL
  GHS
  GIP
  GMD
  GNF
  GTQ
  GYD
  HKD
  HNL
  HRK
  HTG
  HUF
  IDR
  ILS
  INR
  IQD
  IRR
  ISK
  JMD
  JOD
  JPY
  KES
  KGS
  KHR
  KMF
  KPW
  KRW
  KWD
  KYD
  KZT
  LAK
  LBP
  LKR
  LRD
  LSL
  LYD
  MAD
  MDL
  MGA
  MKD
  MMK
  MNT
  MOP
  MRU
  MUR
  MVR
  MWK
  MXN
  MYR
  MZN
  NAD
  NGN
  NIO
  NOK
  NPR
  NZD
  OMR
  PAB
  PEN
  PGK
  PHP
  PKR
  PLN
  PYG
  QAR
  RON
  RSD
  RUB
  RWF
  SAR
  SBD
  SCR
  SDG
  SEK
  SGD
  SHP
  SLL
  SOS
  SRD
  SSP
  STN
  SVC
  SYP
  SZL
  THB
  TJS
  TMT
  TND
  TOP
  TRY
  TTD
  TWD
  TZS
  UAH
  UGX
  USD
  UYU
  UYW
  UZS
  VES
  VND
  VUV
  WST
  XAF
  XAG
  XAU
  XCD
  XOF
  XPF
  YER
  ZAR
  ZMW
  ZWL
}

type PaymentPlanNode implements Node {
  isRemoved: Boolean!
  id: ID!
  createdAt: DateTime!
  updatedAt: DateTime!
  version: BigInt!
  unicefId: String
  businessArea: UserBusinessAreaNode!
  statusDate: DateTime!
  startDate: Date
  endDate: Date
  program: ProgramNodeForAccountability!
  exchangeRate: Float
  totalEntitledQuantity: Float
  totalEntitledQuantityUsd: Float
  totalEntitledQuantityRevised: Float
  totalEntitledQuantityRevisedUsd: Float
  totalDeliveredQuantity: Float
  totalDeliveredQuantityUsd: Float
  totalUndeliveredQuantity: Float
  totalUndeliveredQuantityUsd: Float
  createdBy: UserNode!
  status: PaymentPlanStatus!
  backgroundActionStatus: PaymentPlanBackgroundActionStatus
  targetPopulation: TargetPopulationNode!
  currency: PaymentPlanCurrency!
  dispersionStartDate: Date
  dispersionEndDate: Date
  femaleChildrenCount: Int!
  maleChildrenCount: Int!
  femaleAdultsCount: Int!
  maleAdultsCount: Int!
  totalHouseholdsCount: Int!
  totalIndividualsCount: Int!
  importedFileDate: DateTime
  steficonRule: RuleCommitNode
  steficonAppliedDate: DateTime
  sourcePaymentPlan: PaymentPlanNode
  isFollowUp: Boolean!
  exclusionReason: String!
  excludeHouseholdError: String!
  followUps(offset: Int, before: String, after: String, first: Int, last: Int): PaymentPlanNodeConnection!
  deliveryMechanisms: [DeliveryMechanismNode]
  paymentItems(offset: Int, before: String, after: String, first: Int, last: Int): PaymentNodeConnection!
  approvalProcess(offset: Int, before: String, after: String, first: Int, last: Int): ApprovalProcessNodeConnection!
  currencyName: String
  hasPaymentListExportFile: Boolean
  hasFspDeliveryMechanismXlsxTemplate: Boolean
  importedFileName: String
  paymentsConflictsCount: Int
  volumeByDeliveryMechanism: [VolumeByDeliveryMechanismNode]
  verificationPlans(offset: Int, before: String, after: String, first: Int, last: Int): PaymentVerificationPlanNodeConnection
  paymentVerificationSummary: PaymentVerificationSummaryNode
  bankReconciliationSuccess: Int
  bankReconciliationError: Int
  canCreatePaymentVerificationPlan: Boolean
  availablePaymentRecordsCount: Int
  reconciliationSummary: ReconciliationSummaryNode
  excludedHouseholds: [HouseholdNode]
  canCreateFollowUp: Boolean
  totalWithdrawnHouseholdsCount: Int
  unsuccessfulPaymentsCount: Int
}

type PaymentPlanNodeConnection {
  pageInfo: PageInfo!
  edges: [PaymentPlanNodeEdge]!
  totalCount: Int
  edgeCount: Int
}

type PaymentPlanNodeEdge {
  node: PaymentPlanNode
  cursor: String!
}

enum PaymentPlanStatus {
  PREPARING
  OPEN
  LOCKED
  LOCKED_FSP
  IN_APPROVAL
  IN_AUTHORIZATION
  IN_REVIEW
  ACCEPTED
  FINISHED
}

type PaymentRecordAndPaymentNode {
  objType: String
  id: String
  caId: String
  status: String
  fullName: String
  parent: CashPlanAndPaymentPlanNode
  entitlementQuantity: Float
  deliveredQuantity: Float
  deliveredQuantityUsd: Float
  currency: String
  deliveryDate: String
  verification: PaymentVerificationNode
}

enum PaymentRecordDeliveryType {
  CARDLESS_CASH_WITHDRAWAL
  CASH
  CASH_BY_FSP
  CHEQUE
  DEPOSIT_TO_CARD
  MOBILE_MONEY
  PRE_PAID_CARD
  REFERRAL
  TRANSFER
  TRANSFER_TO_ACCOUNT
  VOUCHER
}

enum PaymentRecordEntitlementCardStatus {
  ACTIVE
  INACTIVE
}

type PaymentRecordNode implements Node {
  id: ID!
  createdAt: DateTime!
  updatedAt: DateTime!
  version: BigInt!
  businessArea: UserBusinessAreaNode!
  status: PaymentRecordStatus!
  statusDate: DateTime!
  household: HouseholdNode!
  headOfHousehold: IndividualNode
  deliveryType: PaymentRecordDeliveryType
  currency: String!
  entitlementQuantity: Float
  entitlementQuantityUsd: Float
  deliveredQuantity: Float
  deliveredQuantityUsd: Float
  deliveryDate: DateTime
  transactionReferenceId: String
  caId: String
  caHashId: UUID
  parent: CashPlanNode
  fullName: String!
  totalPersonsCovered: Int!
  distributionModality: String!
  targetPopulation: TargetPopulationNode!
  targetPopulationCashAssistId: String!
  entitlementCardNumber: String
  entitlementCardStatus: PaymentRecordEntitlementCardStatus
  entitlementCardIssueDate: Date
  visionId: String
  registrationCaId: String
  serviceProvider: ServiceProviderNode!
  verification: PaymentVerificationNode
  unicefId: String
}

type PaymentRecordNodeConnection {
  pageInfo: PageInfo!
  edges: [PaymentRecordNodeEdge]!
  totalCount: Int
  edgeCount: Int
}

type PaymentRecordNodeEdge {
  node: PaymentRecordNode
  cursor: String!
}

enum PaymentRecordStatus {
  DISTRIBUTION_SUCCESSFUL
  NOT_DISTRIBUTED
  TRANSACTION_SUCCESSFUL
  TRANSACTION_ERRONEOUS
  FORCE_FAILED
  PARTIALLY_DISTRIBUTED
  PENDING
}

type PaymentRecordsAndPaymentsEdges {
  cursor: String
  node: PaymentRecordAndPaymentNode
}

enum PaymentStatus {
  DISTRIBUTION_SUCCESSFUL
  NOT_DISTRIBUTED
  TRANSACTION_SUCCESSFUL
  TRANSACTION_ERRONEOUS
  FORCE_FAILED
  PARTIALLY_DISTRIBUTED
  PENDING
}

type PaymentVerificationLogEntryNode implements Node {
  id: ID!
  contentType: ContentTypeObjectType
  objectId: UUID
  action: LogEntryAction!
  objectRepr: String!
  changes: Arg
  user: UserNode
  businessArea: UserBusinessAreaNode
  timestamp: DateTime
  isUserGenerated: Boolean
  contentObject: PaymentVerificationPlanNode
}

type PaymentVerificationLogEntryNodeConnection {
  pageInfo: PageInfo!
  edges: [PaymentVerificationLogEntryNodeEdge]!
  totalCount: Int
  edgeCount: Int
}

type PaymentVerificationLogEntryNodeEdge {
  node: PaymentVerificationLogEntryNode
  cursor: String!
}

type PaymentVerificationNode implements Node {
  id: ID!
  createdAt: DateTime!
  updatedAt: DateTime!
  version: BigInt!
  paymentVerificationPlan: PaymentVerificationPlanNode!
  paymentContentType: ContentTypeObjectType!
  paymentObjectId: UUID!
  status: PaymentVerificationStatus!
  statusDate: DateTime
  receivedAmount: Float
  sentToRapidPro: Boolean!
  ticketDetails(offset: Int, before: String, after: String, first: Int, last: Int): TicketPaymentVerificationDetailsNodeConnection!
  ticketDetail(offset: Int, before: String, after: String, first: Int, last: Int): TicketPaymentVerificationDetailsNodeConnection!
  isManuallyEditable: Boolean
  payment: GenericPaymentNode
}

type PaymentVerificationNodeConnection {
  pageInfo: PageInfo!
  edges: [PaymentVerificationNodeEdge]!
  totalCount: Int
  edgeCount: Int
}

type PaymentVerificationNodeEdge {
  node: PaymentVerificationNode
  cursor: String!
}

type PaymentVerificationPlanNode implements Node {
  id: ID!
  createdAt: DateTime!
  updatedAt: DateTime!
  version: BigInt!
  unicefId: String
  status: PaymentVerificationPlanStatus!
  paymentPlanContentType: ContentTypeObjectType!
  paymentPlanObjectId: UUID!
  sampling: PaymentVerificationPlanSampling!
  verificationChannel: PaymentVerificationPlanVerificationChannel!
  sampleSize: Int
  respondedCount: Int
  receivedCount: Int
  notReceivedCount: Int
  receivedWithProblemsCount: Int
  confidenceInterval: Float
  marginOfError: Float
  rapidProFlowId: String!
  rapidProFlowStartUuids: [String!]!
  ageFilter: AgeFilterObject
  excludedAdminAreasFilter: [String]
  sexFilter: String
  activationDate: DateTime
  completionDate: DateTime
  xlsxFileExporting: Boolean!
  xlsxFileImported: Boolean!
  error: String
  paymentRecordVerifications(offset: Int, before: String, after: String, first: Int, last: Int): PaymentVerificationNodeConnection!
  xlsxFileWasDownloaded: Boolean
  hasXlsxFile: Boolean
  paymentPlan: PaymentPlanNode
}

type PaymentVerificationPlanNodeConnection {
  pageInfo: PageInfo!
  edges: [PaymentVerificationPlanNodeEdge]!
  totalCount: Int
  edgeCount: Int
}

type PaymentVerificationPlanNodeEdge {
  node: PaymentVerificationPlanNode
  cursor: String!
}

enum PaymentVerificationPlanSampling {
  FULL_LIST
  RANDOM
}

enum PaymentVerificationPlanStatus {
  ACTIVE
  FINISHED
  PENDING
  INVALID
  RAPID_PRO_ERROR
}

enum PaymentVerificationPlanVerificationChannel {
  MANUAL
  RAPIDPRO
  XLSX
}

enum PaymentVerificationStatus {
  NOT_RECEIVED
  PENDING
  RECEIVED
  RECEIVED_WITH_ISSUES
}

enum PaymentVerificationStatusForUpdate {
  NOT_RECEIVED
  PENDING
  RECEIVED
  RECEIVED_WITH_ISSUES
}

type PaymentVerificationSummaryNode implements Node {
  id: ID!
  createdAt: DateTime!
  updatedAt: DateTime!
  status: PaymentVerificationSummaryStatus!
  activationDate: DateTime
  completionDate: DateTime
  paymentPlanContentType: ContentTypeObjectType!
  paymentPlanObjectId: UUID!
}

type PaymentVerificationSummaryNodeConnection {
  pageInfo: PageInfo!
  edges: [PaymentVerificationSummaryNodeEdge]!
  totalCount: Int
  edgeCount: Int
}

type PaymentVerificationSummaryNodeEdge {
  node: PaymentVerificationSummaryNode
  cursor: String!
}

enum PaymentVerificationSummaryStatus {
  ACTIVE
  FINISHED
  PENDING
}

input PositiveFeedbackTicketExtras {
  household: ID
  individual: ID
}

enum ProgramFrequencyOfPayments {
  ONE_OFF
  REGULAR
}

type ProgramNode implements Node {
  isRemoved: Boolean!
  id: ID!
  createdAt: DateTime!
  updatedAt: DateTime!
  lastSyncAt: DateTime
  version: BigInt!
  name: String!
  status: ProgramStatus!
  startDate: Date!
  endDate: Date!
  description: String!
  caId: String
  caHashId: String
  adminAreas(offset: Int, before: String, after: String, first: Int, last: Int, name: String): AreaNodeConnection!
  businessArea: UserBusinessAreaNode!
  budget: Decimal
  frequencyOfPayments: ProgramFrequencyOfPayments!
  sector: ProgramSector!
  scope: ProgramScope!
  cashPlus: Boolean!
  populationGoal: Int!
  administrativeAreasOfImplementation: String!
  individualDataNeeded: Boolean
  households(offset: Int, before: String, after: String, first: Int, last: Int): HouseholdNodeConnection!
  paymentplanSet(offset: Int, before: String, after: String, first: Int, last: Int): PaymentPlanNodeConnection!
  cashplanSet(offset: Int, before: String, after: String, first: Int, last: Int): CashPlanNodeConnection!
  paymentSet(offset: Int, before: String, after: String, first: Int, last: Int): PaymentNodeConnection!
  grievanceticketSet(offset: Int, before: String, after: String, first: Int, last: Int): GrievanceTicketNodeConnection!
  targetpopulationSet(offset: Int, before: String, after: String, first: Int, last: Int, name: String, createdByName: String, createdAt: DateTime, updatedAt: DateTime, status: String, households: [ID], totalHouseholdsCountMin: Int, totalHouseholdsCountMax: Int, totalIndividualsCountMin: Int, totalIndividualsCountMax: Int, businessArea: String, program: [ID], createdAtRange: String, paymentPlanApplicable: Boolean, statusNot: String, orderBy: String): TargetPopulationNodeConnection!
  reports(offset: Int, before: String, after: String, first: Int, last: Int): ReportNodeConnection!
  feedbackSet(offset: Int, before: String, after: String, first: Int, last: Int): FeedbackNodeConnection!
  surveys(offset: Int, before: String, after: String, first: Int, last: Int): SurveyNodeConnection!
  totalEntitledQuantity: Decimal
  totalDeliveredQuantity: Decimal
  totalUndeliveredQuantity: Decimal
  totalNumberOfHouseholds: Int
}

type ProgramNodeConnection {
  pageInfo: PageInfo!
  edges: [ProgramNodeEdge]!
  totalCount: Int
  edgeCount: Int
}

type ProgramNodeEdge {
  node: ProgramNode
  cursor: String!
}

type ProgramNodeForAccountability implements Node {
  isRemoved: Boolean!
  id: ID!
  createdAt: DateTime!
  updatedAt: DateTime!
  lastSyncAt: DateTime
  version: BigInt!
  name: String!
  status: ProgramStatus!
  startDate: Date!
  endDate: Date!
  description: String!
  caId: String
  caHashId: String
  adminAreas(offset: Int, before: String, after: String, first: Int, last: Int, name: String): AreaNodeConnection!
  businessArea: UserBusinessAreaNode!
  budget: Decimal
  frequencyOfPayments: ProgramFrequencyOfPayments!
  sector: ProgramSector!
  scope: ProgramScope!
  cashPlus: Boolean!
  populationGoal: Int!
  administrativeAreasOfImplementation: String!
  individualDataNeeded: Boolean
  households(offset: Int, before: String, after: String, first: Int, last: Int): HouseholdNodeConnection!
  paymentplanSet(offset: Int, before: String, after: String, first: Int, last: Int): PaymentPlanNodeConnection!
  cashplanSet(offset: Int, before: String, after: String, first: Int, last: Int): CashPlanNodeConnection!
  paymentSet(offset: Int, before: String, after: String, first: Int, last: Int): PaymentNodeConnection!
  grievanceticketSet(offset: Int, before: String, after: String, first: Int, last: Int): GrievanceTicketNodeConnection!
<<<<<<< HEAD
  targetpopulationSet(offset: Int, before: String, after: String, first: Int, last: Int, name: String, createdByName: String, createdAt: DateTime, updatedAt: DateTime, status: String, households: [ID], totalHouseholdsCountMin: Int, totalHouseholdsCountMax: Int, totalIndividualsCountMin: Int, totalIndividualsCountMax: Int, businessArea: String, program: [ID], createdAtRange: String, paymentPlanApplicable: Boolean, orderBy: String): TargetPopulationNodeConnection!
=======
  targetpopulationSet(offset: Int, before: String, after: String, first: Int, last: Int, name: String, createdByName: String, createdAt: DateTime, updatedAt: DateTime, status: String, households: [ID], totalHouseholdsCountMin: Int, totalHouseholdsCountMax: Int, totalIndividualsCountMin: Int, totalIndividualsCountMax: Int, businessArea: String, program: [ID], createdAtRange: String, paymentPlanApplicable: Boolean, statusNot: String, orderBy: String): TargetPopulationNodeConnection!
>>>>>>> b0cc3a94
  reports(offset: Int, before: String, after: String, first: Int, last: Int): ReportNodeConnection!
  feedbackSet(offset: Int, before: String, after: String, first: Int, last: Int): FeedbackNodeConnection!
  surveys(offset: Int, before: String, after: String, first: Int, last: Int): SurveyNodeConnection!
  totalEntitledQuantity: Decimal
  totalDeliveredQuantity: Decimal
  totalUndeliveredQuantity: Decimal
  totalNumberOfHouseholds: Int
}

type ProgramNodeForAccountabilityConnection {
  pageInfo: PageInfo!
  edges: [ProgramNodeForAccountabilityEdge]!
  totalCount: Int
  edgeCount: Int
}

type ProgramNodeForAccountabilityEdge {
  node: ProgramNodeForAccountability
  cursor: String!
}

enum ProgramScope {
  FOR_PARTNERS
  UNICEF
}

enum ProgramSector {
  CHILD_PROTECTION
  EDUCATION
  HEALTH
  MULTI_PURPOSE
  NUTRITION
  SOCIAL_POLICY
  WASH
}

enum ProgramStatus {
  ACTIVE
  DRAFT
  FINISHED
}

type ProgramsWithDeliveredQuantityNode {
  id: ID
  name: String
  quantity: [DeliveredQuantityNode]
}

type Query {
  accountabilityCommunicationMessage(id: ID!): CommunicationMessageNode
  allAccountabilityCommunicationMessages(offset: Int, before: String, after: String, first: Int, last: Int, numberOfRecipients: Int, numberOfRecipients_Gte: Int, numberOfRecipients_Lte: Int, targetPopulation: ID, createdBy: ID, program: String, createdAtRange: String, title: String, body: String, samplingType: String, orderBy: String): CommunicationMessageNodeConnection
  allAccountabilityCommunicationMessageRecipients(offset: Int, before: String, after: String, first: Int, last: Int, messageId: String!, recipientId: String, fullName: String, phoneNo: String, sex: String, orderBy: String): CommunicationMessageRecipientMapNodeConnection
  accountabilityCommunicationMessageSampleSize(input: GetAccountabilityCommunicationMessageSampleSizeInput): GetCommunicationMessageSampleSizeNode
  feedback(id: ID!): FeedbackNode
  allFeedbacks(offset: Int, before: String, after: String, first: Int, last: Int, issueType: String, createdAtRange: String, createdBy: String, feedbackId: String, orderBy: String): FeedbackNodeConnection
  feedbackIssueTypeChoices: [ChoiceObject]
  survey(id: ID!): SurveyNode
  allSurveys(offset: Int, before: String, after: String, first: Int, last: Int, program: ID, targetPopulation: ID, createdBy: ID, createdAtRange: String, search: String, orderBy: String): SurveyNodeConnection
  recipients(offset: Int, before: String, after: String, first: Int, last: Int, survey: String!, orderBy: String): RecipientNodeConnection
  accountabilitySampleSize(input: AccountabilitySampleSizeInput): AccountabilitySampleSizeNode
  surveyCategoryChoices: [ChoiceObject]
  surveyAvailableFlows: [RapidProFlowNode]
  adminArea(id: ID!): AreaNode
  allAdminAreas(offset: Int, before: String, after: String, first: Int, last: Int, name: String, name_Istartswith: String, businessArea: String, level: Int, parentId: String): AreaNodeConnection
  allLogEntries(offset: Int, before: String, after: String, first: Int, last: Int, objectId: UUID, user: ID, businessArea: String!, search: String, module: String, userId: String): LogEntryNodeConnection
  logEntryActionChoices: [ChoiceObject]
  report(id: ID!): ReportNode
  allReports(offset: Int, before: String, after: String, first: Int, last: Int, createdBy: ID, reportType: [String], status: [String], businessArea: String!, createdFrom: DateTime, createdTo: DateTime, orderBy: String): ReportNodeConnection
  reportTypesChoices: [ChoiceObject]
  reportStatusChoices: [ChoiceObject]
  dashboardReportTypesChoices(businessAreaSlug: String!): [ChoiceObject]
  dashboardYearsChoices(businessAreaSlug: String!): [String]
  sanctionListIndividual(id: ID!): SanctionListIndividualNode
  allSanctionListIndividuals(offset: Int, before: String, after: String, first: Int, last: Int, id: UUID, fullName: String, fullName_Startswith: String, referenceNumber: String, orderBy: String): SanctionListIndividualNodeConnection
  ticketsByType(businessAreaSlug: String!): TicketByType
  ticketsByCategory(businessAreaSlug: String!): ChartDatasetNode
  ticketsByStatus(businessAreaSlug: String!): ChartDatasetNode
  ticketsByLocationAndCategory(businessAreaSlug: String!): ChartDetailedDatasetsNode
  grievanceTicket(id: ID!): GrievanceTicketNode
  allGrievanceTicket(offset: Int, before: String, after: String, first: Int, last: Int, id: UUID, id_Startswith: UUID, category: String, area: String, area_Startswith: String, assignedTo: ID, registrationDataImport: ID, admin2: ID, createdBy: ID, businessArea: String!, search: String, status: [String], fsp: String, cashPlan: String, createdAtRange: String, permissions: [String], issueType: String, scoreMin: String, scoreMax: String, household: String, preferredLanguage: String, priority: String, urgency: String, grievanceType: String, grievanceStatus: String, totalDays: Int, orderBy: String): GrievanceTicketNodeConnection
  existingGrievanceTickets(offset: Int, before: String, after: String, first: Int, last: Int, id: UUID, businessArea: String!, category: String, issueType: String, household: ID, individual: ID, paymentRecord: [ID], permissions: [String], orderBy: String): GrievanceTicketNodeConnection
  allTicketNotes(offset: Int, before: String, after: String, first: Int, last: Int, id: UUID, ticket: UUID!): TicketNoteNodeConnection
  chartGrievances(businessAreaSlug: String!, year: Int!, administrativeArea: String): ChartGrievanceTicketsNode
  allAddIndividualsFieldsAttributes: [FieldAttributeNode]
  allEditHouseholdFieldsAttributes: [FieldAttributeNode]
  grievanceTicketStatusChoices: [ChoiceObject]
  grievanceTicketCategoryChoices: [ChoiceObject]
  grievanceTicketManualCategoryChoices: [ChoiceObject]
  grievanceTicketSystemCategoryChoices: [ChoiceObject]
  grievanceTicketIssueTypeChoices: [IssueTypesObject]
  grievanceTicketPriorityChoices: [ChoiceObjectInt]
  grievanceTicketUrgencyChoices: [ChoiceObjectInt]
  grievanceTicketSearchTypesChoices: [ChoiceObject]
  allSteficonRules(offset: Int, before: String, after: String, first: Int, last: Int, enabled: Boolean, deprecated: Boolean, type: String!): SteficonRuleNodeConnection
  payment(id: ID!): PaymentNode
  allPayments(offset: Int, before: String, after: String, first: Int, last: Int, businessArea: String!, paymentPlanId: String!, orderBy: String): PaymentNodeConnection
  paymentRecord(id: ID!): PaymentRecordNode
  allPaymentRecords(offset: Int, before: String, after: String, first: Int, last: Int, parent: ID, household: ID, individual: String, businessArea: String, orderBy: String): PaymentRecordNodeConnection
  allPaymentRecordsAndPayments(businessArea: String!, program: String, household: ID, orderBy: String, first: Int, last: Int, before: String, after: String): PaginatedPaymentRecordsAndPaymentsNode
  financialServiceProviderXlsxTemplate(id: ID!): FinancialServiceProviderXlsxTemplateNode
  allFinancialServiceProviderXlsxTemplates(offset: Int, before: String, after: String, first: Int, last: Int, name: String, createdBy: ID, orderBy: String): FinancialServiceProviderXlsxTemplateNodeConnection
  financialServiceProviderXlsxReport(id: ID!): FinancialServiceProviderXlsxReportNode
  allFinancialServiceProviderXlsxReports(offset: Int, before: String, after: String, first: Int, last: Int, status: String, orderBy: String): FinancialServiceProviderXlsxReportNodeConnection
  financialServiceProvider(id: ID!): FinancialServiceProviderNode
  allFinancialServiceProviders(offset: Int, before: String, after: String, first: Int, last: Int, createdBy: ID, name: String, visionVendorNumber: String, deliveryMechanisms: [String], distributionLimit: Float, communicationChannel: String, xlsxTemplates: [ID], orderBy: String): FinancialServiceProviderNodeConnection
  paymentRecordVerification(id: ID!): PaymentVerificationNode
  allPaymentVerifications(offset: Int, before: String, after: String, first: Int, last: Int, paymentVerificationPlan: ID, status: String, paymentPlanId: String, search: String, businessArea: String!, verificationChannel: String, orderBy: String): PaymentVerificationNodeConnection
  paymentVerificationPlan(id: ID!): PaymentVerificationPlanNode
  allPaymentVerificationPlan(offset: Int, before: String, after: String, first: Int, last: Int): PaymentVerificationPlanNodeConnection
  chartPaymentVerification(businessAreaSlug: String!, year: Int!, program: String, administrativeArea: String): ChartPaymentVerification
  chartVolumeByDeliveryMechanism(businessAreaSlug: String!, year: Int!, program: String, administrativeArea: String): ChartDatasetNode
  chartPayment(businessAreaSlug: String!, year: Int!, program: String, administrativeArea: String): ChartDatasetNode
  sectionTotalTransferred(businessAreaSlug: String!, year: Int!, program: String, administrativeArea: String): SectionTotalNode
  tableTotalCashTransferredByAdministrativeArea(businessAreaSlug: String!, year: Int!, program: String, administrativeArea: String, order: String, orderBy: String): TableTotalCashTransferred
  chartTotalTransferredCashByCountry(year: Int!): ChartDetailedDatasetsNode
  paymentRecordStatusChoices: [ChoiceObject]
  paymentRecordEntitlementCardStatusChoices: [ChoiceObject]
  paymentRecordDeliveryTypeChoices: [ChoiceObject]
  cashPlanVerificationStatusChoices: [ChoiceObject]
  cashPlanVerificationSamplingChoices: [ChoiceObject]
  cashPlanVerificationVerificationChannelChoices: [ChoiceObject]
  paymentVerificationStatusChoices: [ChoiceObject]
  allRapidProFlows(businessAreaSlug: String!): [RapidProFlow]
  sampleSize(input: GetCashplanVerificationSampleSizeInput): GetCashplanVerificationSampleSizeObject
  allPaymentVerificationLogEntries(offset: Int, before: String, after: String, first: Int, last: Int, objectId: UUID, user: ID, businessArea: String!, search: String, module: String, userId: String, objectType: String): PaymentVerificationLogEntryNodeConnection
  paymentPlan(id: ID!): PaymentPlanNode
  allPaymentPlans(offset: Int, before: String, after: String, first: Int, last: Int, businessArea: String!, search: String, status: [String], totalEntitledQuantityFrom: Float, totalEntitledQuantityTo: Float, dispersionStartDate: Date, dispersionEndDate: Date, isFollowUp: Boolean, sourcePaymentPlanId: String, orderBy: String): PaymentPlanNodeConnection
  paymentPlanStatusChoices: [ChoiceObject]
  currencyChoices: [ChoiceObject]
  allDeliveryMechanisms: [ChoiceObject]
  paymentPlanBackgroundActionStatusChoices: [ChoiceObject]
  availableFspsForDeliveryMechanisms(input: AvailableFspsForDeliveryMechanismsInput): [FspChoices]
  allCashPlansAndPaymentPlans(businessArea: String!, program: String, search: String, serviceProvider: String, deliveryType: [String], verificationStatus: [String], startDateGte: String, endDateLte: String, orderBy: String, first: Int, last: Int, before: String, after: String): PaginatedCashPlanAndPaymentPlanNode
  businessArea(businessAreaSlug: String!): BusinessAreaNode
  allBusinessAreas(offset: Int, before: String, after: String, first: Int, last: Int, id: UUID, slug: String): BusinessAreaNodeConnection
  allFieldsAttributes(flexField: Boolean, businessAreaSlug: String): [FieldAttributeNode]
  allGroupsWithFields: [GroupAttributeNode]
  koboProject(uid: String!, businessAreaSlug: String!): KoboAssetObject
  allKoboProjects(businessAreaSlug: String!, onlyDeployed: Boolean, before: String, after: String, first: Int, last: Int): KoboAssetObjectConnection
  cashAssistUrlPrefix: String
  allLanguages(code: String, before: String, after: String, first: Int, last: Int): LanguageObjectConnection
  program(id: ID!): ProgramNode
  allPrograms(offset: Int, before: String, after: String, first: Int, last: Int, businessArea: String!, search: String, status: [String], sector: [String], numberOfHouseholds: String, budget: String, startDate: Date, endDate: Date, orderBy: String): ProgramNodeConnection
  chartProgrammesBySector(businessAreaSlug: String!, year: Int!, program: String, administrativeArea: String): ChartDetailedDatasetsNode
  chartTotalTransferredByMonth(businessAreaSlug: String!, year: Int!, program: String, administrativeArea: String): ChartDetailedDatasetsNode
  cashPlan(id: ID!): CashPlanNode
  allCashPlans(offset: Int, before: String, after: String, first: Int, last: Int, program: ID, assistanceThrough: String, assistanceThrough_Startswith: String, serviceProvider_FullName: String, serviceProvider_FullName_Startswith: String, startDate: DateTime, startDate_Lte: DateTime, startDate_Gte: DateTime, endDate: DateTime, endDate_Lte: DateTime, endDate_Gte: DateTime, businessArea: String, search: String, deliveryType: [String], verificationStatus: [String], orderBy: String): CashPlanNodeConnection
  programStatusChoices: [ChoiceObject]
  programFrequencyOfPaymentsChoices: [ChoiceObject]
  programSectorChoices: [ChoiceObject]
  programScopeChoices: [ChoiceObject]
  cashPlanStatusChoices: [ChoiceObject]
  allActivePrograms(offset: Int, before: String, after: String, first: Int, last: Int, businessArea: String!, search: String, status: [String], sector: [String], numberOfHouseholds: String, budget: String, startDate: Date, endDate: Date, orderBy: String): ProgramNodeForAccountabilityConnection
  targetPopulation(id: ID!): TargetPopulationNode
  allTargetPopulation(offset: Int, before: String, after: String, first: Int, last: Int, name: String, createdByName: String, createdAt: DateTime, updatedAt: DateTime, status: String, households: [ID], totalHouseholdsCountMin: Int, totalHouseholdsCountMax: Int, totalIndividualsCountMin: Int, totalIndividualsCountMax: Int, businessArea: String, program: [ID], createdAtRange: String, paymentPlanApplicable: Boolean, statusNot: String, orderBy: String): TargetPopulationNodeConnection
  targetPopulationHouseholds(targetPopulation: ID!, offset: Int, before: String, after: String, first: Int, last: Int, orderBy: String, businessArea: String): HouseholdNodeConnection
  targetPopulationStatusChoices: [ChoiceObject]
  allActiveTargetPopulations(offset: Int, before: String, after: String, first: Int, last: Int, name: String, createdByName: String, createdAt: DateTime, updatedAt: DateTime, status: String, households: [ID], totalHouseholdsCountMin: Int, totalHouseholdsCountMax: Int, totalIndividualsCountMin: Int, totalIndividualsCountMax: Int, businessArea: String, program: [ID], createdAtRange: String, paymentPlanApplicable: Boolean, statusNot: String, orderBy: String): TargetPopulationNodeConnection
  household(id: ID!): HouseholdNode
  allHouseholds(offset: Int, before: String, after: String, first: Int, last: Int, businessArea: String, address: String, address_Startswith: String, headOfHousehold_FullName: String, headOfHousehold_FullName_Startswith: String, size_Range: [Int], size_Lte: Int, size_Gte: Int, adminArea: ID, admin2: ID, targetPopulations: [ID], programs: [ID], residenceStatus: String, withdrawn: Boolean, size: String, search: String, headOfHousehold_PhoneNoValid: Boolean, lastRegistrationDate: String, countryOrigin: String, orderBy: String): HouseholdNodeConnection
  individual(id: ID!): IndividualNode
  allIndividuals(offset: Int, before: String, after: String, first: Int, last: Int, household_Id: UUID, businessArea: String, fullName: String, fullName_Startswith: String, fullName_Endswith: String, sex: [String], household_AdminArea: ID, withdrawn: Boolean, age: String, programs: [ID], search: String, lastRegistrationDate: String, admin2: [ID], status: [String], excludedId: String, flags: [String], orderBy: String): IndividualNodeConnection
  allMergedHouseholds(offset: Int, before: String, after: String, first: Int, last: Int, businessArea: String, rdiId: String, orderBy: String): HouseholdNodeConnection
  allMergedIndividuals(offset: Int, before: String, after: String, first: Int, last: Int, household: ID, rdiId: String, duplicatesOnly: Boolean, businessArea: String, orderBy: String): IndividualNodeConnection
  sectionHouseholdsReached(businessAreaSlug: String!, year: Int!, program: String, administrativeArea: String): SectionTotalNode
  sectionIndividualsReached(businessAreaSlug: String!, year: Int!, program: String, administrativeArea: String): SectionTotalNode
  sectionChildReached(businessAreaSlug: String!, year: Int!, program: String, administrativeArea: String): SectionTotalNode
  chartIndividualsReachedByAgeAndGender(businessAreaSlug: String!, year: Int!, program: String, administrativeArea: String): ChartDatasetNode
  chartIndividualsWithDisabilityReachedByAge(businessAreaSlug: String!, year: Int!, program: String, administrativeArea: String): ChartDetailedDatasetsNode
  residenceStatusChoices: [ChoiceObject]
  sexChoices: [ChoiceObject]
  maritalStatusChoices: [ChoiceObject]
  workStatusChoices: [ChoiceObject]
  relationshipChoices: [ChoiceObject]
  roleChoices: [ChoiceObject]
  documentTypeChoices: [ChoiceObject]
  identityTypeChoices: [ChoiceObject]
  countriesChoices: [ChoiceObject]
  observedDisabilityChoices: [ChoiceObject]
  severityOfDisabilityChoices: [ChoiceObject]
  flagChoices: [ChoiceObject]
  allHouseholdsFlexFieldsAttributes: [FieldAttributeNode]
  allIndividualsFlexFieldsAttributes: [FieldAttributeNode]
  me: UserNode
  allUsers(offset: Int, before: String, after: String, first: Int, last: Int, status: [String], partner: [String], businessArea: String!, search: String, roles: [String], isTicketCreator: Boolean, orderBy: String): UserNodeConnection
  userRolesChoices: [ChoiceObject]
  userStatusChoices: [ChoiceObject]
  userPartnerChoices: [ChoiceObject]
  hasAvailableUsersToExport(businessAreaSlug: String!): Boolean
  importedHousehold(id: ID!): ImportedHouseholdNode
  allImportedHouseholds(offset: Int, before: String, after: String, first: Int, last: Int, rdiId: String, businessArea: String, orderBy: String): ImportedHouseholdNodeConnection
  registrationDataImportDatahub(id: ID!): RegistrationDataImportDatahubNode
  allRegistrationDataImportsDatahub(offset: Int, before: String, after: String, first: Int, last: Int): RegistrationDataImportDatahubNodeConnection
  importedIndividual(id: ID!): ImportedIndividualNode
  allImportedIndividuals(offset: Int, before: String, after: String, first: Int, last: Int, household: ID, rdiId: String, duplicatesOnly: Boolean, businessArea: String, orderBy: String): ImportedIndividualNodeConnection
  importData(id: ID!): ImportDataNode
  koboImportData(id: ID!): KoboImportDataNode
  deduplicationBatchStatusChoices: [ChoiceObject]
  deduplicationGoldenRecordStatusChoices: [ChoiceObject]
  registrationDataImport(id: ID!): RegistrationDataImportNode
  allRegistrationDataImports(offset: Int, before: String, after: String, first: Int, last: Int, importedBy_Id: UUID, importDate: Date, status: String, name: String, name_Startswith: String, businessArea: String, importDateRange: String, size: String, orderBy: String): RegistrationDataImportNodeConnection
  registrationDataStatusChoices: [ChoiceObject]
  _debug: DjangoDebug
}

input RandomSamplingArguments {
  confidenceInterval: Float!
  marginOfError: Float!
  excludedAdminAreas: [String]
  age: AgeInput
  sex: String
}

input RapidProArguments {
  flowId: String!
}

type RapidProFlow {
  id: String
  name: String
  type: String
  archived: Boolean
  labels: [String]
  expires: Int
  runs: [RapidProFlowRun]
  results: [RapidProFlowResult]
  createdOn: DateTime
  modifiedOn: DateTime
}

type RapidProFlowNode {
  id: String
  name: String
}

type RapidProFlowResult {
  key: String
  name: String
  categories: [String]
  nodeUuids: [String]
}

type RapidProFlowRun {
  active: Int
  completed: Int
  interrupted: Int
  expired: Int
}

type ReassignRoleMutation {
  household: HouseholdNode
  individual: IndividualNode
}

type RebuildTargetPopulationMutation {
  targetPopulation: TargetPopulationNode
}

type RecipientNode implements Node {
  id: ID!
  size: Int
  headOfHousehold: IndividualNode!
}

type RecipientNodeConnection {
  pageInfo: PageInfo!
  edges: [RecipientNodeEdge]!
  totalCount: Int
  edgeCount: Int
}

type RecipientNodeEdge {
  node: RecipientNode
  cursor: String!
}

type ReconciliationSummaryNode {
  deliveredFully: Int
  deliveredPartially: Int
  notDelivered: Int
  unsuccessful: Int
  pending: Int
  forceFailed: Int
  numberOfPayments: Int
  reconciled: Int
}

input ReferralTicketExtras {
  household: ID
  individual: ID
}

type RefuseRegistrationDataImportMutation {
  registrationDataImport: RegistrationDataImportNode
}

enum RegistrationDataImportDataSource {
  XLS
  KOBO
  DIIA
  FLEX_REGISTRATION
  API
  EDOPOMOGA
}

enum RegistrationDataImportDatahubImportDone {
  LOADING
  NOT_STARTED
  STARTED
  DONE
}

type RegistrationDataImportDatahubNode implements Node {
  id: ID!
  createdAt: DateTime!
  updatedAt: DateTime!
  name: String!
  importDate: DateTime!
  hctId: UUID
  importData: ImportDataNode
  importDone: RegistrationDataImportDatahubImportDone!
  businessAreaSlug: String!
  households(offset: Int, before: String, after: String, first: Int, last: Int): ImportedHouseholdNodeConnection!
  individuals(offset: Int, before: String, after: String, first: Int, last: Int): ImportedIndividualNodeConnection!
}

type RegistrationDataImportDatahubNodeConnection {
  pageInfo: PageInfo!
  edges: [RegistrationDataImportDatahubNodeEdge]!
  totalCount: Int
  edgeCount: Int
}

type RegistrationDataImportDatahubNodeEdge {
  node: RegistrationDataImportDatahubNode
  cursor: String!
}

type RegistrationDataImportNode implements Node {
  id: ID!
  createdAt: DateTime!
  updatedAt: DateTime!
  version: BigInt!
  name: String!
  status: RegistrationDataImportStatus!
  importDate: DateTime!
  importedBy: UserNode
  dataSource: RegistrationDataImportDataSource!
  numberOfIndividuals: Int!
  numberOfHouseholds: Int!
  datahubId: UUID
  errorMessage: String!
  sentryId: String
  pullPictures: Boolean!
  businessArea: UserBusinessAreaNode
  screenBeneficiary: Boolean!
  excluded: Boolean!
  erased: Boolean!
  refuseReason: String
  households(offset: Int, before: String, after: String, first: Int, last: Int): HouseholdNodeConnection!
  individuals(offset: Int, before: String, after: String, first: Int, last: Int): IndividualNodeConnection!
  grievanceticketSet(offset: Int, before: String, after: String, first: Int, last: Int): GrievanceTicketNodeConnection!
  messages(offset: Int, before: String, after: String, first: Int, last: Int): CommunicationMessageNodeConnection!
  batchDuplicatesCountAndPercentage: CountAndPercentageNode
  goldenRecordDuplicatesCountAndPercentage: CountAndPercentageNode
  batchPossibleDuplicatesCountAndPercentage: CountAndPercentageNode
  goldenRecordPossibleDuplicatesCountAndPercentage: CountAndPercentageNode
  batchUniqueCountAndPercentage: CountAndPercentageNode
  goldenRecordUniqueCountAndPercentage: CountAndPercentageNode
}

type RegistrationDataImportNodeConnection {
  pageInfo: PageInfo!
  edges: [RegistrationDataImportNodeEdge]!
  totalCount: Int
  edgeCount: Int
}

type RegistrationDataImportNodeEdge {
  node: RegistrationDataImportNode
  cursor: String!
}

enum RegistrationDataImportStatus {
  LOADING
  DEDUPLICATION
  DEDUPLICATION_FAILED
  IMPORT_SCHEDULED
  IMPORTING
  IMPORT_ERROR
  IN_REVIEW
  MERGE_SCHEDULED
  MERGED
  MERGING
  MERGE_ERROR
  REFUSED
}

type RegistrationDeduplicationMutation {
  ok: Boolean
}

type RegistrationKoboImportMutation {
  validationErrors: Arg
  registrationDataImport: RegistrationDataImportNode
}

input RegistrationKoboImportMutationInput {
  importDataId: String
  name: String
  pullPictures: Boolean
  businessAreaSlug: String
  screenBeneficiary: Boolean
}

type RegistrationXlsxImportMutation {
  validationErrors: Arg
  registrationDataImport: RegistrationDataImportNode
}

input RegistrationXlsxImportMutationInput {
  importDataId: ID
  name: String
  businessAreaSlug: String
  screenBeneficiary: Boolean
}

type ReportNode implements Node {
  id: ID!
  createdAt: DateTime!
  updatedAt: DateTime!
  businessArea: UserBusinessAreaNode!
  file: String
  createdBy: UserNode!
  status: Int!
  reportType: Int!
  dateFrom: Date!
  dateTo: Date!
  numberOfRecords: Int
  program: ProgramNodeForAccountability
  adminArea(offset: Int, before: String, after: String, first: Int, last: Int, name: String): AreaNodeConnection!
  fileUrl: String
  adminArea1(offset: Int, before: String, after: String, first: Int, last: Int, name: String): AreaNodeConnection
  adminArea2(offset: Int, before: String, after: String, first: Int, last: Int, name: String): AreaNodeConnection
}

type ReportNodeConnection {
  pageInfo: PageInfo!
  edges: [ReportNodeEdge]!
  totalCount: Int
  edgeCount: Int
}

type ReportNodeEdge {
  node: ReportNode
  cursor: String!
}

type RestartCreateReport {
  report: ReportNode
}

input RestartCreateReportInput {
  reportId: ID!
  businessAreaSlug: String!
}

type RevertMarkPaymentAsFailedMutation {
  payment: PaymentNode
}

type RevertMarkPaymentRecordAsFailedMutation {
  paymentRecord: PaymentRecordNode
}

type RoleNode {
  createdAt: DateTime!
  updatedAt: DateTime!
  name: String!
  subsystem: RoleSubsystem!
  permissions: [String!]
  userRoles: [UserRoleNode!]!
}

enum RoleSubsystem {
  HOPE
  KOBO
  CA
  API
}

enum RuleCommitLanguage {
  PYTHON
}

type RuleCommitNode implements Node {
  id: ID!
  timestamp: DateTime!
  rule: SteficonRuleNode
  updatedBy: UserNode
  definition: String!
  isRelease: Boolean!
  enabled: Boolean!
  deprecated: Boolean!
  language: RuleCommitLanguage!
  affectedFields: [String!]!
  before: JSONString!
  after: JSONString!
  paymentPlans(offset: Int, before: String, after: String, first: Int, last: Int): PaymentPlanNodeConnection!
  targetPopulations(offset: Int, before: String, after: String, first: Int, last: Int, name: String, createdByName: String, createdAt: DateTime, updatedAt: DateTime, status: String, households: [ID], totalHouseholdsCountMin: Int, totalHouseholdsCountMax: Int, totalIndividualsCountMin: Int, totalIndividualsCountMax: Int, businessArea: String, program: [ID], createdAtRange: String, paymentPlanApplicable: Boolean, statusNot: String, orderBy: String): TargetPopulationNodeConnection!
}

type RuleCommitNodeConnection {
  pageInfo: PageInfo!
  edges: [RuleCommitNodeEdge]!
  totalCount: Int
  edgeCount: Int
}

type RuleCommitNodeEdge {
  node: RuleCommitNode
  cursor: String!
}

enum RuleLanguage {
  PYTHON
}

enum RuleSecurity {
  A_0
  A_2
  A_4
}

enum RuleType {
  PAYMENT_PLAN
  TARGETING
}

enum SamplingChoices {
  FULL_LIST
  RANDOM
}

type SanctionListIndividualAliasNameNode implements Node {
  id: ID!
  createdAt: DateTime!
  updatedAt: DateTime!
  name: String!
}

type SanctionListIndividualAliasNameNodeConnection {
  pageInfo: PageInfo!
  edges: [SanctionListIndividualAliasNameNodeEdge]!
  totalCount: Int
  edgeCount: Int
}

type SanctionListIndividualAliasNameNodeEdge {
  node: SanctionListIndividualAliasNameNode
  cursor: String!
}

type SanctionListIndividualCountriesNode implements Node {
  id: ID!
  createdAt: DateTime!
  updatedAt: DateTime!
  country: String
}

type SanctionListIndividualCountriesNodeConnection {
  pageInfo: PageInfo!
  edges: [SanctionListIndividualCountriesNodeEdge]!
  totalCount: Int
  edgeCount: Int
}

type SanctionListIndividualCountriesNodeEdge {
  node: SanctionListIndividualCountriesNode
  cursor: String!
}

type SanctionListIndividualDateOfBirthNode implements Node {
  id: ID!
  createdAt: DateTime!
  updatedAt: DateTime!
  date: Date!
}

type SanctionListIndividualDateOfBirthNodeConnection {
  pageInfo: PageInfo!
  edges: [SanctionListIndividualDateOfBirthNodeEdge]!
  totalCount: Int
  edgeCount: Int
}

type SanctionListIndividualDateOfBirthNodeEdge {
  node: SanctionListIndividualDateOfBirthNode
  cursor: String!
}

type SanctionListIndividualDocumentNode implements Node {
  id: ID!
  createdAt: DateTime!
  updatedAt: DateTime!
  documentNumber: String!
  typeOfDocument: String!
  dateOfIssue: String
  issuingCountry: String
  note: String!
}

type SanctionListIndividualDocumentNodeConnection {
  pageInfo: PageInfo!
  edges: [SanctionListIndividualDocumentNodeEdge]!
  totalCount: Int
  edgeCount: Int
}

type SanctionListIndividualDocumentNodeEdge {
  node: SanctionListIndividualDocumentNode
  cursor: String!
}

type SanctionListIndividualNationalitiesNode implements Node {
  id: ID!
  createdAt: DateTime!
  updatedAt: DateTime!
  nationality: String
}

type SanctionListIndividualNationalitiesNodeConnection {
  pageInfo: PageInfo!
  edges: [SanctionListIndividualNationalitiesNodeEdge]!
  totalCount: Int
  edgeCount: Int
}

type SanctionListIndividualNationalitiesNodeEdge {
  node: SanctionListIndividualNationalitiesNode
  cursor: String!
}

type SanctionListIndividualNode implements Node {
  id: ID!
  createdAt: DateTime!
  updatedAt: DateTime!
  dataId: Int!
  versionNum: Int!
  firstName: String!
  secondName: String!
  thirdName: String!
  fourthName: String!
  fullName: String!
  nameOriginalScript: String!
  unListType: String!
  referenceNumber: String!
  listedOn: DateTime!
  comments: String!
  designation: String!
  listType: String!
  street: String!
  city: String!
  stateProvince: String!
  addressNote: String!
  countryOfBirth: String
  active: Boolean!
  documents(offset: Int, before: String, after: String, first: Int, last: Int): SanctionListIndividualDocumentNodeConnection!
  nationalities(offset: Int, before: String, after: String, first: Int, last: Int): SanctionListIndividualNationalitiesNodeConnection!
  countries(offset: Int, before: String, after: String, first: Int, last: Int): SanctionListIndividualCountriesNodeConnection!
  aliasNames(offset: Int, before: String, after: String, first: Int, last: Int): SanctionListIndividualAliasNameNodeConnection!
  datesOfBirth(offset: Int, before: String, after: String, first: Int, last: Int): SanctionListIndividualDateOfBirthNodeConnection!
}

type SanctionListIndividualNodeConnection {
  pageInfo: PageInfo!
  edges: [SanctionListIndividualNodeEdge]!
  totalCount: Int
  edgeCount: Int
}

type SanctionListIndividualNodeEdge {
  node: SanctionListIndividualNode
  cursor: String!
}

type SaveKoboProjectImportDataAsync {
  importData: KoboImportDataNode
}

type SectionTotalNode {
  total: Float
}

input SensitiveGrievanceTicketExtras {
  household: ID
  individual: ID
  paymentRecord: [ID]
}

type ServiceProviderNode implements Node {
  id: ID!
  createdAt: DateTime!
  updatedAt: DateTime!
  businessArea: UserBusinessAreaNode!
  caId: String!
  fullName: String
  shortName: String
  country: String!
  visionId: String
  cashPlans(offset: Int, before: String, after: String, first: Int, last: Int): CashPlanNodeConnection!
  paymentrecordSet(offset: Int, before: String, after: String, first: Int, last: Int): PaymentRecordNodeConnection!
}

type ServiceProviderNodeConnection {
  pageInfo: PageInfo!
  edges: [ServiceProviderNodeEdge]!
  totalCount: Int
  edgeCount: Int
}

type ServiceProviderNodeEdge {
  node: ServiceProviderNode
  cursor: String!
}

type SetSteficonRuleOnPaymentPlanPaymentListMutation {
  paymentPlan: PaymentPlanNode
}

input SetSteficonRuleOnTargetPopulationMutationInput {
  targetId: ID!
  steficonRuleId: ID
  version: BigInt
  clientMutationId: String
}

type SetSteficonRuleOnTargetPopulationMutationPayload {
  targetPopulation: TargetPopulationNode
  clientMutationId: String
}

type SimpleApproveMutation {
  grievanceTicket: GrievanceTicketNode
}

type SteficonRuleNode implements Node {
  id: ID!
  name: String!
  definition: String!
  description: String
  enabled: Boolean!
  deprecated: Boolean!
  language: RuleLanguage!
  security: RuleSecurity!
  createdBy: UserNode
  updatedBy: UserNode
  createdAt: DateTime!
  updatedAt: DateTime!
  type: RuleType!
  flags: JSONString!
  history(offset: Int, before: String, after: String, first: Int, last: Int): RuleCommitNodeConnection!
}

type SteficonRuleNodeConnection {
  pageInfo: PageInfo!
  edges: [SteficonRuleNodeEdge]!
  totalCount: Int
  edgeCount: Int
}

type SteficonRuleNodeEdge {
  node: SteficonRuleNode
  cursor: String!
}

enum SurveyCategory {
  RAPID_PRO
  SMS
  MANUAL
}

type SurveyNode implements Node {
  id: ID!
  createdAt: DateTime!
  updatedAt: DateTime!
  unicefId: String
  title: String!
  body: String!
  category: SurveyCategory!
  numberOfRecipients: Int!
  createdBy: UserNode
  recipients(offset: Int, before: String, after: String, first: Int, last: Int): HouseholdNodeConnection!
  targetPopulation: TargetPopulationNode
  program: ProgramNodeForAccountability
  businessArea: UserBusinessAreaNode!
  sampleFile: String
  sampleFileGeneratedAt: DateTime
  samplingType: SurveySamplingType!
  fullListArguments: JSONString!
  randomSamplingArguments: JSONString!
  sampleSize: Int!
  flowId: String
  successfulRapidProCalls: [JSONString!]!
  sampleFilePath: String
  hasValidSampleFile: Boolean
  rapidProUrl: String
}

type SurveyNodeConnection {
  pageInfo: PageInfo!
  edges: [SurveyNodeEdge]!
  totalCount: Int
  edgeCount: Int
}

type SurveyNodeEdge {
  node: SurveyNode
  cursor: String!
}

enum SurveySamplingType {
  FULL_LIST
  RANDOM
}

type TableTotalCashTransferred {
  data: [_TableTotalCashTransferredDataNode]
}

enum TargetPopulationBuildStatus {
  PENDING
  BUILDING
  FAILED
  OK
}

type TargetPopulationNode implements Node {
  isRemoved: Boolean!
  id: ID!
  createdAt: DateTime!
  updatedAt: DateTime!
  version: BigInt!
  name: String!
  caId: String
  caHashId: String
  createdBy: UserNode
  changeDate: DateTime
  changedBy: UserNode
  finalizedAt: DateTime
  finalizedBy: UserNode
  businessArea: UserBusinessAreaNode
  status: TargetPopulationStatus!
  buildStatus: TargetPopulationBuildStatus!
  builtAt: DateTime
  households(offset: Int, before: String, after: String, first: Int, last: Int, orderBy: String, businessArea: String): HouseholdNodeConnection
  program: ProgramNodeForAccountability
  targetingCriteria: TargetingCriteriaNode
  sentToDatahub: Boolean!
  steficonRule: RuleCommitNode
  steficonAppliedDate: DateTime
  vulnerabilityScoreMin: Float
  vulnerabilityScoreMax: Float
  excludedIds: String!
  exclusionReason: String!
  totalHouseholdsCount: Int
  totalIndividualsCount: Int
  childMaleCount: Int
  childFemaleCount: Int
  adultMaleCount: Int
  adultFemaleCount: Int
  paymentPlans(offset: Int, before: String, after: String, first: Int, last: Int): PaymentPlanNodeConnection!
  paymentRecords(offset: Int, before: String, after: String, first: Int, last: Int): PaymentRecordNodeConnection!
  selections: [HouseholdSelectionNode!]!
  messages(offset: Int, before: String, after: String, first: Int, last: Int): CommunicationMessageNodeConnection!
  surveys(offset: Int, before: String, after: String, first: Int, last: Int): SurveyNodeConnection!
  totalFamilySize: Int
  householdList(offset: Int, before: String, after: String, first: Int, last: Int, orderBy: String, businessArea: String): HouseholdNodeConnection
}

type TargetPopulationNodeConnection {
  pageInfo: PageInfo!
  edges: [TargetPopulationNodeEdge]!
  totalCount: Int
  edgeCount: Int
}

type TargetPopulationNodeEdge {
  node: TargetPopulationNode
  cursor: String!
}

enum TargetPopulationStatus {
  OPEN
  LOCKED
  STEFICON_WAIT
  STEFICON_RUN
  STEFICON_COMPLETED
  STEFICON_ERROR
  PROCESSING
  SENDING_TO_CASH_ASSIST
  READY_FOR_CASH_ASSIST
  READY_FOR_PAYMENT_MODULE
  ASSIGNED
}

type TargetingCriteriaNode {
  id: UUID!
  createdAt: DateTime!
  updatedAt: DateTime!
  flagExcludeIfActiveAdjudicationTicket: Boolean!
  flagExcludeIfOnSanctionList: Boolean!
  targetPopulation: TargetPopulationNode
  rules: [TargetingCriteriaRuleNode]
}

input TargetingCriteriaObjectType {
  rules: [TargetingCriteriaRuleObjectType]
  flagExcludeIfActiveAdjudicationTicket: Boolean
  flagExcludeIfOnSanctionList: Boolean
}

enum TargetingCriteriaRuleFilterComparisonMethod {
  EQUALS
  NOT_EQUALS
  CONTAINS
  NOT_CONTAINS
  RANGE
  NOT_IN_RANGE
  GREATER_THAN
  LESS_THAN
}

type TargetingCriteriaRuleFilterNode {
  id: UUID!
  createdAt: DateTime!
  updatedAt: DateTime!
  comparisonMethod: TargetingCriteriaRuleFilterComparisonMethod!
  targetingCriteriaRule: TargetingCriteriaRuleNode!
  isFlexField: Boolean!
  fieldName: String!
  arguments: [Arg]
  fieldAttribute: FieldAttributeNode
}

input TargetingCriteriaRuleFilterObjectType {
  comparisonMethod: String!
  isFlexField: Boolean!
  fieldName: String!
  arguments: [Arg]!
}

type TargetingCriteriaRuleNode {
  id: UUID!
  createdAt: DateTime!
  updatedAt: DateTime!
  targetingCriteria: TargetingCriteriaNode!
  individualsFiltersBlocks: [TargetingIndividualRuleFilterBlockNode]
  filters: [TargetingCriteriaRuleFilterNode]
}

input TargetingCriteriaRuleObjectType {
  filters: [TargetingCriteriaRuleFilterObjectType]
  individualsFiltersBlocks: [TargetingIndividualRuleFilterBlockObjectType]
}

enum TargetingIndividualBlockRuleFilterComparisonMethod {
  EQUALS
  NOT_EQUALS
  CONTAINS
  NOT_CONTAINS
  RANGE
  NOT_IN_RANGE
  GREATER_THAN
  LESS_THAN
}

type TargetingIndividualBlockRuleFilterNode {
  id: UUID!
  createdAt: DateTime!
  updatedAt: DateTime!
  comparisonMethod: TargetingIndividualBlockRuleFilterComparisonMethod!
  individualsFiltersBlock: TargetingIndividualRuleFilterBlockNode!
  isFlexField: Boolean!
  fieldName: String!
  arguments: [Arg]
  fieldAttribute: FieldAttributeNode
}

type TargetingIndividualRuleFilterBlockNode {
  id: UUID!
  createdAt: DateTime!
  updatedAt: DateTime!
  targetingCriteriaRule: TargetingCriteriaRuleNode!
  targetOnlyHoh: Boolean!
  individualBlockFilters: [TargetingIndividualBlockRuleFilterNode]
}

input TargetingIndividualRuleFilterBlockObjectType {
  individualBlockFilters: [TargetingCriteriaRuleFilterObjectType]
}

type TicketAddIndividualDetailsNode implements Node {
  id: ID!
  createdAt: DateTime!
  updatedAt: DateTime!
  household: HouseholdNode
  individualData: Arg
  approveStatus: Boolean!
}

type TicketAddIndividualDetailsNodeConnection {
  pageInfo: PageInfo!
  edges: [TicketAddIndividualDetailsNodeEdge]!
  totalCount: Int
  edgeCount: Int
}

type TicketAddIndividualDetailsNodeEdge {
  node: TicketAddIndividualDetailsNode
  cursor: String!
}

type TicketByType {
  userGeneratedCount: Int
  systemGeneratedCount: Int
  closedUserGeneratedCount: Int
  closedSystemGeneratedCount: Int
  userGeneratedAvgResolution: Float
  systemGeneratedAvgResolution: Float
}

type TicketComplaintDetailsNode implements Node {
  id: ID!
  createdAt: DateTime!
  updatedAt: DateTime!
  paymentContentType: ContentTypeObjectType
  paymentObjectId: UUID
  household: HouseholdNode
  individual: IndividualNode
  paymentRecord: PaymentRecordAndPaymentNode
}

type TicketComplaintDetailsNodeConnection {
  pageInfo: PageInfo!
  edges: [TicketComplaintDetailsNodeEdge]!
  totalCount: Int
  edgeCount: Int
}

type TicketComplaintDetailsNodeEdge {
  node: TicketComplaintDetailsNode
  cursor: String!
}

type TicketDeleteHouseholdDetailsNode implements Node {
  id: ID!
  createdAt: DateTime!
  updatedAt: DateTime!
  household: HouseholdNode
  roleReassignData: JSONString!
  approveStatus: Boolean!
  reasonHousehold: HouseholdNode
  householdData: Arg
}

type TicketDeleteHouseholdDetailsNodeConnection {
  pageInfo: PageInfo!
  edges: [TicketDeleteHouseholdDetailsNodeEdge]!
  totalCount: Int
  edgeCount: Int
}

type TicketDeleteHouseholdDetailsNodeEdge {
  node: TicketDeleteHouseholdDetailsNode
  cursor: String!
}

type TicketDeleteIndividualDetailsNode implements Node {
  id: ID!
  createdAt: DateTime!
  updatedAt: DateTime!
  individual: IndividualNode
  roleReassignData: JSONString!
  approveStatus: Boolean!
  individualData: Arg
}

type TicketDeleteIndividualDetailsNodeConnection {
  pageInfo: PageInfo!
  edges: [TicketDeleteIndividualDetailsNodeEdge]!
  totalCount: Int
  edgeCount: Int
}

type TicketDeleteIndividualDetailsNodeEdge {
  node: TicketDeleteIndividualDetailsNode
  cursor: String!
}

type TicketHouseholdDataUpdateDetailsNode implements Node {
  id: ID!
  createdAt: DateTime!
  updatedAt: DateTime!
  household: HouseholdNode
  householdData: Arg
}

type TicketHouseholdDataUpdateDetailsNodeConnection {
  pageInfo: PageInfo!
  edges: [TicketHouseholdDataUpdateDetailsNodeEdge]!
  totalCount: Int
  edgeCount: Int
}

type TicketHouseholdDataUpdateDetailsNodeEdge {
  node: TicketHouseholdDataUpdateDetailsNode
  cursor: String!
}

type TicketIndividualDataUpdateDetailsNode implements Node {
  id: ID!
  createdAt: DateTime!
  updatedAt: DateTime!
  individual: IndividualNode
  individualData: Arg
  roleReassignData: JSONString!
}

type TicketIndividualDataUpdateDetailsNodeConnection {
  pageInfo: PageInfo!
  edges: [TicketIndividualDataUpdateDetailsNodeEdge]!
  totalCount: Int
  edgeCount: Int
}

type TicketIndividualDataUpdateDetailsNodeEdge {
  node: TicketIndividualDataUpdateDetailsNode
  cursor: String!
}

type TicketNeedsAdjudicationDetailsExtraDataNode {
  goldenRecords: [DeduplicationResultNode]
  possibleDuplicate: [DeduplicationResultNode]
}

type TicketNeedsAdjudicationDetailsNode implements Node {
  id: ID!
  createdAt: DateTime!
  updatedAt: DateTime!
  goldenRecordsIndividual: IndividualNode!
  isMultipleDuplicatesVersion: Boolean!
  possibleDuplicate: IndividualNode
  possibleDuplicates: [IndividualNode]
  selectedIndividual: IndividualNode
  selectedIndividuals: [IndividualNode]
  roleReassignData: JSONString!
  extraData: TicketNeedsAdjudicationDetailsExtraDataNode
  scoreMin: Float!
  scoreMax: Float!
  hasDuplicatedDocument: Boolean
}

type TicketNeedsAdjudicationDetailsNodeConnection {
  pageInfo: PageInfo!
  edges: [TicketNeedsAdjudicationDetailsNodeEdge]!
  totalCount: Int
  edgeCount: Int
}

type TicketNeedsAdjudicationDetailsNodeEdge {
  node: TicketNeedsAdjudicationDetailsNode
  cursor: String!
}

type TicketNegativeFeedbackDetailsNode implements Node {
  id: ID!
  createdAt: DateTime!
  updatedAt: DateTime!
  household: HouseholdNode
  individual: IndividualNode
}

type TicketNegativeFeedbackDetailsNodeConnection {
  pageInfo: PageInfo!
  edges: [TicketNegativeFeedbackDetailsNodeEdge]!
  totalCount: Int
  edgeCount: Int
}

type TicketNegativeFeedbackDetailsNodeEdge {
  node: TicketNegativeFeedbackDetailsNode
  cursor: String!
}

type TicketNoteNode implements Node {
  id: ID!
  createdAt: DateTime!
  updatedAt: DateTime!
  description: String!
  createdBy: UserNode
}

type TicketNoteNodeConnection {
  pageInfo: PageInfo!
  edges: [TicketNoteNodeEdge]!
  totalCount: Int
  edgeCount: Int
}

type TicketNoteNodeEdge {
  node: TicketNoteNode
  cursor: String!
}

input TicketPaymentVerificationDetailsExtras {
  newReceivedAmount: Float
  newStatus: String
}

enum TicketPaymentVerificationDetailsNewStatus {
  NOT_RECEIVED
  PENDING
  RECEIVED
  RECEIVED_WITH_ISSUES
}

type TicketPaymentVerificationDetailsNode implements Node {
  id: ID!
  createdAt: DateTime!
  updatedAt: DateTime!
  paymentVerifications(offset: Int, before: String, after: String, first: Int, last: Int): PaymentVerificationNodeConnection!
  paymentVerificationStatus: TicketPaymentVerificationDetailsPaymentVerificationStatus!
  paymentVerification: PaymentVerificationNode
  newStatus: TicketPaymentVerificationDetailsNewStatus
  oldReceivedAmount: Float
  newReceivedAmount: Float
  approveStatus: Boolean!
  hasMultiplePaymentVerifications: Boolean
}

type TicketPaymentVerificationDetailsNodeConnection {
  pageInfo: PageInfo!
  edges: [TicketPaymentVerificationDetailsNodeEdge]!
  totalCount: Int
  edgeCount: Int
}

type TicketPaymentVerificationDetailsNodeEdge {
  node: TicketPaymentVerificationDetailsNode
  cursor: String!
}

enum TicketPaymentVerificationDetailsPaymentVerificationStatus {
  NOT_RECEIVED
  PENDING
  RECEIVED
  RECEIVED_WITH_ISSUES
}

type TicketPositiveFeedbackDetailsNode implements Node {
  id: ID!
  createdAt: DateTime!
  updatedAt: DateTime!
  household: HouseholdNode
  individual: IndividualNode
}

type TicketPositiveFeedbackDetailsNodeConnection {
  pageInfo: PageInfo!
  edges: [TicketPositiveFeedbackDetailsNodeEdge]!
  totalCount: Int
  edgeCount: Int
}

type TicketPositiveFeedbackDetailsNodeEdge {
  node: TicketPositiveFeedbackDetailsNode
  cursor: String!
}

type TicketReferralDetailsNode implements Node {
  id: ID!
  createdAt: DateTime!
  updatedAt: DateTime!
  household: HouseholdNode
  individual: IndividualNode
}

type TicketReferralDetailsNodeConnection {
  pageInfo: PageInfo!
  edges: [TicketReferralDetailsNodeEdge]!
  totalCount: Int
  edgeCount: Int
}

type TicketReferralDetailsNodeEdge {
  node: TicketReferralDetailsNode
  cursor: String!
}

type TicketSensitiveDetailsNode implements Node {
  id: ID!
  createdAt: DateTime!
  updatedAt: DateTime!
  paymentContentType: ContentTypeObjectType
  paymentObjectId: UUID
  household: HouseholdNode
  individual: IndividualNode
  paymentRecord: PaymentRecordAndPaymentNode
}

type TicketSensitiveDetailsNodeConnection {
  pageInfo: PageInfo!
  edges: [TicketSensitiveDetailsNodeEdge]!
  totalCount: Int
  edgeCount: Int
}

type TicketSensitiveDetailsNodeEdge {
  node: TicketSensitiveDetailsNode
  cursor: String!
}

type TicketSystemFlaggingDetailsNode implements Node {
  id: ID!
  createdAt: DateTime!
  updatedAt: DateTime!
  goldenRecordsIndividual: IndividualNode!
  sanctionListIndividual: SanctionListIndividualNode!
  approveStatus: Boolean!
  roleReassignData: JSONString!
}

type TicketSystemFlaggingDetailsNodeConnection {
  pageInfo: PageInfo!
  edges: [TicketSystemFlaggingDetailsNodeEdge]!
  totalCount: Int
  edgeCount: Int
}

type TicketSystemFlaggingDetailsNodeEdge {
  node: TicketSystemFlaggingDetailsNode
  cursor: String!
}

scalar UUID

type UnlockTargetPopulationMutation {
  targetPopulation: TargetPopulationNode
}

input UpdateAddIndividualIssueTypeExtras {
  individualData: AddIndividualDataObjectType!
}

input UpdateFeedbackInput {
  feedbackId: ID!
  issueType: String
  householdLookup: ID
  individualLookup: ID
  description: String
  comments: String
  admin2: ID
  area: String
  language: String
  consent: Boolean
  program: ID
}

type UpdateFeedbackMutation {
  feedback: FeedbackNode
}

input UpdateGrievanceTicketExtrasInput {
  householdDataUpdateIssueTypeExtras: UpdateHouseholdDataUpdateIssueTypeExtras
  individualDataUpdateIssueTypeExtras: UpdateIndividualDataUpdateIssueTypeExtras
  addIndividualIssueTypeExtras: UpdateAddIndividualIssueTypeExtras
  category: CategoryExtrasInput
  ticketPaymentVerificationDetailsExtras: TicketPaymentVerificationDetailsExtras
}

input UpdateGrievanceTicketInput {
  ticketId: ID!
  description: String
  assignedTo: ID
  admin: String
  area: String
  language: String
  linkedTickets: [ID]
  household: ID
  individual: ID
  paymentRecord: ID
  extras: UpdateGrievanceTicketExtrasInput
  priority: Int
  urgency: Int
  partner: Int
  programme: ID
  comments: String
  documentation: [GrievanceDocumentInput]
  documentationToUpdate: [GrievanceDocumentUpdateInput]
  documentationToDelete: [ID]
}

type UpdateGrievanceTicketMutation {
  grievanceTicket: GrievanceTicketNode
}

input UpdateHouseholdDataUpdateIssueTypeExtras {
  householdData: HouseholdUpdateDataObjectType!
}

input UpdateIndividualDataUpdateIssueTypeExtras {
  individualData: IndividualUpdateDataObjectType!
}

input UpdatePaymentPlanInput {
  paymentPlanId: ID!
  targetingId: ID
  startDate: Date
  endDate: Date
  dispersionStartDate: Date
  dispersionEndDate: Date
  currency: String
}

type UpdatePaymentPlanMutation {
  paymentPlan: PaymentPlanNode
}

type UpdatePaymentVerificationReceivedAndReceivedAmount {
  paymentVerification: PaymentVerificationNode
}

type UpdatePaymentVerificationStatusAndReceivedAmount {
  paymentVerification: PaymentVerificationNode
}

type UpdateProgram {
  validationErrors: Arg
  program: ProgramNode
}

input UpdateProgramInput {
  id: String!
  name: String
  status: String
  startDate: Date
  endDate: Date
  description: String
  budget: Decimal
  frequencyOfPayments: String
  sector: String
  scope: String
  cashPlus: Boolean
  populationGoal: Int
  administrativeAreasOfImplementation: String
  individualDataNeeded: Boolean
}

input UpdateTargetPopulationInput {
  id: ID!
  name: String
  targetingCriteria: TargetingCriteriaObjectType
  programId: ID
  vulnerabilityScoreMin: Decimal
  vulnerabilityScoreMax: Decimal
  excludedIds: String
  exclusionReason: String
}

type UpdateTargetPopulationMutation {
  validationErrors: Arg
  targetPopulation: TargetPopulationNode
}

scalar Upload

type UploadImportDataXLSXFileAsync {
  importData: ImportDataNode
  errors: [XlsxRowErrorNode]
}

type UserBusinessAreaNode implements Node {
  id: ID!
  createdAt: DateTime!
  updatedAt: DateTime!
  code: String!
  name: String!
  longName: String!
  regionCode: String!
  regionName: String!
  koboUsername: String
  koboToken: String
  koboUrl: String
  rapidProHost: String
  rapidProPaymentVerificationToken: String
  rapidProMessagesToken: String
  rapidProSurveyToken: String
  slug: String!
  customFields: JSONString!
  hasDataSharingAgreement: Boolean!
  parent: UserBusinessAreaNode
  isSplit: Boolean!
  postponeDeduplication: Boolean!
  deduplicationDuplicateScore: Float!
  deduplicationPossibleDuplicateScore: Float!
  deduplicationBatchDuplicatesPercentage: Int!
  deduplicationBatchDuplicatesAllowed: Int!
  deduplicationGoldenRecordDuplicatesPercentage: Int!
  deduplicationGoldenRecordDuplicatesAllowed: Int!
  screenBeneficiary: Boolean!
  deduplicationIgnoreWithdraw: Boolean!
  isPaymentPlanApplicable: Boolean!
  isAccountabilityApplicable: Boolean
  active: Boolean!
  children(offset: Int, before: String, after: String, first: Int, last: Int, id: UUID): UserBusinessAreaNodeConnection!
  userRoles: [UserRoleNode!]!
  householdSet(offset: Int, before: String, after: String, first: Int, last: Int): HouseholdNodeConnection!
  individualSet(offset: Int, before: String, after: String, first: Int, last: Int): IndividualNodeConnection!
  registrationdataimportSet(offset: Int, before: String, after: String, first: Int, last: Int): RegistrationDataImportNodeConnection!
  paymentplanSet(offset: Int, before: String, after: String, first: Int, last: Int): PaymentPlanNodeConnection!
  cashplanSet(offset: Int, before: String, after: String, first: Int, last: Int): CashPlanNodeConnection!
  paymentrecordSet(offset: Int, before: String, after: String, first: Int, last: Int): PaymentRecordNodeConnection!
  paymentSet(offset: Int, before: String, after: String, first: Int, last: Int): PaymentNodeConnection!
  serviceproviderSet(offset: Int, before: String, after: String, first: Int, last: Int): ServiceProviderNodeConnection!
  tickets(offset: Int, before: String, after: String, first: Int, last: Int): GrievanceTicketNodeConnection!
<<<<<<< HEAD
  targetpopulationSet(offset: Int, before: String, after: String, first: Int, last: Int, name: String, createdByName: String, createdAt: DateTime, updatedAt: DateTime, status: String, households: [ID], totalHouseholdsCountMin: Int, totalHouseholdsCountMax: Int, totalIndividualsCountMin: Int, totalIndividualsCountMax: Int, businessArea: String, program: [ID], createdAtRange: String, paymentPlanApplicable: Boolean, orderBy: String): TargetPopulationNodeConnection!
=======
  targetpopulationSet(offset: Int, before: String, after: String, first: Int, last: Int, name: String, createdByName: String, createdAt: DateTime, updatedAt: DateTime, status: String, households: [ID], totalHouseholdsCountMin: Int, totalHouseholdsCountMax: Int, totalIndividualsCountMin: Int, totalIndividualsCountMax: Int, businessArea: String, program: [ID], createdAtRange: String, paymentPlanApplicable: Boolean, statusNot: String, orderBy: String): TargetPopulationNodeConnection!
>>>>>>> b0cc3a94
  programSet(offset: Int, before: String, after: String, first: Int, last: Int, name: String): ProgramNodeForAccountabilityConnection!
  reports(offset: Int, before: String, after: String, first: Int, last: Int): ReportNodeConnection!
  logentrySet(offset: Int, before: String, after: String, first: Int, last: Int): PaymentVerificationLogEntryNodeConnection!
  messageSet(offset: Int, before: String, after: String, first: Int, last: Int): CommunicationMessageNodeConnection!
  feedbackSet(offset: Int, before: String, after: String, first: Int, last: Int): FeedbackNodeConnection!
  surveySet(offset: Int, before: String, after: String, first: Int, last: Int): SurveyNodeConnection!
  permissions: [String]
}

type UserBusinessAreaNodeConnection {
  pageInfo: PageInfo!
  edges: [UserBusinessAreaNodeEdge]!
  totalCount: Int
  edgeCount: Int
}

type UserBusinessAreaNodeEdge {
  node: UserBusinessAreaNode
  cursor: String!
}

type UserNode implements Node {
  lastLogin: DateTime
  isSuperuser: Boolean!
  username: String!
  firstName: String!
  lastName: String!
  isStaff: Boolean!
  isActive: Boolean!
  dateJoined: DateTime!
  id: ID!
  status: UserStatus!
  partner: PartnerType
  email: String!
  availableForExport: Boolean!
  customFields: JSONString!
  jobTitle: String!
  adUuid: String
  lastModifyDate: DateTime
  lastDoapSync: DateTime
  doapHash: String!
  userRoles: [UserRoleNode!]!
  documentSet(offset: Int, before: String, after: String, first: Int, last: Int): DocumentNodeConnection!
  registrationDataImports(offset: Int, before: String, after: String, first: Int, last: Int): RegistrationDataImportNodeConnection!
  createdPaymentPlans(offset: Int, before: String, after: String, first: Int, last: Int): PaymentPlanNodeConnection!
  createdFinancialServiceProviderXlsxTemplates(offset: Int, before: String, after: String, first: Int, last: Int): FinancialServiceProviderXlsxTemplateNodeConnection!
  createdFinancialServiceProviders(offset: Int, before: String, after: String, first: Int, last: Int): FinancialServiceProviderNodeConnection!
  createdDeliveryMechanisms(offset: Int, before: String, after: String, first: Int, last: Int): DeliveryMechanismNodeConnection!
  sentDeliveryMechanisms(offset: Int, before: String, after: String, first: Int, last: Int): DeliveryMechanismNodeConnection!
  approvalSet: [ApprovalNode!]!
  createdTickets(offset: Int, before: String, after: String, first: Int, last: Int): GrievanceTicketNodeConnection!
  assignedTickets(offset: Int, before: String, after: String, first: Int, last: Int): GrievanceTicketNodeConnection!
  ticketNotes(offset: Int, before: String, after: String, first: Int, last: Int): TicketNoteNodeConnection!
  targetPopulations(offset: Int, before: String, after: String, first: Int, last: Int, name: String, createdByName: String, createdAt: DateTime, updatedAt: DateTime, status: String, households: [ID], totalHouseholdsCountMin: Int, totalHouseholdsCountMax: Int, totalIndividualsCountMin: Int, totalIndividualsCountMax: Int, businessArea: String, program: [ID], createdAtRange: String, paymentPlanApplicable: Boolean, statusNot: String, orderBy: String): TargetPopulationNodeConnection!
  changedTargetPopulations(offset: Int, before: String, after: String, first: Int, last: Int, name: String, createdByName: String, createdAt: DateTime, updatedAt: DateTime, status: String, households: [ID], totalHouseholdsCountMin: Int, totalHouseholdsCountMax: Int, totalIndividualsCountMin: Int, totalIndividualsCountMax: Int, businessArea: String, program: [ID], createdAtRange: String, paymentPlanApplicable: Boolean, statusNot: String, orderBy: String): TargetPopulationNodeConnection!
  finalizedTargetPopulations(offset: Int, before: String, after: String, first: Int, last: Int, name: String, createdByName: String, createdAt: DateTime, updatedAt: DateTime, status: String, households: [ID], totalHouseholdsCountMin: Int, totalHouseholdsCountMax: Int, totalIndividualsCountMin: Int, totalIndividualsCountMax: Int, businessArea: String, program: [ID], createdAtRange: String, paymentPlanApplicable: Boolean, statusNot: String, orderBy: String): TargetPopulationNodeConnection!
  reports(offset: Int, before: String, after: String, first: Int, last: Int): ReportNodeConnection!
  logs(offset: Int, before: String, after: String, first: Int, last: Int): PaymentVerificationLogEntryNodeConnection!
  messages(offset: Int, before: String, after: String, first: Int, last: Int): CommunicationMessageNodeConnection!
  feedbacks(offset: Int, before: String, after: String, first: Int, last: Int): FeedbackNodeConnection!
  feedbackMessages(offset: Int, before: String, after: String, first: Int, last: Int): FeedbackMessageNodeConnection!
  surveys(offset: Int, before: String, after: String, first: Int, last: Int): SurveyNodeConnection!
  businessAreas(offset: Int, before: String, after: String, first: Int, last: Int, id: UUID): UserBusinessAreaNodeConnection
}

type UserNodeConnection {
  pageInfo: PageInfo!
  edges: [UserNodeEdge]!
  totalCount: Int
  edgeCount: Int
}

type UserNodeEdge {
  node: UserNode
  cursor: String!
}

type UserRoleNode {
  createdAt: DateTime!
  updatedAt: DateTime!
  businessArea: UserBusinessAreaNode!
  role: RoleNode!
}

enum UserStatus {
  ACTIVE
  INACTIVE
  INVITED
}

type VolumeByDeliveryMechanismNode implements Node {
  id: ID!
  deliveryMechanism: DeliveryMechanismNode
  volume: Float
  volumeUsd: Float
}

type XlsxErrorNode {
  sheet: String
  coordinates: String
  message: String
}

type XlsxRowErrorNode {
  rowNumber: Int
  header: String
  message: String
}

type _DatasetsNode {
  data: [Float]
}

type _DetailedDatasetsNode {
  label: String
  data: [Float]
}

type _TableTotalCashTransferredDataNode {
  id: String
  admin2: String
  totalCashTransferred: Float
  totalHouseholds: Int
}<|MERGE_RESOLUTION|>--- conflicted
+++ resolved
@@ -299,11 +299,7 @@
   paymentSet(offset: Int, before: String, after: String, first: Int, last: Int): PaymentNodeConnection!
   serviceproviderSet(offset: Int, before: String, after: String, first: Int, last: Int): ServiceProviderNodeConnection!
   tickets(offset: Int, before: String, after: String, first: Int, last: Int): GrievanceTicketNodeConnection!
-<<<<<<< HEAD
-  targetpopulationSet(offset: Int, before: String, after: String, first: Int, last: Int, name: String, createdByName: String, createdAt: DateTime, updatedAt: DateTime, status: String, households: [ID], totalHouseholdsCountMin: Int, totalHouseholdsCountMax: Int, totalIndividualsCountMin: Int, totalIndividualsCountMax: Int, businessArea: String, program: [ID], createdAtRange: String, paymentPlanApplicable: Boolean, orderBy: String): TargetPopulationNodeConnection!
-=======
   targetpopulationSet(offset: Int, before: String, after: String, first: Int, last: Int, name: String, createdByName: String, createdAt: DateTime, updatedAt: DateTime, status: String, households: [ID], totalHouseholdsCountMin: Int, totalHouseholdsCountMax: Int, totalIndividualsCountMin: Int, totalIndividualsCountMax: Int, businessArea: String, program: [ID], createdAtRange: String, paymentPlanApplicable: Boolean, statusNot: String, orderBy: String): TargetPopulationNodeConnection!
->>>>>>> b0cc3a94
   programSet(offset: Int, before: String, after: String, first: Int, last: Int, name: String): ProgramNodeForAccountabilityConnection!
   reports(offset: Int, before: String, after: String, first: Int, last: Int): ReportNodeConnection!
   logentrySet(offset: Int, before: String, after: String, first: Int, last: Int): PaymentVerificationLogEntryNodeConnection!
@@ -3312,11 +3308,7 @@
   cashplanSet(offset: Int, before: String, after: String, first: Int, last: Int): CashPlanNodeConnection!
   paymentSet(offset: Int, before: String, after: String, first: Int, last: Int): PaymentNodeConnection!
   grievanceticketSet(offset: Int, before: String, after: String, first: Int, last: Int): GrievanceTicketNodeConnection!
-<<<<<<< HEAD
-  targetpopulationSet(offset: Int, before: String, after: String, first: Int, last: Int, name: String, createdByName: String, createdAt: DateTime, updatedAt: DateTime, status: String, households: [ID], totalHouseholdsCountMin: Int, totalHouseholdsCountMax: Int, totalIndividualsCountMin: Int, totalIndividualsCountMax: Int, businessArea: String, program: [ID], createdAtRange: String, paymentPlanApplicable: Boolean, orderBy: String): TargetPopulationNodeConnection!
-=======
   targetpopulationSet(offset: Int, before: String, after: String, first: Int, last: Int, name: String, createdByName: String, createdAt: DateTime, updatedAt: DateTime, status: String, households: [ID], totalHouseholdsCountMin: Int, totalHouseholdsCountMax: Int, totalIndividualsCountMin: Int, totalIndividualsCountMax: Int, businessArea: String, program: [ID], createdAtRange: String, paymentPlanApplicable: Boolean, statusNot: String, orderBy: String): TargetPopulationNodeConnection!
->>>>>>> b0cc3a94
   reports(offset: Int, before: String, after: String, first: Int, last: Int): ReportNodeConnection!
   feedbackSet(offset: Int, before: String, after: String, first: Int, last: Int): FeedbackNodeConnection!
   surveys(offset: Int, before: String, after: String, first: Int, last: Int): SurveyNodeConnection!
@@ -4843,11 +4835,7 @@
   paymentSet(offset: Int, before: String, after: String, first: Int, last: Int): PaymentNodeConnection!
   serviceproviderSet(offset: Int, before: String, after: String, first: Int, last: Int): ServiceProviderNodeConnection!
   tickets(offset: Int, before: String, after: String, first: Int, last: Int): GrievanceTicketNodeConnection!
-<<<<<<< HEAD
-  targetpopulationSet(offset: Int, before: String, after: String, first: Int, last: Int, name: String, createdByName: String, createdAt: DateTime, updatedAt: DateTime, status: String, households: [ID], totalHouseholdsCountMin: Int, totalHouseholdsCountMax: Int, totalIndividualsCountMin: Int, totalIndividualsCountMax: Int, businessArea: String, program: [ID], createdAtRange: String, paymentPlanApplicable: Boolean, orderBy: String): TargetPopulationNodeConnection!
-=======
   targetpopulationSet(offset: Int, before: String, after: String, first: Int, last: Int, name: String, createdByName: String, createdAt: DateTime, updatedAt: DateTime, status: String, households: [ID], totalHouseholdsCountMin: Int, totalHouseholdsCountMax: Int, totalIndividualsCountMin: Int, totalIndividualsCountMax: Int, businessArea: String, program: [ID], createdAtRange: String, paymentPlanApplicable: Boolean, statusNot: String, orderBy: String): TargetPopulationNodeConnection!
->>>>>>> b0cc3a94
   programSet(offset: Int, before: String, after: String, first: Int, last: Int, name: String): ProgramNodeForAccountabilityConnection!
   reports(offset: Int, before: String, after: String, first: Int, last: Int): ReportNodeConnection!
   logentrySet(offset: Int, before: String, after: String, first: Int, last: Int): PaymentVerificationLogEntryNodeConnection!
