--- conflicted
+++ resolved
@@ -584,7 +584,6 @@
   program: ID
 }
 
-<<<<<<< HEAD
 input CreateFeedbackInput {
   issueType: String!
   householdLookup: ID
@@ -609,10 +608,10 @@
 
 type CreateFeedbackMutation {
   feedback: FeedbackNode
-=======
+}
+
 type CreateFollowUpPaymentPlanMutation {
   paymentPlan: PaymentPlanNode
->>>>>>> ce66b40e
 }
 
 input CreateGrievanceTicketExtrasInput {
@@ -953,13 +952,12 @@
   paymentPlan: GenericPaymentPlanNode
 }
 
-<<<<<<< HEAD
+type ExcludeHouseholdsMutation {
+  paymentPlan: PaymentPlanNode
+}
+
 type ExportSurveySampleMutationMutation {
   survey: SurveyNode
-=======
-type ExcludeHouseholdsMutation {
-  paymentPlan: PaymentPlanNode
->>>>>>> ce66b40e
 }
 
 type ExportXLSXPaymentPlanPaymentListMutation {
