--- conflicted
+++ resolved
@@ -2237,11 +2237,8 @@
   name: String!
   isUn: Boolean!
   userSet(offset: Int, before: String, after: String, first: Int, last: Int): UserNodeConnection!
-<<<<<<< HEAD
   grievanceticketSet(offset: Int, before: String, after: String, first: Int, last: Int): GrievanceTicketNodeConnection!
-=======
   individualIdentities(offset: Int, before: String, after: String, first: Int, last: Int): IndividualIdentityNodeConnection!
->>>>>>> f8e816f2
 }
 
 type PaymentDetailsApproveMutation {
@@ -3069,6 +3066,7 @@
 input SensitiveGrievanceTicketExtras {
   household: ID
   individual: ID
+  paymentRecord: [ID]
 }
 
 type ServiceProviderNode implements Node {
