schema {
  query: Query
  mutation: Mutations
}

input AccountabilityCommunicationMessageAgeInput {
  min: Int
  max: Int
}

input AccountabilityFullListArguments {
  excludedAdminAreas: [String]
}

input AccountabilityRandomSamplingArguments {
  excludedAdminAreas: [String]
  confidenceInterval: Float!
  marginOfError: Float!
  age: AccountabilityCommunicationMessageAgeInput
  sex: String
}

input AccountabilitySampleSizeInput {
  targetPopulation: ID
  program: ID
  samplingType: String!
  fullListArguments: AccountabilityFullListArguments
  randomSamplingArguments: AccountabilityRandomSamplingArguments
}

type AccountabilitySampleSizeNode {
  numberOfRecipients: Int
  sampleSize: Int
}

enum Action {
  LOCK
  LOCK_FSP
  UNLOCK
  UNLOCK_FSP
  SEND_FOR_APPROVAL
  APPROVE
  AUTHORIZE
  REVIEW
  REJECT
  FINISH
  SEND_TO_PAYMENT_GATEWAY
}

input ActionPaymentPlanInput {
  paymentPlanId: ID!
  action: Action!
  comment: String
}

type ActionPaymentPlanMutation {
  paymentPlan: PaymentPlanNode
}

type ActivatePaymentVerificationPlan {
  validationErrors: Arg
  paymentPlan: GenericPaymentPlanNode
}

input AddIndividualDataObjectType {
  fullName: String!
  givenName: String
  middleName: String
  familyName: String
  sex: String!
  birthDate: Date!
  estimatedBirthDate: Boolean!
  maritalStatus: String
  phoneNo: String
  phoneNoAlternative: String
  email: String
  relationship: String!
  disability: String
  workStatus: String
  enrolledInNutritionProgramme: Boolean
  administrationOfRutf: Boolean
  pregnant: Boolean
  observedDisability: [String]
  seeingDisability: String
  hearingDisability: String
  physicalDisability: String
  memoryDisability: String
  selfcareDisability: String
  commsDisability: String
  whoAnswersPhone: String
  whoAnswersAltPhone: String
  role: String!
  documents: [IndividualDocumentObjectType]
  identities: [IndividualIdentityObjectType]
  paymentChannels: [BankTransferObjectType]
  businessArea: String
  preferredLanguage: String
  flexFields: Arg
  paymentDeliveryPhoneNo: String
}

input AddIndividualIssueTypeExtras {
  household: ID!
  individualData: AddIndividualDataObjectType!
}

type AgeFilterObject {
  min: Int
  max: Int
}

input AgeInput {
  min: Int
  max: Int
}

type ApprovalNode {
  createdAt: DateTime!
  comment: String
  createdBy: UserNode
  info: String
}

type ApprovalProcessNode implements Node {
  id: ID!
  createdAt: DateTime!
  updatedAt: DateTime!
  sentForApprovalBy: UserNode
  sentForApprovalDate: DateTime
  sentForAuthorizationBy: UserNode
  sentForAuthorizationDate: DateTime
  sentForFinanceReleaseBy: UserNode
  sentForFinanceReleaseDate: DateTime
  paymentPlan: PaymentPlanNode!
  approvalNumberRequired: Int!
  authorizationNumberRequired: Int!
  financeReleaseNumberRequired: Int!
  rejectedOn: String
  actions: FilteredActionsListNode
}

type ApprovalProcessNodeConnection {
  pageInfo: PageInfo!
  edges: [ApprovalProcessNodeEdge]!
  totalCount: Int
  edgeCount: Int
}

type ApprovalProcessNodeEdge {
  node: ApprovalProcessNode
  cursor: String!
}

type AreaGroupNode {
  ids: [ID]
  level: Int
  totalCount: Int
}

type AreaNode implements Node {
  id: ID!
  createdAt: DateTime!
  updatedAt: DateTime!
  originalId: UUID
  name: String!
  parent: AreaNode
  pCode: String
  areaType: AreaTypeNode!
  validFrom: DateTime
  validUntil: DateTime
  extras: JSONString!
  lft: Int!
  rght: Int!
  treeId: Int!
  level: Int!
  areaSet(offset: Int, before: String, after: String, first: Int, last: Int, name: String): AreaNodeConnection!
  householdSet(offset: Int, before: String, after: String, first: Int, last: Int): HouseholdNodeConnection!
  grievanceticketSet(offset: Int, before: String, after: String, first: Int, last: Int): GrievanceTicketNodeConnection!
  programs(offset: Int, before: String, after: String, first: Int, last: Int, name: String): ProgramNodeConnection!
  reports(offset: Int, before: String, after: String, first: Int, last: Int): ReportNodeConnection!
  feedbackSet(offset: Int, before: String, after: String, first: Int, last: Int): FeedbackNodeConnection!
}

type AreaNodeConnection {
  pageInfo: PageInfo!
  edges: [AreaNodeEdge]!
  totalCount: Int
  edgeCount: Int
}

type AreaNodeEdge {
  node: AreaNode
  cursor: String!
}

type AreaTreeNode {
  id: ID
  name: String
  pCode: String
  areas: [AreaTreeNode]
  level: Int
}

type AreaTypeNode implements Node {
  id: ID!
  createdAt: DateTime!
  updatedAt: DateTime!
  originalId: UUID
  name: String!
  areaLevel: Int!
  parent: AreaTypeNode
  validFrom: DateTime
  validUntil: DateTime
  extras: JSONString!
  lft: Int!
  rght: Int!
  treeId: Int!
  level: Int!
  areatypeSet(offset: Int, before: String, after: String, first: Int, last: Int): AreaTypeNodeConnection!
  areaSet(offset: Int, before: String, after: String, first: Int, last: Int, name: String): AreaNodeConnection!
}

type AreaTypeNodeConnection {
  pageInfo: PageInfo!
  edges: [AreaTypeNodeEdge]!
  totalCount: Int
  edgeCount: Int
}

type AreaTypeNodeEdge {
  node: AreaTypeNode
  cursor: String!
}

scalar Arg

input AssignFspToDeliveryMechanismInput {
  paymentPlanId: ID!
  mappings: [FSPToDeliveryMechanismMappingInput]!
}

type AssignFspToDeliveryMechanismMutation {
  paymentPlan: PaymentPlanNode
}

input AvailableFspsForDeliveryMechanismsInput {
  paymentPlanId: ID!
}

type BankAccountInfoNode implements Node {
  id: ID!
  createdAt: DateTime!
  updatedAt: DateTime!
  isRemoved: Boolean!
  removedDate: DateTime
  lastSyncAt: DateTime
  individual: IndividualNode!
  bankName: String!
  bankAccountNumber: String!
  bankBranchName: String!
  accountHolderName: String!
  isOriginal: Boolean!
  isMigrationHandled: Boolean!
  copiedFrom: BankAccountInfoNode
  copiedTo(offset: Int, before: String, after: String, first: Int, last: Int): BankAccountInfoNodeConnection!
  type: String
}

type BankAccountInfoNodeConnection {
  pageInfo: PageInfo!
  edges: [BankAccountInfoNodeEdge]!
  totalCount: Int
  edgeCount: Int
}

type BankAccountInfoNodeEdge {
  node: BankAccountInfoNode
  cursor: String!
}

input BankTransferObjectType {
  type: String!
  bankName: String!
  bankAccountNumber: String!
  bankBranchName: String
  accountHolderName: String!
}

scalar BigInt

type BulkGrievanceAddNoteMutation {
  grievanceTickets: [GrievanceTicketNode]
}

type BulkUpdateGrievanceTicketsAssigneesMutation {
  grievanceTickets: [GrievanceTicketNode]
}

type BulkUpdateGrievanceTicketsPriorityMutation {
  grievanceTickets: [GrievanceTicketNode]
}

type BulkUpdateGrievanceTicketsUrgencyMutation {
  grievanceTickets: [GrievanceTicketNode]
}

type BusinessAreaNode implements Node {
  id: ID!
  createdAt: DateTime!
  updatedAt: DateTime!
  code: String!
  name: String!
  longName: String!
  regionCode: String!
  regionName: String!
  koboUsername: String
  koboToken: String
  koboUrl: String
  rapidProHost: String
  rapidProPaymentVerificationToken: String
  rapidProMessagesToken: String
  rapidProSurveyToken: String
  slug: String!
  customFields: JSONString!
  hasDataSharingAgreement: Boolean!
  parent: UserBusinessAreaNode
  isSplit: Boolean!
  postponeDeduplication: Boolean!
  deduplicationDuplicateScore: Float!
  deduplicationPossibleDuplicateScore: Float!
  deduplicationBatchDuplicatesPercentage: Int!
  deduplicationBatchDuplicatesAllowed: Int!
  deduplicationGoldenRecordDuplicatesPercentage: Int!
  deduplicationGoldenRecordDuplicatesAllowed: Int!
  screenBeneficiary: Boolean!
  deduplicationIgnoreWithdraw: Boolean!
  isPaymentPlanApplicable: Boolean!
  isAccountabilityApplicable: Boolean
  active: Boolean!
  enableEmailNotification: Boolean!
  children(offset: Int, before: String, after: String, first: Int, last: Int, id: UUID): UserBusinessAreaNodeConnection!
  dataCollectingTypes(offset: Int, before: String, after: String, first: Int, last: Int): DataCollectingTypeNodeConnection!
  partnerSet: [PartnerNodeForProgram!]!
  userRoles: [UserRoleNode!]!
  householdSet(offset: Int, before: String, after: String, first: Int, last: Int): HouseholdNodeConnection!
  individualSet(offset: Int, before: String, after: String, first: Int, last: Int): IndividualNodeConnection!
  registrationdataimportSet(offset: Int, before: String, after: String, first: Int, last: Int): RegistrationDataImportNodeConnection!
  ruleSet(offset: Int, before: String, after: String, first: Int, last: Int): SteficonRuleNodeConnection!
  paymentplanSet(offset: Int, before: String, after: String, first: Int, last: Int): PaymentPlanNodeConnection!
  financialserviceproviderSet(offset: Int, before: String, after: String, first: Int, last: Int): FinancialServiceProviderNodeConnection!
  cashplanSet(offset: Int, before: String, after: String, first: Int, last: Int): CashPlanNodeConnection!
  paymentrecordSet(offset: Int, before: String, after: String, first: Int, last: Int): PaymentRecordNodeConnection!
  paymentSet(offset: Int, before: String, after: String, first: Int, last: Int): PaymentNodeConnection!
  serviceproviderSet(offset: Int, before: String, after: String, first: Int, last: Int): ServiceProviderNodeConnection!
  tickets(offset: Int, before: String, after: String, first: Int, last: Int): GrievanceTicketNodeConnection!
  targetpopulationSet(offset: Int, before: String, after: String, first: Int, last: Int, program: [ID], createdAt: DateTime, createdAt_Lte: DateTime, createdAt_Gte: DateTime, updatedAt: DateTime, updatedAt_Lte: DateTime, updatedAt_Gte: DateTime, status: String, households: [ID], name: String, createdByName: String, totalHouseholdsCountMin: Int, totalHouseholdsCountMax: Int, totalIndividualsCountMin: Int, totalIndividualsCountMax: Int, businessArea: String, createdAtRange: String, paymentPlanApplicable: Boolean, statusNot: String, totalHouseholdsCountWithValidPhoneNoMax: Int, totalHouseholdsCountWithValidPhoneNoMin: Int, orderBy: String): TargetPopulationNodeConnection!
  programSet(offset: Int, before: String, after: String, first: Int, last: Int, name: String): ProgramNodeConnection!
  reports(offset: Int, before: String, after: String, first: Int, last: Int): ReportNodeConnection!
  logentrySet(offset: Int, before: String, after: String, first: Int, last: Int): PaymentVerificationLogEntryNodeConnection!
  messageSet(offset: Int, before: String, after: String, first: Int, last: Int): CommunicationMessageNodeConnection!
  feedbackSet(offset: Int, before: String, after: String, first: Int, last: Int): FeedbackNodeConnection!
  surveySet(offset: Int, before: String, after: String, first: Int, last: Int): SurveyNodeConnection!
}

type BusinessAreaNodeConnection {
  pageInfo: PageInfo!
  edges: [BusinessAreaNodeEdge]!
  totalCount: Int
  edgeCount: Int
}

type BusinessAreaNodeEdge {
  node: BusinessAreaNode
  cursor: String!
}

type CashPlanAndPaymentPlanEdges {
  cursor: String
  node: CashPlanAndPaymentPlanNode
}

type CashPlanAndPaymentPlanNode {
  adminUrl: String
  objType: String
  id: String
  unicefId: String
  verificationStatus: String
  status: String
  currency: String
  totalDeliveredQuantity: Float
  startDate: String
  endDate: String
  programName: String
  updatedAt: String
  verificationPlans: [PaymentVerificationPlanNode]
  totalNumberOfHouseholds: Int
  totalEntitledQuantity: Float
  totalUndeliveredQuantity: Float
  assistanceMeasurement: String
  dispersionDate: String
  serviceProviderFullName: String
}

type CashPlanNode implements Node {
  id: ID!
  createdAt: DateTime!
  updatedAt: DateTime!
  version: BigInt!
  businessArea: UserBusinessAreaNode!
  statusDate: DateTime!
  startDate: DateTime!
  endDate: DateTime!
  program: ProgramNode!
  exchangeRate: Float
  totalEntitledQuantity: Float
  totalEntitledQuantityUsd: Float
  totalEntitledQuantityRevised: Float
  totalEntitledQuantityRevisedUsd: Float
  totalDeliveredQuantity: Float
  totalDeliveredQuantityUsd: Float
  totalUndeliveredQuantity: Float
  totalUndeliveredQuantityUsd: Float
  name: String!
  caId: String
  caHashId: UUID
  status: CashPlanStatus!
  distributionLevel: String!
  dispersionDate: DateTime!
  coverageDuration: Int!
  coverageUnit: String!
  comments: String
  deliveryType: String
  assistanceMeasurement: String!
  assistanceThrough: String!
  serviceProvider: ServiceProviderNode
  visionId: String
  fundsCommitment: String
  downPayment: String
  validationAlertsCount: Int!
  totalPersonsCovered: Int!
  totalPersonsCoveredRevised: Int!
  paymentItems(offset: Int, before: String, after: String, first: Int, last: Int): PaymentRecordNodeConnection!
  bankReconciliationSuccess: Int
  bankReconciliationError: Int
  totalNumberOfHouseholds: Int
  currency: String
  canCreatePaymentVerificationPlan: Boolean
  availablePaymentRecordsCount: Int
  verificationPlans(offset: Int, before: String, after: String, first: Int, last: Int, programId: String): PaymentVerificationPlanNodeConnection
  paymentVerificationSummary: PaymentVerificationSummaryNode
  unicefId: String
}

type CashPlanNodeConnection {
  pageInfo: PageInfo!
  edges: [CashPlanNodeEdge]!
  totalCount: Int
  edgeCount: Int
}

type CashPlanNodeEdge {
  node: CashPlanNode
  cursor: String!
}

enum CashPlanStatus {
  DISTRIBUTION_COMPLETED
  DISTRIBUTION_COMPLETED_WITH_ERRORS
  TRANSACTION_COMPLETED
  TRANSACTION_COMPLETED_WITH_ERRORS
}

input CategoryExtrasInput {
  sensitiveGrievanceTicketExtras: SensitiveGrievanceTicketExtras
  grievanceComplaintTicketExtras: GrievanceComplaintTicketExtras
  positiveFeedbackTicketExtras: PositiveFeedbackTicketExtras
  negativeFeedbackTicketExtras: NegativeFeedbackTicketExtras
  referralTicketExtras: ReferralTicketExtras
}

type ChartDatasetNode {
  labels: [String]
  datasets: [_DatasetsNode]
}

type ChartDetailedDatasetsNode {
  labels: [String]
  datasets: [_DetailedDatasetsNode]
}

type ChartGrievanceTicketsNode {
  labels: [String]
  datasets: [_DatasetsNode]
  totalNumberOfGrievances: Int
  totalNumberOfFeedback: Int
  totalNumberOfOpenSensitive: Int
}

type ChartPaymentVerification {
  labels: [String]
  datasets: [_DetailedDatasetsNode]
  households: Int
  averageSampleSize: Float
}

type CheckAgainstSanctionListMutation {
  ok: Boolean
  errors: [XlsxRowErrorNode]
}

type ChoiceObject {
  name: String
  value: String
}

type ChoiceObjectInt {
  name: String
  value: Int
}

input ChooseDeliveryMechanismsForPaymentPlanInput {
  paymentPlanId: ID!
  deliveryMechanisms: [String]!
}

type ChooseDeliveryMechanismsForPaymentPlanMutation {
  paymentPlan: PaymentPlanNode
}

type CommunicationMessageNode implements Node {
  id: ID!
  createdAt: DateTime!
  updatedAt: DateTime!
  unicefId: String
  title: String!
  body: String!
  createdBy: UserNode
  numberOfRecipients: Int!
  businessArea: UserBusinessAreaNode!
  households(offset: Int, before: String, after: String, first: Int, last: Int): HouseholdNodeConnection!
  targetPopulation: TargetPopulationNode
  registrationDataImport: RegistrationDataImportNode
  samplingType: MessageSamplingType!
  fullListArguments: JSONString
  randomSamplingArguments: JSONString
  sampleSize: Int!
  program: ProgramNode
  isOriginal: Boolean!
  isMigrationHandled: Boolean!
  migratedAt: DateTime
  copiedFrom: CommunicationMessageNode
  copiedTo(offset: Int, before: String, after: String, first: Int, last: Int): CommunicationMessageNodeConnection!
  adminUrl: String
}

type CommunicationMessageNodeConnection {
  pageInfo: PageInfo!
  edges: [CommunicationMessageNodeEdge]!
  totalCount: Int
  edgeCount: Int
}

type CommunicationMessageNodeEdge {
  node: CommunicationMessageNode
  cursor: String!
}

type CommunicationMessageRecipientMapNode implements Node {
  id: ID!
  size: Int
  headOfHousehold: IndividualNode!
}

type CommunicationMessageRecipientMapNodeConnection {
  pageInfo: PageInfo!
  edges: [CommunicationMessageRecipientMapNodeEdge]!
  totalCount: Int
  edgeCount: Int
}

type CommunicationMessageRecipientMapNodeEdge {
  node: CommunicationMessageRecipientMapNode
  cursor: String!
}

type ContentTypeObjectType {
  id: ID!
  appLabel: String!
  model: String!
  paymentverificationplanSet(offset: Int, before: String, after: String, first: Int, last: Int): PaymentVerificationPlanNodeConnection!
  paymentverificationSet(offset: Int, before: String, after: String, first: Int, last: Int): PaymentVerificationNodeConnection!
  paymentverificationsummarySet(offset: Int, before: String, after: String, first: Int, last: Int): PaymentVerificationSummaryNodeConnection!
  ticketcomplaintdetailsSet(offset: Int, before: String, after: String, first: Int, last: Int): TicketComplaintDetailsNodeConnection!
  ticketsensitivedetailsSet(offset: Int, before: String, after: String, first: Int, last: Int): TicketSensitiveDetailsNodeConnection!
  logEntries(offset: Int, before: String, after: String, first: Int, last: Int): PaymentVerificationLogEntryNodeConnection!
  name: String
}

type CopyProgram {
  validationErrors: Arg
  program: ProgramNode
}

input CopyProgramInput {
  id: String!
  name: String
  startDate: Date
  endDate: Date
  description: String
  budget: Decimal
  frequencyOfPayments: String
  sector: String
  cashPlus: Boolean
  populationGoal: Int
  administrativeAreasOfImplementation: String
  businessAreaSlug: String
  dataCollectingTypeCode: String
  partners: [PartnerProgramInput]
  programmeCode: String
}

input CopyTargetPopulationInput {
  id: ID
  name: String
}

input CopyTargetPopulationMutationInput {
  targetPopulationData: CopyTargetPopulationInput
  clientMutationId: String
}

type CopyTargetPopulationMutationPayload {
  targetPopulation: TargetPopulationNode
  validationErrors: Arg
  clientMutationId: String
}

type CoreFieldChoiceObject {
  labels: [LabelNode]
  labelEn: String
  value: String
  admin: String
  listName: String
}

type CountAndPercentageNode {
  count: Int
  percentage: Float
}

input CreateAccountabilityCommunicationMessageInput {
  households: [ID]
  targetPopulation: ID
  registrationDataImport: ID
  samplingType: SamplingChoices!
  fullListArguments: AccountabilityFullListArguments
  randomSamplingArguments: AccountabilityRandomSamplingArguments
  title: String!
  body: String!
}

type CreateCommunicationMessageMutation {
  message: CommunicationMessageNode
}

type CreateDashboardReport {
  success: Boolean
}

input CreateDashboardReportInput {
  reportTypes: [String]!
  businessAreaSlug: String!
  year: Int!
  adminArea: ID
  program: ID
}

input CreateFeedbackInput {
  issueType: String!
  householdLookup: ID
  individualLookup: ID
  description: String!
  comments: String
  admin2: ID
  area: String
  language: String
  consent: Boolean
  program: ID
}

input CreateFeedbackMessageInput {
  description: String!
  feedback: ID!
}

type CreateFeedbackMessageMutation {
  feedbackMessage: FeedbackMessageNode
}

type CreateFeedbackMutation {
  feedback: FeedbackNode
}

type CreateFollowUpPaymentPlanMutation {
  paymentPlan: PaymentPlanNode
}

input CreateGrievanceTicketExtrasInput {
  category: CategoryExtrasInput
  issueType: IssueTypeExtrasInput
}

input CreateGrievanceTicketInput {
  description: String!
  assignedTo: ID
  category: Int!
  issueType: Int
  admin: ID
  area: String
  language: String!
  consent: Boolean!
  businessArea: ID!
  linkedTickets: [ID]
  extras: CreateGrievanceTicketExtrasInput
  priority: Int
  urgency: Int
  partner: Int
  program: ID
  comments: String
  linkedFeedbackId: ID
  documentation: [GrievanceDocumentInput]
}

type CreateGrievanceTicketMutation {
  grievanceTickets: [GrievanceTicketNode]
}

input CreatePaymentPlanInput {
  businessAreaSlug: String!
  targetingId: ID!
  startDate: Date!
  endDate: Date!
  dispersionStartDate: Date!
  dispersionEndDate: Date!
  currency: String!
}

type CreatePaymentPlanMutation {
  paymentPlan: PaymentPlanNode
}

input CreatePaymentVerificationInput {
  sampling: String!
  verificationChannel: String!
  businessAreaSlug: String!
  fullListArguments: FullListArguments
  randomSamplingArguments: RandomSamplingArguments
  rapidProArguments: RapidProArguments
  cashOrPaymentPlanId: ID!
}

type CreateProgram {
  validationErrors: Arg
  program: ProgramNode
}

input CreateProgramInput {
  name: String
  startDate: Date
  endDate: Date
  description: String
  budget: Decimal
  frequencyOfPayments: String
  sector: String
  cashPlus: Boolean
  populationGoal: Int
  administrativeAreasOfImplementation: String
  businessAreaSlug: String
  dataCollectingTypeCode: String
  partners: [PartnerProgramInput]
  programmeCode: String
}

type CreateReport {
  report: ReportNode
}

input CreateReportInput {
  reportType: Int!
  businessAreaSlug: String!
  dateFrom: Date!
  dateTo: Date!
  program: ID
  adminArea1: ID
  adminArea2: [ID]
}

input CreateSurveyInput {
  title: String!
  body: String
  category: String!
  targetPopulation: ID
  program: ID
  samplingType: String!
  fullListArguments: AccountabilityFullListArguments
  randomSamplingArguments: AccountabilityRandomSamplingArguments
  flow: String!
}

type CreateSurveyMutation {
  survey: SurveyNode
}

input CreateTargetPopulationInput {
  name: String!
  targetingCriteria: TargetingCriteriaObjectType!
  businessAreaSlug: String!
  programId: ID!
  excludedIds: String!
  exclusionReason: String
}

type CreateTargetPopulationMutation {
  validationErrors: Arg
  targetPopulation: TargetPopulationNode
}

input CreateTicketNoteInput {
  description: String!
  ticket: ID!
}

type CreateTicketNoteMutation {
  grievanceTicketNote: TicketNoteNode
}

type CreateVerificationPlanMutation {
  paymentPlan: GenericPaymentPlanNode
}

type DataCollectingTypeChoiceObject {
  name: String
  value: String
  description: String
}

type DataCollectingTypeNode implements Node {
  id: ID!
  created: DateTime!
  modified: DateTime!
  label: String!
  code: String!
  type: DataCollectingTypeType
  description: String!
  compatibleTypes(offset: Int, before: String, after: String, first: Int, last: Int): DataCollectingTypeNodeConnection!
  limitTo(offset: Int, before: String, after: String, first: Int, last: Int, id: UUID): UserBusinessAreaNodeConnection!
  active: Boolean!
  deprecated: Boolean!
  individualFiltersAvailable: Boolean!
  householdFiltersAvailable: Boolean!
  recalculateComposition: Boolean!
  weight: Int!
  datacollectingtypeSet(offset: Int, before: String, after: String, first: Int, last: Int): DataCollectingTypeNodeConnection!
  programs(offset: Int, before: String, after: String, first: Int, last: Int, name: String): ProgramNodeConnection!
}

type DataCollectingTypeNodeConnection {
  pageInfo: PageInfo!
  edges: [DataCollectingTypeNodeEdge]!
  totalCount: Int
  edgeCount: Int
}

type DataCollectingTypeNodeEdge {
  node: DataCollectingTypeNode
  cursor: String!
}

enum DataCollectingTypeType {
  STANDARD
  SOCIAL
}

scalar Date

scalar DateTime

scalar Decimal

type DeduplicationResultNode {
  hitId: ID
  fullName: String
  score: Float
  proximityToScore: Float
  location: String
  age: Int
}

type DeleteHouseholdApproveMutation {
  grievanceTicket: GrievanceTicketNode
}

type DeletePaymentPlanMutation {
  paymentPlan: PaymentPlanNode
}

type DeletePaymentVerificationPlan {
  paymentPlan: GenericPaymentPlanNode
}

type DeleteProgram {
  ok: Boolean
}

type DeleteRegistrationDataImport {
  ok: Boolean
}

input DeleteTargetPopulationMutationInput {
  targetId: ID!
  clientMutationId: String
}

type DeleteTargetPopulationMutationPayload {
  ok: Boolean
  clientMutationId: String
}

type DeliveredQuantityNode {
  totalDeliveredQuantity: Decimal
  currency: String
}

type DeliveryMechanismNode implements Node {
  id: ID!
  createdAt: DateTime!
  updatedAt: DateTime!
  paymentPlan: PaymentPlanNode!
  financialServiceProvider: FinancialServiceProviderNode
  createdBy: UserNode!
  sentDate: DateTime!
  sentBy: UserNode
  status: String!
  deliveryMechanism: DeliveryMechanismPerPaymentPlanDeliveryMechanism
  deliveryMechanismOrder: Int!
  sentToPaymentGateway: Boolean!
  chosenConfiguration: String
  name: String
  order: Int
  fsp: FinancialServiceProviderNode
}

type DeliveryMechanismNodeConnection {
  pageInfo: PageInfo!
  edges: [DeliveryMechanismNodeEdge]!
  totalCount: Int
  edgeCount: Int
}

type DeliveryMechanismNodeEdge {
  node: DeliveryMechanismNode
  cursor: String!
}

enum DeliveryMechanismPerPaymentPlanDeliveryMechanism {
  CARDLESS_CASH_WITHDRAWAL
  CASH
  CASH_BY_FSP
  CHEQUE
  DEPOSIT_TO_CARD
  MOBILE_MONEY
  PRE_PAID_CARD
  REFERRAL
  TRANSFER
  TRANSFER_TO_ACCOUNT
  VOUCHER
  CASH_OVER_THE_COUNTER
<<<<<<< HEAD
  TRANSFER_TO_DIGITAL_WALLET
=======
>>>>>>> d434c639
}

type DiscardPaymentVerificationPlan {
  paymentPlan: GenericPaymentPlanNode
}

type DjangoDebug {
  sql: [DjangoDebugSQL]
}

type DjangoDebugSQL {
  vendor: String!
  alias: String!
  sql: String
  duration: Float!
  rawSql: String!
  params: String!
  startTime: Float!
  stopTime: Float!
  isSlow: Boolean!
  isSelect: Boolean!
  transId: String
  transStatus: String
  isoLevel: String
  encoding: String
}

type DocumentNode implements Node {
  id: ID!
  isRemoved: Boolean!
  isOriginal: Boolean!
  createdAt: DateTime!
  updatedAt: DateTime!
  lastSyncAt: DateTime
  documentNumber: String!
  photo: String
  individual: IndividualNode!
  type: DocumentTypeNode!
  country: String
  status: DocumentStatus!
  cleared: Boolean!
  clearedDate: DateTime!
  clearedBy: UserNode
  issuanceDate: DateTime
  expiryDate: DateTime
  program: ProgramNode
  isMigrationHandled: Boolean!
  copiedFrom: DocumentNode
  copiedTo(offset: Int, before: String, after: String, first: Int, last: Int): DocumentNodeConnection!
  countryIso3: String
}

type DocumentNodeConnection {
  pageInfo: PageInfo!
  edges: [DocumentNodeEdge]!
  totalCount: Int
  edgeCount: Int
}

type DocumentNodeEdge {
  node: DocumentNode
  cursor: String!
}

enum DocumentStatus {
  PENDING
  VALID
  NEED_INVESTIGATION
  INVALID
}

type DocumentTypeNode {
  id: UUID!
  createdAt: DateTime!
  updatedAt: DateTime!
  label: String!
  key: String!
  isIdentityDocument: Boolean!
  uniqueForIndividual: Boolean!
  validForDeduplication: Boolean!
  documents(offset: Int, before: String, after: String, first: Int, last: Int): DocumentNodeConnection!
}

input EditBankTransferObjectType {
  id: ID!
  type: String!
  bankName: String!
  bankAccountNumber: String!
  bankBranchName: String
  accountHolderName: String!
}

input EditIndividualDocumentObjectType {
  id: ID!
  country: String!
  key: String!
  number: String!
  photo: Arg
  photoraw: Arg
}

input EditIndividualIdentityObjectType {
  id: ID!
  country: String!
  partner: String!
  number: String!
}

input EditPaymentVerificationInput {
  sampling: String!
  verificationChannel: String!
  businessAreaSlug: String!
  fullListArguments: FullListArguments
  randomSamplingArguments: RandomSamplingArguments
  rapidProArguments: RapidProArguments
  paymentVerificationPlanId: ID!
}

type EditPaymentVerificationMutation {
  paymentPlan: GenericPaymentPlanNode
}

type EraseRegistrationDataImportMutation {
  registrationDataImport: RegistrationDataImportNode
}

type ExcludeHouseholdsMutation {
  paymentPlan: PaymentPlanNode
}

type ExportPDFPaymentPlanSummaryMutation {
  paymentPlan: PaymentPlanNode
}

type ExportSurveySampleMutationMutation {
  survey: SurveyNode
}

type ExportXLSXPaymentPlanPaymentListMutation {
  paymentPlan: PaymentPlanNode
}

type ExportXLSXPaymentPlanPaymentListPerFSPMutation {
  paymentPlan: PaymentPlanNode
}

type ExportXlsxPaymentVerificationPlanFile {
  paymentPlan: GenericPaymentPlanNode
}

input FSPToDeliveryMechanismMappingInput {
  fspId: ID!
  deliveryMechanism: String!
  chosenConfiguration: String
  order: Int!
}

enum FeedbackIssueType {
  POSITIVE_FEEDBACK
  NEGATIVE_FEEDBACK
}

type FeedbackMessageNode implements Node {
  id: ID!
  createdAt: DateTime!
  updatedAt: DateTime!
  description: String!
  createdBy: UserNode
}

type FeedbackMessageNodeConnection {
  pageInfo: PageInfo!
  edges: [FeedbackMessageNodeEdge]!
  totalCount: Int
  edgeCount: Int
}

type FeedbackMessageNodeEdge {
  node: FeedbackMessageNode
  cursor: String!
}

type FeedbackNode implements Node {
  id: ID!
  createdAt: DateTime!
  updatedAt: DateTime!
  unicefId: String
  businessArea: UserBusinessAreaNode!
  issueType: FeedbackIssueType!
  householdLookup: HouseholdNode
  individualLookup: IndividualNode
  description: String!
  comments: String
  admin2: AreaNode
  area: String!
  language: String!
  consent: Boolean!
  program: ProgramNode
  createdBy: UserNode
  linkedGrievance: GrievanceTicketNode
  isOriginal: Boolean!
  isMigrationHandled: Boolean!
  migratedAt: DateTime
  copiedFrom: FeedbackNode
  copiedTo(offset: Int, before: String, after: String, first: Int, last: Int): FeedbackNodeConnection!
  feedbackMessages(offset: Int, before: String, after: String, first: Int, last: Int): FeedbackMessageNodeConnection!
  adminUrl: String
}

type FeedbackNodeConnection {
  pageInfo: PageInfo!
  edges: [FeedbackNodeEdge]!
  totalCount: Int
  edgeCount: Int
}

type FeedbackNodeEdge {
  node: FeedbackNode
  cursor: String!
}

type FieldAttributeNode {
  id: String
  type: String
  name: String
  labels: [LabelNode]
  labelEn: String
  hint: String
  required: Boolean
  choices: [CoreFieldChoiceObject]
  associatedWith: String
  isFlexField: Boolean
}

type FilteredActionsListNode {
  approval: [ApprovalNode]
  authorization: [ApprovalNode]
  financeRelease: [ApprovalNode]
  reject: [ApprovalNode]
}

type FinalizeTargetPopulationMutation {
  targetPopulation: TargetPopulationNode
}

enum FinancialServiceProviderCommunicationChannel {
  API
  SFTP
  XLSX
}

type FinancialServiceProviderNode implements Node {
  id: ID!
  createdAt: DateTime!
  updatedAt: DateTime!
  allowedBusinessAreas(offset: Int, before: String, after: String, first: Int, last: Int, id: UUID): UserBusinessAreaNodeConnection!
  createdBy: UserNode
  name: String!
  visionVendorNumber: String!
  deliveryMechanisms: [String!]!
  distributionLimit: Float
  communicationChannel: FinancialServiceProviderCommunicationChannel!
  dataTransferConfiguration: JSONString
  xlsxTemplates(offset: Int, before: String, after: String, first: Int, last: Int): FinancialServiceProviderXlsxTemplateNodeConnection!
  paymentGatewayId: String
  financialserviceproviderxlsxreportSet(offset: Int, before: String, after: String, first: Int, last: Int): FinancialServiceProviderXlsxReportNodeConnection!
  deliveryMechanismsPerPaymentPlan(offset: Int, before: String, after: String, first: Int, last: Int): DeliveryMechanismNodeConnection!
  paymentSet(offset: Int, before: String, after: String, first: Int, last: Int): PaymentNodeConnection!
  fullName: String
  isPaymentGateway: Boolean
}

type FinancialServiceProviderNodeConnection {
  pageInfo: PageInfo!
  edges: [FinancialServiceProviderNodeEdge]!
  totalCount: Int
  edgeCount: Int
}

type FinancialServiceProviderNodeEdge {
  node: FinancialServiceProviderNode
  cursor: String!
}

type FinancialServiceProviderXlsxReportNode implements Node {
  id: ID!
  createdAt: DateTime!
  updatedAt: DateTime!
  financialServiceProvider: FinancialServiceProviderNode!
  status: Int
  reportUrl: String
}

type FinancialServiceProviderXlsxReportNodeConnection {
  pageInfo: PageInfo!
  edges: [FinancialServiceProviderXlsxReportNodeEdge]!
  totalCount: Int
  edgeCount: Int
}

type FinancialServiceProviderXlsxReportNodeEdge {
  node: FinancialServiceProviderXlsxReportNode
  cursor: String!
}

type FinancialServiceProviderXlsxTemplateNode implements Node {
  id: ID!
  createdAt: DateTime!
  updatedAt: DateTime!
  createdBy: UserNode
  name: String!
  columns: [String]
  coreFields: [String!]!
  financialServiceProviders(offset: Int, before: String, after: String, first: Int, last: Int): FinancialServiceProviderNodeConnection!
}

type FinancialServiceProviderXlsxTemplateNodeConnection {
  pageInfo: PageInfo!
  edges: [FinancialServiceProviderXlsxTemplateNodeEdge]!
  totalCount: Int
  edgeCount: Int
}

type FinancialServiceProviderXlsxTemplateNodeEdge {
  node: FinancialServiceProviderXlsxTemplateNode
  cursor: String!
}

type FinishPaymentVerificationPlan {
  paymentPlan: GenericPaymentPlanNode
}

scalar FlexFieldsScalar

type FspChoice {
  id: String
  name: String
  configurations: [FspConfiguration]
}

type FspChoices {
  deliveryMechanism: String
  fsps: [FspChoice]
}

type FspConfiguration {
  id: String
  key: String
  label: String
}

input FullListArguments {
  excludedAdminAreas: [String]
}

type GenericPaymentNode {
  id: String
  objType: String
  unicefId: String
  currency: String
  deliveredQuantity: Float
  deliveredQuantityUsd: Float
  household: HouseholdNode
}

type GenericPaymentPlanNode {
  id: String
  objType: String
  paymentVerificationSummary: PaymentVerificationSummaryNode
  availablePaymentRecordsCount: Int
  verificationPlans(offset: Int, before: String, after: String, first: Int, last: Int, programId: String): PaymentVerificationPlanNodeConnection
  statusDate: DateTime
  status: String
  bankReconciliationSuccess: Int
  bankReconciliationError: Int
  deliveryType: String
  totalNumberOfHouseholds: Int
  currency: String
  totalDeliveredQuantity: Float
  totalEntitledQuantity: Float
  totalUndeliveredQuantity: Float
  canCreatePaymentVerificationPlan: Boolean
}

scalar GeoJSON

input GetAccountabilityCommunicationMessageSampleSizeInput {
  households: [ID]
  targetPopulation: ID
  registrationDataImport: ID
  samplingType: SamplingChoices!
  fullListArguments: AccountabilityFullListArguments
  randomSamplingArguments: AccountabilityRandomSamplingArguments
}

input GetCashplanVerificationSampleSizeInput {
  cashOrPaymentPlanId: ID
  paymentVerificationPlanId: ID
  sampling: String!
  verificationChannel: String!
  businessAreaSlug: String!
  fullListArguments: FullListArguments
  randomSamplingArguments: RandomSamplingArguments
  rapidProArguments: RapidProArguments
}

type GetCashplanVerificationSampleSizeObject {
  paymentRecordCount: Int
  sampleSize: Int
}

type GetCommunicationMessageSampleSizeNode {
  numberOfRecipients: Int
  sampleSize: Int
}

input GrievanceComplaintTicketExtras {
  household: ID
  individual: ID
  paymentRecord: [ID]
}

input GrievanceDocumentInput {
  name: String!
  file: Upload!
}

type GrievanceDocumentNode implements Node {
  id: ID!
  createdAt: DateTime!
  updatedAt: DateTime!
  name: String
  createdBy: UserNode
  grievanceTicket: GrievanceTicketNode
  fileSize: Int
  contentType: String!
  filePath: String
  fileName: String
}

type GrievanceDocumentNodeConnection {
  pageInfo: PageInfo!
  edges: [GrievanceDocumentNodeEdge]!
}

type GrievanceDocumentNodeEdge {
  node: GrievanceDocumentNode
  cursor: String!
}

input GrievanceDocumentUpdateInput {
  id: ID!
  name: String
  file: Upload
}

type GrievanceStatusChangeMutation {
  grievanceTicket: GrievanceTicketNode
}

type GrievanceTicketNode implements Node {
  id: ID!
  createdAt: DateTime!
  updatedAt: DateTime!
  version: BigInt!
  unicefId: String
  userModified: DateTime
  lastNotificationSent: DateTime
  createdBy: UserNode
  assignedTo: UserNode
  status: Int!
  category: Int!
  issueType: Int
  description: String!
  admin2: AreaNode
  area: String!
  language: String!
  consent: Boolean!
  businessArea: UserBusinessAreaNode!
  linkedTickets: [GrievanceTicketNode]
  registrationDataImport: RegistrationDataImportNode
  extras: JSONString!
  ignored: Boolean!
  householdUnicefId: String
  priority: Int
  urgency: Int
  partner: PartnerType
  programs: [ProgramNode]
  comments: String
  isOriginal: Boolean!
  isMigrationHandled: Boolean!
  migratedAt: DateTime
  copiedFrom: GrievanceTicketNode
  copiedTo(offset: Int, before: String, after: String, first: Int, last: Int): GrievanceTicketNodeConnection!
  ticketNotes(offset: Int, before: String, after: String, first: Int, last: Int): TicketNoteNodeConnection!
  complaintTicketDetails: TicketComplaintDetailsNode
  sensitiveTicketDetails: TicketSensitiveDetailsNode
  householdDataUpdateTicketDetails: TicketHouseholdDataUpdateDetailsNode
  individualDataUpdateTicketDetails: TicketIndividualDataUpdateDetailsNode
  addIndividualTicketDetails: TicketAddIndividualDetailsNode
  deleteIndividualTicketDetails: TicketDeleteIndividualDetailsNode
  deleteHouseholdTicketDetails: TicketDeleteHouseholdDetailsNode
  systemFlaggingTicketDetails: TicketSystemFlaggingDetailsNode
  needsAdjudicationTicketDetails: TicketNeedsAdjudicationDetailsNode
  paymentVerificationTicketDetails: TicketPaymentVerificationDetailsNode
  positiveFeedbackTicketDetails: TicketPositiveFeedbackDetailsNode
  negativeFeedbackTicketDetails: TicketNegativeFeedbackDetailsNode
  referralTicketDetails: TicketReferralDetailsNode
  supportDocuments(offset: Int, before: String, after: String, first: Int, last: Int): GrievanceDocumentNodeConnection!
  feedback: FeedbackNode
  adminUrl: String
  household: HouseholdNode
  individual: IndividualNode
  paymentRecord: PaymentRecordAndPaymentNode
  admin: String
  existingTickets: [GrievanceTicketNode]
  relatedTickets: [GrievanceTicketNode]
  totalDays: String
  documentation: [GrievanceDocumentNode]
}

type GrievanceTicketNodeConnection {
  pageInfo: PageInfo!
  edges: [GrievanceTicketNodeEdge]!
  totalCount: Int
  edgeCount: Int
}

type GrievanceTicketNodeEdge {
  node: GrievanceTicketNode
  cursor: String!
}

type GroupAttributeNode {
  id: UUID!
  name: String!
  label: JSONString!
  flexAttributes(flexField: Boolean): [FieldAttributeNode]
  labelEn: String
}

enum HouseholdCollectIndividualData {
  A_
  A_2
  A_1
  A_3
  A_0
}

enum HouseholdCollectType {
  STANDARD
  SINGLE
}

type HouseholdDataChangeApproveMutation {
  grievanceTicket: GrievanceTicketNode
}

input HouseholdDataUpdateIssueTypeExtras {
  household: ID!
  householdData: HouseholdUpdateDataObjectType!
}

input HouseholdDeleteIssueTypeExtras {
  household: ID!
}

type HouseholdNode implements Node {
  id: ID!
  size: Int
  headOfHousehold: IndividualNode!
  createdAt: DateTime!
  updatedAt: DateTime!
  isRemoved: Boolean!
  removedDate: DateTime
  lastSyncAt: DateTime
  version: BigInt!
  unicefId: String
  withdrawn: Boolean!
  withdrawnDate: DateTime
  consentSign: String!
  consent: Boolean
  consentSharing: [String]
  residenceStatus: String
  countryOrigin: String
  country: String
  address: String!
  zipCode: String
  adminArea: AreaNode
  admin1: AreaNode
  admin2: AreaNode
  admin3: AreaNode
  admin4: AreaNode
  geopoint: GeoJSON
  representatives(offset: Int, before: String, after: String, first: Int, last: Int): IndividualNodeConnection!
  femaleAgeGroup05Count: Int
  femaleAgeGroup611Count: Int
  femaleAgeGroup1217Count: Int
  femaleAgeGroup1859Count: Int
  femaleAgeGroup60Count: Int
  pregnantCount: Int
  maleAgeGroup05Count: Int
  maleAgeGroup611Count: Int
  maleAgeGroup1217Count: Int
  maleAgeGroup1859Count: Int
  maleAgeGroup60Count: Int
  femaleAgeGroup05DisabledCount: Int
  femaleAgeGroup611DisabledCount: Int
  femaleAgeGroup1217DisabledCount: Int
  femaleAgeGroup1859DisabledCount: Int
  femaleAgeGroup60DisabledCount: Int
  maleAgeGroup05DisabledCount: Int
  maleAgeGroup611DisabledCount: Int
  maleAgeGroup1217DisabledCount: Int
  maleAgeGroup1859DisabledCount: Int
  maleAgeGroup60DisabledCount: Int
  childrenCount: Int
  maleChildrenCount: Int
  femaleChildrenCount: Int
  childrenDisabledCount: Int
  maleChildrenDisabledCount: Int
  femaleChildrenDisabledCount: Int
  registrationDataImport: RegistrationDataImportNode
  programs(offset: Int, before: String, after: String, first: Int, last: Int, name: String): ProgramNodeConnection!
  returnee: Boolean
  flexFields: FlexFieldsScalar
  firstRegistrationDate: DateTime!
  lastRegistrationDate: DateTime!
  fchildHoh: Boolean
  childHoh: Boolean
  businessArea: UserBusinessAreaNode!
  start: DateTime
  deviceid: String!
  nameEnumerator: String!
  orgEnumerator: HouseholdOrgEnumerator!
  orgNameEnumerator: String!
  village: String!
  registrationMethod: HouseholdRegistrationMethod!
  collectIndividualData: HouseholdCollectIndividualData!
  currency: String
  unhcrId: String!
  userFields: JSONString!
  koboAssetId: String!
  rowId: Int
  detailId: String
  registrationId: Int
  totalCashReceivedUsd: Decimal
  totalCashReceived: Decimal
  familyId: String
  program: ProgramNode
  copiedFrom: HouseholdNode
  originUnicefId: String
  isOriginal: Boolean!
  isMigrationHandled: Boolean!
  migratedAt: DateTime
  isRecalculatedGroupAges: Boolean!
  collectType: HouseholdCollectType!
  copiedTo(offset: Int, before: String, after: String, first: Int, last: Int): HouseholdNodeConnection!
  individualsAndRoles: [IndividualRoleInHouseholdNode!]!
  individuals(offset: Int, before: String, after: String, first: Int, last: Int, household_Id: UUID, businessArea: String, fullName: String, fullName_Startswith: String, fullName_Endswith: String, sex: [String], household_AdminArea: ID, withdrawn: Boolean, program: ID, age: String, programs: [ID], search: String, searchType: String, lastRegistrationDate: String, admin2: [ID], status: [String], excludedId: String, flags: [String], isActiveProgram: Boolean, orderBy: String): IndividualNodeConnection
  paymentrecordSet(offset: Int, before: String, after: String, first: Int, last: Int): PaymentRecordNodeConnection!
  paymentSet(offset: Int, before: String, after: String, first: Int, last: Int): PaymentNodeConnection!
  complaintTicketDetails(offset: Int, before: String, after: String, first: Int, last: Int): TicketComplaintDetailsNodeConnection!
  sensitiveTicketDetails(offset: Int, before: String, after: String, first: Int, last: Int): TicketSensitiveDetailsNodeConnection!
  householdDataUpdateTicketDetails(offset: Int, before: String, after: String, first: Int, last: Int): TicketHouseholdDataUpdateDetailsNodeConnection!
  addIndividualTicketDetails(offset: Int, before: String, after: String, first: Int, last: Int): TicketAddIndividualDetailsNodeConnection!
  deleteHouseholdTicketDetails(offset: Int, before: String, after: String, first: Int, last: Int): TicketDeleteHouseholdDetailsNodeConnection!
  positiveFeedbackTicketDetails(offset: Int, before: String, after: String, first: Int, last: Int): TicketPositiveFeedbackDetailsNodeConnection!
  negativeFeedbackTicketDetails(offset: Int, before: String, after: String, first: Int, last: Int): TicketNegativeFeedbackDetailsNodeConnection!
  referralTicketDetails(offset: Int, before: String, after: String, first: Int, last: Int): TicketReferralDetailsNodeConnection!
  targetPopulations(offset: Int, before: String, after: String, first: Int, last: Int, program: [ID], createdAt: DateTime, createdAt_Lte: DateTime, createdAt_Gte: DateTime, updatedAt: DateTime, updatedAt_Lte: DateTime, updatedAt_Gte: DateTime, status: String, households: [ID], name: String, createdByName: String, totalHouseholdsCountMin: Int, totalHouseholdsCountMax: Int, totalIndividualsCountMin: Int, totalIndividualsCountMax: Int, businessArea: String, createdAtRange: String, paymentPlanApplicable: Boolean, statusNot: String, totalHouseholdsCountWithValidPhoneNoMax: Int, totalHouseholdsCountWithValidPhoneNoMin: Int, orderBy: String): TargetPopulationNodeConnection!
  selections: [HouseholdSelectionNode!]!
  messages(offset: Int, before: String, after: String, first: Int, last: Int): CommunicationMessageNodeConnection!
  feedbacks(offset: Int, before: String, after: String, first: Int, last: Int): FeedbackNodeConnection!
  surveys(offset: Int, before: String, after: String, first: Int, last: Int): SurveyNodeConnection!
  adminUrl: String
  selection: HouseholdSelectionNode
  sanctionListPossibleMatch: Boolean
  sanctionListConfirmedMatch: Boolean
  hasDuplicates: Boolean
  adminAreaTitle: String
  status: String
  deliveredQuantities: [DeliveredQuantityNode]
  activeIndividualsCount: Int
}

type HouseholdNodeConnection {
  pageInfo: PageInfo!
  edges: [HouseholdNodeEdge]!
  totalCount: Int
  individualsCount: Int
  edgeCount: Int
}

type HouseholdNodeEdge {
  node: HouseholdNode
  cursor: String!
}

enum HouseholdOrgEnumerator {
  A_
  PARTNER
  UNICEF
}

enum HouseholdRegistrationMethod {
  A_
  COMMUNITY
  HH_REGISTRATION
}

type HouseholdSelectionNode {
  id: UUID!
  createdAt: DateTime!
  updatedAt: DateTime!
  household: HouseholdNode!
  targetPopulation: TargetPopulationNode!
  vulnerabilityScore: Float
  isOriginal: Boolean!
  isMigrationHandled: Boolean!
}

input HouseholdUpdateDataObjectType {
  adminAreaTitle: String
  status: String
  consent: Boolean
  consentSharing: [String]
  residenceStatus: String
  countryOrigin: String
  country: String
  size: Int
  address: String
  femaleAgeGroup05Count: Int
  femaleAgeGroup611Count: Int
  femaleAgeGroup1217Count: Int
  femaleAgeGroup1859Count: Int
  femaleAgeGroup60Count: Int
  pregnantCount: Int
  maleAgeGroup05Count: Int
  maleAgeGroup611Count: Int
  maleAgeGroup1217Count: Int
  maleAgeGroup1859Count: Int
  maleAgeGroup60Count: Int
  femaleAgeGroup05DisabledCount: Int
  femaleAgeGroup611DisabledCount: Int
  femaleAgeGroup1217DisabledCount: Int
  femaleAgeGroup1859DisabledCount: Int
  femaleAgeGroup60DisabledCount: Int
  maleAgeGroup05DisabledCount: Int
  maleAgeGroup611DisabledCount: Int
  maleAgeGroup1217DisabledCount: Int
  maleAgeGroup1859DisabledCount: Int
  maleAgeGroup60DisabledCount: Int
  returnee: Boolean
  fchildHoh: Boolean
  childHoh: Boolean
  start: DateTime
  end: DateTime
  nameEnumerator: String
  orgEnumerator: String
  orgNameEnumerator: String
  village: String
  registrationMethod: String
  collectIndividualData: String
  currency: String
  unhcrId: String
  flexFields: Arg
}

enum ImportDataDataType {
  XLSX
  JSON
  FLEX
}

type ImportDataNode implements Node {
  id: ID!
  createdAt: DateTime!
  updatedAt: DateTime!
  status: ImportDataStatus!
  businessAreaSlug: String!
  file: String
  dataType: ImportDataDataType!
  numberOfHouseholds: Int
  numberOfIndividuals: Int
  error: String!
  validationErrors: String!
  createdById: UUID
  registrationDataImport: RegistrationDataImportDatahubNode
  koboimportdata: KoboImportDataNode
  xlsxValidationErrors: [XlsxRowErrorNode]
}

enum ImportDataStatus {
  PENDING
  RUNNING
  FINISHED
  ERROR
  VALIDATION_ERROR
}

type ImportXLSXPaymentPlanPaymentListMutation {
  paymentPlan: PaymentPlanNode
  errors: [XlsxErrorNode]
}

type ImportXLSXPaymentPlanPaymentListPerFSPMutation {
  paymentPlan: PaymentPlanNode
  errors: [XlsxErrorNode]
}

type ImportXlsxPaymentVerificationPlanFile {
  paymentPlan: GenericPaymentPlanNode
  errors: [XlsxErrorNode]
}

type ImportedDocumentNode implements Node {
  id: ID!
  createdAt: DateTime!
  updatedAt: DateTime!
  documentNumber: String!
  photo: String
  individual: ImportedIndividualNode!
  type: ImportedDocumentTypeNode!
  country: String
  docDate: Date
  issuanceDate: Date
  expiryDate: Date
}

type ImportedDocumentNodeConnection {
  pageInfo: PageInfo!
  edges: [ImportedDocumentNodeEdge]!
  totalCount: Int
  edgeCount: Int
}

type ImportedDocumentNodeEdge {
  node: ImportedDocumentNode
  cursor: String!
}

type ImportedDocumentTypeNode {
  id: UUID!
  createdAt: DateTime!
  updatedAt: DateTime!
  label: String!
  key: String!
  isIdentityDocument: Boolean!
  documents(offset: Int, before: String, after: String, first: Int, last: Int): ImportedDocumentNodeConnection!
}

enum ImportedHouseholdCollectIndividualData {
  A_
  A_2
  A_1
  A_0
}

enum ImportedHouseholdCollectType {
  STANDARD
  SINGLE
}

enum ImportedHouseholdConsentSharing {
  A_
  GOVERNMENT_PARTNER
  HUMANITARIAN_PARTNER
  PRIVATE_PARTNER
  UNICEF
}

enum ImportedHouseholdCurrency {
  A_
  AED
  AFN
  ALL
  AMD
  ANG
  AOA
  ARS
  AUD
  AWG
  AZN
  BAM
  BBD
  BDT
  BGN
  BHD
  BIF
  BMD
  BND
  BOB
  BOV
  BRL
  BSD
  BTN
  BWP
  BYN
  BZD
  CAD
  CDF
  CHF
  CLP
  CNY
  COP
  CRC
  CUC
  CUP
  CVE
  CZK
  DJF
  DKK
  DOP
  DZD
  EGP
  ERN
  ETB
  EUR
  FJD
  FKP
  GBP
  GEL
  GHS
  GIP
  GMD
  GNF
  GTQ
  GYD
  HKD
  HNL
  HRK
  HTG
  HUF
  IDR
  ILS
  INR
  IQD
  IRR
  ISK
  JMD
  JOD
  JPY
  KES
  KGS
  KHR
  KMF
  KPW
  KRW
  KWD
  KYD
  KZT
  LAK
  LBP
  LKR
  LRD
  LSL
  LYD
  MAD
  MDL
  MGA
  MKD
  MMK
  MNT
  MOP
  MRU
  MUR
  MVR
  MWK
  MXN
  MYR
  MZN
  NAD
  NGN
  NIO
  NOK
  NPR
  NZD
  OMR
  PAB
  PEN
  PGK
  PHP
  PKR
  PLN
  PYG
  QAR
  RON
  RSD
  RUB
  RWF
  SAR
  SBD
  SCR
  SDG
  SEK
  SGD
  SHP
  SLL
  SOS
  SRD
  SSP
  STN
  SVC
  SYP
  SZL
  THB
  TJS
  TMT
  TND
  TOP
  TRY
  TTD
  TWD
  TZS
  UAH
  UGX
  USD
  UYU
  UYW
  UZS
  VES
  VND
  VUV
  WST
  XAF
  XAG
  XAU
  XCD
  XOF
  XPF
  YER
  ZAR
  ZMW
  ZWL
<<<<<<< HEAD
  USDC
=======
>>>>>>> d434c639
}

type ImportedHouseholdNode implements Node {
  id: ID!
  createdAt: DateTime!
  updatedAt: DateTime!
  consentSign: String!
  consent: Boolean
  consentSharing: ImportedHouseholdConsentSharing!
  residenceStatus: ImportedHouseholdResidenceStatus!
  countryOrigin: String
  size: Int
  address: String!
  country: String
  zipCode: String
  adminArea: String!
  adminAreaTitle: String!
  admin1: String!
  admin1Title: String!
  admin2: String!
  admin2Title: String!
  admin3: String!
  admin3Title: String!
  admin4: String!
  admin4Title: String!
  geopoint: GeoJSON
  femaleAgeGroup05Count: Int
  femaleAgeGroup611Count: Int
  femaleAgeGroup1217Count: Int
  femaleAgeGroup1859Count: Int
  femaleAgeGroup60Count: Int
  pregnantCount: Int
  maleAgeGroup05Count: Int
  maleAgeGroup611Count: Int
  maleAgeGroup1217Count: Int
  maleAgeGroup1859Count: Int
  maleAgeGroup60Count: Int
  femaleAgeGroup05DisabledCount: Int
  femaleAgeGroup611DisabledCount: Int
  femaleAgeGroup1217DisabledCount: Int
  femaleAgeGroup1859DisabledCount: Int
  femaleAgeGroup60DisabledCount: Int
  maleAgeGroup05DisabledCount: Int
  maleAgeGroup611DisabledCount: Int
  maleAgeGroup1217DisabledCount: Int
  maleAgeGroup1859DisabledCount: Int
  maleAgeGroup60DisabledCount: Int
  headOfHousehold: ImportedIndividualNode
  fchildHoh: Boolean
  childHoh: Boolean
  registrationDataImport: RegistrationDataImportDatahubNode!
  firstRegistrationDate: DateTime!
  lastRegistrationDate: DateTime!
  returnee: Boolean
  flexFields: Arg
  start: DateTime
  deviceid: String!
  nameEnumerator: String!
  orgEnumerator: ImportedHouseholdOrgEnumerator
  orgNameEnumerator: String!
  village: String!
  registrationMethod: ImportedHouseholdRegistrationMethod!
  collectIndividualData: ImportedHouseholdCollectIndividualData!
  currency: ImportedHouseholdCurrency!
  unhcrId: String!
  koboSubmissionUuid: UUID
  koboSubmissionTime: DateTime
  koboAssetId: String!
  rowId: Int
  detailId: String
  enumeratorRecId: Int
  misUnicefId: String
  programId: UUID
  collectType: ImportedHouseholdCollectType!
  individuals(offset: Int, before: String, after: String, first: Int, last: Int): ImportedIndividualNodeConnection!
  hasDuplicates: Boolean
  importId: String
}

type ImportedHouseholdNodeConnection {
  pageInfo: PageInfo!
  edges: [ImportedHouseholdNodeEdge]!
  totalCount: Int
  edgeCount: Int
}

type ImportedHouseholdNodeEdge {
  node: ImportedHouseholdNode
  cursor: String!
}

enum ImportedHouseholdOrgEnumerator {
  A_
  PARTNER
  UNICEF
}

enum ImportedHouseholdRegistrationMethod {
  A_
  COMMUNITY
  HH_REGISTRATION
}

enum ImportedHouseholdResidenceStatus {
  A_
  IDP
  REFUGEE
  OTHERS_OF_CONCERN
  HOST
  NON_HOST
  RETURNEE
}

enum ImportedIndividualDeduplicationBatchStatus {
  SIMILAR_IN_BATCH
  DUPLICATE_IN_BATCH
  UNIQUE_IN_BATCH
  NOT_PROCESSED
}

enum ImportedIndividualDeduplicationGoldenRecordStatus {
  DUPLICATE
  NEEDS_ADJUDICATION
  NOT_PROCESSED
  POSTPONE
  UNIQUE
}

enum ImportedIndividualDisability {
  DISABLED
  NOT_DISABLED
}

type ImportedIndividualIdentityNode implements Node {
  id: ID!
  individual: ImportedIndividualNode!
  documentNumber: String!
  country: String
  partner: String
}

type ImportedIndividualIdentityNodeConnection {
  pageInfo: PageInfo!
  edges: [ImportedIndividualIdentityNodeEdge]!
  totalCount: Int
  edgeCount: Int
}

type ImportedIndividualIdentityNodeEdge {
  node: ImportedIndividualIdentityNode
  cursor: String!
}

enum ImportedIndividualMaritalStatus {
  A_
  DIVORCED
  MARRIED
  SEPARATED
  SINGLE
  WIDOWED
}

type ImportedIndividualNode implements Node {
  id: ID!
  createdAt: DateTime!
  updatedAt: DateTime!
  individualId: String!
  photo: String!
  fullName: String!
  givenName: String!
  middleName: String!
  familyName: String!
  relationship: String
  sex: ImportedIndividualSex!
  birthDate: Date!
  estimatedBirthDate: Boolean
  maritalStatus: ImportedIndividualMaritalStatus!
  phoneNo: String!
  phoneNoValid: Boolean
  phoneNoAlternative: String!
  phoneNoAlternativeValid: Boolean
  email: String
  paymentDeliveryPhoneNo: String!
  household: ImportedHouseholdNode
  registrationDataImport: RegistrationDataImportDatahubNode!
  disability: ImportedIndividualDisability!
  workStatus: String!
  firstRegistrationDate: Date!
  lastRegistrationDate: Date!
  deduplicationBatchStatus: ImportedIndividualDeduplicationBatchStatus
  deduplicationGoldenRecordStatus: ImportedIndividualDeduplicationGoldenRecordStatus
  deduplicationBatchResults: [DeduplicationResultNode]
  deduplicationGoldenRecordResults: [DeduplicationResultNode]
  flexFields: FlexFieldsScalar
  pregnant: Boolean
  observedDisability: [String]
  seeingDisability: String!
  hearingDisability: String!
  physicalDisability: String!
  memoryDisability: String!
  selfcareDisability: String!
  commsDisability: String!
  whoAnswersPhone: String!
  whoAnswersAltPhone: String!
  koboAssetId: String!
  rowId: Int
  detailId: String
  disabilityCertificatePicture: String
  preferredLanguage: String
  misUnicefId: String
  programId: UUID
  ageAtRegistration: Int
<<<<<<< HEAD
  walletName: String!
  blockchainName: String!
  walletAddress: String!
=======
>>>>>>> d434c639
  importedhousehold: ImportedHouseholdNode
  documents(offset: Int, before: String, after: String, first: Int, last: Int): ImportedDocumentNodeConnection!
  identities(offset: Int, before: String, after: String, first: Int, last: Int): ImportedIndividualIdentityNodeConnection!
  role: String
  age: Int
  importId: String
}

type ImportedIndividualNodeConnection {
  pageInfo: PageInfo!
  edges: [ImportedIndividualNodeEdge]!
  totalCount: Int
  edgeCount: Int
}

type ImportedIndividualNodeEdge {
  node: ImportedIndividualNode
  cursor: String!
}

enum ImportedIndividualSex {
  MALE
  FEMALE
}

type IndividualDataChangeApproveMutation {
  grievanceTicket: GrievanceTicketNode
}

input IndividualDataUpdateIssueTypeExtras {
  individual: ID!
  individualData: IndividualUpdateDataObjectType!
}

enum IndividualDeduplicationBatchStatus {
  DUPLICATE_IN_BATCH
  NOT_PROCESSED
  SIMILAR_IN_BATCH
  UNIQUE_IN_BATCH
}

enum IndividualDeduplicationGoldenRecordStatus {
  DUPLICATE
  NEEDS_ADJUDICATION
  NOT_PROCESSED
  POSTPONE
  UNIQUE
}

input IndividualDeleteIssueTypeExtras {
  individual: ID!
}

enum IndividualDisability {
  DISABLED
  NOT_DISABLED
}

input IndividualDocumentObjectType {
  country: String!
  key: String!
  number: String!
  photo: Arg
  photoraw: Arg
}

type IndividualIdentityNode implements Node {
  id: ID!
  created: DateTime!
  modified: DateTime!
  isRemoved: Boolean!
  isOriginal: Boolean!
  individual: IndividualNode!
  number: String!
  partner: String
  country: String
  isMigrationHandled: Boolean!
  copiedFrom: IndividualIdentityNode
  copiedTo(offset: Int, before: String, after: String, first: Int, last: Int): IndividualIdentityNodeConnection!
  countryIso3: String
}

type IndividualIdentityNodeConnection {
  pageInfo: PageInfo!
  edges: [IndividualIdentityNodeEdge]!
  totalCount: Int
  edgeCount: Int
}

type IndividualIdentityNodeEdge {
  node: IndividualIdentityNode
  cursor: String!
}

input IndividualIdentityObjectType {
  country: String!
  partner: String!
  number: String!
}

enum IndividualMaritalStatus {
  A_
  DIVORCED
  MARRIED
  SEPARATED
  SINGLE
  WIDOWED
}

type IndividualNode implements Node {
  id: ID!
  createdAt: DateTime!
  updatedAt: DateTime!
  isRemoved: Boolean!
  removedDate: DateTime
  lastSyncAt: DateTime
  version: BigInt!
  unicefId: String
  duplicate: Boolean!
  duplicateDate: DateTime
  withdrawn: Boolean!
  withdrawnDate: DateTime
  individualId: String!
  photo: String
  fullName: String!
  givenName: String!
  middleName: String!
  familyName: String!
  sex: IndividualSex!
  birthDate: Date!
  estimatedBirthDate: Boolean
  maritalStatus: IndividualMaritalStatus!
  phoneNo: String!
  phoneNoValid: Boolean
  phoneNoAlternative: String!
  phoneNoAlternativeValid: Boolean
  email: String!
  paymentDeliveryPhoneNo: String
  relationship: IndividualRelationship
  household: HouseholdNode
  registrationDataImport: RegistrationDataImportNode
  disability: IndividualDisability!
  workStatus: String!
  firstRegistrationDate: Date!
  lastRegistrationDate: Date!
  flexFields: FlexFieldsScalar
  userFields: JSONString!
  enrolledInNutritionProgramme: Boolean
  administrationOfRutf: Boolean
  deduplicationGoldenRecordStatus: IndividualDeduplicationGoldenRecordStatus!
  deduplicationBatchStatus: IndividualDeduplicationBatchStatus!
  deduplicationGoldenRecordResults: [DeduplicationResultNode]
  deduplicationBatchResults: [DeduplicationResultNode]
  importedIndividualId: UUID
  sanctionListPossibleMatch: Boolean!
  sanctionListConfirmedMatch: Boolean!
  pregnant: Boolean
  observedDisability: [String]
  seeingDisability: String!
  hearingDisability: String!
  physicalDisability: String!
  memoryDisability: String!
  selfcareDisability: String!
  commsDisability: String!
  whoAnswersPhone: String!
  whoAnswersAltPhone: String!
  businessArea: UserBusinessAreaNode!
  fchildHoh: Boolean!
  childHoh: Boolean!
  koboAssetId: String!
  rowId: Int
  detailId: String
  registrationId: Int
  disabilityCertificatePicture: String
  preferredLanguage: String
  relationshipConfirmed: Boolean!
  ageAtRegistration: Int
<<<<<<< HEAD
  walletName: String!
  blockchainName: String!
  walletAddress: String!
=======
>>>>>>> d434c639
  program: ProgramNode
  copiedFrom: IndividualNode
  originUnicefId: String
  isOriginal: Boolean!
  isMigrationHandled: Boolean!
  migratedAt: DateTime
  representedHouseholds(offset: Int, before: String, after: String, first: Int, last: Int): HouseholdNodeConnection!
  headingHousehold: HouseholdNode
  documents(offset: Int, before: String, after: String, first: Int, last: Int): DocumentNodeConnection!
  identities(offset: Int, before: String, after: String, first: Int, last: Int): IndividualIdentityNodeConnection!
  householdsAndRoles: [IndividualRoleInHouseholdNode!]!
  copiedTo(offset: Int, before: String, after: String, first: Int, last: Int): IndividualNodeConnection!
  bankAccountInfo: BankAccountInfoNode
  paymentrecordSet(offset: Int, before: String, after: String, first: Int, last: Int): PaymentRecordNodeConnection!
  collectorPayments(offset: Int, before: String, after: String, first: Int, last: Int): PaymentNodeConnection!
  paymentSet(offset: Int, before: String, after: String, first: Int, last: Int): PaymentNodeConnection!
  complaintTicketDetails(offset: Int, before: String, after: String, first: Int, last: Int): TicketComplaintDetailsNodeConnection!
  sensitiveTicketDetails(offset: Int, before: String, after: String, first: Int, last: Int): TicketSensitiveDetailsNodeConnection!
  individualDataUpdateTicketDetails(offset: Int, before: String, after: String, first: Int, last: Int): TicketIndividualDataUpdateDetailsNodeConnection!
  deleteIndividualTicketDetails(offset: Int, before: String, after: String, first: Int, last: Int): TicketDeleteIndividualDetailsNodeConnection!
  ticketsystemflaggingdetailsSet(offset: Int, before: String, after: String, first: Int, last: Int): TicketSystemFlaggingDetailsNodeConnection!
  ticketGoldenRecords(offset: Int, before: String, after: String, first: Int, last: Int): TicketNeedsAdjudicationDetailsNodeConnection!
  ticketDuplicates(offset: Int, before: String, after: String, first: Int, last: Int): TicketNeedsAdjudicationDetailsNodeConnection!
  ticketSelected(offset: Int, before: String, after: String, first: Int, last: Int): TicketNeedsAdjudicationDetailsNodeConnection!
  positiveFeedbackTicketDetails(offset: Int, before: String, after: String, first: Int, last: Int): TicketPositiveFeedbackDetailsNodeConnection!
  negativeFeedbackTicketDetails(offset: Int, before: String, after: String, first: Int, last: Int): TicketNegativeFeedbackDetailsNodeConnection!
  referralTicketDetails(offset: Int, before: String, after: String, first: Int, last: Int): TicketReferralDetailsNodeConnection!
  feedbacks(offset: Int, before: String, after: String, first: Int, last: Int): FeedbackNodeConnection!
  adminUrl: String
  status: String
  role: String
  age: Int
  sanctionListLastCheck: DateTime
  paymentChannels: [BankAccountInfoNode]
}

type IndividualNodeConnection {
  pageInfo: PageInfo!
  edges: [IndividualNodeEdge]!
  totalCount: Int
  edgeCount: Int
}

type IndividualNodeEdge {
  node: IndividualNode
  cursor: String!
}

enum IndividualRelationship {
  UNKNOWN
  AUNT_UNCLE
  BROTHER_SISTER
  COUSIN
  DAUGHTERINLAW_SONINLAW
  GRANDDAUGHER_GRANDSON
  GRANDMOTHER_GRANDFATHER
  HEAD
  MOTHER_FATHER
  MOTHERINLAW_FATHERINLAW
  NEPHEW_NIECE
  NON_BENEFICIARY
  OTHER
  SISTERINLAW_BROTHERINLAW
  SON_DAUGHTER
  WIFE_HUSBAND
  FOSTER_CHILD
  FREE_UNION
}

type IndividualRoleInHouseholdNode {
  id: UUID!
  isRemoved: Boolean!
  isOriginal: Boolean!
  createdAt: DateTime!
  updatedAt: DateTime!
  lastSyncAt: DateTime
  individual: IndividualNode!
  household: HouseholdNode!
  role: IndividualRoleInHouseholdRole
  isMigrationHandled: Boolean!
  migratedAt: DateTime
  copiedFrom: IndividualRoleInHouseholdNode
  copiedTo: [IndividualRoleInHouseholdNode!]!
}

enum IndividualRoleInHouseholdRole {
  NO_ROLE
  ALTERNATE
  PRIMARY
}

enum IndividualSex {
  MALE
  FEMALE
}

input IndividualUpdateDataObjectType {
  status: String
  fullName: String
  givenName: String
  middleName: String
  familyName: String
  sex: String
  birthDate: Date
  estimatedBirthDate: Boolean
  maritalStatus: String
  phoneNo: String
  phoneNoAlternative: String
  email: String
  relationship: String
  disability: String
  workStatus: String
  enrolledInNutritionProgramme: Boolean
  administrationOfRutf: Boolean
  pregnant: Boolean
  observedDisability: [String]
  seeingDisability: String
  hearingDisability: String
  physicalDisability: String
  memoryDisability: String
  selfcareDisability: String
  commsDisability: String
  whoAnswersPhone: String
  whoAnswersAltPhone: String
  role: String
  documents: [IndividualDocumentObjectType]
  documentsToRemove: [ID]
  documentsToEdit: [EditIndividualDocumentObjectType]
  identities: [IndividualIdentityObjectType]
  identitiesToRemove: [ID]
  identitiesToEdit: [EditIndividualIdentityObjectType]
  paymentChannels: [BankTransferObjectType]
  paymentChannelsToEdit: [EditBankTransferObjectType]
  paymentChannelsToRemove: [ID]
  preferredLanguage: String
  flexFields: Arg
  paymentDeliveryPhoneNo: String
}

type InvalidPaymentVerificationPlan {
  paymentPlan: GenericPaymentPlanNode
}

input IssueTypeExtrasInput {
  householdDataUpdateIssueTypeExtras: HouseholdDataUpdateIssueTypeExtras
  individualDataUpdateIssueTypeExtras: IndividualDataUpdateIssueTypeExtras
  individualDeleteIssueTypeExtras: IndividualDeleteIssueTypeExtras
  householdDeleteIssueTypeExtras: HouseholdDeleteIssueTypeExtras
  addIndividualIssueTypeExtras: AddIndividualIssueTypeExtras
}

type IssueTypesObject {
  category: String
  label: String
  subCategories: [ChoiceObject]
}

scalar JSONString

type KoboAssetObject {
  id: String
  name: String
  sector: String
  country: String
  assetType: String
  dateModified: DateTime
  deploymentActive: Boolean
  hasDeployment: Boolean
  xlsLink: String
}

type KoboAssetObjectConnection {
  pageInfo: PageInfo!
  edges: [KoboAssetObjectEdge]!
  totalCount: Int
}

type KoboAssetObjectEdge {
  node: KoboAssetObject
  cursor: String!
}

type KoboErrorNode {
  header: String
  message: String
}

type KoboImportDataNode implements Node {
  id: ID!
  createdAt: DateTime!
  updatedAt: DateTime!
  status: ImportDataStatus!
  businessAreaSlug: String!
  file: String
  dataType: ImportDataDataType!
  numberOfHouseholds: Int
  numberOfIndividuals: Int
  error: String!
  validationErrors: String!
  createdById: UUID
  importdataPtr: ImportDataNode!
  koboAssetId: String!
  onlyActiveSubmissions: Boolean!
  koboValidationErrors: [KoboErrorNode]
}

type LabelNode {
  language: String
  label: String
}

type LanguageObject {
  english: String
  code: String
}

type LanguageObjectConnection {
  pageInfo: PageInfo!
  edges: [LanguageObjectEdge]!
  totalCount: Int
}

type LanguageObjectEdge {
  node: LanguageObject
  cursor: String!
}

type LockTargetPopulationMutation {
  targetPopulation: TargetPopulationNode
}

enum LogEntryAction {
  CREATE
  UPDATE
  DELETE
  SOFT_DELETE
}

type LogEntryNode implements Node {
  id: ID!
  contentType: ContentTypeObjectType
  objectId: UUID
  action: LogEntryAction!
  objectRepr: String!
  changes: Arg
  user: UserNode
  businessArea: UserBusinessAreaNode
  programs(offset: Int, before: String, after: String, first: Int, last: Int, name: String): ProgramNodeConnection!
  timestamp: DateTime
  isUserGenerated: Boolean
}

type LogEntryNodeConnection {
  pageInfo: PageInfo!
  edges: [LogEntryNodeEdge]!
  totalCount: Int
  edgeCount: Int
}

type LogEntryNodeEdge {
  node: LogEntryNode
  cursor: String!
}

type MarkPaymentAsFailedMutation {
  payment: PaymentNode
}

type MarkPaymentRecordAsFailedMutation {
  paymentRecord: PaymentRecordNode
}

type MergeRegistrationDataImportMutation {
  registrationDataImport: RegistrationDataImportNode
}

enum MessageSamplingType {
  FULL_LIST
  RANDOM
}

type Mutations {
  createAccountabilityCommunicationMessage(input: CreateAccountabilityCommunicationMessageInput!): CreateCommunicationMessageMutation
  createFeedback(input: CreateFeedbackInput!): CreateFeedbackMutation
  updateFeedback(input: UpdateFeedbackInput!): UpdateFeedbackMutation
  createFeedbackMessage(input: CreateFeedbackMessageInput!): CreateFeedbackMessageMutation
  createSurvey(input: CreateSurveyInput!): CreateSurveyMutation
  exportSurveySample(surveyId: ID!): ExportSurveySampleMutationMutation
  createReport(reportData: CreateReportInput!): CreateReport
  restartCreateReport(reportData: RestartCreateReportInput!): RestartCreateReport
  createDashboardReport(reportData: CreateDashboardReportInput!): CreateDashboardReport
  createGrievanceTicket(input: CreateGrievanceTicketInput!): CreateGrievanceTicketMutation
  updateGrievanceTicket(input: UpdateGrievanceTicketInput!, version: BigInt): UpdateGrievanceTicketMutation
  grievanceStatusChange(grievanceTicketId: ID, status: Int, version: BigInt): GrievanceStatusChangeMutation
  createTicketNote(noteInput: CreateTicketNoteInput!, version: BigInt): CreateTicketNoteMutation
  approveIndividualDataChange(approvedDocumentsToCreate: [Int], approvedDocumentsToEdit: [Int], approvedDocumentsToRemove: [Int], approvedIdentitiesToCreate: [Int], approvedIdentitiesToEdit: [Int], approvedIdentitiesToRemove: [Int], approvedPaymentChannelsToCreate: [Int], approvedPaymentChannelsToEdit: [Int], approvedPaymentChannelsToRemove: [Int], flexFieldsApproveData: JSONString, grievanceTicketId: ID!, individualApproveData: JSONString, version: BigInt): IndividualDataChangeApproveMutation
  approveHouseholdDataChange(flexFieldsApproveData: JSONString, grievanceTicketId: ID!, householdApproveData: JSONString, version: BigInt): HouseholdDataChangeApproveMutation
  approveAddIndividual(approveStatus: Boolean!, grievanceTicketId: ID!, version: BigInt): SimpleApproveMutation
  approveDeleteIndividual(approveStatus: Boolean!, grievanceTicketId: ID!, version: BigInt): SimpleApproveMutation
  approveDeleteHousehold(approveStatus: Boolean!, grievanceTicketId: ID!, reasonHhId: String, version: BigInt): DeleteHouseholdApproveMutation
  approveSystemFlagging(approveStatus: Boolean!, grievanceTicketId: ID!, version: BigInt): SimpleApproveMutation
  approveNeedsAdjudication(grievanceTicketId: ID!, selectedIndividualId: ID, selectedIndividualIds: [ID], version: BigInt): NeedsAdjudicationApproveMutation
  approvePaymentDetails(approveStatus: Boolean!, grievanceTicketId: ID!, version: BigInt): PaymentDetailsApproveMutation
  reassignRole(grievanceTicketId: ID!, householdId: ID!, householdVersion: BigInt, individualId: ID!, individualVersion: BigInt, newIndividualId: ID, role: String!, version: BigInt): ReassignRoleMutation
  bulkUpdateGrievanceAssignee(assignedTo: String!, businessAreaSlug: String!, grievanceTicketIds: [ID]!): BulkUpdateGrievanceTicketsAssigneesMutation
  bulkUpdateGrievancePriority(businessAreaSlug: String!, grievanceTicketIds: [ID]!, priority: Int!): BulkUpdateGrievanceTicketsPriorityMutation
  bulkUpdateGrievanceUrgency(businessAreaSlug: String!, grievanceTicketIds: [ID]!, urgency: Int!): BulkUpdateGrievanceTicketsUrgencyMutation
  bulkGrievanceAddNote(businessAreaSlug: String!, grievanceTicketIds: [ID]!, note: String!): BulkGrievanceAddNoteMutation
  createPaymentVerificationPlan(input: CreatePaymentVerificationInput!, version: BigInt): CreateVerificationPlanMutation
  editPaymentVerificationPlan(input: EditPaymentVerificationInput!, version: BigInt): EditPaymentVerificationMutation
  exportXlsxPaymentVerificationPlanFile(paymentVerificationPlanId: ID!): ExportXlsxPaymentVerificationPlanFile
  importXlsxPaymentVerificationPlanFile(file: Upload!, paymentVerificationPlanId: ID!): ImportXlsxPaymentVerificationPlanFile
  activatePaymentVerificationPlan(paymentVerificationPlanId: ID!, version: BigInt): ActivatePaymentVerificationPlan
  finishPaymentVerificationPlan(paymentVerificationPlanId: ID!, version: BigInt): FinishPaymentVerificationPlan
  discardPaymentVerificationPlan(paymentVerificationPlanId: ID!, version: BigInt): DiscardPaymentVerificationPlan
  invalidPaymentVerificationPlan(paymentVerificationPlanId: ID!, version: BigInt): InvalidPaymentVerificationPlan
  deletePaymentVerificationPlan(paymentVerificationPlanId: ID!, version: BigInt): DeletePaymentVerificationPlan
  updatePaymentVerificationStatusAndReceivedAmount(paymentVerificationId: ID!, receivedAmount: Decimal!, status: PaymentVerificationStatusForUpdate, version: BigInt): UpdatePaymentVerificationStatusAndReceivedAmount
  markPaymentRecordAsFailed(paymentRecordId: ID!): MarkPaymentRecordAsFailedMutation
  revertMarkPaymentRecordAsFailed(deliveredQuantity: Decimal!, deliveryDate: Date!, paymentRecordId: ID!): RevertMarkPaymentRecordAsFailedMutation
  markPaymentAsFailed(paymentId: ID!): MarkPaymentAsFailedMutation
  revertMarkPaymentAsFailed(deliveredQuantity: Decimal!, deliveryDate: Date!, paymentId: ID!): RevertMarkPaymentAsFailedMutation
  updatePaymentVerificationReceivedAndReceivedAmount(paymentVerificationId: ID!, received: Boolean!, receivedAmount: Decimal!, version: BigInt): UpdatePaymentVerificationReceivedAndReceivedAmount
  actionPaymentPlanMutation(input: ActionPaymentPlanInput!): ActionPaymentPlanMutation
  createPaymentPlan(input: CreatePaymentPlanInput!): CreatePaymentPlanMutation
  createFollowUpPaymentPlan(dispersionEndDate: Date!, dispersionStartDate: Date!, paymentPlanId: ID!): CreateFollowUpPaymentPlanMutation
  updatePaymentPlan(input: UpdatePaymentPlanInput!): UpdatePaymentPlanMutation
  deletePaymentPlan(paymentPlanId: ID!): DeletePaymentPlanMutation
  chooseDeliveryMechanismsForPaymentPlan(input: ChooseDeliveryMechanismsForPaymentPlanInput!): ChooseDeliveryMechanismsForPaymentPlanMutation
  assignFspToDeliveryMechanism(input: AssignFspToDeliveryMechanismInput!): AssignFspToDeliveryMechanismMutation
  splitPaymentPlan(paymentPlanId: ID!, paymentsNo: Int, splitType: String!): SplitPaymentPlanMutation
  exportXlsxPaymentPlanPaymentList(paymentPlanId: ID!): ExportXLSXPaymentPlanPaymentListMutation
  exportXlsxPaymentPlanPaymentListPerFsp(paymentPlanId: ID!): ExportXLSXPaymentPlanPaymentListPerFSPMutation
  importXlsxPaymentPlanPaymentList(file: Upload!, paymentPlanId: ID!): ImportXLSXPaymentPlanPaymentListMutation
  importXlsxPaymentPlanPaymentListPerFsp(file: Upload!, paymentPlanId: ID!): ImportXLSXPaymentPlanPaymentListPerFSPMutation
  setSteficonRuleOnPaymentPlanPaymentList(paymentPlanId: ID!, steficonRuleId: ID!): SetSteficonRuleOnPaymentPlanPaymentListMutation
  excludeHouseholds(excludedHouseholdsIds: [String]!, exclusionReason: String, paymentPlanId: ID!): ExcludeHouseholdsMutation
  exportPdfPaymentPlanSummary(paymentPlanId: ID!): ExportPDFPaymentPlanSummaryMutation
  createTargetPopulation(input: CreateTargetPopulationInput!): CreateTargetPopulationMutation
  updateTargetPopulation(input: UpdateTargetPopulationInput!, version: BigInt): UpdateTargetPopulationMutation
  copyTargetPopulation(input: CopyTargetPopulationMutationInput!): CopyTargetPopulationMutationPayload
  deleteTargetPopulation(input: DeleteTargetPopulationMutationInput!): DeleteTargetPopulationMutationPayload
  lockTargetPopulation(id: ID!, version: BigInt): LockTargetPopulationMutation
  unlockTargetPopulation(id: ID!, version: BigInt): UnlockTargetPopulationMutation
  finalizeTargetPopulation(id: ID!, version: BigInt): FinalizeTargetPopulationMutation
  setSteficonRuleOnTargetPopulation(input: SetSteficonRuleOnTargetPopulationMutationInput!): SetSteficonRuleOnTargetPopulationMutationPayload
  targetPopulationRebuild(id: ID!): RebuildTargetPopulationMutation
  createProgram(programData: CreateProgramInput!): CreateProgram
  updateProgram(programData: UpdateProgramInput, version: BigInt): UpdateProgram
  deleteProgram(programId: String!): DeleteProgram
  copyProgram(programData: CopyProgramInput!): CopyProgram
  uploadImportDataXlsxFileAsync(businessAreaSlug: String!, file: Upload!): UploadImportDataXLSXFileAsync
  deleteRegistrationDataImport(registrationDataImportId: String!): DeleteRegistrationDataImport
  registrationXlsxImport(registrationDataImportData: RegistrationXlsxImportMutationInput!): RegistrationXlsxImportMutation
  registrationKoboImport(registrationDataImportData: RegistrationKoboImportMutationInput!): RegistrationKoboImportMutation
  saveKoboImportDataAsync(businessAreaSlug: String!, onlyActiveSubmissions: Boolean!, uid: Upload!): SaveKoboProjectImportDataAsync
  mergeRegistrationDataImport(id: ID!, version: BigInt): MergeRegistrationDataImportMutation
  refuseRegistrationDataImport(id: ID!, refuseReason: String, version: BigInt): RefuseRegistrationDataImportMutation
  rerunDedupe(registrationDataImportDatahubId: ID!, version: BigInt): RegistrationDeduplicationMutation
  eraseRegistrationDataImport(id: ID!, version: BigInt): EraseRegistrationDataImportMutation
  checkAgainstSanctionList(file: Upload!): CheckAgainstSanctionListMutation
}

type NeedsAdjudicationApproveMutation {
  grievanceTicket: GrievanceTicketNode
}

input NegativeFeedbackTicketExtras {
  household: ID
  individual: ID
}

interface Node {
  id: ID!
}

type PageInfo {
  hasNextPage: Boolean!
  hasPreviousPage: Boolean!
  startCursor: String
  endCursor: String
}

type PageInfoNode {
  startCursor: String
  endCursor: String
  hasNextPage: Boolean
  hasPreviousPage: Boolean
}

type PaginatedCashPlanAndPaymentPlanNode {
  pageInfo: PageInfoNode
  edges: [CashPlanAndPaymentPlanEdges]
  totalCount: Int
}

type PaginatedPaymentRecordsAndPaymentsNode {
  pageInfo: PageInfoNode
  edges: [PaymentRecordsAndPaymentsEdges]
  totalCount: Int
}

type PartnerNodeForProgram {
  id: ID
  allowedBusinessAreas(offset: Int, before: String, after: String, first: Int, last: Int, id: UUID): UserBusinessAreaNodeConnection!
  name: String
  parent: PartnerNodeForProgram
  isUn: Boolean!
  permissions: JSONString!
  lft: Int!
  rght: Int!
  treeId: Int!
  level: Int!
  partnerSet: [PartnerNodeForProgram!]!
  userSet(offset: Int, before: String, after: String, first: Int, last: Int): UserNodeConnection!
  individualIdentities(offset: Int, before: String, after: String, first: Int, last: Int): IndividualIdentityNodeConnection!
  grievanceticketSet(offset: Int, before: String, after: String, first: Int, last: Int): GrievanceTicketNodeConnection!
  adminAreas: [AreaGroupNode]
  areaAccess: String
}

input PartnerProgramInput {
  id: String!
  areaAccess: String
  adminAreas: [String]
}

type PartnerType {
  id: ID!
  allowedBusinessAreas(offset: Int, before: String, after: String, first: Int, last: Int, id: UUID): UserBusinessAreaNodeConnection!
  name: String!
  parent: PartnerNodeForProgram
  isUn: Boolean!
  permissions: JSONString!
  lft: Int!
  rght: Int!
  treeId: Int!
  level: Int!
  partnerSet: [PartnerNodeForProgram!]!
  userSet(offset: Int, before: String, after: String, first: Int, last: Int): UserNodeConnection!
  individualIdentities(offset: Int, before: String, after: String, first: Int, last: Int): IndividualIdentityNodeConnection!
  grievanceticketSet(offset: Int, before: String, after: String, first: Int, last: Int): GrievanceTicketNodeConnection!
}

type PaymentConflictDataNode {
  paymentPlanId: String
  paymentPlanUnicefId: String
  paymentPlanStartDate: String
  paymentPlanEndDate: String
  paymentPlanStatus: String
  paymentId: String
  paymentUnicefId: String
}

enum PaymentDeliveryType {
  CARDLESS_CASH_WITHDRAWAL
  CASH
  CASH_BY_FSP
  CHEQUE
  DEPOSIT_TO_CARD
  MOBILE_MONEY
  PRE_PAID_CARD
  REFERRAL
  TRANSFER
  TRANSFER_TO_ACCOUNT
  VOUCHER
  CASH_OVER_THE_COUNTER
<<<<<<< HEAD
  TRANSFER_TO_DIGITAL_WALLET
=======
>>>>>>> d434c639
}

type PaymentDetailsApproveMutation {
  grievanceTicket: GrievanceTicketNode
}

type PaymentHouseholdSnapshotNode implements Node {
  id: ID!
  createdAt: DateTime!
  updatedAt: DateTime!
  snapshotData: JSONString!
  householdId: UUID!
  payment: PaymentNode!
}

type PaymentNode implements Node {
  isRemoved: Boolean!
  id: ID!
  createdAt: DateTime!
  updatedAt: DateTime!
  unicefId: String
  signatureHash: String!
  businessArea: UserBusinessAreaNode!
  status: PaymentStatus!
  statusDate: DateTime!
  household: HouseholdNode!
  headOfHousehold: IndividualNode
  deliveryType: PaymentDeliveryType
  currency: String!
  entitlementQuantity: Float
  entitlementQuantityUsd: Float
  deliveredQuantity: Float
  deliveredQuantityUsd: Float
  deliveryDate: DateTime
  transactionReferenceId: String
<<<<<<< HEAD
  transactionStatusBlockchain: String
=======
>>>>>>> d434c639
  parent: PaymentPlanNode!
  conflicted: Boolean!
  excluded: Boolean!
  entitlementDate: DateTime
  financialServiceProvider: FinancialServiceProviderNode
  collector: IndividualNode!
  sourcePayment: PaymentNode
  isFollowUp: Boolean!
  reasonForUnsuccessfulPayment: String
  program: ProgramNode
  orderNumber: Int
  tokenNumber: Int
  additionalCollectorName: String
  additionalDocumentType: String
  additionalDocumentNumber: String
  followUps(offset: Int, before: String, after: String, first: Int, last: Int): PaymentNodeConnection!
  householdSnapshot: PaymentHouseholdSnapshotNode
  adminUrl: String
  paymentPlanHardConflicted: Boolean
  paymentPlanHardConflictedData: [PaymentConflictDataNode]
  paymentPlanSoftConflicted: Boolean
  paymentPlanSoftConflictedData: [PaymentConflictDataNode]
  fullName: String
  targetPopulation: TargetPopulationNode
  verification: PaymentVerificationNode
  distributionModality: String
  serviceProvider: FinancialServiceProviderNode
  debitCardNumber: String
  debitCardIssuer: String
  totalPersonsCovered: Int
  snapshotCollectorFullName: String
  snapshotCollectorDeliveryPhoneNo: String
  snapshotCollectorBankName: String
  snapshotCollectorBankAccountNumber: String
  snapshotCollectorDebitCardNumber: String
}

type PaymentNodeConnection {
  pageInfo: PageInfo!
  edges: [PaymentNodeEdge]!
  totalCount: Int
  edgeCount: Int
}

type PaymentNodeEdge {
  node: PaymentNode
  cursor: String!
}

enum PaymentPlanBackgroundActionStatus {
  RULE_ENGINE_RUN
  RULE_ENGINE_ERROR
  XLSX_EXPORTING
  XLSX_EXPORT_ERROR
  XLSX_IMPORT_ERROR
  XLSX_IMPORTING_ENTITLEMENTS
  XLSX_IMPORTING_RECONCILIATION
  EXCLUDE_BENEFICIARIES
  EXCLUDE_BENEFICIARIES_ERROR
  SEND_TO_PAYMENT_GATEWAY
  SEND_TO_PAYMENT_GATEWAY_ERROR
}

enum PaymentPlanCurrency {
  A_
  AED
  AFN
  ALL
  AMD
  ANG
  AOA
  ARS
  AUD
  AWG
  AZN
  BAM
  BBD
  BDT
  BGN
  BHD
  BIF
  BMD
  BND
  BOB
  BOV
  BRL
  BSD
  BTN
  BWP
  BYN
  BZD
  CAD
  CDF
  CHF
  CLP
  CNY
  COP
  CRC
  CUC
  CUP
  CVE
  CZK
  DJF
  DKK
  DOP
  DZD
  EGP
  ERN
  ETB
  EUR
  FJD
  FKP
  GBP
  GEL
  GHS
  GIP
  GMD
  GNF
  GTQ
  GYD
  HKD
  HNL
  HRK
  HTG
  HUF
  IDR
  ILS
  INR
  IQD
  IRR
  ISK
  JMD
  JOD
  JPY
  KES
  KGS
  KHR
  KMF
  KPW
  KRW
  KWD
  KYD
  KZT
  LAK
  LBP
  LKR
  LRD
  LSL
  LYD
  MAD
  MDL
  MGA
  MKD
  MMK
  MNT
  MOP
  MRU
  MUR
  MVR
  MWK
  MXN
  MYR
  MZN
  NAD
  NGN
  NIO
  NOK
  NPR
  NZD
  OMR
  PAB
  PEN
  PGK
  PHP
  PKR
  PLN
  PYG
  QAR
  RON
  RSD
  RUB
  RWF
  SAR
  SBD
  SCR
  SDG
  SEK
  SGD
  SHP
  SLL
  SOS
  SRD
  SSP
  STN
  SVC
  SYP
  SZL
  THB
  TJS
  TMT
  TND
  TOP
  TRY
  TTD
  TWD
  TZS
  UAH
  UGX
  USD
  UYU
  UYW
  UZS
  VES
  VND
  VUV
  WST
  XAF
  XAG
  XAU
  XCD
  XOF
  XPF
  YER
  ZAR
  ZMW
  ZWL
<<<<<<< HEAD
  USDC
=======
>>>>>>> d434c639
}

type PaymentPlanNode implements Node {
  isRemoved: Boolean!
  id: ID!
  createdAt: DateTime!
  updatedAt: DateTime!
  version: BigInt!
  unicefId: String
  businessArea: UserBusinessAreaNode!
  statusDate: DateTime!
  startDate: Date
  endDate: Date
  program: ProgramNode!
  exchangeRate: Float
  totalEntitledQuantity: Float
  totalEntitledQuantityUsd: Float
  totalEntitledQuantityRevised: Float
  totalEntitledQuantityRevisedUsd: Float
  totalDeliveredQuantity: Float
  totalDeliveredQuantityUsd: Float
  totalUndeliveredQuantity: Float
  totalUndeliveredQuantityUsd: Float
  createdBy: UserNode!
  status: PaymentPlanStatus!
  backgroundActionStatus: PaymentPlanBackgroundActionStatus
  targetPopulation: TargetPopulationNode!
  currency: PaymentPlanCurrency!
  dispersionStartDate: Date
  dispersionEndDate: Date
  femaleChildrenCount: Int!
  maleChildrenCount: Int!
  femaleAdultsCount: Int!
  maleAdultsCount: Int!
  totalHouseholdsCount: Int!
  totalIndividualsCount: Int!
  importedFileDate: DateTime
  steficonRule: RuleCommitNode
  steficonAppliedDate: DateTime
  sourcePaymentPlan: PaymentPlanNode
  isFollowUp: Boolean!
  exclusionReason: String!
  excludeHouseholdError: String!
  name: String
  followUps(offset: Int, before: String, after: String, first: Int, last: Int): PaymentPlanNodeConnection!
  deliveryMechanisms: [DeliveryMechanismNode]
  paymentItems(offset: Int, before: String, after: String, first: Int, last: Int): PaymentNodeConnection!
  approvalProcess(offset: Int, before: String, after: String, first: Int, last: Int): ApprovalProcessNodeConnection!
  adminUrl: String
  currencyName: String
  hasPaymentListExportFile: Boolean
  hasFspDeliveryMechanismXlsxTemplate: Boolean
  importedFileName: String
  paymentsConflictsCount: Int
  volumeByDeliveryMechanism: [VolumeByDeliveryMechanismNode]
  splitChoices: [ChoiceObject]
  verificationPlans(offset: Int, before: String, after: String, first: Int, last: Int, programId: String): PaymentVerificationPlanNodeConnection
  paymentVerificationSummary: PaymentVerificationSummaryNode
  bankReconciliationSuccess: Int
  bankReconciliationError: Int
  canCreatePaymentVerificationPlan: Boolean
  availablePaymentRecordsCount: Int
  reconciliationSummary: ReconciliationSummaryNode
  excludedHouseholds: [HouseholdNode]
  canCreateFollowUp: Boolean
  totalWithdrawnHouseholdsCount: Int
  unsuccessfulPaymentsCount: Int
  canSendToPaymentGateway: Boolean
  canSplit: Boolean
}

type PaymentPlanNodeConnection {
  pageInfo: PageInfo!
  edges: [PaymentPlanNodeEdge]!
  totalCount: Int
  edgeCount: Int
}

type PaymentPlanNodeEdge {
  node: PaymentPlanNode
  cursor: String!
}

enum PaymentPlanStatus {
  PREPARING
  OPEN
  LOCKED
  LOCKED_FSP
  IN_APPROVAL
  IN_AUTHORIZATION
  IN_REVIEW
  ACCEPTED
  FINISHED
}

type PaymentRecordAndPaymentNode {
  objType: String
  id: String
  caId: String
  status: String
  fullName: String
  parent: CashPlanAndPaymentPlanNode
  entitlementQuantity: Float
  deliveredQuantity: Float
  deliveredQuantityUsd: Float
  currency: String
  deliveryDate: String
  verification: PaymentVerificationNode
}

enum PaymentRecordDeliveryType {
  CARDLESS_CASH_WITHDRAWAL
  CASH
  CASH_BY_FSP
  CHEQUE
  DEPOSIT_TO_CARD
  MOBILE_MONEY
  PRE_PAID_CARD
  REFERRAL
  TRANSFER
  TRANSFER_TO_ACCOUNT
  VOUCHER
  CASH_OVER_THE_COUNTER
<<<<<<< HEAD
  TRANSFER_TO_DIGITAL_WALLET
=======
>>>>>>> d434c639
}

enum PaymentRecordEntitlementCardStatus {
  ACTIVE
  INACTIVE
}

type PaymentRecordNode implements Node {
  id: ID!
  createdAt: DateTime!
  updatedAt: DateTime!
  version: BigInt!
  businessArea: UserBusinessAreaNode!
  status: PaymentRecordStatus!
  statusDate: DateTime!
  household: HouseholdNode!
  headOfHousehold: IndividualNode
  deliveryType: PaymentRecordDeliveryType
  currency: String!
  entitlementQuantity: Float
  entitlementQuantityUsd: Float
  deliveredQuantity: Float
  deliveredQuantityUsd: Float
  deliveryDate: DateTime
  transactionReferenceId: String
<<<<<<< HEAD
  transactionStatusBlockchain: String
=======
>>>>>>> d434c639
  caId: String
  caHashId: UUID
  parent: CashPlanNode
  fullName: String!
  totalPersonsCovered: Int!
  distributionModality: String!
  targetPopulation: TargetPopulationNode!
  targetPopulationCashAssistId: String!
  entitlementCardNumber: String
  entitlementCardStatus: PaymentRecordEntitlementCardStatus
  entitlementCardIssueDate: Date
  visionId: String
  registrationCaId: String
  serviceProvider: ServiceProviderNode!
  adminUrl: String
  verification: PaymentVerificationNode
  unicefId: String
}

type PaymentRecordNodeConnection {
  pageInfo: PageInfo!
  edges: [PaymentRecordNodeEdge]!
  totalCount: Int
  edgeCount: Int
}

type PaymentRecordNodeEdge {
  node: PaymentRecordNode
  cursor: String!
}

enum PaymentRecordStatus {
  DISTRIBUTION_SUCCESSFUL
  NOT_DISTRIBUTED
  TRANSACTION_SUCCESSFUL
  TRANSACTION_ERRONEOUS
  FORCE_FAILED
  PARTIALLY_DISTRIBUTED
  PENDING
}

type PaymentRecordsAndPaymentsEdges {
  cursor: String
  node: PaymentRecordAndPaymentNode
}

enum PaymentStatus {
  DISTRIBUTION_SUCCESSFUL
  NOT_DISTRIBUTED
  TRANSACTION_SUCCESSFUL
  TRANSACTION_ERRONEOUS
  FORCE_FAILED
  PARTIALLY_DISTRIBUTED
  PENDING
}

type PaymentVerificationLogEntryNode implements Node {
  id: ID!
  contentType: ContentTypeObjectType
  objectId: UUID
  action: LogEntryAction!
  objectRepr: String!
  changes: Arg
  user: UserNode
  businessArea: UserBusinessAreaNode
  programs(offset: Int, before: String, after: String, first: Int, last: Int, name: String): ProgramNodeConnection!
  timestamp: DateTime
  isUserGenerated: Boolean
  contentObject: PaymentVerificationPlanNode
}

type PaymentVerificationLogEntryNodeConnection {
  pageInfo: PageInfo!
  edges: [PaymentVerificationLogEntryNodeEdge]!
  totalCount: Int
  edgeCount: Int
}

type PaymentVerificationLogEntryNodeEdge {
  node: PaymentVerificationLogEntryNode
  cursor: String!
}

type PaymentVerificationNode implements Node {
  id: ID!
  createdAt: DateTime!
  updatedAt: DateTime!
  version: BigInt!
  paymentVerificationPlan: PaymentVerificationPlanNode!
  paymentContentType: ContentTypeObjectType!
  paymentObjectId: UUID!
  status: PaymentVerificationStatus!
  statusDate: DateTime
  receivedAmount: Float
  sentToRapidPro: Boolean!
  ticketDetails(offset: Int, before: String, after: String, first: Int, last: Int): TicketPaymentVerificationDetailsNodeConnection!
  ticketDetail(offset: Int, before: String, after: String, first: Int, last: Int): TicketPaymentVerificationDetailsNodeConnection!
  adminUrl: String
  isManuallyEditable: Boolean
  payment: GenericPaymentNode
}

type PaymentVerificationNodeConnection {
  pageInfo: PageInfo!
  edges: [PaymentVerificationNodeEdge]!
  totalCount: Int
  edgeCount: Int
}

type PaymentVerificationNodeEdge {
  node: PaymentVerificationNode
  cursor: String!
}

type PaymentVerificationPlanNode implements Node {
  id: ID!
  createdAt: DateTime!
  updatedAt: DateTime!
  version: BigInt!
  unicefId: String
  status: PaymentVerificationPlanStatus!
  paymentPlanContentType: ContentTypeObjectType!
  paymentPlanObjectId: UUID!
  sampling: PaymentVerificationPlanSampling!
  verificationChannel: PaymentVerificationPlanVerificationChannel!
  sampleSize: Int
  respondedCount: Int
  receivedCount: Int
  notReceivedCount: Int
  receivedWithProblemsCount: Int
  confidenceInterval: Float
  marginOfError: Float
  rapidProFlowId: String!
  rapidProFlowStartUuids: [String!]!
  ageFilter: AgeFilterObject
  excludedAdminAreasFilter: [String]
  sexFilter: String
  activationDate: DateTime
  completionDate: DateTime
  xlsxFileExporting: Boolean!
  xlsxFileImported: Boolean!
  error: String
  paymentRecordVerifications(offset: Int, before: String, after: String, first: Int, last: Int): PaymentVerificationNodeConnection!
  adminUrl: String
  xlsxFileWasDownloaded: Boolean
  hasXlsxFile: Boolean
  paymentPlan: PaymentPlanNode
}

type PaymentVerificationPlanNodeConnection {
  pageInfo: PageInfo!
  edges: [PaymentVerificationPlanNodeEdge]!
  totalCount: Int
  edgeCount: Int
}

type PaymentVerificationPlanNodeEdge {
  node: PaymentVerificationPlanNode
  cursor: String!
}

enum PaymentVerificationPlanSampling {
  FULL_LIST
  RANDOM
}

enum PaymentVerificationPlanStatus {
  ACTIVE
  FINISHED
  PENDING
  INVALID
  RAPID_PRO_ERROR
}

enum PaymentVerificationPlanVerificationChannel {
  MANUAL
  RAPIDPRO
  XLSX
}

enum PaymentVerificationStatus {
  NOT_RECEIVED
  PENDING
  RECEIVED
  RECEIVED_WITH_ISSUES
}

enum PaymentVerificationStatusForUpdate {
  NOT_RECEIVED
  PENDING
  RECEIVED
  RECEIVED_WITH_ISSUES
}

type PaymentVerificationSummaryNode implements Node {
  id: ID!
  createdAt: DateTime!
  updatedAt: DateTime!
  status: PaymentVerificationSummaryStatus!
  activationDate: DateTime
  completionDate: DateTime
  paymentPlanContentType: ContentTypeObjectType!
  paymentPlanObjectId: UUID!
}

type PaymentVerificationSummaryNodeConnection {
  pageInfo: PageInfo!
  edges: [PaymentVerificationSummaryNodeEdge]!
  totalCount: Int
  edgeCount: Int
}

type PaymentVerificationSummaryNodeEdge {
  node: PaymentVerificationSummaryNode
  cursor: String!
}

enum PaymentVerificationSummaryStatus {
  ACTIVE
  FINISHED
  PENDING
}

input PositiveFeedbackTicketExtras {
  household: ID
  individual: ID
}

enum ProgramFrequencyOfPayments {
  ONE_OFF
  REGULAR
}

type ProgramNode implements Node {
  isRemoved: Boolean!
  id: ID!
  createdAt: DateTime!
  updatedAt: DateTime!
  lastSyncAt: DateTime
  version: BigInt!
  name: String!
  status: ProgramStatus!
  startDate: Date!
  endDate: Date!
  description: String!
  caId: String
  caHashId: String
  adminAreas(offset: Int, before: String, after: String, first: Int, last: Int, name: String): AreaNodeConnection!
  businessArea: UserBusinessAreaNode!
  budget: Decimal
  frequencyOfPayments: ProgramFrequencyOfPayments!
  sector: ProgramSector!
  scope: ProgramScope
  cashPlus: Boolean!
  populationGoal: Int!
  administrativeAreasOfImplementation: String!
  dataCollectingType: DataCollectingTypeNode
  isVisible: Boolean!
  householdCount: Int!
  individualCount: Int!
  programmeCode: String
  households(offset: Int, before: String, after: String, first: Int, last: Int): HouseholdNodeConnection!
  householdSet(offset: Int, before: String, after: String, first: Int, last: Int): HouseholdNodeConnection!
  individuals(offset: Int, before: String, after: String, first: Int, last: Int): IndividualNodeConnection!
  registrationImports(offset: Int, before: String, after: String, first: Int, last: Int): RegistrationDataImportNodeConnection!
  paymentplanSet(offset: Int, before: String, after: String, first: Int, last: Int): PaymentPlanNodeConnection!
  cashplanSet(offset: Int, before: String, after: String, first: Int, last: Int): CashPlanNodeConnection!
  paymentSet(offset: Int, before: String, after: String, first: Int, last: Int): PaymentNodeConnection!
  grievanceTickets(offset: Int, before: String, after: String, first: Int, last: Int): GrievanceTicketNodeConnection!
  targetpopulationSet(offset: Int, before: String, after: String, first: Int, last: Int, program: [ID], createdAt: DateTime, createdAt_Lte: DateTime, createdAt_Gte: DateTime, updatedAt: DateTime, updatedAt_Lte: DateTime, updatedAt_Gte: DateTime, status: String, households: [ID], name: String, createdByName: String, totalHouseholdsCountMin: Int, totalHouseholdsCountMax: Int, totalIndividualsCountMin: Int, totalIndividualsCountMax: Int, businessArea: String, createdAtRange: String, paymentPlanApplicable: Boolean, statusNot: String, totalHouseholdsCountWithValidPhoneNoMax: Int, totalHouseholdsCountWithValidPhoneNoMin: Int, orderBy: String): TargetPopulationNodeConnection!
  reports(offset: Int, before: String, after: String, first: Int, last: Int): ReportNodeConnection!
  activityLogs(offset: Int, before: String, after: String, first: Int, last: Int): PaymentVerificationLogEntryNodeConnection!
  messages(offset: Int, before: String, after: String, first: Int, last: Int): CommunicationMessageNodeConnection!
  feedbackSet(offset: Int, before: String, after: String, first: Int, last: Int): FeedbackNodeConnection!
  surveys(offset: Int, before: String, after: String, first: Int, last: Int): SurveyNodeConnection!
  adminUrl: String
  totalEntitledQuantity: Decimal
  totalDeliveredQuantity: Decimal
  totalUndeliveredQuantity: Decimal
  totalNumberOfHouseholds: Int
  totalNumberOfHouseholdsWithTpInProgram: Int
  partners: [PartnerNodeForProgram]
  isSocialWorkerProgram: Boolean
}

type ProgramNodeConnection {
  pageInfo: PageInfo!
  edges: [ProgramNodeEdge]!
  totalCount: Int
  edgeCount: Int
}

type ProgramNodeEdge {
  node: ProgramNode
  cursor: String!
}

enum ProgramScope {
  FOR_PARTNERS
  UNICEF
}

enum ProgramSector {
  CHILD_PROTECTION
  EDUCATION
  HEALTH
  MULTI_PURPOSE
  NUTRITION
  SOCIAL_POLICY
  WASH
}

enum ProgramStatus {
  ACTIVE
  DRAFT
  FINISHED
}

type Query {
  accountabilityCommunicationMessage(id: ID!): CommunicationMessageNode
  allAccountabilityCommunicationMessages(offset: Int, before: String, after: String, first: Int, last: Int, numberOfRecipients: Int, numberOfRecipients_Gte: Int, numberOfRecipients_Lte: Int, targetPopulation: ID, createdBy: ID, program: String, createdAtRange: String, title: String, body: String, samplingType: String, orderBy: String): CommunicationMessageNodeConnection
  allAccountabilityCommunicationMessageRecipients(offset: Int, before: String, after: String, first: Int, last: Int, messageId: String!, recipientId: String, fullName: String, phoneNo: String, sex: String, orderBy: String): CommunicationMessageRecipientMapNodeConnection
  accountabilityCommunicationMessageSampleSize(input: GetAccountabilityCommunicationMessageSampleSizeInput): GetCommunicationMessageSampleSizeNode
  feedback(id: ID!): FeedbackNode
  allFeedbacks(offset: Int, before: String, after: String, first: Int, last: Int, businessArea: String, issueType: String, createdAtRange: String, createdBy: String, feedbackId: String, isActiveProgram: String, program: String, orderBy: String): FeedbackNodeConnection
  feedbackIssueTypeChoices: [ChoiceObject]
  survey(id: ID!): SurveyNode
  allSurveys(offset: Int, before: String, after: String, first: Int, last: Int, program: ID, targetPopulation: ID, businessArea: String, createdAtRange: String, search: String, createdBy: String, orderBy: String): SurveyNodeConnection
  recipients(offset: Int, before: String, after: String, first: Int, last: Int, survey: String!, orderBy: String): RecipientNodeConnection
  accountabilitySampleSize(input: AccountabilitySampleSizeInput): AccountabilitySampleSizeNode
  surveyCategoryChoices: [ChoiceObject]
  surveyAvailableFlows: [RapidProFlowNode]
  adminArea(id: ID!): AreaNode
  allAdminAreas(offset: Int, before: String, after: String, first: Int, last: Int, name: String, name_Istartswith: String, businessArea: String, level: Int, parentId: String): AreaNodeConnection
  allAreasTree(businessArea: String!): [AreaTreeNode]
  allLogEntries(offset: Int, before: String, after: String, first: Int, last: Int, objectId: UUID, user: ID, businessArea: String!, search: String, module: String, userId: String, programId: String): LogEntryNodeConnection
  logEntryActionChoices: [ChoiceObject]
  report(id: ID!): ReportNode
  allReports(offset: Int, before: String, after: String, first: Int, last: Int, createdBy: ID, reportType: [String], status: [String], businessArea: String!, createdFrom: DateTime, createdTo: DateTime, orderBy: String): ReportNodeConnection
  reportTypesChoices: [ChoiceObject]
  reportStatusChoices: [ChoiceObject]
  dashboardReportTypesChoices(businessAreaSlug: String!): [ChoiceObject]
  dashboardYearsChoices(businessAreaSlug: String!): [String]
  sanctionListIndividual(id: ID!): SanctionListIndividualNode
  allSanctionListIndividuals(offset: Int, before: String, after: String, first: Int, last: Int, id: UUID, fullName: String, fullName_Startswith: String, referenceNumber: String, orderBy: String): SanctionListIndividualNodeConnection
  ticketsByType(businessAreaSlug: String!): TicketByType
  ticketsByCategory(businessAreaSlug: String!): ChartDatasetNode
  ticketsByStatus(businessAreaSlug: String!): ChartDatasetNode
  ticketsByLocationAndCategory(businessAreaSlug: String!): ChartDetailedDatasetsNode
  grievanceTicket(id: ID!): GrievanceTicketNode
  allGrievanceTicket(offset: Int, before: String, after: String, first: Int, last: Int, id: UUID, id_Startswith: UUID, category: String, area: String, area_Startswith: String, assignedTo: ID, registrationDataImport: ID, admin2: ID, createdBy: ID, businessArea: String!, search: String, searchType: String, status: [String], fsp: String, cashPlan: String, createdAtRange: String, permissions: [String], issueType: String, scoreMin: String, scoreMax: String, household: String, preferredLanguage: String, priority: String, urgency: String, grievanceType: String, grievanceStatus: String, totalDays: Int, program: String, isActiveProgram: Boolean, isCrossArea: Boolean, orderBy: String): GrievanceTicketNodeConnection
  crossAreaFilterAvailable: Boolean
  existingGrievanceTickets(offset: Int, before: String, after: String, first: Int, last: Int, id: UUID, businessArea: String!, category: String, issueType: String, household: ID, individual: ID, paymentRecord: [ID], permissions: [String], orderBy: String): GrievanceTicketNodeConnection
  allTicketNotes(offset: Int, before: String, after: String, first: Int, last: Int, id: UUID, ticket: UUID!): TicketNoteNodeConnection
  chartGrievances(businessAreaSlug: String!, year: Int!, administrativeArea: String): ChartGrievanceTicketsNode
  allAddIndividualsFieldsAttributes: [FieldAttributeNode]
  allEditHouseholdFieldsAttributes: [FieldAttributeNode]
  grievanceTicketStatusChoices: [ChoiceObject]
  grievanceTicketCategoryChoices: [ChoiceObject]
  grievanceTicketManualCategoryChoices: [ChoiceObject]
  grievanceTicketSystemCategoryChoices: [ChoiceObject]
  grievanceTicketIssueTypeChoices: [IssueTypesObject]
  grievanceTicketPriorityChoices: [ChoiceObjectInt]
  grievanceTicketUrgencyChoices: [ChoiceObjectInt]
  grievanceTicketSearchTypesChoices: [ChoiceObject]
  allSteficonRules(offset: Int, before: String, after: String, first: Int, last: Int, enabled: Boolean, deprecated: Boolean, type: String!): SteficonRuleNodeConnection
  payment(id: ID!): PaymentNode
  allPayments(offset: Int, before: String, after: String, first: Int, last: Int, businessArea: String!, paymentPlanId: String!, programId: String, orderBy: String): PaymentNodeConnection
  paymentRecord(id: ID!): PaymentRecordNode
  allPaymentRecords(offset: Int, before: String, after: String, first: Int, last: Int, parent: ID, household: ID, individual: String, businessArea: String, programId: String, orderBy: String): PaymentRecordNodeConnection
  allPaymentRecordsAndPayments(businessArea: String!, program: String, household: ID, orderBy: String, first: Int, last: Int, before: String, after: String): PaginatedPaymentRecordsAndPaymentsNode
  financialServiceProviderXlsxTemplate(id: ID!): FinancialServiceProviderXlsxTemplateNode
  allFinancialServiceProviderXlsxTemplates(offset: Int, before: String, after: String, first: Int, last: Int, name: String, createdBy: ID, orderBy: String): FinancialServiceProviderXlsxTemplateNodeConnection
  financialServiceProviderXlsxReport(id: ID!): FinancialServiceProviderXlsxReportNode
  allFinancialServiceProviderXlsxReports(offset: Int, before: String, after: String, first: Int, last: Int, status: String, orderBy: String): FinancialServiceProviderXlsxReportNodeConnection
  financialServiceProvider(id: ID!): FinancialServiceProviderNode
  allFinancialServiceProviders(offset: Int, before: String, after: String, first: Int, last: Int, createdBy: ID, name: String, visionVendorNumber: String, deliveryMechanisms: [String], distributionLimit: Float, communicationChannel: String, xlsxTemplates: [ID], orderBy: String): FinancialServiceProviderNodeConnection
  paymentRecordVerification(id: ID!): PaymentVerificationNode
  allPaymentVerifications(offset: Int, before: String, after: String, first: Int, last: Int, paymentVerificationPlan: ID, status: String, paymentPlanId: String, search: String, businessArea: String!, verificationChannel: String, orderBy: String): PaymentVerificationNodeConnection
  paymentVerificationPlan(id: ID!): PaymentVerificationPlanNode
  allPaymentVerificationPlan(offset: Int, before: String, after: String, first: Int, last: Int, programId: String): PaymentVerificationPlanNodeConnection
  chartPaymentVerification(businessAreaSlug: String!, year: Int!, program: String, administrativeArea: String): ChartPaymentVerification
  chartVolumeByDeliveryMechanism(businessAreaSlug: String!, year: Int!, program: String, administrativeArea: String): ChartDatasetNode
  chartPayment(businessAreaSlug: String!, year: Int!, program: String, administrativeArea: String): ChartDatasetNode
  sectionTotalTransferred(businessAreaSlug: String!, year: Int!, program: String, administrativeArea: String): SectionTotalNode
  tableTotalCashTransferredByAdministrativeArea(businessAreaSlug: String!, year: Int!, program: String, administrativeArea: String, order: String, orderBy: String): TableTotalCashTransferred
  chartTotalTransferredCashByCountry(year: Int!): ChartDetailedDatasetsNode
  paymentRecordStatusChoices: [ChoiceObject]
  paymentRecordEntitlementCardStatusChoices: [ChoiceObject]
  paymentRecordDeliveryTypeChoices: [ChoiceObject]
  cashPlanVerificationStatusChoices: [ChoiceObject]
  cashPlanVerificationSamplingChoices: [ChoiceObject]
  cashPlanVerificationVerificationChannelChoices: [ChoiceObject]
  paymentVerificationStatusChoices: [ChoiceObject]
  allRapidProFlows(businessAreaSlug: String!): [RapidProFlow]
  sampleSize(input: GetCashplanVerificationSampleSizeInput): GetCashplanVerificationSampleSizeObject
  allPaymentVerificationLogEntries(offset: Int, before: String, after: String, first: Int, last: Int, objectId: UUID, user: ID, businessArea: String!, search: String, module: String, userId: String, programId: String, objectType: String): PaymentVerificationLogEntryNodeConnection
  paymentPlan(id: ID!): PaymentPlanNode
  allPaymentPlans(offset: Int, before: String, after: String, first: Int, last: Int, businessArea: String!, search: String, status: [String], totalEntitledQuantityFrom: Float, totalEntitledQuantityTo: Float, dispersionStartDate: Date, dispersionEndDate: Date, isFollowUp: Boolean, sourcePaymentPlanId: String, program: String, orderBy: String): PaymentPlanNodeConnection
  paymentPlanStatusChoices: [ChoiceObject]
  currencyChoices: [ChoiceObject]
  allDeliveryMechanisms: [ChoiceObject]
  paymentPlanBackgroundActionStatusChoices: [ChoiceObject]
  availableFspsForDeliveryMechanisms(input: AvailableFspsForDeliveryMechanismsInput): [FspChoices]
  allCashPlansAndPaymentPlans(businessArea: String!, program: String, search: String, serviceProvider: String, deliveryType: [String], verificationStatus: [String], startDateGte: String, endDateLte: String, orderBy: String, first: Int, last: Int, before: String, after: String, isPaymentVerificationPage: Boolean): PaginatedCashPlanAndPaymentPlanNode
  businessArea(businessAreaSlug: String!): BusinessAreaNode
  allBusinessAreas(offset: Int, before: String, after: String, first: Int, last: Int, id: UUID, slug: String): BusinessAreaNodeConnection
  allFieldsAttributes(flexField: Boolean, businessAreaSlug: String, programId: String): [FieldAttributeNode]
  allGroupsWithFields: [GroupAttributeNode]
  koboProject(uid: String!, businessAreaSlug: String!): KoboAssetObject
  allKoboProjects(businessAreaSlug: String!, onlyDeployed: Boolean, before: String, after: String, first: Int, last: Int): KoboAssetObjectConnection
  cashAssistUrlPrefix: String
  allLanguages(code: String, before: String, after: String, first: Int, last: Int): LanguageObjectConnection
  dataCollectingType(id: ID!): DataCollectingTypeNode
  dataCollectionTypeChoices: [DataCollectingTypeChoiceObject]
  program(id: ID!): ProgramNode
  allPrograms(offset: Int, before: String, after: String, first: Int, last: Int, businessArea: String!, search: String, status: [String], sector: [String], numberOfHouseholds: String, budget: String, startDate: Date, endDate: Date, numberOfHouseholdsWithTpInProgram: String, dataCollectingType: String, orderBy: String): ProgramNodeConnection
  chartProgrammesBySector(businessAreaSlug: String!, year: Int!, program: String, administrativeArea: String): ChartDetailedDatasetsNode
  chartTotalTransferredByMonth(businessAreaSlug: String!, year: Int!, program: String, administrativeArea: String): ChartDetailedDatasetsNode
  cashPlan(id: ID!): CashPlanNode
  allCashPlans(offset: Int, before: String, after: String, first: Int, last: Int, program: ID, assistanceThrough: String, assistanceThrough_Startswith: String, serviceProvider_FullName: String, serviceProvider_FullName_Startswith: String, startDate: DateTime, startDate_Lte: DateTime, startDate_Gte: DateTime, endDate: DateTime, endDate_Lte: DateTime, endDate_Gte: DateTime, businessArea: String, search: String, deliveryType: [String], verificationStatus: [String], orderBy: String): CashPlanNodeConnection
  programStatusChoices: [ChoiceObject]
  programFrequencyOfPaymentsChoices: [ChoiceObject]
  programSectorChoices: [ChoiceObject]
  programScopeChoices: [ChoiceObject]
  cashPlanStatusChoices: [ChoiceObject]
  dataCollectingTypeChoices: [ChoiceObject]
  allActivePrograms(offset: Int, before: String, after: String, first: Int, last: Int, businessArea: String!, search: String, status: [String], sector: [String], numberOfHouseholds: String, budget: String, startDate: Date, endDate: Date, numberOfHouseholdsWithTpInProgram: String, dataCollectingType: String, orderBy: String): ProgramNodeConnection
  targetPopulation(id: ID!): TargetPopulationNode
  allTargetPopulation(offset: Int, before: String, after: String, first: Int, last: Int, program: [ID], createdAt: DateTime, createdAt_Lte: DateTime, createdAt_Gte: DateTime, updatedAt: DateTime, updatedAt_Lte: DateTime, updatedAt_Gte: DateTime, status: String, households: [ID], name: String, createdByName: String, totalHouseholdsCountMin: Int, totalHouseholdsCountMax: Int, totalIndividualsCountMin: Int, totalIndividualsCountMax: Int, businessArea: String, createdAtRange: String, paymentPlanApplicable: Boolean, statusNot: String, totalHouseholdsCountWithValidPhoneNoMax: Int, totalHouseholdsCountWithValidPhoneNoMin: Int, orderBy: String): TargetPopulationNodeConnection
  targetPopulationHouseholds(targetPopulation: ID!, offset: Int, before: String, after: String, first: Int, last: Int, orderBy: String, businessArea: String): HouseholdNodeConnection
  targetPopulationStatusChoices: [ChoiceObject]
  allActiveTargetPopulations(offset: Int, before: String, after: String, first: Int, last: Int, program: [ID], createdAt: DateTime, createdAt_Lte: DateTime, createdAt_Gte: DateTime, updatedAt: DateTime, updatedAt_Lte: DateTime, updatedAt_Gte: DateTime, status: String, households: [ID], name: String, createdByName: String, totalHouseholdsCountMin: Int, totalHouseholdsCountMax: Int, totalIndividualsCountMin: Int, totalIndividualsCountMax: Int, businessArea: String, createdAtRange: String, paymentPlanApplicable: Boolean, statusNot: String, totalHouseholdsCountWithValidPhoneNoMax: Int, totalHouseholdsCountWithValidPhoneNoMin: Int, orderBy: String): TargetPopulationNodeConnection
  household(id: ID!): HouseholdNode
  allHouseholds(offset: Int, before: String, after: String, first: Int, last: Int, businessArea: String, address: String, address_Startswith: String, headOfHousehold_FullName: String, headOfHousehold_FullName_Startswith: String, size_Range: [Int], size_Lte: Int, size_Gte: Int, adminArea: ID, admin2: ID, targetPopulations: [ID], residenceStatus: String, withdrawn: Boolean, program: ID, size: String, search: String, searchType: String, headOfHousehold_PhoneNoValid: Boolean, lastRegistrationDate: String, countryOrigin: String, isActiveProgram: Boolean, orderBy: String): HouseholdNodeConnection
  individual(id: ID!): IndividualNode
  allIndividuals(offset: Int, before: String, after: String, first: Int, last: Int, household_Id: UUID, businessArea: String, fullName: String, fullName_Startswith: String, fullName_Endswith: String, sex: [String], household_AdminArea: ID, withdrawn: Boolean, program: ID, age: String, programs: [ID], search: String, searchType: String, lastRegistrationDate: String, admin2: [ID], status: [String], excludedId: String, flags: [String], isActiveProgram: Boolean, orderBy: String): IndividualNodeConnection
  allMergedHouseholds(offset: Int, before: String, after: String, first: Int, last: Int, businessArea: String, rdiId: String, orderBy: String): HouseholdNodeConnection
  allMergedIndividuals(offset: Int, before: String, after: String, first: Int, last: Int, household: ID, rdiId: String, duplicatesOnly: Boolean, businessArea: String, orderBy: String): IndividualNodeConnection
  sectionHouseholdsReached(businessAreaSlug: String!, year: Int!, program: String, administrativeArea: String): SectionTotalNode
  sectionIndividualsReached(businessAreaSlug: String!, year: Int!, program: String, administrativeArea: String): SectionTotalNode
  sectionChildReached(businessAreaSlug: String!, year: Int!, program: String, administrativeArea: String): SectionTotalNode
  chartIndividualsReachedByAgeAndGender(businessAreaSlug: String!, year: Int!, program: String, administrativeArea: String): ChartDatasetNode
  chartIndividualsWithDisabilityReachedByAge(businessAreaSlug: String!, year: Int!, program: String, administrativeArea: String): ChartDetailedDatasetsNode
  residenceStatusChoices: [ChoiceObject]
  sexChoices: [ChoiceObject]
  maritalStatusChoices: [ChoiceObject]
  workStatusChoices: [ChoiceObject]
  relationshipChoices: [ChoiceObject]
  roleChoices: [ChoiceObject]
  documentTypeChoices: [ChoiceObject]
  identityTypeChoices: [ChoiceObject]
  countriesChoices: [ChoiceObject]
  observedDisabilityChoices: [ChoiceObject]
  severityOfDisabilityChoices: [ChoiceObject]
  flagChoices: [ChoiceObject]
  allHouseholdsFlexFieldsAttributes: [FieldAttributeNode]
  allIndividualsFlexFieldsAttributes: [FieldAttributeNode]
  individualSearchTypesChoices: [ChoiceObject]
  householdSearchTypesChoices: [ChoiceObject]
  me: UserNode
  allUsers(offset: Int, before: String, after: String, first: Int, last: Int, status: [String], partner: [String], businessArea: String!, search: String, roles: [String], isTicketCreator: Boolean, isSurveyCreator: Boolean, isMessageCreator: Boolean, isFeedbackCreator: Boolean, orderBy: String): UserNodeConnection
  userRolesChoices: [RoleChoiceObject]
  userStatusChoices: [ChoiceObject]
  userPartnerChoices: [ChoiceObject]
  partnerForGrievanceChoices(householdId: ID, individualId: ID): [ChoiceObject]
  hasAvailableUsersToExport(businessAreaSlug: String!): Boolean
  importedHousehold(id: ID!): ImportedHouseholdNode
  allImportedHouseholds(offset: Int, before: String, after: String, first: Int, last: Int, rdiId: String, businessArea: String, orderBy: String): ImportedHouseholdNodeConnection
  registrationDataImportDatahub(id: ID!): RegistrationDataImportDatahubNode
  allRegistrationDataImportsDatahub(offset: Int, before: String, after: String, first: Int, last: Int): RegistrationDataImportDatahubNodeConnection
  importedIndividual(id: ID!): ImportedIndividualNode
  allImportedIndividuals(offset: Int, before: String, after: String, first: Int, last: Int, household: ID, rdiId: String, duplicatesOnly: Boolean, businessArea: String, orderBy: String): ImportedIndividualNodeConnection
  importData(id: ID!): ImportDataNode
  koboImportData(id: ID!): KoboImportDataNode
  deduplicationBatchStatusChoices: [ChoiceObject]
  deduplicationGoldenRecordStatusChoices: [ChoiceObject]
  registrationDataImport(id: ID!): RegistrationDataImportNode
  allRegistrationDataImports(offset: Int, before: String, after: String, first: Int, last: Int, importedBy_Id: UUID, importDate: Date, status: String, name: String, name_Startswith: String, businessArea: String, importDateRange: String, size: String, program: String, totalHouseholdsCountWithValidPhoneNoMax: Int, totalHouseholdsCountWithValidPhoneNoMin: Int, orderBy: String): RegistrationDataImportNodeConnection
  registrationDataStatusChoices: [ChoiceObject]
  _debug: DjangoDebug
}

input RandomSamplingArguments {
  confidenceInterval: Float!
  marginOfError: Float!
  excludedAdminAreas: [String]
  age: AgeInput
  sex: String
}

input RapidProArguments {
  flowId: String!
}

type RapidProFlow {
  id: String
  name: String
  type: String
  archived: Boolean
  labels: [String]
  expires: Int
  runs: [RapidProFlowRun]
  results: [RapidProFlowResult]
  createdOn: DateTime
  modifiedOn: DateTime
}

type RapidProFlowNode {
  id: String
  name: String
}

type RapidProFlowResult {
  key: String
  name: String
  categories: [String]
  nodeUuids: [String]
}

type RapidProFlowRun {
  active: Int
  completed: Int
  interrupted: Int
  expired: Int
}

type ReassignRoleMutation {
  household: HouseholdNode
  individual: IndividualNode
}

type RebuildTargetPopulationMutation {
  targetPopulation: TargetPopulationNode
}

type RecipientNode implements Node {
  id: ID!
  size: Int
  headOfHousehold: IndividualNode!
}

type RecipientNodeConnection {
  pageInfo: PageInfo!
  edges: [RecipientNodeEdge]!
  totalCount: Int
  edgeCount: Int
}

type RecipientNodeEdge {
  node: RecipientNode
  cursor: String!
}

type ReconciliationSummaryNode {
  deliveredFully: Int
  deliveredPartially: Int
  notDelivered: Int
  unsuccessful: Int
  pending: Int
  forceFailed: Int
  numberOfPayments: Int
  reconciled: Int
}

input ReferralTicketExtras {
  household: ID
  individual: ID
}

type RefuseRegistrationDataImportMutation {
  registrationDataImport: RegistrationDataImportNode
}

enum RegistrationDataImportDataSource {
  XLS
  KOBO
  FLEX_REGISTRATION
  API
  EDOPOMOGA
}

enum RegistrationDataImportDatahubImportDone {
  LOADING
  NOT_STARTED
  STARTED
  DONE
}

type RegistrationDataImportDatahubNode implements Node {
  id: ID!
  createdAt: DateTime!
  updatedAt: DateTime!
  name: String!
  importDate: DateTime!
  hctId: UUID
  importData: ImportDataNode
  importDone: RegistrationDataImportDatahubImportDone!
  businessAreaSlug: String!
  households(offset: Int, before: String, after: String, first: Int, last: Int): ImportedHouseholdNodeConnection!
  individuals(offset: Int, before: String, after: String, first: Int, last: Int): ImportedIndividualNodeConnection!
}

type RegistrationDataImportDatahubNodeConnection {
  pageInfo: PageInfo!
  edges: [RegistrationDataImportDatahubNodeEdge]!
  totalCount: Int
  edgeCount: Int
}

type RegistrationDataImportDatahubNodeEdge {
  node: RegistrationDataImportDatahubNode
  cursor: String!
}

type RegistrationDataImportNode implements Node {
  id: ID!
  createdAt: DateTime!
  updatedAt: DateTime!
  version: BigInt!
  name: String!
  status: RegistrationDataImportStatus!
  importDate: DateTime!
  importedBy: UserNode
  dataSource: RegistrationDataImportDataSource!
  numberOfIndividuals: Int!
  numberOfHouseholds: Int!
  batchDuplicates: Int!
  batchPossibleDuplicates: Int!
  batchUnique: Int!
  goldenRecordDuplicates: Int!
  goldenRecordPossibleDuplicates: Int!
  goldenRecordUnique: Int!
  datahubId: UUID
  errorMessage: String!
  sentryId: String
  pullPictures: Boolean!
  businessArea: UserBusinessAreaNode
  screenBeneficiary: Boolean!
  excluded: Boolean!
  program: ProgramNode
  erased: Boolean!
  refuseReason: String
  households(offset: Int, before: String, after: String, first: Int, last: Int): HouseholdNodeConnection!
  individuals(offset: Int, before: String, after: String, first: Int, last: Int): IndividualNodeConnection!
  grievanceticketSet(offset: Int, before: String, after: String, first: Int, last: Int): GrievanceTicketNodeConnection!
  messages(offset: Int, before: String, after: String, first: Int, last: Int): CommunicationMessageNodeConnection!
  adminUrl: String
  batchDuplicatesCountAndPercentage: CountAndPercentageNode
  batchPossibleDuplicatesCountAndPercentage: CountAndPercentageNode
  batchUniqueCountAndPercentage: CountAndPercentageNode
  goldenRecordDuplicatesCountAndPercentage: CountAndPercentageNode
  goldenRecordPossibleDuplicatesCountAndPercentage: CountAndPercentageNode
  goldenRecordUniqueCountAndPercentage: CountAndPercentageNode
  totalHouseholdsCountWithValidPhoneNo: Int
}

type RegistrationDataImportNodeConnection {
  pageInfo: PageInfo!
  edges: [RegistrationDataImportNodeEdge]!
  totalCount: Int
  edgeCount: Int
}

type RegistrationDataImportNodeEdge {
  node: RegistrationDataImportNode
  cursor: String!
}

enum RegistrationDataImportStatus {
  LOADING
  DEDUPLICATION
  DEDUPLICATION_FAILED
  IMPORT_SCHEDULED
  IMPORTING
  IMPORT_ERROR
  IN_REVIEW
  MERGE_SCHEDULED
  MERGED
  MERGING
  MERGE_ERROR
  REFUSED
}

type RegistrationDeduplicationMutation {
  ok: Boolean
}

type RegistrationKoboImportMutation {
  validationErrors: Arg
  registrationDataImport: RegistrationDataImportNode
}

input RegistrationKoboImportMutationInput {
  importDataId: String
  name: String
  pullPictures: Boolean
  businessAreaSlug: String
  screenBeneficiary: Boolean
}

type RegistrationXlsxImportMutation {
  validationErrors: Arg
  registrationDataImport: RegistrationDataImportNode
}

input RegistrationXlsxImportMutationInput {
  importDataId: ID
  name: String
  businessAreaSlug: String
  screenBeneficiary: Boolean
}

type ReportNode implements Node {
  id: ID!
  createdAt: DateTime!
  updatedAt: DateTime!
  businessArea: UserBusinessAreaNode!
  file: String
  createdBy: UserNode!
  status: Int!
  reportType: Int!
  dateFrom: Date!
  dateTo: Date!
  numberOfRecords: Int
  program: ProgramNode
  adminArea(offset: Int, before: String, after: String, first: Int, last: Int, name: String): AreaNodeConnection!
  fileUrl: String
  adminArea1(offset: Int, before: String, after: String, first: Int, last: Int, name: String): AreaNodeConnection
  adminArea2(offset: Int, before: String, after: String, first: Int, last: Int, name: String): AreaNodeConnection
}

type ReportNodeConnection {
  pageInfo: PageInfo!
  edges: [ReportNodeEdge]!
  totalCount: Int
  edgeCount: Int
}

type ReportNodeEdge {
  node: ReportNode
  cursor: String!
}

type RestartCreateReport {
  report: ReportNode
}

input RestartCreateReportInput {
  reportId: ID!
  businessAreaSlug: String!
}

type RevertMarkPaymentAsFailedMutation {
  payment: PaymentNode
}

type RevertMarkPaymentRecordAsFailedMutation {
  paymentRecord: PaymentRecordNode
}

type RoleChoiceObject {
  name: String
  value: String
  subsystem: String
}

type RoleNode {
  createdAt: DateTime!
  updatedAt: DateTime!
  name: String!
  subsystem: RoleSubsystem!
  permissions: [String!]
  userRoles: [UserRoleNode!]!
}

enum RoleSubsystem {
  HOPE
  KOBO
  CA
  API
}

enum RuleCommitLanguage {
  PYTHON
}

type RuleCommitNode implements Node {
  id: ID!
  timestamp: DateTime!
  rule: SteficonRuleNode
  updatedBy: UserNode
  definition: String!
  isRelease: Boolean!
  enabled: Boolean!
  deprecated: Boolean!
  language: RuleCommitLanguage!
  affectedFields: [String!]!
  before: JSONString!
  after: JSONString!
  paymentPlans(offset: Int, before: String, after: String, first: Int, last: Int): PaymentPlanNodeConnection!
  targetPopulations(offset: Int, before: String, after: String, first: Int, last: Int, program: [ID], createdAt: DateTime, createdAt_Lte: DateTime, createdAt_Gte: DateTime, updatedAt: DateTime, updatedAt_Lte: DateTime, updatedAt_Gte: DateTime, status: String, households: [ID], name: String, createdByName: String, totalHouseholdsCountMin: Int, totalHouseholdsCountMax: Int, totalIndividualsCountMin: Int, totalIndividualsCountMax: Int, businessArea: String, createdAtRange: String, paymentPlanApplicable: Boolean, statusNot: String, totalHouseholdsCountWithValidPhoneNoMax: Int, totalHouseholdsCountWithValidPhoneNoMin: Int, orderBy: String): TargetPopulationNodeConnection!
}

type RuleCommitNodeConnection {
  pageInfo: PageInfo!
  edges: [RuleCommitNodeEdge]!
  totalCount: Int
  edgeCount: Int
}

type RuleCommitNodeEdge {
  node: RuleCommitNode
  cursor: String!
}

enum RuleLanguage {
  PYTHON
}

enum RuleSecurity {
  A_0
  A_2
  A_4
}

enum RuleType {
  PAYMENT_PLAN
  TARGETING
}

enum SamplingChoices {
  FULL_LIST
  RANDOM
}

type SanctionListIndividualAliasNameNode implements Node {
  id: ID!
  createdAt: DateTime!
  updatedAt: DateTime!
  name: String!
}

type SanctionListIndividualAliasNameNodeConnection {
  pageInfo: PageInfo!
  edges: [SanctionListIndividualAliasNameNodeEdge]!
  totalCount: Int
  edgeCount: Int
}

type SanctionListIndividualAliasNameNodeEdge {
  node: SanctionListIndividualAliasNameNode
  cursor: String!
}

type SanctionListIndividualCountriesNode implements Node {
  id: ID!
  createdAt: DateTime!
  updatedAt: DateTime!
  country: String
}

type SanctionListIndividualCountriesNodeConnection {
  pageInfo: PageInfo!
  edges: [SanctionListIndividualCountriesNodeEdge]!
  totalCount: Int
  edgeCount: Int
}

type SanctionListIndividualCountriesNodeEdge {
  node: SanctionListIndividualCountriesNode
  cursor: String!
}

type SanctionListIndividualDateOfBirthNode implements Node {
  id: ID!
  createdAt: DateTime!
  updatedAt: DateTime!
  date: Date!
}

type SanctionListIndividualDateOfBirthNodeConnection {
  pageInfo: PageInfo!
  edges: [SanctionListIndividualDateOfBirthNodeEdge]!
  totalCount: Int
  edgeCount: Int
}

type SanctionListIndividualDateOfBirthNodeEdge {
  node: SanctionListIndividualDateOfBirthNode
  cursor: String!
}

type SanctionListIndividualDocumentNode implements Node {
  id: ID!
  createdAt: DateTime!
  updatedAt: DateTime!
  documentNumber: String!
  typeOfDocument: String!
  dateOfIssue: String
  issuingCountry: String
  note: String!
}

type SanctionListIndividualDocumentNodeConnection {
  pageInfo: PageInfo!
  edges: [SanctionListIndividualDocumentNodeEdge]!
  totalCount: Int
  edgeCount: Int
}

type SanctionListIndividualDocumentNodeEdge {
  node: SanctionListIndividualDocumentNode
  cursor: String!
}

type SanctionListIndividualNationalitiesNode implements Node {
  id: ID!
  createdAt: DateTime!
  updatedAt: DateTime!
  nationality: String
}

type SanctionListIndividualNationalitiesNodeConnection {
  pageInfo: PageInfo!
  edges: [SanctionListIndividualNationalitiesNodeEdge]!
  totalCount: Int
  edgeCount: Int
}

type SanctionListIndividualNationalitiesNodeEdge {
  node: SanctionListIndividualNationalitiesNode
  cursor: String!
}

type SanctionListIndividualNode implements Node {
  id: ID!
  createdAt: DateTime!
  updatedAt: DateTime!
  dataId: Int!
  versionNum: Int!
  firstName: String!
  secondName: String!
  thirdName: String!
  fourthName: String!
  fullName: String!
  nameOriginalScript: String!
  unListType: String!
  referenceNumber: String!
  listedOn: DateTime!
  comments: String!
  designation: String!
  listType: String!
  street: String!
  city: String!
  stateProvince: String!
  addressNote: String!
  countryOfBirth: String
  active: Boolean!
  documents(offset: Int, before: String, after: String, first: Int, last: Int): SanctionListIndividualDocumentNodeConnection!
  nationalities(offset: Int, before: String, after: String, first: Int, last: Int): SanctionListIndividualNationalitiesNodeConnection!
  countries(offset: Int, before: String, after: String, first: Int, last: Int): SanctionListIndividualCountriesNodeConnection!
  aliasNames(offset: Int, before: String, after: String, first: Int, last: Int): SanctionListIndividualAliasNameNodeConnection!
  datesOfBirth(offset: Int, before: String, after: String, first: Int, last: Int): SanctionListIndividualDateOfBirthNodeConnection!
}

type SanctionListIndividualNodeConnection {
  pageInfo: PageInfo!
  edges: [SanctionListIndividualNodeEdge]!
  totalCount: Int
  edgeCount: Int
}

type SanctionListIndividualNodeEdge {
  node: SanctionListIndividualNode
  cursor: String!
}

type SaveKoboProjectImportDataAsync {
  importData: KoboImportDataNode
}

type SectionTotalNode {
  total: Float
}

input SensitiveGrievanceTicketExtras {
  household: ID
  individual: ID
  paymentRecord: [ID]
}

type ServiceProviderNode implements Node {
  id: ID!
  createdAt: DateTime!
  updatedAt: DateTime!
  businessArea: UserBusinessAreaNode!
  caId: String!
  fullName: String
  shortName: String
  country: String!
  visionId: String
  cashPlans(offset: Int, before: String, after: String, first: Int, last: Int): CashPlanNodeConnection!
  paymentrecordSet(offset: Int, before: String, after: String, first: Int, last: Int): PaymentRecordNodeConnection!
}

type ServiceProviderNodeConnection {
  pageInfo: PageInfo!
  edges: [ServiceProviderNodeEdge]!
  totalCount: Int
  edgeCount: Int
}

type ServiceProviderNodeEdge {
  node: ServiceProviderNode
  cursor: String!
}

type SetSteficonRuleOnPaymentPlanPaymentListMutation {
  paymentPlan: PaymentPlanNode
}

input SetSteficonRuleOnTargetPopulationMutationInput {
  targetId: ID!
  steficonRuleId: ID
  version: BigInt
  clientMutationId: String
}

type SetSteficonRuleOnTargetPopulationMutationPayload {
  targetPopulation: TargetPopulationNode
  clientMutationId: String
}

type SimpleApproveMutation {
  grievanceTicket: GrievanceTicketNode
}

type SplitPaymentPlanMutation {
  paymentPlan: PaymentPlanNode
}

type SteficonRuleNode implements Node {
  id: ID!
  allowedBusinessAreas(offset: Int, before: String, after: String, first: Int, last: Int, id: UUID): UserBusinessAreaNodeConnection!
  name: String!
  definition: String!
  description: String
  enabled: Boolean!
  deprecated: Boolean!
  language: RuleLanguage!
  security: RuleSecurity!
  createdBy: UserNode
  updatedBy: UserNode
  createdAt: DateTime!
  updatedAt: DateTime!
  type: RuleType!
  flags: JSONString!
  history(offset: Int, before: String, after: String, first: Int, last: Int): RuleCommitNodeConnection!
}

type SteficonRuleNodeConnection {
  pageInfo: PageInfo!
  edges: [SteficonRuleNodeEdge]!
  totalCount: Int
  edgeCount: Int
}

type SteficonRuleNodeEdge {
  node: SteficonRuleNode
  cursor: String!
}

enum SurveyCategory {
  RAPID_PRO
  SMS
  MANUAL
}

type SurveyNode implements Node {
  id: ID!
  createdAt: DateTime!
  updatedAt: DateTime!
  unicefId: String
  title: String!
  body: String!
  category: SurveyCategory!
  numberOfRecipients: Int!
  createdBy: UserNode
  recipients(offset: Int, before: String, after: String, first: Int, last: Int): HouseholdNodeConnection!
  targetPopulation: TargetPopulationNode
  program: ProgramNode
  businessArea: UserBusinessAreaNode!
  sampleFile: String
  sampleFileGeneratedAt: DateTime
  samplingType: SurveySamplingType!
  fullListArguments: JSONString!
  randomSamplingArguments: JSONString!
  sampleSize: Int!
  flowId: String
  successfulRapidProCalls: [JSONString!]!
  adminUrl: String
  sampleFilePath: String
  hasValidSampleFile: Boolean
  rapidProUrl: String
}

type SurveyNodeConnection {
  pageInfo: PageInfo!
  edges: [SurveyNodeEdge]!
  totalCount: Int
  edgeCount: Int
}

type SurveyNodeEdge {
  node: SurveyNode
  cursor: String!
}

enum SurveySamplingType {
  FULL_LIST
  RANDOM
}

type TableTotalCashTransferred {
  data: [_TableTotalCashTransferredDataNode]
}

enum TargetPopulationBuildStatus {
  PENDING
  BUILDING
  FAILED
  OK
}

type TargetPopulationNode implements Node {
  isRemoved: Boolean!
  id: ID!
  createdAt: DateTime!
  updatedAt: DateTime!
  version: BigInt!
  name: String!
  caId: String
  caHashId: String
  createdBy: UserNode
  changeDate: DateTime
  changedBy: UserNode
  finalizedAt: DateTime
  finalizedBy: UserNode
  businessArea: UserBusinessAreaNode
  status: TargetPopulationStatus!
  buildStatus: TargetPopulationBuildStatus!
  builtAt: DateTime
  households(offset: Int, before: String, after: String, first: Int, last: Int, orderBy: String, businessArea: String): HouseholdNodeConnection
  program: ProgramNode
  targetingCriteria: TargetingCriteriaNode
  sentToDatahub: Boolean!
  steficonRule: RuleCommitNode
  steficonAppliedDate: DateTime
  vulnerabilityScoreMin: Float
  vulnerabilityScoreMax: Float
  excludedIds: String!
  exclusionReason: String!
  totalHouseholdsCount: Int
  totalIndividualsCount: Int
  childMaleCount: Int
  childFemaleCount: Int
  adultMaleCount: Int
  adultFemaleCount: Int
  paymentPlans(offset: Int, before: String, after: String, first: Int, last: Int): PaymentPlanNodeConnection!
  paymentRecords(offset: Int, before: String, after: String, first: Int, last: Int): PaymentRecordNodeConnection!
  selections: [HouseholdSelectionNode!]!
  messages(offset: Int, before: String, after: String, first: Int, last: Int): CommunicationMessageNodeConnection!
  surveys(offset: Int, before: String, after: String, first: Int, last: Int): SurveyNodeConnection!
  adminUrl: String
  totalFamilySize: Int
  householdList(offset: Int, before: String, after: String, first: Int, last: Int, orderBy: String, businessArea: String): HouseholdNodeConnection
  totalHouseholdsCountWithValidPhoneNo: Int
  hasEmptyCriteria: Boolean
<<<<<<< HEAD
=======
  hasEmptyIdsCriteria: Boolean
>>>>>>> d434c639
}

type TargetPopulationNodeConnection {
  pageInfo: PageInfo!
  edges: [TargetPopulationNodeEdge]!
  totalCount: Int
  edgeCount: Int
}

type TargetPopulationNodeEdge {
  node: TargetPopulationNode
  cursor: String!
}

enum TargetPopulationStatus {
  OPEN
  LOCKED
  STEFICON_WAIT
  STEFICON_RUN
  STEFICON_COMPLETED
  STEFICON_ERROR
  PROCESSING
  SENDING_TO_CASH_ASSIST
  READY_FOR_CASH_ASSIST
  READY_FOR_PAYMENT_MODULE
  ASSIGNED
}

type TargetingCriteriaNode {
  id: UUID!
  createdAt: DateTime!
  updatedAt: DateTime!
  flagExcludeIfActiveAdjudicationTicket: Boolean!
  flagExcludeIfOnSanctionList: Boolean!
<<<<<<< HEAD
=======
  householdIds: String!
  individualIds: String!
>>>>>>> d434c639
  targetPopulation: TargetPopulationNode
  rules: [TargetingCriteriaRuleNode]
}

input TargetingCriteriaObjectType {
  rules: [TargetingCriteriaRuleObjectType]
  flagExcludeIfActiveAdjudicationTicket: Boolean
  flagExcludeIfOnSanctionList: Boolean
<<<<<<< HEAD
=======
  householdIds: String
  individualIds: String
>>>>>>> d434c639
}

enum TargetingCriteriaRuleFilterComparisonMethod {
  EQUALS
  NOT_EQUALS
  CONTAINS
  NOT_CONTAINS
  RANGE
  NOT_IN_RANGE
  GREATER_THAN
  LESS_THAN
}

type TargetingCriteriaRuleFilterNode {
  id: UUID!
  createdAt: DateTime!
  updatedAt: DateTime!
  comparisonMethod: TargetingCriteriaRuleFilterComparisonMethod!
  targetingCriteriaRule: TargetingCriteriaRuleNode!
  isFlexField: Boolean!
  fieldName: String!
  arguments: [Arg]
  fieldAttribute: FieldAttributeNode
}

input TargetingCriteriaRuleFilterObjectType {
  comparisonMethod: String!
  isFlexField: Boolean!
  fieldName: String!
  arguments: [Arg]!
}

type TargetingCriteriaRuleNode {
  id: UUID!
  createdAt: DateTime!
  updatedAt: DateTime!
  targetingCriteria: TargetingCriteriaNode!
  individualsFiltersBlocks: [TargetingIndividualRuleFilterBlockNode]
  filters: [TargetingCriteriaRuleFilterNode]
}

input TargetingCriteriaRuleObjectType {
  filters: [TargetingCriteriaRuleFilterObjectType]
  individualsFiltersBlocks: [TargetingIndividualRuleFilterBlockObjectType]
}

enum TargetingIndividualBlockRuleFilterComparisonMethod {
  EQUALS
  NOT_EQUALS
  CONTAINS
  NOT_CONTAINS
  RANGE
  NOT_IN_RANGE
  GREATER_THAN
  LESS_THAN
}

type TargetingIndividualBlockRuleFilterNode {
  id: UUID!
  createdAt: DateTime!
  updatedAt: DateTime!
  comparisonMethod: TargetingIndividualBlockRuleFilterComparisonMethod!
  individualsFiltersBlock: TargetingIndividualRuleFilterBlockNode!
  isFlexField: Boolean!
  fieldName: String!
  arguments: [Arg]
  fieldAttribute: FieldAttributeNode
}

type TargetingIndividualRuleFilterBlockNode {
  id: UUID!
  createdAt: DateTime!
  updatedAt: DateTime!
  targetingCriteriaRule: TargetingCriteriaRuleNode!
  targetOnlyHoh: Boolean!
  individualBlockFilters: [TargetingIndividualBlockRuleFilterNode]
}

input TargetingIndividualRuleFilterBlockObjectType {
  individualBlockFilters: [TargetingCriteriaRuleFilterObjectType]
}

type TicketAddIndividualDetailsNode implements Node {
  id: ID!
  createdAt: DateTime!
  updatedAt: DateTime!
  household: HouseholdNode
  individualData: Arg
  approveStatus: Boolean!
}

type TicketAddIndividualDetailsNodeConnection {
  pageInfo: PageInfo!
  edges: [TicketAddIndividualDetailsNodeEdge]!
  totalCount: Int
  edgeCount: Int
}

type TicketAddIndividualDetailsNodeEdge {
  node: TicketAddIndividualDetailsNode
  cursor: String!
}

type TicketByType {
  userGeneratedCount: Int
  systemGeneratedCount: Int
  closedUserGeneratedCount: Int
  closedSystemGeneratedCount: Int
  userGeneratedAvgResolution: Float
  systemGeneratedAvgResolution: Float
}

type TicketComplaintDetailsNode implements Node {
  id: ID!
  createdAt: DateTime!
  updatedAt: DateTime!
  paymentContentType: ContentTypeObjectType
  paymentObjectId: UUID
  household: HouseholdNode
  individual: IndividualNode
  paymentRecord: PaymentRecordAndPaymentNode
}

type TicketComplaintDetailsNodeConnection {
  pageInfo: PageInfo!
  edges: [TicketComplaintDetailsNodeEdge]!
  totalCount: Int
  edgeCount: Int
}

type TicketComplaintDetailsNodeEdge {
  node: TicketComplaintDetailsNode
  cursor: String!
}

type TicketDeleteHouseholdDetailsNode implements Node {
  id: ID!
  createdAt: DateTime!
  updatedAt: DateTime!
  household: HouseholdNode
  roleReassignData: JSONString!
  approveStatus: Boolean!
  reasonHousehold: HouseholdNode
  householdData: Arg
}

type TicketDeleteHouseholdDetailsNodeConnection {
  pageInfo: PageInfo!
  edges: [TicketDeleteHouseholdDetailsNodeEdge]!
  totalCount: Int
  edgeCount: Int
}

type TicketDeleteHouseholdDetailsNodeEdge {
  node: TicketDeleteHouseholdDetailsNode
  cursor: String!
}

type TicketDeleteIndividualDetailsNode implements Node {
  id: ID!
  createdAt: DateTime!
  updatedAt: DateTime!
  individual: IndividualNode
  roleReassignData: JSONString!
  approveStatus: Boolean!
  individualData: Arg
}

type TicketDeleteIndividualDetailsNodeConnection {
  pageInfo: PageInfo!
  edges: [TicketDeleteIndividualDetailsNodeEdge]!
  totalCount: Int
  edgeCount: Int
}

type TicketDeleteIndividualDetailsNodeEdge {
  node: TicketDeleteIndividualDetailsNode
  cursor: String!
}

type TicketHouseholdDataUpdateDetailsNode implements Node {
  id: ID!
  createdAt: DateTime!
  updatedAt: DateTime!
  household: HouseholdNode
  householdData: Arg
}

type TicketHouseholdDataUpdateDetailsNodeConnection {
  pageInfo: PageInfo!
  edges: [TicketHouseholdDataUpdateDetailsNodeEdge]!
  totalCount: Int
  edgeCount: Int
}

type TicketHouseholdDataUpdateDetailsNodeEdge {
  node: TicketHouseholdDataUpdateDetailsNode
  cursor: String!
}

type TicketIndividualDataUpdateDetailsNode implements Node {
  id: ID!
  createdAt: DateTime!
  updatedAt: DateTime!
  individual: IndividualNode
  individualData: Arg
  roleReassignData: JSONString!
}

type TicketIndividualDataUpdateDetailsNodeConnection {
  pageInfo: PageInfo!
  edges: [TicketIndividualDataUpdateDetailsNodeEdge]!
  totalCount: Int
  edgeCount: Int
}

type TicketIndividualDataUpdateDetailsNodeEdge {
  node: TicketIndividualDataUpdateDetailsNode
  cursor: String!
}

type TicketNeedsAdjudicationDetailsExtraDataNode {
  goldenRecords: [DeduplicationResultNode]
  possibleDuplicate: [DeduplicationResultNode]
}

type TicketNeedsAdjudicationDetailsNode implements Node {
  id: ID!
  createdAt: DateTime!
  updatedAt: DateTime!
  goldenRecordsIndividual: IndividualNode!
  isMultipleDuplicatesVersion: Boolean!
  possibleDuplicate: IndividualNode
  possibleDuplicates: [IndividualNode]
  selectedIndividual: IndividualNode
  selectedIndividuals: [IndividualNode]
  roleReassignData: JSONString!
  extraData: TicketNeedsAdjudicationDetailsExtraDataNode
  scoreMin: Float!
  scoreMax: Float!
  isCrossArea: Boolean!
  hasDuplicatedDocument: Boolean
}

type TicketNeedsAdjudicationDetailsNodeConnection {
  pageInfo: PageInfo!
  edges: [TicketNeedsAdjudicationDetailsNodeEdge]!
  totalCount: Int
  edgeCount: Int
}

type TicketNeedsAdjudicationDetailsNodeEdge {
  node: TicketNeedsAdjudicationDetailsNode
  cursor: String!
}

type TicketNegativeFeedbackDetailsNode implements Node {
  id: ID!
  createdAt: DateTime!
  updatedAt: DateTime!
  household: HouseholdNode
  individual: IndividualNode
}

type TicketNegativeFeedbackDetailsNodeConnection {
  pageInfo: PageInfo!
  edges: [TicketNegativeFeedbackDetailsNodeEdge]!
  totalCount: Int
  edgeCount: Int
}

type TicketNegativeFeedbackDetailsNodeEdge {
  node: TicketNegativeFeedbackDetailsNode
  cursor: String!
}

type TicketNoteNode implements Node {
  id: ID!
  createdAt: DateTime!
  updatedAt: DateTime!
  description: String!
  createdBy: UserNode
}

type TicketNoteNodeConnection {
  pageInfo: PageInfo!
  edges: [TicketNoteNodeEdge]!
  totalCount: Int
  edgeCount: Int
}

type TicketNoteNodeEdge {
  node: TicketNoteNode
  cursor: String!
}

input TicketPaymentVerificationDetailsExtras {
  newReceivedAmount: Float
  newStatus: String
}

enum TicketPaymentVerificationDetailsNewStatus {
  NOT_RECEIVED
  PENDING
  RECEIVED
  RECEIVED_WITH_ISSUES
}

type TicketPaymentVerificationDetailsNode implements Node {
  id: ID!
  createdAt: DateTime!
  updatedAt: DateTime!
  paymentVerifications(offset: Int, before: String, after: String, first: Int, last: Int): PaymentVerificationNodeConnection!
  paymentVerificationStatus: TicketPaymentVerificationDetailsPaymentVerificationStatus!
  paymentVerification: PaymentVerificationNode
  newStatus: TicketPaymentVerificationDetailsNewStatus
  oldReceivedAmount: Float
  newReceivedAmount: Float
  approveStatus: Boolean!
  hasMultiplePaymentVerifications: Boolean
}

type TicketPaymentVerificationDetailsNodeConnection {
  pageInfo: PageInfo!
  edges: [TicketPaymentVerificationDetailsNodeEdge]!
  totalCount: Int
  edgeCount: Int
}

type TicketPaymentVerificationDetailsNodeEdge {
  node: TicketPaymentVerificationDetailsNode
  cursor: String!
}

enum TicketPaymentVerificationDetailsPaymentVerificationStatus {
  NOT_RECEIVED
  PENDING
  RECEIVED
  RECEIVED_WITH_ISSUES
}

type TicketPositiveFeedbackDetailsNode implements Node {
  id: ID!
  createdAt: DateTime!
  updatedAt: DateTime!
  household: HouseholdNode
  individual: IndividualNode
}

type TicketPositiveFeedbackDetailsNodeConnection {
  pageInfo: PageInfo!
  edges: [TicketPositiveFeedbackDetailsNodeEdge]!
  totalCount: Int
  edgeCount: Int
}

type TicketPositiveFeedbackDetailsNodeEdge {
  node: TicketPositiveFeedbackDetailsNode
  cursor: String!
}

type TicketReferralDetailsNode implements Node {
  id: ID!
  createdAt: DateTime!
  updatedAt: DateTime!
  household: HouseholdNode
  individual: IndividualNode
}

type TicketReferralDetailsNodeConnection {
  pageInfo: PageInfo!
  edges: [TicketReferralDetailsNodeEdge]!
  totalCount: Int
  edgeCount: Int
}

type TicketReferralDetailsNodeEdge {
  node: TicketReferralDetailsNode
  cursor: String!
}

type TicketSensitiveDetailsNode implements Node {
  id: ID!
  createdAt: DateTime!
  updatedAt: DateTime!
  paymentContentType: ContentTypeObjectType
  paymentObjectId: UUID
  household: HouseholdNode
  individual: IndividualNode
  paymentRecord: PaymentRecordAndPaymentNode
}

type TicketSensitiveDetailsNodeConnection {
  pageInfo: PageInfo!
  edges: [TicketSensitiveDetailsNodeEdge]!
  totalCount: Int
  edgeCount: Int
}

type TicketSensitiveDetailsNodeEdge {
  node: TicketSensitiveDetailsNode
  cursor: String!
}

type TicketSystemFlaggingDetailsNode implements Node {
  id: ID!
  createdAt: DateTime!
  updatedAt: DateTime!
  goldenRecordsIndividual: IndividualNode!
  sanctionListIndividual: SanctionListIndividualNode!
  approveStatus: Boolean!
  roleReassignData: JSONString!
}

type TicketSystemFlaggingDetailsNodeConnection {
  pageInfo: PageInfo!
  edges: [TicketSystemFlaggingDetailsNodeEdge]!
  totalCount: Int
  edgeCount: Int
}

type TicketSystemFlaggingDetailsNodeEdge {
  node: TicketSystemFlaggingDetailsNode
  cursor: String!
}

scalar UUID

type UnlockTargetPopulationMutation {
  targetPopulation: TargetPopulationNode
}

input UpdateAddIndividualIssueTypeExtras {
  individualData: AddIndividualDataObjectType!
}

input UpdateFeedbackInput {
  feedbackId: ID!
  issueType: String
  householdLookup: ID
  individualLookup: ID
  description: String
  comments: String
  admin2: ID
  area: String
  language: String
  consent: Boolean
  program: ID
}

type UpdateFeedbackMutation {
  feedback: FeedbackNode
}

input UpdateGrievanceTicketExtrasInput {
  householdDataUpdateIssueTypeExtras: UpdateHouseholdDataUpdateIssueTypeExtras
  individualDataUpdateIssueTypeExtras: UpdateIndividualDataUpdateIssueTypeExtras
  addIndividualIssueTypeExtras: UpdateAddIndividualIssueTypeExtras
  category: CategoryExtrasInput
  ticketPaymentVerificationDetailsExtras: TicketPaymentVerificationDetailsExtras
}

input UpdateGrievanceTicketInput {
  ticketId: ID!
  description: String
  assignedTo: ID
  admin: ID
  area: String
  language: String
  linkedTickets: [ID]
  household: ID
  individual: ID
  paymentRecord: ID
  extras: UpdateGrievanceTicketExtrasInput
  priority: Int
  urgency: Int
  partner: Int
  program: ID
  comments: String
  documentation: [GrievanceDocumentInput]
  documentationToUpdate: [GrievanceDocumentUpdateInput]
  documentationToDelete: [ID]
}

type UpdateGrievanceTicketMutation {
  grievanceTicket: GrievanceTicketNode
}

input UpdateHouseholdDataUpdateIssueTypeExtras {
  householdData: HouseholdUpdateDataObjectType!
}

input UpdateIndividualDataUpdateIssueTypeExtras {
  individualData: IndividualUpdateDataObjectType!
}

input UpdatePaymentPlanInput {
  paymentPlanId: ID!
  targetingId: ID
  startDate: Date
  endDate: Date
  dispersionStartDate: Date
  dispersionEndDate: Date
  currency: String
}

type UpdatePaymentPlanMutation {
  paymentPlan: PaymentPlanNode
}

type UpdatePaymentVerificationReceivedAndReceivedAmount {
  paymentVerification: PaymentVerificationNode
}

type UpdatePaymentVerificationStatusAndReceivedAmount {
  paymentVerification: PaymentVerificationNode
}

type UpdateProgram {
  validationErrors: Arg
  program: ProgramNode
}

input UpdateProgramInput {
  id: String!
  name: String
  status: String
  startDate: Date
  endDate: Date
  description: String
  budget: Decimal
  frequencyOfPayments: String
  sector: String
  cashPlus: Boolean
  populationGoal: Int
  administrativeAreasOfImplementation: String
  dataCollectingTypeCode: String
  partners: [PartnerProgramInput]
  programmeCode: String
}

input UpdateTargetPopulationInput {
  id: ID!
  name: String
  targetingCriteria: TargetingCriteriaObjectType
  programId: ID
  vulnerabilityScoreMin: Decimal
  vulnerabilityScoreMax: Decimal
  excludedIds: String
  exclusionReason: String
}

type UpdateTargetPopulationMutation {
  validationErrors: Arg
  targetPopulation: TargetPopulationNode
}

scalar Upload

type UploadImportDataXLSXFileAsync {
  importData: ImportDataNode
  errors: [XlsxRowErrorNode]
}

type UserBusinessAreaNode implements Node {
  id: ID!
  createdAt: DateTime!
  updatedAt: DateTime!
  code: String!
  name: String!
  longName: String!
  regionCode: String!
  regionName: String!
  koboUsername: String
  koboToken: String
  koboUrl: String
  rapidProHost: String
  rapidProPaymentVerificationToken: String
  rapidProMessagesToken: String
  rapidProSurveyToken: String
  slug: String!
  customFields: JSONString!
  hasDataSharingAgreement: Boolean!
  parent: UserBusinessAreaNode
  isSplit: Boolean!
  postponeDeduplication: Boolean!
  deduplicationDuplicateScore: Float!
  deduplicationPossibleDuplicateScore: Float!
  deduplicationBatchDuplicatesPercentage: Int!
  deduplicationBatchDuplicatesAllowed: Int!
  deduplicationGoldenRecordDuplicatesPercentage: Int!
  deduplicationGoldenRecordDuplicatesAllowed: Int!
  screenBeneficiary: Boolean!
  deduplicationIgnoreWithdraw: Boolean!
  isPaymentPlanApplicable: Boolean!
  isAccountabilityApplicable: Boolean
  active: Boolean!
  enableEmailNotification: Boolean!
  children(offset: Int, before: String, after: String, first: Int, last: Int, id: UUID): UserBusinessAreaNodeConnection!
  dataCollectingTypes(offset: Int, before: String, after: String, first: Int, last: Int): DataCollectingTypeNodeConnection!
  partnerSet: [PartnerNodeForProgram!]!
  userRoles: [UserRoleNode!]!
  householdSet(offset: Int, before: String, after: String, first: Int, last: Int): HouseholdNodeConnection!
  individualSet(offset: Int, before: String, after: String, first: Int, last: Int): IndividualNodeConnection!
  registrationdataimportSet(offset: Int, before: String, after: String, first: Int, last: Int): RegistrationDataImportNodeConnection!
  ruleSet(offset: Int, before: String, after: String, first: Int, last: Int): SteficonRuleNodeConnection!
  paymentplanSet(offset: Int, before: String, after: String, first: Int, last: Int): PaymentPlanNodeConnection!
  financialserviceproviderSet(offset: Int, before: String, after: String, first: Int, last: Int): FinancialServiceProviderNodeConnection!
  cashplanSet(offset: Int, before: String, after: String, first: Int, last: Int): CashPlanNodeConnection!
  paymentrecordSet(offset: Int, before: String, after: String, first: Int, last: Int): PaymentRecordNodeConnection!
  paymentSet(offset: Int, before: String, after: String, first: Int, last: Int): PaymentNodeConnection!
  serviceproviderSet(offset: Int, before: String, after: String, first: Int, last: Int): ServiceProviderNodeConnection!
  tickets(offset: Int, before: String, after: String, first: Int, last: Int): GrievanceTicketNodeConnection!
  targetpopulationSet(offset: Int, before: String, after: String, first: Int, last: Int, program: [ID], createdAt: DateTime, createdAt_Lte: DateTime, createdAt_Gte: DateTime, updatedAt: DateTime, updatedAt_Lte: DateTime, updatedAt_Gte: DateTime, status: String, households: [ID], name: String, createdByName: String, totalHouseholdsCountMin: Int, totalHouseholdsCountMax: Int, totalIndividualsCountMin: Int, totalIndividualsCountMax: Int, businessArea: String, createdAtRange: String, paymentPlanApplicable: Boolean, statusNot: String, totalHouseholdsCountWithValidPhoneNoMax: Int, totalHouseholdsCountWithValidPhoneNoMin: Int, orderBy: String): TargetPopulationNodeConnection!
  programSet(offset: Int, before: String, after: String, first: Int, last: Int, name: String): ProgramNodeConnection!
  reports(offset: Int, before: String, after: String, first: Int, last: Int): ReportNodeConnection!
  logentrySet(offset: Int, before: String, after: String, first: Int, last: Int): PaymentVerificationLogEntryNodeConnection!
  messageSet(offset: Int, before: String, after: String, first: Int, last: Int): CommunicationMessageNodeConnection!
  feedbackSet(offset: Int, before: String, after: String, first: Int, last: Int): FeedbackNodeConnection!
  surveySet(offset: Int, before: String, after: String, first: Int, last: Int): SurveyNodeConnection!
  permissions: [String]
}

type UserBusinessAreaNodeConnection {
  pageInfo: PageInfo!
  edges: [UserBusinessAreaNodeEdge]!
  totalCount: Int
  edgeCount: Int
}

type UserBusinessAreaNodeEdge {
  node: UserBusinessAreaNode
  cursor: String!
}

type UserNode implements Node {
  lastLogin: DateTime
  isSuperuser: Boolean!
  username: String!
  firstName: String!
  lastName: String!
  isStaff: Boolean!
  isActive: Boolean!
  dateJoined: DateTime!
  id: ID!
  status: UserStatus!
  partner: PartnerNodeForProgram
  email: String!
  availableForExport: Boolean!
  customFields: JSONString!
  jobTitle: String!
  adUuid: String
  lastModifyDate: DateTime
  lastDoapSync: DateTime
  doapHash: String!
  userRoles: [UserRoleNode!]!
  documentSet(offset: Int, before: String, after: String, first: Int, last: Int): DocumentNodeConnection!
  registrationDataImports(offset: Int, before: String, after: String, first: Int, last: Int): RegistrationDataImportNodeConnection!
  createdPaymentPlans(offset: Int, before: String, after: String, first: Int, last: Int): PaymentPlanNodeConnection!
  createdFinancialServiceProviderXlsxTemplates(offset: Int, before: String, after: String, first: Int, last: Int): FinancialServiceProviderXlsxTemplateNodeConnection!
  createdFinancialServiceProviders(offset: Int, before: String, after: String, first: Int, last: Int): FinancialServiceProviderNodeConnection!
  createdDeliveryMechanisms(offset: Int, before: String, after: String, first: Int, last: Int): DeliveryMechanismNodeConnection!
  sentDeliveryMechanisms(offset: Int, before: String, after: String, first: Int, last: Int): DeliveryMechanismNodeConnection!
  approvalSet: [ApprovalNode!]!
  createdTickets(offset: Int, before: String, after: String, first: Int, last: Int): GrievanceTicketNodeConnection!
  assignedTickets(offset: Int, before: String, after: String, first: Int, last: Int): GrievanceTicketNodeConnection!
  ticketNotes(offset: Int, before: String, after: String, first: Int, last: Int): TicketNoteNodeConnection!
  targetPopulations(offset: Int, before: String, after: String, first: Int, last: Int, program: [ID], createdAt: DateTime, createdAt_Lte: DateTime, createdAt_Gte: DateTime, updatedAt: DateTime, updatedAt_Lte: DateTime, updatedAt_Gte: DateTime, status: String, households: [ID], name: String, createdByName: String, totalHouseholdsCountMin: Int, totalHouseholdsCountMax: Int, totalIndividualsCountMin: Int, totalIndividualsCountMax: Int, businessArea: String, createdAtRange: String, paymentPlanApplicable: Boolean, statusNot: String, totalHouseholdsCountWithValidPhoneNoMax: Int, totalHouseholdsCountWithValidPhoneNoMin: Int, orderBy: String): TargetPopulationNodeConnection!
  changedTargetPopulations(offset: Int, before: String, after: String, first: Int, last: Int, program: [ID], createdAt: DateTime, createdAt_Lte: DateTime, createdAt_Gte: DateTime, updatedAt: DateTime, updatedAt_Lte: DateTime, updatedAt_Gte: DateTime, status: String, households: [ID], name: String, createdByName: String, totalHouseholdsCountMin: Int, totalHouseholdsCountMax: Int, totalIndividualsCountMin: Int, totalIndividualsCountMax: Int, businessArea: String, createdAtRange: String, paymentPlanApplicable: Boolean, statusNot: String, totalHouseholdsCountWithValidPhoneNoMax: Int, totalHouseholdsCountWithValidPhoneNoMin: Int, orderBy: String): TargetPopulationNodeConnection!
  finalizedTargetPopulations(offset: Int, before: String, after: String, first: Int, last: Int, program: [ID], createdAt: DateTime, createdAt_Lte: DateTime, createdAt_Gte: DateTime, updatedAt: DateTime, updatedAt_Lte: DateTime, updatedAt_Gte: DateTime, status: String, households: [ID], name: String, createdByName: String, totalHouseholdsCountMin: Int, totalHouseholdsCountMax: Int, totalIndividualsCountMin: Int, totalIndividualsCountMax: Int, businessArea: String, createdAtRange: String, paymentPlanApplicable: Boolean, statusNot: String, totalHouseholdsCountWithValidPhoneNoMax: Int, totalHouseholdsCountWithValidPhoneNoMin: Int, orderBy: String): TargetPopulationNodeConnection!
  reports(offset: Int, before: String, after: String, first: Int, last: Int): ReportNodeConnection!
  logs(offset: Int, before: String, after: String, first: Int, last: Int): PaymentVerificationLogEntryNodeConnection!
  messages(offset: Int, before: String, after: String, first: Int, last: Int): CommunicationMessageNodeConnection!
  feedbacks(offset: Int, before: String, after: String, first: Int, last: Int): FeedbackNodeConnection!
  feedbackMessages(offset: Int, before: String, after: String, first: Int, last: Int): FeedbackMessageNodeConnection!
  surveys(offset: Int, before: String, after: String, first: Int, last: Int): SurveyNodeConnection!
  businessAreas(offset: Int, before: String, after: String, first: Int, last: Int, id: UUID): UserBusinessAreaNodeConnection
}

type UserNodeConnection {
  pageInfo: PageInfo!
  edges: [UserNodeEdge]!
  totalCount: Int
  edgeCount: Int
}

type UserNodeEdge {
  node: UserNode
  cursor: String!
}

type UserRoleNode {
  createdAt: DateTime!
  updatedAt: DateTime!
  businessArea: UserBusinessAreaNode!
  role: RoleNode!
  expiryDate: Date
}

enum UserStatus {
  ACTIVE
  INACTIVE
  INVITED
}

type VolumeByDeliveryMechanismNode implements Node {
  id: ID!
  deliveryMechanism: DeliveryMechanismNode
  volume: Float
  volumeUsd: Float
}

type XlsxErrorNode {
  sheet: String
  coordinates: String
  message: String
}

type XlsxRowErrorNode {
  rowNumber: Int
  header: String
  message: String
}

type _DatasetsNode {
  data: [Float]
}

type _DetailedDatasetsNode {
  label: String
  data: [Float]
}

type _TableTotalCashTransferredDataNode {
  id: String
  admin2: String
  totalCashTransferred: Float
  totalHouseholds: Int
}<|MERGE_RESOLUTION|>--- conflicted
+++ resolved
@@ -975,10 +975,7 @@
   TRANSFER_TO_ACCOUNT
   VOUCHER
   CASH_OVER_THE_COUNTER
-<<<<<<< HEAD
   TRANSFER_TO_DIGITAL_WALLET
-=======
->>>>>>> d434c639
 }
 
 type DiscardPaymentVerificationPlan {
@@ -2014,10 +2011,7 @@
   ZAR
   ZMW
   ZWL
-<<<<<<< HEAD
   USDC
-=======
->>>>>>> d434c639
 }
 
 type ImportedHouseholdNode implements Node {
@@ -2230,12 +2224,9 @@
   misUnicefId: String
   programId: UUID
   ageAtRegistration: Int
-<<<<<<< HEAD
   walletName: String!
   blockchainName: String!
   walletAddress: String!
-=======
->>>>>>> d434c639
   importedhousehold: ImportedHouseholdNode
   documents(offset: Int, before: String, after: String, first: Int, last: Int): ImportedDocumentNodeConnection!
   identities(offset: Int, before: String, after: String, first: Int, last: Int): ImportedIndividualIdentityNodeConnection!
@@ -2413,12 +2404,9 @@
   preferredLanguage: String
   relationshipConfirmed: Boolean!
   ageAtRegistration: Int
-<<<<<<< HEAD
   walletName: String!
   blockchainName: String!
   walletAddress: String!
-=======
->>>>>>> d434c639
   program: ProgramNode
   copiedFrom: IndividualNode
   originUnicefId: String
@@ -2886,10 +2874,7 @@
   TRANSFER_TO_ACCOUNT
   VOUCHER
   CASH_OVER_THE_COUNTER
-<<<<<<< HEAD
   TRANSFER_TO_DIGITAL_WALLET
-=======
->>>>>>> d434c639
 }
 
 type PaymentDetailsApproveMutation {
@@ -2925,10 +2910,7 @@
   deliveredQuantityUsd: Float
   deliveryDate: DateTime
   transactionReferenceId: String
-<<<<<<< HEAD
   transactionStatusBlockchain: String
-=======
->>>>>>> d434c639
   parent: PaymentPlanNode!
   conflicted: Boolean!
   excluded: Boolean!
@@ -3155,10 +3137,7 @@
   ZAR
   ZMW
   ZWL
-<<<<<<< HEAD
   USDC
-=======
->>>>>>> d434c639
 }
 
 type PaymentPlanNode implements Node {
@@ -3282,10 +3261,7 @@
   TRANSFER_TO_ACCOUNT
   VOUCHER
   CASH_OVER_THE_COUNTER
-<<<<<<< HEAD
   TRANSFER_TO_DIGITAL_WALLET
-=======
->>>>>>> d434c639
 }
 
 enum PaymentRecordEntitlementCardStatus {
@@ -3311,10 +3287,7 @@
   deliveredQuantityUsd: Float
   deliveryDate: DateTime
   transactionReferenceId: String
-<<<<<<< HEAD
   transactionStatusBlockchain: String
-=======
->>>>>>> d434c639
   caId: String
   caHashId: UUID
   parent: CashPlanNode
@@ -4494,10 +4467,7 @@
   householdList(offset: Int, before: String, after: String, first: Int, last: Int, orderBy: String, businessArea: String): HouseholdNodeConnection
   totalHouseholdsCountWithValidPhoneNo: Int
   hasEmptyCriteria: Boolean
-<<<<<<< HEAD
-=======
   hasEmptyIdsCriteria: Boolean
->>>>>>> d434c639
 }
 
 type TargetPopulationNodeConnection {
@@ -4532,11 +4502,8 @@
   updatedAt: DateTime!
   flagExcludeIfActiveAdjudicationTicket: Boolean!
   flagExcludeIfOnSanctionList: Boolean!
-<<<<<<< HEAD
-=======
   householdIds: String!
   individualIds: String!
->>>>>>> d434c639
   targetPopulation: TargetPopulationNode
   rules: [TargetingCriteriaRuleNode]
 }
@@ -4545,11 +4512,8 @@
   rules: [TargetingCriteriaRuleObjectType]
   flagExcludeIfActiveAdjudicationTicket: Boolean
   flagExcludeIfOnSanctionList: Boolean
-<<<<<<< HEAD
-=======
   householdIds: String
   individualIds: String
->>>>>>> d434c639
 }
 
 enum TargetingCriteriaRuleFilterComparisonMethod {
