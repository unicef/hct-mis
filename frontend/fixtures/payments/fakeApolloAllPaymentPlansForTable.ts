--- conflicted
+++ resolved
@@ -13,16 +13,10 @@
           'UHJvZ3JhbU5vZGU6YzRkNTY1N2QtMWEyOS00NmUxLTgxOTAtZGY3Zjg1YTBkMmVm',
         first: 5,
         orderBy: '-created_at',
-<<<<<<< HEAD
-=======
         search: '',
         dispersionStartDate: undefined,
         dispersionEndDate: undefined,
         status: [],
-        totalEntitledQuantityFrom: null,
-        totalEntitledQuantityTo: null,
-        isFollowUp: null,
->>>>>>> 6f96b6a1
       },
     },
     result: {
