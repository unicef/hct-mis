{
  "name": "frontend",
<<<<<<< HEAD
  "version": "2023.8.7",
=======
  "version": "2023.9.1",
>>>>>>> d586fc11
  "private": true,
  "dependencies": {
    "@apollo/react-hooks": "^3.1.3",
    "@babel/core": "7.7.4",
    "@date-io/moment": "^1.3.13",
    "@material-ui/core": "4.12.4",
    "@material-ui/icons": "^4.5.1",
    "@material-ui/lab": "^4.0.0-alpha.44",
    "@material-ui/pickers": "^3.2.10",
    "@material-ui/styles": "^4.9.10",
    "@sentry/react": "^5.29.2",
    "@svgr/webpack": "4.3.3",
    "@testing-library/jest-dom": "^4.2.4",
    "@testing-library/react": "^9.3.2",
    "@testing-library/user-event": "^7.1.2",
    "@types/jest": "^24.0.0",
    "@types/node": "^12.0.0",
    "@types/react": "^16.9.0",
    "@types/react-dom": "^16.9.0",
    "@typescript-eslint/eslint-plugin": "^2.9.0",
    "@typescript-eslint/parser": "^2.9.0",
    "apollo-boost": "^0.4.7",
    "apollo-cache-inmemory": "^1.6.5",
    "apollo-cache-persist": "^0.1.1",
    "apollo-client": "^2.6.8",
    "apollo-link": "^1.2.13",
    "apollo-link-error": "^1.1.12",
    "apollo-link-http": "^1.5.16",
    "apollo-upload-client": "^12.1.0",
    "babel-eslint": "10.0.3",
    "babel-jest": "^24.9.0",
    "babel-loader": "8.0.6",
    "babel-plugin-named-asset-import": "^0.3.5",
    "babel-preset-react-app": "^9.1.0",
    "camelcase": "^5.3.1",
    "case-sensitive-paths-webpack-plugin": "2.2.0",
    "chart.js": "^2.9.3",
    "chartjs-plugin-annotation": "^0.5.7",
    "chartjs-plugin-datalabels": "^0.7.0",
    "clsx": "^1.1.0",
    "csp-html-webpack-plugin": "^5.1.0",
    "css-loader": "3.2.0",
    "dotenv": "8.2.0",
    "dotenv-expand": "5.1.0",
    "eslint-config-airbnb": "^18.0.1",
    "eslint-config-airbnb-base": "^14.0.0",
    "eslint-config-prettier": "^6.7.0",
    "eslint-import-resolver-ts": "^0.4.2",
    "eslint-loader": "^3.0.3",
    "eslint-plugin-import": "^2.18.2",
    "eslint-plugin-jest": "^23.0.5",
    "eslint-plugin-jsx-a11y": "^6.2.3",
    "eslint-plugin-react": "^7.16.0",
    "eslint-plugin-react-hooks": "^2.3.0",
    "file-loader": "4.3.0",
    "formik": "^2.1.1",
    "fs-extra": "^8.1.0",
    "graphql": "^14.5.8",
    "helmet": "5",
    "html-webpack-plugin": "4.0.0-beta.5",
    "i18next": "^19.1.0",
    "identity-obj-proxy": "3.0.0",
    "jest": "24.9.0",
    "jest-environment-jsdom-fourteen": "0.1.0",
    "jest-resolve": "24.9.0",
    "jest-watch-typeahead": "0.4.2",
    "localforage": "^1.10.0",
    "lodash": "^4.17.21",
    "mini-css-extract-plugin": "0.8.0",
    "moment": "^2.29.2",
    "optimize-css-assets-webpack-plugin": "5.0.3",
    "pnp-webpack-plugin": "1.5.0",
    "postcss-flexbugs-fixes": "4.1.0",
    "postcss-loader": "3.0.0",
    "postcss-normalize": "8.0.1",
    "postcss-preset-env": "6.7.0",
    "postcss-safe-parser": "4.0.1",
    "react": "^16.12.0",
    "react-apollo": "^3.1.3",
    "react-app-polyfill": "^1.0.5",
    "react-chartjs-2": "^2.9.0",
    "react-clipboard.js": "^2.0.16",
    "react-dev-utils": "11.0.4",
    "react-dom": "^16.12.0",
    "react-dropzone": "^10.2.1",
    "react-i18next": "^11.3.1",
    "react-idle-timer": "^4.5.0",
    "react-moment": "^0.9.7",
    "react-router-dom": "^5.1.2",
    "react-scripts": "3.4.1",
    "react-use": "^15.3.3",
    "react-zoom-pan-pinch": "^2.1.3",
    "resolve": "1.12.2",
    "resolve-url-loader": "3.1.1",
    "sass-loader": "8.0.0",
    "semver": "6.3.0",
    "style-loader": "1.0.0",
    "styled-components": "4.4.1",
    "styled-jss": "^2.2.3",
    "terser-webpack-plugin": "2.2.1",
    "ts-pnp": "1.1.5",
    "typescript": "^3.7.3",
    "url-loader": "2.3.0",
    "use-deep-compare-effect": "^1.8.1",
    "webpack": "4.41.2",
    "webpack-dev-server": "3.9.0",
    "webpack-manifest-plugin": "2.2.0",
    "webpack-sources": "^3.2.3",
    "workbox-webpack-plugin": "4.3.1",
    "yup": "^0.28.0"
  },
  "scripts": {
    "start": "node scripts/start.js",
    "build": "node scripts/build.js",
    "test": "TZ=UTC  node scripts/test.js",
    "lint": "eslint src/**/*.tsx",
    "download-dev-schema": "wget --no-check-certificate -O data/schema.graphql https://dev-hct.unitst.org/api/graphql/schema.graphql",
    "download-local-schema": "wget --no-check-certificate -O data/schema.graphql http://localhost:8080/api/graphql/schema.graphql",
    "generate-apollo-schema": "apollo schema:download data/schema.json",
    "generate-types": "yarn download-dev-schema&&yarn generate-apollo-schema&&graphql-codegen --config codegen.yml --debug",
    "generate-types-local": "yarn download-local-schema&&yarn generate-apollo-schema&&graphql-codegen --config codegen.yml --debug",
    "storybook": "start-storybook -p 9009",
    "build-storybook": "build-storybook"
  },
  "browserslist": {
    "production": [
      ">0.2%",
      "not dead",
      "not op_mini all"
    ],
    "development": [
      "last 1 chrome version",
      "last 1 firefox version",
      "last 1 safari version"
    ]
  },
  "devDependencies": {
    "@apollo/react-testing": "3.1.3",
    "@graphql-codegen/cli": "1.11.2",
    "@graphql-codegen/fragment-matcher": "1.11.2",
    "@graphql-codegen/typescript": "1.11.2",
    "@graphql-codegen/typescript-graphql-files-modules": "1.11.2",
    "@graphql-codegen/typescript-operations": "1.11.2",
    "@graphql-codegen/typescript-react-apollo": "1.11.2",
    "@graphql-codegen/typescript-resolvers": "1.11.2",
    "@storybook/addon-actions": "^6.0.0-alpha.6",
    "@storybook/addon-links": "^6.0.0-alpha.6",
    "@storybook/addons": "^6.0.0-alpha.6",
    "@storybook/preset-create-react-app": "^1.5.2",
    "@storybook/react": "^6.0.0-alpha.6",
    "@tivix/eslint-config": "^1.0.0",
    "@tivix/prettier-config": "^1.0.0",
    "apollo": "^2.16.0",
    "eslint": ">=6.6.0 <7",
    "graphql-codegen-compiler": "^0.13.0",
    "jest-canvas-mock": "^2.3.1",
    "prettier": "^1.19.1",
    "string.prototype.replaceall": "^1.0.6",
    "uuid": "^9.0.0",
    "waait": "^1.0.5"
  }
}<|MERGE_RESOLUTION|>--- conflicted
+++ resolved
@@ -1,10 +1,6 @@
 {
   "name": "frontend",
-<<<<<<< HEAD
-  "version": "2023.8.7",
-=======
   "version": "2023.9.1",
->>>>>>> d586fc11
   "private": true,
   "dependencies": {
     "@apollo/react-hooks": "^3.1.3",
