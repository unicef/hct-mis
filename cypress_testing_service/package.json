{
  "name": "package.json",
  "version": "1.0.0",
  "main": "index.js",
  "license": "MIT",
  "scripts": {
    "lint": "eslint 'cypress/**/*.{js,ts,tsx}'",
    "pretty": "prettier --write \"cypress/**/*.{ts,js,jsx,json}\"",
    "cy:run": "cypress run --config video=false",
    "cy:open": "cypress open",
    "initdb": "docker-compose run --rm backend sh -c './manage.py initcypress --skip-drop'",
    "generate-xlsx-files": "./generate_xlsx_files.sh"
  },
  "devDependencies": {
    "@badeball/cypress-cucumber-preprocessor": "12.2.0",
    "@bahmutov/cypress-esbuild-preprocessor": "2.1.3",
    "@types/faker": "4.1.12",
    "@typescript-eslint/eslint-plugin": "2.24.0",
    "@typescript-eslint/parser": "2.30.0",
    "cypress": "^10.8.0",
    "cypress-multi-reporters": "1.2.4",
    "eslint": "6.8.0",
    "eslint-config-airbnb-typescript": "7.2.1",
    "eslint-config-prettier": "6.11.0",
    "eslint-plugin-cypress": "2.10.3",
    "eslint-plugin-import": "2.20.1",
    "eslint-plugin-prettier": "3.1.3",
    "faker": "4.1.0",
    "mocha-junit-reporter": "1.23.3",
    "prettier": "2.0.5",
    "puppeteer": "2.1.1",
    "tsify": "4.0.1",
    "typescript": "4.8.3",
    "uuidv4": "6.0.8",
    "xlsx": "0.16.0"
  },
<<<<<<< HEAD
  "browserslist": {
    "production": [
      ">0.2%",
      "not dead",
      "not op_mini all"
    ],
    "development": [
      "last 1 chrome version",
      "last 1 firefox version",
      "last 1 safari version"
    ]
=======
  "cypress:open": "cypress open",
  "dependencies": {
    "@cypress/browserify-preprocessor": "^2.2.4",
    "@types/faker": "^4.1.12",
    "cypress": "9.7.0",
    "cypress-cucumber-preprocessor": "^4.3.1",
    "cypress-file-upload": "^3.5.3",
    "faker": "^4.1.0",
    "node-xlsx": "^0.21.0",
    "puppeteer": "^2.1.1",
    "tsify": "^4.0.1",
    "typescript": "^4.8.3",
    "uuidv4": "^6.0.8",
    "xlsx": "^0.16.0"
>>>>>>> 4ac576fd
  },
  "cypress-cucumber-preprocessor": {
    "nonGlobalStepDefinitions": true,
    "nonGlobalStepDefinitionsDir": "cypress/integration/steps",
    "cucumberJson": {
      "generate": true,
      "outputFolder": "cypress/reports",
      "filePrefix": "",
      "fileSuffix": ".cucumber"
    }
  }
}<|MERGE_RESOLUTION|>--- conflicted
+++ resolved
@@ -14,6 +14,7 @@
   "devDependencies": {
     "@badeball/cypress-cucumber-preprocessor": "12.2.0",
     "@bahmutov/cypress-esbuild-preprocessor": "2.1.3",
+    "@cypress/browserify-preprocessor": "^2.2.4",
     "@types/faker": "4.1.12",
     "@typescript-eslint/eslint-plugin": "2.24.0",
     "@typescript-eslint/parser": "2.30.0",
@@ -25,16 +26,17 @@
     "eslint-plugin-cypress": "2.10.3",
     "eslint-plugin-import": "2.20.1",
     "eslint-plugin-prettier": "3.1.3",
+    "cypress-file-upload": "^3.5.3",
     "faker": "4.1.0",
     "mocha-junit-reporter": "1.23.3",
     "prettier": "2.0.5",
+    "node-xlsx": "^0.21.0",
     "puppeteer": "2.1.1",
     "tsify": "4.0.1",
     "typescript": "4.8.3",
     "uuidv4": "6.0.8",
     "xlsx": "0.16.0"
   },
-<<<<<<< HEAD
   "browserslist": {
     "production": [
       ">0.2%",
@@ -46,22 +48,6 @@
       "last 1 firefox version",
       "last 1 safari version"
     ]
-=======
-  "cypress:open": "cypress open",
-  "dependencies": {
-    "@cypress/browserify-preprocessor": "^2.2.4",
-    "@types/faker": "^4.1.12",
-    "cypress": "9.7.0",
-    "cypress-cucumber-preprocessor": "^4.3.1",
-    "cypress-file-upload": "^3.5.3",
-    "faker": "^4.1.0",
-    "node-xlsx": "^0.21.0",
-    "puppeteer": "^2.1.1",
-    "tsify": "^4.0.1",
-    "typescript": "^4.8.3",
-    "uuidv4": "^6.0.8",
-    "xlsx": "^0.16.0"
->>>>>>> 4ac576fd
   },
   "cypress-cucumber-preprocessor": {
     "nonGlobalStepDefinitions": true,
