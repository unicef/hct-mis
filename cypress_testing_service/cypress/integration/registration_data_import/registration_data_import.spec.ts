--- conflicted
+++ resolved
@@ -15,11 +15,7 @@
 });
 
 Given('There are no RDI imports', () => {
-<<<<<<< HEAD
-  cy.exec('yarn run generate-xlsx-files 1');
-=======
   cy.exec(`yarn run generate-xlsx-files 1 --seed ${uniqueSeed}`);
->>>>>>> 6351ea57
 });
 
 const clearCache = () => {
@@ -147,21 +143,12 @@
   cy.log(`looking for individualId: + ${individualId}`);
   cy.get('[data-cy="ind-filters-search"]').type(individualId);
   cy.get('td').should('contain', individualId);
-<<<<<<< HEAD
-  cy.get('tbody > tr > td:nth-child(2)').then(($td) => {
-    individualId = $td.text();
-    console.log('individualId');
-    individualIds.push(individualId);
-  });
 });
 
 When('I check the household details', () => {
   cy.get('td').contains(householdId).click();
-})
+});
 
 Then('I see the household has the correct data', () => {
   cy.get('[data-cy="label-COLLECT TYPE"]').contains('Full');
-})
-=======
-});
->>>>>>> 6351ea57
+});