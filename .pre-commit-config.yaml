--- conflicted
+++ resolved
@@ -5,41 +5,19 @@
       - id: isort
         stages: [commit]
   - repo: https://github.com/ambv/black
-    rev: 23.1.0
+    rev: 22.3.0
     hooks:
       - id: black
         args: [--config=backend/pyproject.toml]
         exclude: "migrations|snapshots"
         stages: [commit]
   - repo: https://github.com/PyCQA/flake8
-<<<<<<< HEAD
-<<<<<<< HEAD
-    rev: 4.0.1
-=======
     rev: 6.0.0
->>>>>>> origin
-=======
-    rev: 6.0.0
->>>>>>> 66a0eb31
     hooks:
       - id: flake8
         args: [--config=backend/.flake8]
         additional_dependencies: [flake8-bugbear==22.9.23]
         stages: [ commit ]
-<<<<<<< HEAD
-<<<<<<< HEAD
-  # mypy precomit hook
-  - repo: https://github.com/pre-commit/mirrors-mypy
-    rev: v0.910
-    hooks:
-      - id: mypy
-        args: [--config-file=backend/pyproject.toml, --follow-imports=skip]
-        pass_filenames: true
-        stages: [commit]
-        additional_dependencies: [types-python-dateutil==2.8.19.5]
-=======
-=======
->>>>>>> 66a0eb31
   # mypy precommit hook
   - repo: https://github.com/pre-commit/mirrors-mypy
     rev: v0.982
@@ -59,9 +37,4 @@
           django-stubs==1.15.0,
           django-stubs-ext==0.7.0,
           openpyxl-stubs==0.1.25
-<<<<<<< HEAD
-        ]
->>>>>>> origin
-=======
-        ]
->>>>>>> 66a0eb31
+        ]