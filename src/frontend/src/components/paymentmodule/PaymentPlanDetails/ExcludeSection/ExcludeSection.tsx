--- conflicted
+++ resolved
@@ -311,12 +311,8 @@
             <Grid item xs={6}>
               <Box mr={2}>
                 <StyledTextField
-<<<<<<< HEAD
-                  label={t('Beneficiaries Ids')}
-                  data-cy="input-beneficiaries-ids"
-=======
                   label={t('Households Ids')}
->>>>>>> b024d0df
+                  data-cy="input-households-ids"
                   value={idsValue}
                   onChange={handleIdsChange}
                   fullWidth
