--- conflicted
+++ resolved
@@ -1,5 +1,3 @@
-<<<<<<< HEAD
-=======
 schema {
   query: Query
   mutation: Mutations
@@ -955,6 +953,52 @@
   currency: String
 }
 
+enum DeliveryMechanismDataDeliveryMechanismChoice {
+  CARDLESS_CASH_WITHDRAWAL
+  CASH
+  CASH_BY_FSP
+  CHEQUE
+  DEPOSIT_TO_CARD
+  MOBILE_MONEY
+  PRE_PAID_CARD
+  REFERRAL
+  TRANSFER
+  TRANSFER_TO_ACCOUNT
+  VOUCHER
+  ATM_CARD
+  CASH_OVER_THE_COUNTER
+  TRANSFER_TO_DIGITAL_WALLET
+}
+
+type DeliveryMechanismDataNode implements Node {
+  id: ID!
+  rdiMergeStatus: DeliveryMechanismDataRdiMergeStatus!
+  createdAt: DateTime!
+  updatedAt: DateTime!
+  individual: IndividualNode!
+  deliveryMechanismChoice: DeliveryMechanismDataDeliveryMechanismChoice
+  deliveryMechanism: DeliveryMechanismNode!
+  data: JSONString!
+  isValid: Boolean
+  validationErrors: JSONString!
+  possibleDuplicateOf: DeliveryMechanismDataNode
+  possibleDuplicates(offset: Int, before: String, after: String, first: Int, last: Int): DeliveryMechanismDataNodeConnection!
+  name: String
+  individualTabData: JSONString
+}
+
+type DeliveryMechanismDataNodeConnection {
+  pageInfo: PageInfo!
+  edges: [DeliveryMechanismDataNodeEdge]!
+  totalCount: Int
+  edgeCount: Int
+}
+
+type DeliveryMechanismDataNodeEdge {
+  node: DeliveryMechanismDataNode
+  cursor: String!
+}
+
 input DeliveryMechanismDataObjectType {
   label: String!
   approveStatus: Boolean!
@@ -965,6 +1009,11 @@
   name: String!
   value: String!
   previousValue: String
+}
+
+enum DeliveryMechanismDataRdiMergeStatus {
+  PENDING
+  MERGED
 }
 
 type DeliveryMechanismNode implements Node {
@@ -983,6 +1032,7 @@
   deliverymechanismperpaymentplanSet(offset: Int, before: String, after: String, first: Int, last: Int): DeliveryMechanismPerPaymentPlanNodeConnection!
   paymentrecordSet(offset: Int, before: String, after: String, first: Int, last: Int): PaymentRecordNodeConnection!
   paymentSet(offset: Int, before: String, after: String, first: Int, last: Int): PaymentNodeConnection!
+  deliverymechanismdataSet(offset: Int, before: String, after: String, first: Int, last: Int): DeliveryMechanismDataNodeConnection!
 }
 
 type DeliveryMechanismNodeConnection {
@@ -2513,6 +2563,7 @@
   paymentrecordSet(offset: Int, before: String, after: String, first: Int, last: Int): PaymentRecordNodeConnection!
   collectorPayments(offset: Int, before: String, after: String, first: Int, last: Int): PaymentNodeConnection!
   paymentSet(offset: Int, before: String, after: String, first: Int, last: Int): PaymentNodeConnection!
+  deliveryMechanismsData: [DeliveryMechanismDataNode]
   complaintTicketDetails(offset: Int, before: String, after: String, first: Int, last: Int): TicketComplaintDetailsNodeConnection!
   sensitiveTicketDetails(offset: Int, before: String, after: String, first: Int, last: Int): TicketSensitiveDetailsNodeConnection!
   individualDataUpdateTicketDetails(offset: Int, before: String, after: String, first: Int, last: Int): TicketIndividualDataUpdateDetailsNodeConnection!
@@ -5538,5 +5589,4 @@
   admin2: String
   totalCashTransferred: Float
   totalHouseholds: Int
-}
->>>>>>> fef8aa6f
+}