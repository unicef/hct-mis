--- conflicted
+++ resolved
@@ -112,11 +112,6 @@
 
 *.tgz
 
-<<<<<<< HEAD
-.DS_Store
-/.DS_Store
-=======
->>>>>>> 2e059b93
 *.sql
 
 *.DS_Store
