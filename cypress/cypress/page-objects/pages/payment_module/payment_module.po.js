--- conflicted
+++ resolved
@@ -2,27 +2,19 @@
 
 export default class PaymentModule extends BaseComponent {
   // Locators
-<<<<<<< HEAD
   programCycleTableRow = 'tr[data-cy="program-cycle-table-row"]';
   tableLabel = 'span[data-cy="table-label"]';
   tableTitle = 'h6[data-cy="table-title"]';
   pageHeaderTitle = 'h5[data-cy="page-header-title"]';
-=======
-  titlePage = 'h5[data-cy="page-header-title"]';
->>>>>>> e0d8c2b0
 
   // Texts
   textTitle = "Payment Module";
 
   // Elements
-<<<<<<< HEAD
   getProgramCycleTableRow = () => cy.get(this.programCycleTableRow);
   getTableLabel = () => cy.get(this.tableLabel);
   getTableTitle = () => cy.get(this.tableTitle);
   getPageHeaderTitle = () => cy.get(this.pageHeaderTitle);
-=======
-  getTitle = () => cy.get(this.titlePage);
->>>>>>> e0d8c2b0
 
   createPaymentPlan(targetPopulationName) {
     cy.get("span").contains("Payment Module").click();
