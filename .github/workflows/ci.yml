--- conflicted
+++ resolved
@@ -231,19 +231,12 @@
           retention-days: 5
       - name: Upload coverage to Codecov
         uses: codecov/codecov-action@v4
-<<<<<<< HEAD
-=======
         continue-on-error: true
->>>>>>> 59af2f71
         with:
           files: ./backend/coverage.xml
           flags: e2e
           token: ${{ secrets.CODECOV_TOKEN }}
           verbose: true
-<<<<<<< HEAD
-=======
-
->>>>>>> 59af2f71
 
   trivy:
     runs-on: ubuntu-latest
