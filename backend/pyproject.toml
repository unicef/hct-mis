--- conflicted
+++ resolved
@@ -54,14 +54,7 @@
 exclude = [
   "migrations",
   "venv",
-<<<<<<< HEAD
-<<<<<<< HEAD
-=======
   "snapshots",
->>>>>>> origin
-=======
-  "snapshots",
->>>>>>> 66a0eb31
 ]
 
 strict = true
@@ -84,15 +77,7 @@
 
 [tool.poetry]
 name = "HCT MIS Backend"
-<<<<<<< HEAD
-<<<<<<< HEAD
-version = "2023.1.2"
-=======
-version = "2023.3.4"
->>>>>>> origin
-=======
 version = "2023.3.5"
->>>>>>> 66a0eb31
 description = "HCT MIS is UNICEF's humanitarian cash transfer platform."
 authors = ["Tivix"]
 
@@ -163,19 +148,6 @@
 jedi = "^0.18.1"
 jmespath = "^1.0.1"
 natural-keys = "^2.0.0"
-<<<<<<< HEAD
-<<<<<<< HEAD
-newrelic = "8.4.0"
-openpyxl = "3.0.10"
-openpyxl_image_loader = "1.0.5"
-phonenumbers = "8.12.49"
-pillow = "9.3.0"
-prompt-toolkit = "3.0.29"
-psycopg2 = "2.9.3"
-ptyprocess = "0.7.0"
-=======
-=======
->>>>>>> 66a0eb31
 newrelic = "^8.4.0"
 openpyxl_image_loader = "^1.0.5"
 phonenumbers = "^8.12.49"
@@ -184,10 +156,6 @@
 prompt-toolkit = "^3.0.29"
 psycopg2 = "^2.9.3"
 ptyprocess = "^0.7.0"
-<<<<<<< HEAD
->>>>>>> origin
-=======
->>>>>>> 66a0eb31
 pycountry = "^22.3"
 pygments = "^2.12.0"
 pytesseract = "^0.3.9"
