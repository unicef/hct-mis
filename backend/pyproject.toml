[tool.black]
line-length = 120
include = '\.pyi?$'
exclude = '''
/(
    \.git
  | \.hg
  | \.mypy_cache
  | \.tox
  | \.venv
  | venv
  | _build
  | buck-out
  | build
  | dist
  | migrations
  | snapshots
)/
'''
# TODO: remove migrations exclude rule once it won't create much conflicts between feature branches and develop
[tool.isort]
py_version = 39
profile = "black"
default_section = "THIRDPARTY"
known_first_party = [
    "account",
    "core",
    "grievance",
    "household",
    "id_management",
    "intervention",
    "payment",
    "program",
    "targeting.apps.TargetingConfig",
    "utils",
    "registration_datahub",
    "mptt",
    "django_extensions",
    "registration_data",
    "cash_assist_datahub",
    "mis_datahub",
    "erp_datahub",
    "sanction_list",
    "accountability",
]
known_django = "django"
sections = ["FUTURE","STDLIB","DJANGO","THIRDPARTY","FIRSTPARTY","LOCALFOLDER"]
include_trailing_comma = true
skip = ["migrations", "snapshots", "venv"]

[tool.mypy]
python_version = 3.9
show_error_codes = true
exclude = [
  "migrations",
  "venv",
  "snapshots",
]

strict = true

ignore_missing_imports = true # TODO

# TODO: remove one, fix errors, repeat
disable_error_code = [
  "var-annotated", # this enforces Django Model fields to have type annotations
  "attr-defined",
  "misc", # cannot subclass DjangoObjectType
  "union-attr",
  "type-arg", # this misses type parameters for graphene.ObjectType
  "no-any-return", # this enforces adding return None for function that returns None
]

[tool.django-stubs]
django_settings_module = "hct_mis_api.settings.dev"


[tool.poetry]
name = "HCT MIS Backend"
version = "2023.3.6"
description = "HCT MIS is UNICEF's humanitarian cash transfer platform."
authors = ["Tivix"]

[tool.poetry.dependencies]
python = "3.9.*"

defusedxml = "0.7.0rc1"

Django = "~3.2.15"
elasticsearch ="~7.13"
graphene-django = "~2.14.0"
openpyxl = "~3.0.10"

Jinja2 = "^3.1.2"
MarkupSafe = "^2.1.1"
PyJWT = "^2.4.0"
PyYAML = "^6.0"
black = "^23"
celery = {extras = ["redis"], version = "^5.2.7"}
django-admin-cursor-paginator = "^0.1.3"
django-admin-extra-buttons = "^1.5.4"
django-admin-sync = "^0.7"
django-adminactions = "^2"
django-adminfilters = "^2"
django-advanced-filters = "^2.0.0"
django-auditlog = "^2.1.1"
django-celery-beat = "^2.3.0"
django-celery-results = "^2.3.1"
django-concurrency = "^2.4"
django-constance = { version = "^2.9", extras = ["redis"] }
django-cors-headers = "^3.13.0"
django-countries = "^7.3.2"
django-debug-toolbar = "^3.7.0"
django-elasticsearch-dsl = "^7.2.2"
django-environ = "^0.10.0"
django-extensions = "^3.1.5"
django-filter = "^22"
django-flags = "^5.0.12"
django-front-door = "^0.10"
django-fsm = "^2.8.0"
django-hijack = "^3.2.1"
django-import-export = "^2.8.0"  # mayor
django-import-export-celery = "^1.2"
django-jsoneditor = "^0.2.2"
django-markdownify = "^0.9.2"
django-model-utils = "^4.2.0"
django-mptt = "^0.14"
django-multiselectfield = "^0.1.12"
django-phonenumber-field = "^7"
django-redis = "^5.2.0"
django-reversion = "^5.0.2"
django-silk = "^5.0.1"
django-smart-admin = "^2"
django-sql-explorer = {extras = ["xls"], version = "^3"}
django-storages = { version = "^1.12.3", extras = ["azure"] }
django-sysinfo = "^2.6.0"
django_compressor = "^4.0"
django-querysetsequence = "^0.16"
djangorestframework = "^3.13.1"
drf-jwt = "^1.19.2"
drf-yasg = "^1.21.3"
<<<<<<< HEAD
=======
factory-boy = "2.12.0"
elasticsearch ="<7.14"
>>>>>>> b9fcdd04
elasticsearch-dsl ="^7.0.0"
factory-boy = "^3"
gevent = "^21.12"  # error installing
graphene-file-upload = "^1.3.0"
gunicorn = "^20.1.0"
ipython = "^8.4.0"
jedi = "^0.18.1"
jmespath = "^1.0.1"
natural-keys = "^2.0.0"
newrelic = "^8.4.0"
openpyxl_image_loader = "^1.0.5"
phonenumbers = "^8.12.49"
pillow = "^9.3.0"
pre_commit = "^3.1.1"
prompt-toolkit = "^3.0.29"
psycopg2 = "^2.9.3"
ptyprocess = "^0.7.0"
pycountry = "^22.3"
pygments = "^2.12.0"
pytesseract = "^0.3.9"
pytz = "^2022.1"
sentry-sdk = "^1.5.12"
single-source = "^0.3.0"
social-auth-app-django = "^5.0.0"
social-auth-core = "^4.2.0"
sorl-thumbnail = "^12.8.0"
tblib = "^1.7.0"
update = "^0.0.1"
urllib3 = "^1.26.9"
xlrd = "^1.2"  # update to 2 breaks

[tool.poetry.group.dev.dependencies]
mypy = "0.982"
django-stubs = "~1.12.0"  # more pypi
django-stubs-ext = "^0.7.0"  # more pypi
djangorestframework-stubs = "~1.7.0"  # more pypi

argh = "^0.28"
django-webtest = "^1.9.10"
<<<<<<< HEAD
faker = "^17"
flake8 = "^6"
flake8-bugbear = "^22.9.23"
flake8-formatter-junit-xml = "^0.0.6"
freezegun = "^0.3"
graphene-stubs = "^0.15"
ipdb = "^0.13.9"
isort = "^5.10.1"
openpyxl-stubs = "^0.1.24"
parameterized = "^0.8.1"
parso = "^0.8.3"
=======
faker = "13.12.1"
freezegun = "0.3.14"
ipdb = "0.13.9"
isort = "5.10.1"
parameterized = "0.8.1"
>>>>>>> b9fcdd04
requests-mock = "^1.9.3"
responses = "^0.22"
snapshottest = "^1.0.0a0"
types-freezegun = "^1.1.10"
types-requests = "^2.28.11.2"
types-python-dateutil = "^2.8.19.2"
types-pytz = "^2022.4.0.0"
types-redis = "^4.3.21.2"
unittest-xml-reporting = "^3.2.0"
watchdog = "^2.1.8"
wasmer = "^1.1.0"

[build-system]
requires = ["poetry-core>=1.0.0"]
build-backend = "poetry.core.masonry.api"
<|MERGE_RESOLUTION|>--- conflicted
+++ resolved
@@ -139,11 +139,8 @@
 djangorestframework = "^3.13.1"
 drf-jwt = "^1.19.2"
 drf-yasg = "^1.21.3"
-<<<<<<< HEAD
-=======
 factory-boy = "2.12.0"
 elasticsearch ="<7.14"
->>>>>>> b9fcdd04
 elasticsearch-dsl ="^7.0.0"
 factory-boy = "^3"
 gevent = "^21.12"  # error installing
@@ -183,7 +180,6 @@
 
 argh = "^0.28"
 django-webtest = "^1.9.10"
-<<<<<<< HEAD
 faker = "^17"
 flake8 = "^6"
 flake8-bugbear = "^22.9.23"
@@ -195,13 +191,6 @@
 openpyxl-stubs = "^0.1.24"
 parameterized = "^0.8.1"
 parso = "^0.8.3"
-=======
-faker = "13.12.1"
-freezegun = "0.3.14"
-ipdb = "0.13.9"
-isort = "5.10.1"
-parameterized = "0.8.1"
->>>>>>> b9fcdd04
 requests-mock = "^1.9.3"
 responses = "^0.22"
 snapshottest = "^1.0.0a0"
