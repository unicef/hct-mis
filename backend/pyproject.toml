[tool.black]
line-length = 120
include = '\.pyi?$'
exclude = '''
/(
    \.git
  | \.hg
  | \.mypy_cache
  | \.tox
  | \.venv
  | venv
  | _build
  | buck-out
  | build
  | dist
  | migrations
  | snapshots
  | __pypackages__
)/
'''
# TODO: remove migrations exclude rule once it won't create much conflicts between feature branches and develop
[tool.isort]
py_version = 39
profile = "black"
default_section = "THIRDPARTY"
known_first_party = [
    "account",
    "core",
    "grievance",
    "household",
    "id_management",
    "intervention",
    "payment",
    "program",
    "targeting.apps.TargetingConfig",
    "utils",
    "registration_datahub",
    "mptt",
    "django_extensions",
    "registration_data",
    "cash_assist_datahub",
    "mis_datahub",
    "erp_datahub",
    "sanction_list",
    "accountability",
]
known_django = "django"
sections = ["FUTURE","STDLIB","DJANGO","THIRDPARTY","FIRSTPARTY","LOCALFOLDER"]
include_trailing_comma = true
skip = ["migrations", "snapshots", "venv", "__pypackages__"]

[tool.mypy]
python_version = 3.11
show_error_codes = true
exclude = [
  "migrations",
  "venv",
  "snapshots",
  "__pypackages__",
]

strict = true

ignore_missing_imports = true # TODO
follow_imports = "skip"

# TODO: remove one, fix errors, repeat
disable_error_code = [
  "var-annotated", # this enforces Django Model fields to have type annotations
  "attr-defined",
  "misc", # cannot subclass DjangoObjectType
  "union-attr",
  "type-arg", # this misses type parameters for graphene.ObjectType
  "no-any-return", # this enforces adding return None for function that returns None
]

[tool.django-stubs]
django_settings_module = "hct_mis_api.settings"

[tool.pdm]
distribution = true

[tool.pdm.dev-dependencies]
dev = [
    "mypy==0.982",
    "django-stubs~=1.12.0",
    "django-stubs-ext<1.0.0,>=0.7.0",
    "djangorestframework-stubs~=1.7.0",
    "argh<1.0,>=0.28",
    "django-webtest<2.0.0,>=1.9.10",
    "faker<18,>=17",
    "flake8<7,>=6",
    "flake8-absolute-import<2.0.0.0,>=1.0.0.1",
    "flake8-bugbear<23.0.0,>=22.9.23",
    "flake8-formatter-junit-xml<1.0.0,>=0.0.6",
    "freezegun<1.0,>=0.3",
    "graphene-stubs<1.0,>=0.15",
    "ipdb<1.0.0,>=0.13.9",
    "isort<6.0.0,>=5.10.1",
    "openpyxl-stubs<1.0.0,>=0.1.24",
    "parameterized<1.0.0,>=0.8.1",
    "parso<1.0.0,>=0.8.3",
    "pytest<8.0.0,>=7.4.4",
    "pytest-django<5.0.0,>=4.5.2",
    "pytest-echo<2.0.0,>=1.7.1",
    "selenium==4.24.0",
    "webdriver-manager==4.0.2",
    "requests-mock<2.0.0,>=1.9.3",
    "responses<1.0,>=0.22",
    "snapshottest<2.0.0,>=1.0.0a0",
    "types-freezegun<2.0.0,>=1.1.10",
    "types-requests<3.0.0.0,>=2.28.11.2",
    "types-python-dateutil<3.0.0.0,>=2.8.19.2",
    "types-pytz<2023.0.0.0,>=2022.4.0.0",
    "types-redis<5.0.0.0,>=4.3.21.2",
    "unittest-xml-reporting<4.0.0,>=3.2.0",
    "watchdog<3.0.0,>=2.1.8",
    "wasmer<2.0.0,>=1.1.0",
    "types-selenium<4.0.0,>=3.141.9",
    "factory-boy<4,>=3",
    "pre-commit<4.0.0,>=3.1.1",
    "pytest-rerunfailures<14.0,>=13.0",
    "pytest-randomly<4.0.0,>=3.15.0",
    "pytest-cov<5.0.0,>=4.1.0",
    "pytest-xdist<4.0.0,>=3.5.0",
    "pytest-repeat<1.0.0,>=0.9.3",
    "pytest-html>=4.1.1",
    "pytest-vcr>=1.0.2",
    "pytest-html-reporter>=0.2.9",
    "flaky<4.0.0,>=3.8.1",
    "coverage<8.0.0,>=7.3.2",
]

[tool.pdm.build]
includes = []
[project]
name = "hope"
version = "2.11.0"
description = "HCT MIS is UNICEF's humanitarian cash transfer platform."
authors = [
    {name = "Tivix"},
]
dependencies = [
    "setuptools==71.1.0",
    "defusedxml==0.7.0rc1",
    "Django~=3.2.15",
    "elasticsearch~=8.14.0",
    "graphene-django~=2.14.0",
    "openpyxl==3.1.5",
    "Jinja2<4.0.0,>=3.1.3",
    "MarkupSafe<3.0.0,>=2.1.1",
    "PyJWT<3.0.0,>=2.4.0",
    "PyYAML<7.0,>=6.0",
    "black<24,>=23",
    "celery[redis]<6.0.0,>=5.2.7",
    "coreapi<3.0.0,>=2.3.3",
    "django-admin-cursor-paginator<1.0.0,>=0.1.3",
    "django-admin-extra-buttons<2.0.0,>=1.5.4",
    "django-admin-sync<1.0,>=0.7",
    "django-adminactions<3.0,>=2.1",
    "django-adminfilters==2.4.2",
    "django-advanced-filters<3.0.0,>=2.0.0",
    "django-auditlog<3.0.0,>=2.1.1",
    "django-celery-beat<3.0.0,>=2.3.0",
    "django-celery-results<3.0.0,>=2.3.1",
    "django-concurrency<3.0,>=2.4",
    "django-constance[redis]<3.0,>=2.9",
    "django-cors-headers<4.0.0,>=3.13.0",
    "django-countries<8.0.0,>=7.3.2",
    "django-csp<4.0,>=3.7",
    "django-elasticsearch-dsl<9.0,>=8.0",
    "django-environ<1.0.0,>=0.10.0",
    "django-extensions<4.0.0,>=3.1.5",
    "django-filter<23,>=22",
    "django-flags<6.0.0,>=5.0.12",
    "django-front-door<1.0,>=0.10",
    "django-fsm<3.0.0,>=2.8.0",
    "django-hijack<4.0.0,>=3.2.1",
    "django-import-export<3.0.0,>=2.8.0",
    "django-import-export-celery<2.0,>=1.2",
    "django-jsoneditor<1.0.0,>=0.2.2",
    "django-markdownify<1.0.0,>=0.9.2",
    "django-model-utils<5.0.0,>=4.2.0",
    "django-mptt<1.0,>=0.14",
    "django-multiselectfield==0.1.12",
    "django-phonenumber-field<8,>=7",
    "django-redis<6.0.0,>=5.2.0",
    "django-reversion<6.0.0,>=5.0.2",
    "django-silk<6.0.0,>=5.0.1",
    "django-smart-admin<3,>=2",
    "django-sql-explorer[xls]<4,>=3",
    "django-storages[azure]<2.0.0,>=1.12.3",
    "django-strategy-field<4.0,>=3.0",
    "django-sysinfo<3.0.0,>=2.6.0",
    "django-compressor<5.0,>=4.0",
    "django-querysetsequence<1.0,>=0.16",
    "djangorestframework<4.0.0,>=3.13.1",
    "drf-jwt<2.0.0,>=1.19.2",
    "drf-spectacular[sidecar]<1.0,>=0.27",
    "drf-extensions==0.7.1",
<<<<<<< HEAD
    "elasticsearch-dsl~=8.14.0",
    "factory-boy<4,>=3",
=======
    "elasticsearch-dsl==8.13.0",
>>>>>>> 2a5a6c7c
    "gevent<24.0,>=23.9",
    "graphene-file-upload<2.0.0,>=1.3.0",
    "gunicorn<21.0.0,>=20.1.0",
    "ipython<9.0.0,>=8.4.0",
    "jedi<1.0.0,>=0.18.1",
    "jmespath<2.0.0,>=1.0.1",
    "natural-keys<3.0.0,>=2.0.0",
    "openpyxl-image-loader<2.0.0,>=1.0.5",
    "phonenumbers<9.0.0,>=8.12.49",
    "pillow<11.0.0,>=10.2.0",
    "prompt-toolkit<4.0.0,>=3.0.29",
    "psycopg2-binary>=2.9.3",
    "ptyprocess<1.0.0,>=0.7.0",
    "pycountry<23.0,>=22.3",
    "pygments<3.0.0,>=2.12.0",
    "pytesseract<1.0.0,>=0.3.9",
    "pytz<2023.0,>=2022.1",
    "single-source<1.0.0,>=0.3.0",
    "social-auth-app-django<6.0.0,>=5.0.0",
    "social-auth-core<5.0.0,>=4.2.0",
    "sorl-thumbnail<13.0.0,>=12.8.0",
    "swapper<2.0.0,>=1.3.0",
    "tblib<2.0.0,>=1.7.0",
    "unicef-power-query<1.0,>=0.4",
    "update<1.0.0,>=0.0.1",
    "urllib3<2.0.0,>=1.26.9",
    "xlrd<2.0,>=1.2",
    "weasyprint<60.0,>=59.0",
    "tomli<3.0.0,>=2.0.1",
    "sentry-sdk==1.40.5",
    "django-debug-toolbar<5.0.0,>=4.3.0",
    "django-graphiql-debug-toolbar<1.0.0,>=0.2.0",
    "django-rest-extensions>=0.2.0",
<<<<<<< HEAD
    "pytest-html-reporter>=0.2.9",
    "elasticsearch~=8.14.0",
=======
    "pydyf==0.10.0",
    "elastic-transport==8.13.0",
>>>>>>> 2a5a6c7c
]
requires-python = "==3.11.*"
readme = "README.md"
license = {text = "None"}

[tool.setuptools]
py-modules = []<|MERGE_RESOLUTION|>--- conflicted
+++ resolved
@@ -198,12 +198,7 @@
     "drf-jwt<2.0.0,>=1.19.2",
     "drf-spectacular[sidecar]<1.0,>=0.27",
     "drf-extensions==0.7.1",
-<<<<<<< HEAD
     "elasticsearch-dsl~=8.14.0",
-    "factory-boy<4,>=3",
-=======
-    "elasticsearch-dsl==8.13.0",
->>>>>>> 2a5a6c7c
     "gevent<24.0,>=23.9",
     "graphene-file-upload<2.0.0,>=1.3.0",
     "gunicorn<21.0.0,>=20.1.0",
@@ -237,13 +232,8 @@
     "django-debug-toolbar<5.0.0,>=4.3.0",
     "django-graphiql-debug-toolbar<1.0.0,>=0.2.0",
     "django-rest-extensions>=0.2.0",
-<<<<<<< HEAD
-    "pytest-html-reporter>=0.2.9",
-    "elasticsearch~=8.14.0",
-=======
     "pydyf==0.10.0",
     "elastic-transport==8.13.0",
->>>>>>> 2a5a6c7c
 ]
 requires-python = "==3.11.*"
 readme = "README.md"
