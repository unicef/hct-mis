[tool.black]
line-length = 120
include = '\.pyi?$'
exclude = '''
/(
    \.git
  | \.hg
  | \.mypy_cache
  | \.tox
  | \.venv
  | venv
  | _build
  | buck-out
  | build
  | dist
  | migrations
  | snapshots
  | __pypackages__
)/
'''
# TODO: remove migrations exclude rule once it won't create much conflicts between feature branches and develop
[tool.isort]
py_version = 39
profile = "black"
default_section = "THIRDPARTY"
known_first_party = [
    "account",
    "core",
    "grievance",
    "household",
    "id_management",
    "intervention",
    "payment",
    "program",
    "targeting.apps.TargetingConfig",
    "utils",
    "registration_datahub",
    "mptt",
    "django_extensions",
    "registration_data",
    "cash_assist_datahub",
    "mis_datahub",
    "erp_datahub",
    "sanction_list",
    "accountability",
]
known_django = "django"
sections = ["FUTURE","STDLIB","DJANGO","THIRDPARTY","FIRSTPARTY","LOCALFOLDER"]
include_trailing_comma = true
skip = ["migrations", "snapshots", "venv", "__pypackages__"]

[tool.mypy]
python_version = 3.11
show_error_codes = true
exclude = [
  "migrations",
  "venv",
  "snapshots",
  "__pypackages__",
]

strict = true

ignore_missing_imports = true # TODO
follow_imports = "skip"

# TODO: remove one, fix errors, repeat
disable_error_code = [
  "var-annotated", # this enforces Django Model fields to have type annotations
  "attr-defined",
  "misc", # cannot subclass DjangoObjectType
  "union-attr",
  "type-arg", # this misses type parameters for graphene.ObjectType
  "no-any-return", # this enforces adding return None for function that returns None
]

[tool.django-stubs]
django_settings_module = "hct_mis_api.settings"

[tool.pdm]
distribution = true

[tool.pdm.dev-dependencies]
dev = [
    "mypy==0.982",
    "django-stubs~=1.12.0",
    "django-stubs-ext<1.0.0,>=0.7.0",
    "djangorestframework-stubs~=1.7.0",
    "argh<1.0,>=0.28",
    "django-webtest<2.0.0,>=1.9.10",
    "faker<18,>=17",
    "flake8<7,>=6",
    "flake8-absolute-import<2.0.0.0,>=1.0.0.1",
    "flake8-bugbear<23.0.0,>=22.9.23",
    "flake8-formatter-junit-xml<1.0.0,>=0.0.6",
    "freezegun<1.0,>=0.3",
    "graphene-stubs<1.0,>=0.15",
    "ipdb<1.0.0,>=0.13.9",
    "isort<6.0.0,>=5.10.1",
    "openpyxl-stubs<1.0.0,>=0.1.24",
    "parameterized<1.0.0,>=0.8.1",
    "parso<1.0.0,>=0.8.3",
    "pytest<8.0.0,>=7.4.4",
    "pytest-django<5.0.0,>=4.5.2",
    "pytest-echo<2.0.0,>=1.7.1",
    "selenium==4.16.0",
    "requests-mock<2.0.0,>=1.9.3",
    "responses<1.0,>=0.22",
    "snapshottest<2.0.0,>=1.0.0a0",
    "types-freezegun<2.0.0,>=1.1.10",
    "types-requests<3.0.0.0,>=2.28.11.2",
    "types-python-dateutil<3.0.0.0,>=2.8.19.2",
    "types-pytz<2023.0.0.0,>=2022.4.0.0",
    "types-redis<5.0.0.0,>=4.3.21.2",
    "unittest-xml-reporting<4.0.0,>=3.2.0",
    "watchdog<3.0.0,>=2.1.8",
    "wasmer<2.0.0,>=1.1.0",
    "types-selenium<4.0.0,>=3.141.9",
    "pytest-rerunfailures<14.0,>=13.0",
    "pytest-randomly<4.0.0,>=3.15.0",
    "pytest-cov<5.0.0,>=4.1.0",
    "pytest-xdist<4.0.0,>=3.5.0",
    "pytest-repeat<1.0.0,>=0.9.3",
    "flaky<4.0.0,>=3.8.1",
    "pytest-html>=4.1.1",
]

[tool.pdm.build]
includes = []
[project]
name = "hope"
version = "2.8.0"
description = "HCT MIS is UNICEF's humanitarian cash transfer platform."
authors = [
    {name = "Tivix"},
]
dependencies = [
    "defusedxml==0.7.0rc1",
    "Django~=3.2.15",
    "graphene-django~=2.14.0",
    "openpyxl==3.1.5",
    "Jinja2<4.0.0,>=3.1.3",
    "MarkupSafe<3.0.0,>=2.1.1",
    "PyJWT<3.0.0,>=2.4.0",
    "PyYAML<7.0,>=6.0",
    "black<24,>=23",
    "celery[redis]<6.0.0,>=5.2.7",
    "coreapi<3.0.0,>=2.3.3",
    "django-admin-cursor-paginator<1.0.0,>=0.1.3",
    "django-admin-extra-buttons<2.0.0,>=1.5.4",
    "django-admin-sync<1.0,>=0.7",
    "django-adminactions<3.0,>=2.1",
    "django-adminfilters==2.4.2",
    "django-advanced-filters<3.0.0,>=2.0.0",
    "django-auditlog<3.0.0,>=2.1.1",
    "django-celery-beat<3.0.0,>=2.3.0",
    "django-celery-results<3.0.0,>=2.3.1",
    "django-concurrency<3.0,>=2.4",
    "django-constance[redis]<3.0,>=2.9",
    "django-cors-headers<4.0.0,>=3.13.0",
    "django-countries<8.0.0,>=7.3.2",
    "django-csp<4.0,>=3.7",
    "django-elasticsearch-dsl<8.0.0,>=7.2.2",
    "django-environ<1.0.0,>=0.10.0",
    "django-extensions<4.0.0,>=3.1.5",
    "django-filter<23,>=22",
    "django-flags<6.0.0,>=5.0.12",
    "django-front-door<1.0,>=0.10",
    "django-fsm<3.0.0,>=2.8.0",
    "django-hijack<4.0.0,>=3.2.1",
    "django-import-export<3.0.0,>=2.8.0",
    "django-import-export-celery<2.0,>=1.2",
    "django-jsoneditor<1.0.0,>=0.2.2",
    "django-markdownify<1.0.0,>=0.9.2",
    "django-model-utils<5.0.0,>=4.2.0",
    "django-mptt<1.0,>=0.14",
    "django-multiselectfield<1.0.0,>=0.1.12",
    "django-phonenumber-field<8,>=7",
    "django-redis<6.0.0,>=5.2.0",
    "django-reversion<6.0.0,>=5.0.2",
    "django-silk<6.0.0,>=5.0.1",
    "django-smart-admin<3,>=2",
    "django-sql-explorer[xls]<4,>=3",
    "django-storages[azure]<2.0.0,>=1.12.3",
    "django-strategy-field<4.0,>=3.0",
    "django-sysinfo<3.0.0,>=2.6.0",
    "django-compressor<5.0,>=4.0",
    "django-querysetsequence<1.0,>=0.16",
    "djangorestframework<4.0.0,>=3.13.1",
    "drf-jwt<2.0.0,>=1.19.2",
    "drf-spectacular[sidecar]<1.0,>=0.27",
    "drf-extensions==0.7.1",
    "elasticsearch-dsl<8.0.0,>=7.0.0",
    "factory-boy<4,>=3",
    "gevent<24.0,>=23.9",
    "graphene-file-upload<2.0.0,>=1.3.0",
    "gunicorn<21.0.0,>=20.1.0",
    "ipython<9.0.0,>=8.4.0",
    "jedi<1.0.0,>=0.18.1",
    "jmespath<2.0.0,>=1.0.1",
    "natural-keys<3.0.0,>=2.0.0",
    "openpyxl-image-loader<2.0.0,>=1.0.5",
    "phonenumbers<9.0.0,>=8.12.49",
    "pillow<11.0.0,>=10.2.0",
    "pre-commit<4.0.0,>=3.1.1",
    "prompt-toolkit<4.0.0,>=3.0.29",
    "psycopg2>=2.9.3",
    "ptyprocess<1.0.0,>=0.7.0",
    "pycountry<23.0,>=22.3",
    "pygments<3.0.0,>=2.12.0",
    "pytesseract<1.0.0,>=0.3.9",
    "pytz<2023.0,>=2022.1",
    "single-source<1.0.0,>=0.3.0",
    "social-auth-app-django<6.0.0,>=5.0.0",
    "social-auth-core<5.0.0,>=4.2.0",
    "sorl-thumbnail<13.0.0,>=12.8.0",
    "swapper<2.0.0,>=1.3.0",
    "tblib<2.0.0,>=1.7.0",
    "unicef-power-query<1.0,>=0.4",
    "update<1.0.0,>=0.0.1",
    "urllib3<2.0.0,>=1.26.9",
    "xlrd<2.0,>=1.2",
    "weasyprint<60.0,>=59.0",
    "pytest-cov<5.0.0,>=4.1.0",
    "coverage<8.0.0,>=7.3.2",
    "tomli<3.0.0,>=2.0.1",
    "sentry-sdk==1.40.5",
    "django-debug-toolbar<5.0.0,>=4.3.0",
    "django-graphiql-debug-toolbar<1.0.0,>=0.2.0",
    "django-rest-extensions>=0.2.0",
    "pytest-html-reporter>=0.2.9",
    "elasticsearch==7.13.4",
]
<<<<<<< HEAD
requires-python = "==3.11.*"
=======
requires-python = "<=3.12"
>>>>>>> abae164b
readme = "README.md"
license = {text = "None"}

[tool.setuptools]
py-modules = []<|MERGE_RESOLUTION|>--- conflicted
+++ resolved
@@ -231,11 +231,7 @@
     "pytest-html-reporter>=0.2.9",
     "elasticsearch==7.13.4",
 ]
-<<<<<<< HEAD
 requires-python = "==3.11.*"
-=======
-requires-python = "<=3.12"
->>>>>>> abae164b
 readme = "README.md"
 license = {text = "None"}
 
