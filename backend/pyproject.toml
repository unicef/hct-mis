[tool.black]
line-length = 120
include = '\.pyi?$'
exclude = '''
/(
    \.git
  | \.hg
  | \.mypy_cache
  | \.tox
  | \.venv
  | venv
  | _build
  | buck-out
  | build
  | dist
  | migrations
  | snapshots
)/
'''
# TODO: remove migrations exclude rule once it won't create much conflicts between feature branches and develop
[tool.isort]
py_version = 39
profile = "black"
default_section = "THIRDPARTY"
known_first_party = [
    "account",
    "core",
    "grievance",
    "household",
    "id_management",
    "intervention",
    "payment",
    "program",
    "targeting.apps.TargetingConfig",
    "utils",
    "registration_datahub",
    "mptt",
    "django_extensions",
    "registration_data",
    "cash_assist_datahub",
    "mis_datahub",
    "erp_datahub",
    "sanction_list",
    "accountability",
]
known_django = "django"
sections = ["FUTURE","STDLIB","DJANGO","THIRDPARTY","FIRSTPARTY","LOCALFOLDER"]
include_trailing_comma = true
<<<<<<< HEAD
skip = "migrations,snapshots"

[tool.poetry]
name = "HCT MIS Backend"
version = "2022.8.2"
=======
skip = ["migrations", "snapshots", "venv"]

[tool.poetry]
name = "HCT MIS Backend"
version = "2022.10.1"
>>>>>>> db054379
description = "HCT MIS is UNICEF's humanitarian cash transfer platform."
authors = ["Tivix"]

[tool.poetry.dependencies]
python = "3.9.*"
Django = "3.2.15"
Jinja2 = "3.1.2"
PyJWT = "^2.4.0"
PyYAML = "^6.0"
black = "22.8.0"
celery = {extras = ["redis"], version = "^5.2.7"}
defusedxml = "0.7.0rc1"
django-advanced-filters = "2.0.0"
<<<<<<< HEAD
django-admin-extra-buttons = "^1.4.2"
django-adminactions = "^1.15"
django-adminfilters = "2.0.2"
django-auditlog = { url = "https://github.com/Tivix/django-auditlog/archive/refs/heads/master.zip" }
=======
django-admin-extra-buttons = ">=1.5.4"
django-admin-sync = ">=0.3"
django-adminactions = "^2"
django-adminfilters = "^2"
>>>>>>> db054379
django-celery-beat = "^2.3.0"
django-celery-results = "^2.3.1"
django-concurrency = "^2.4"
django-constance = { version = "^2.9", extras = ["redis"] }
django-cors-headers = "3.13.0"
django-countries = "^7.3.2"
django-elasticsearch-dsl = "7.2.2"
django-environ = "0.9.0"
django-extensions = "3.1.5"
django-filter = "21.1"
django-hijack = "3.2.1"
django-jsoneditor = "0.2.2"
django-model-utils = "4.2.0"
django-mptt = "0.13.4"
django-multiselectfield = "0.1.12"
django-phonenumber-field = "6.1.0"
django-redis = "^5.2.0"
django-smart-admin = "^2"
django-sql-explorer = {extras = ["xls"], version = "^2.4"}
django-storages = { version = "1.12.3", extras = ["azure"] }
django-sysinfo = ">=2.6.0"
django_compressor = ">=4.0"
elasticsearch ="<7.14"
elasticsearch-dsl ="^7.0.0"
gevent = "21.12.0"
graphene-django = "2.14.0"
graphene-file-upload = "1.3.0"
greenlet = "1.1.2"
gunicorn = "20.1.0"
jedi = "0.18.1"
openpyxl = "3.0.10"
openpyxl_image_loader = "1.0.5"
phonenumbers = "8.12.49"
pillow = "9.2.0"
prompt-toolkit = "3.0.29"
psycopg2 = "2.9.3"
ptyprocess = "0.7.0"
pycountry = "^22.3"
pygments = "2.12.0"
pytz = "2022.1"
sentry-sdk = "1.5.12"
single-source = "^0.3.0"
social-auth-app-django = "^5.0.0"
social-auth-core = "^4.2.0"
sorl-thumbnail = "12.8.0"
urllib3 = "1.26.9"
xlrd = "1.2.0"
django-import-export = "^2.8.0"
MarkupSafe = "2.1.1"
django-import-export-celery = "^1.2"
tblib = "^1.7.0"
ipython = "8.4.0"
pytesseract = "^0.3.9"
newrelic = "^7.10.0"
djangorestframework = "^3.13.1"
django-silk = "5.0.1"
<<<<<<< HEAD
=======
django-reversion = "^5.0.2"
natural-keys = "^2.0.0"
drf-yasg = "^1.21.3"
django-front-door = "^0.2.0"
drf-jwt = "^1.19.2"
django-auditlog = "^2.1.1"
>>>>>>> db054379

[tool.poetry.dev-dependencies]
django-webtest = "^1.9.10"
factory-boy = "2.12.0"
faker = "13.12.1"
freezegun = "0.3.14"
ipdb = "0.13.9"
isort = "5.10.1"
parameterized = "0.8.1"
requests-mock = "^1.9.3"
responses = "^0.21.0"
snapshottest = "1.0.0a0"
unittest-xml-reporting = "3.2.0"
watchdog = "^2.1.8"
wasmer = "1.1.0"
parso = "0.8.3"
argh = "^0.26.2"
flake8 = "4.0.1"
<<<<<<< HEAD
=======
flake8-formatter-junit-xml = "^0.0.6"
flake8-bugbear = "22.9.23"
>>>>>>> db054379

[build-system]
requires = ["poetry-core>=1.0.0"]
build-backend = "poetry.core.masonry.api"<|MERGE_RESOLUTION|>--- conflicted
+++ resolved
@@ -46,19 +46,11 @@
 known_django = "django"
 sections = ["FUTURE","STDLIB","DJANGO","THIRDPARTY","FIRSTPARTY","LOCALFOLDER"]
 include_trailing_comma = true
-<<<<<<< HEAD
-skip = "migrations,snapshots"
-
-[tool.poetry]
-name = "HCT MIS Backend"
-version = "2022.8.2"
-=======
 skip = ["migrations", "snapshots", "venv"]
 
 [tool.poetry]
 name = "HCT MIS Backend"
 version = "2022.10.1"
->>>>>>> db054379
 description = "HCT MIS is UNICEF's humanitarian cash transfer platform."
 authors = ["Tivix"]
 
@@ -72,17 +64,10 @@
 celery = {extras = ["redis"], version = "^5.2.7"}
 defusedxml = "0.7.0rc1"
 django-advanced-filters = "2.0.0"
-<<<<<<< HEAD
-django-admin-extra-buttons = "^1.4.2"
-django-adminactions = "^1.15"
-django-adminfilters = "2.0.2"
-django-auditlog = { url = "https://github.com/Tivix/django-auditlog/archive/refs/heads/master.zip" }
-=======
 django-admin-extra-buttons = ">=1.5.4"
 django-admin-sync = ">=0.3"
 django-adminactions = "^2"
 django-adminfilters = "^2"
->>>>>>> db054379
 django-celery-beat = "^2.3.0"
 django-celery-results = "^2.3.1"
 django-concurrency = "^2.4"
@@ -139,15 +124,12 @@
 newrelic = "^7.10.0"
 djangorestframework = "^3.13.1"
 django-silk = "5.0.1"
-<<<<<<< HEAD
-=======
 django-reversion = "^5.0.2"
 natural-keys = "^2.0.0"
 drf-yasg = "^1.21.3"
 django-front-door = "^0.2.0"
 drf-jwt = "^1.19.2"
 django-auditlog = "^2.1.1"
->>>>>>> db054379
 
 [tool.poetry.dev-dependencies]
 django-webtest = "^1.9.10"
@@ -166,11 +148,8 @@
 parso = "0.8.3"
 argh = "^0.26.2"
 flake8 = "4.0.1"
-<<<<<<< HEAD
-=======
 flake8-formatter-junit-xml = "^0.0.6"
 flake8-bugbear = "22.9.23"
->>>>>>> db054379
 
 [build-system]
 requires = ["poetry-core>=1.0.0"]
