--- conflicted
+++ resolved
@@ -46,11 +46,7 @@
 
 [tool.poetry]
 name = "HCT MIS Backend"
-<<<<<<< HEAD
-version = "2022.7.5"
-=======
 version = "2022.8.3"
->>>>>>> 9bb0d5ac
 description = "HCT MIS is UNICEF's humanitarian cash transfer platform."
 authors = ["Tivix"]
 
@@ -78,10 +74,7 @@
 django-environ = "0.9.0"
 django-extensions = "3.1.5"
 django-filter = "21.1"
-<<<<<<< HEAD
 django-fsm = "2.8.0"
-=======
->>>>>>> 9bb0d5ac
 django-hijack = "3.2.1"
 django-jsoneditor = "0.2.2"
 django-model-utils = "4.2.0"
@@ -145,10 +138,7 @@
 parso = "0.8.3"
 argh = "^0.26.2"
 flake8 = "4.0.1"
-<<<<<<< HEAD
-=======
 flake8-formatter-junit-xml = "^0.0.6"
->>>>>>> 9bb0d5ac
 
 [build-system]
 requires = ["poetry-core>=1.0.0"]
