--- conflicted
+++ resolved
@@ -121,14 +121,11 @@
 newrelic = "^7.10.0"
 djangorestframework = "3.13.1"
 django-silk = "5.0.1"
-<<<<<<< HEAD
 django-reversion = "^5.0.2"
 natural-keys = "^2.0.0"
-=======
 drf-yasg = "^1.21.3"
 django-front-door = "^0.2.0"
 drf-jwt = "^1.19.2"
->>>>>>> 5f76c056
 
 [tool.poetry.dev-dependencies]
 django-webtest = "^1.9.10"
@@ -150,5 +147,5 @@
 flake8-formatter-junit-xml = "^0.0.6"
 
 [build-system]
-requires = ["poetry-core==1.0.4"]
+requires = ["poetry-core>=1.0.0"]
 build-backend = "poetry.core.masonry.api"