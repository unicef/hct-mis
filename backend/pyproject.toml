[tool.black]
line-length = 120
include = '\.pyi?$'
exclude = '''
/(
    \.git
  | \.hg
  | \.mypy_cache
  | \.tox
  | \.venv
  | venv
  | _build
  | buck-out
  | build
  | dist
  | migrations
  | snapshots
)/
'''
# TODO: remove migrations exclude rule once it won't create much conflicts between feature branches and develop
[tool.isort]
py_version = 39
profile = "black"
default_section = "THIRDPARTY"
known_first_party = [
    "account",
    "core",
    "grievance",
    "household",
    "id_management",
    "intervention",
    "payment",
    "program",
    "targeting.apps.TargetingConfig",
    "utils",
    "registration_datahub",
    "mptt",
    "django_extensions",
    "registration_data",
    "cash_assist_datahub",
    "mis_datahub",
    "erp_datahub",
    "sanction_list",
    "accountability",
]
known_django = "django"
sections = ["FUTURE","STDLIB","DJANGO","THIRDPARTY","FIRSTPARTY","LOCALFOLDER"]
include_trailing_comma = true
skip = ["migrations", "snapshots", "venv"]

[tool.mypy]
python_version = 3.11
show_error_codes = true
exclude = [
  "migrations",
  "venv",
  "snapshots",
]

strict = true

ignore_missing_imports = true # TODO
follow_imports = "skip"

# TODO: remove one, fix errors, repeat
disable_error_code = [
  "var-annotated", # this enforces Django Model fields to have type annotations
  "attr-defined",
  "misc", # cannot subclass DjangoObjectType
  "union-attr",
  "type-arg", # this misses type parameters for graphene.ObjectType
  "no-any-return", # this enforces adding return None for function that returns None
]

[tool.django-stubs]
django_settings_module = "hct_mis_api.settings"


[tool.poetry]
name = "HCT MIS Backend"
version = "2.2.0"
description = "HCT MIS is UNICEF's humanitarian cash transfer platform."
authors = ["Tivix"]

[tool.poetry.dependencies]
python = "3.11.*"

defusedxml = "0.7.0rc1"

Django = "~3.2.15"
elasticsearch ="~7.13"
graphene-django = "~2.14.0"
openpyxl = "~3.0.10"

Jinja2 = "^3.1.3"
MarkupSafe = "^2.1.1"
PyJWT = "^2.4.0"
PyYAML = "^6.0"
black = "^23"
celery = {extras = ["redis"], version = "^5.2.7"}
coreapi = "^2.3.3"
django-admin-cursor-paginator = "^0.1.3"
django-admin-extra-buttons = "^1.5.4"
django-admin-sync = "^0.7"
django-adminactions = "^2.1"
django-adminfilters = "2.4.2"
django-advanced-filters = "^2.0.0"
django-auditlog = "^2.1.1"
django-celery-beat = "^2.3.0"
django-celery-results = "^2.3.1"
django-concurrency = "^2.4"
django-constance = { version = "^2.9", extras = ["redis"] }
django-cors-headers = "^3.13.0"
django-countries = "^7.3.2"
django-csp = "^3.7"
django-elasticsearch-dsl = "^7.2.2"
django-environ = "^0.10.0"
django-extensions = "^3.1.5"
django-filter = "^22"
django-flags = "^5.0.12"
django-front-door = "^0.10"
django-fsm = "^2.8.0"
django-hijack = "^3.2.1"
django-import-export = "^2.8.0"  # mayor
django-import-export-celery = "^1.2"
django-jsoneditor = "^0.2.2"
django-markdownify = "^0.9.2"
django-model-utils = "^4.2.0"
django-mptt = "^0.14"
django-multiselectfield = "^0.1.12"
django-phonenumber-field = "^7"
django-redis = "^5.2.0"
django-reversion = "^5.0.2"
django-silk = "^5.0.1"
django-smart-admin = "^2"
django-sql-explorer = {extras = ["xls"], version = "^3"}
django-storages = { version = "^1.12.3", extras = ["azure"] }
django-strategy-field = "^3.0"
django-sysinfo = "^2.6.0"
django_compressor = "^4.0"
django-querysetsequence = "^0.16"
djangorestframework = "^3.13.1"
drf-jwt = "^1.19.2"
drf-spectacular = { version = "^0.27", extras = ["sidecar"] }
elasticsearch-dsl ="^7.0.0"
factory-boy = "^3"
gevent = "^23.9"  # error installing
graphene-file-upload = "^1.3.0"
gunicorn = "^20.1.0"
ipython = "^8.4.0"
jedi = "^0.18.1"
jmespath = "^1.0.1"
natural-keys = "^2.0.0"
openpyxl_image_loader = "^1.0.5"
phonenumbers = "^8.12.49"
pillow = "^10.2.0"
pre_commit = "^3.1.1"
prompt-toolkit = "^3.0.29"
psycopg2 = "^2.9.3"
ptyprocess = "^0.7.0"
pycountry = "^22.3"
pygments = "^2.12.0"
pytesseract = "^0.3.9"
pytz = "^2022.1"
single-source = "^0.3.0"
social-auth-app-django = "^5.0.0"
social-auth-core = "^4.2.0"
sorl-thumbnail = "^12.8.0"
swapper = "^1.3.0"
tblib = "^1.7.0"
unicef-power-query = "^0.4"
update = "^0.0.1"
urllib3 = "^1.26.9"
xlrd = "^1.2"  # update to 2 breaks
weasyprint = "^59.0"
pytest-cov = "^4.1.0"
coverage = "^7.3.2"
tomli = "^2.0.1"
sentry-sdk = "1.40.5"
django-debug-toolbar = "^4.3.0"
django-graphiql-debug-toolbar = "^0.2.0"

[tool.poetry.group.dev.dependencies]
mypy = "0.982"
django-stubs = "~1.12.0"  # more pypi
django-stubs-ext = "^0.7.0"  # more pypi
djangorestframework-stubs = "~1.7.0"  # more pypi

argh = "^0.28"
django-webtest = "^1.9.10"
faker = "^17"
flake8 = "^6"
flake8-absolute-import = "^1.0.0.1"
flake8-bugbear = "^22.9.23"
flake8-formatter-junit-xml = "^0.0.6"
freezegun = "^0.3"
graphene-stubs = "^0.15"
ipdb = "^0.13.9"
isort = "^5.10.1"
openpyxl-stubs = "^0.1.24"
parameterized = "^0.8.1"
parso = "^0.8.3"
pytest = "^7.4.4"
pytest-django = "^4.5.2"
pytest-echo = "^1.7.1"
<<<<<<< HEAD
pytest-xdist = "^3.3.1"
pytest-html ="^4.1.1"
=======
>>>>>>> f42df84a
selenium = "4.16.0"
requests-mock = "^1.9.3"
responses = "^0.22"
snapshottest = "^1.0.0a0"
types-freezegun = "^1.1.10"
types-requests = "^2.28.11.2"
types-python-dateutil = "^2.8.19.2"
types-pytz = "^2022.4.0.0"
types-redis = "^4.3.21.2"
unittest-xml-reporting = "^3.2.0"
watchdog = "^2.1.8"
wasmer = "^1.1.0"
types-selenium = "^3.141.9"
pytest-rerunfailures = "^13.0"
pytest-randomly = "^3.15.0"
pytest-cov = "^4.1.0"
pytest-xdist = "^3.5.0"
pytest-repeat = "^0.9.3"
flaky = "^3.8.1"

[build-system]
requires = ["poetry-core>=1.0.0"]
build-backend = "poetry.core.masonry.api"
<|MERGE_RESOLUTION|>--- conflicted
+++ resolved
@@ -203,11 +203,8 @@
 pytest = "^7.4.4"
 pytest-django = "^4.5.2"
 pytest-echo = "^1.7.1"
-<<<<<<< HEAD
 pytest-xdist = "^3.3.1"
 pytest-html ="^4.1.1"
-=======
->>>>>>> f42df84a
 selenium = "4.16.0"
 requests-mock = "^1.9.3"
 responses = "^0.22"
