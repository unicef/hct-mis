--- conflicted
+++ resolved
@@ -12,12 +12,7 @@
   python3-gdal \
   gdal-bin \
   curl \
-<<<<<<< HEAD
-  graphviz \
-  graphviz-dev \
-=======
   vim \
->>>>>>> c531e525
   && apt-get clean \
   && rm -rf /var/lib/apt/lists/*
 
