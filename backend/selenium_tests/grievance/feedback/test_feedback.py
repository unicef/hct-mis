from typing import Generator

from django.conf import settings
from django.core.management import call_command

import pytest
from page_object.grievance.details_feedback_page import FeedbackDetailsPage
from page_object.grievance.feedback import Feedback
from page_object.grievance.new_feedback import NewFeedback
from page_object.programme_details.programme_details import ProgrammeDetails
from pytest_django import DjangoDbBlocker
from selenium.webdriver import Keys

from selenium_tests.page_object.grievance.details_grievance_page import GrievanceDetailsPage
from selenium_tests.page_object.grievance.new_ticket import NewTicket

pytestmark = pytest.mark.django_db(transaction=True)


@pytest.fixture
def add_feedbacks(django_db_setup: Generator[None, None, None], django_db_blocker: DjangoDbBlocker) -> None:
    with django_db_blocker.unblock():
        call_command("loaddata", f"{settings.PROJECT_ROOT}/apps/accountability/fixtures/data-cypress.json")
    yield


@pytest.fixture
def add_households(django_db_setup: Generator[None, None, None], django_db_blocker: DjangoDbBlocker) -> None:
    with django_db_blocker.unblock():
        call_command("loaddata", f"{settings.PROJECT_ROOT}/apps/registration_data/fixtures/data-cypress.json")
        call_command("loaddata", f"{settings.PROJECT_ROOT}/apps/household/fixtures/data-cypress.json")
    yield


@pytest.fixture
def create_programs(django_db_setup: Generator[None, None, None], django_db_blocker: DjangoDbBlocker) -> None:
    with django_db_blocker.unblock():
        call_command("loaddata", f"{settings.PROJECT_ROOT}/apps/core/fixtures/data-selenium.json")
        call_command("loaddata", f"{settings.PROJECT_ROOT}/apps/program/fixtures/data-cypress.json")
    yield


@pytest.mark.usefixtures("login")
class TestSmokeFeedback:
    def test_check_feedback_page(
        self,
        pageFeedback: Feedback,
    ) -> None:
        """
        Go to Grievance page
        Go to Feedback page
        Check if all elements on page exist
        """
        # Go to Feedback
        pageFeedback.getNavGrievance().click()
        pageFeedback.getNavFeedback().click()
        # Check Feedback page
        pageFeedback.getTitlePage()
        pageFeedback.getButtonSubmitNewFeedback()
        pageFeedback.getFilterSearch()
        pageFeedback.getFilterIssueType()
        pageFeedback.getFilterCreatedBy()
        pageFeedback.getFilterCreationDateFrom()
        pageFeedback.getFilterCreationDateTo()
        pageFeedback.getButtonClear()
        pageFeedback.getButtonApply()
        assert pageFeedback.textTableTitle in pageFeedback.getTableTitle().text
        assert pageFeedback.textFeedbackID in pageFeedback.getFeedbackID().text
        assert pageFeedback.textIssueType in pageFeedback.getIssueType().text
        assert pageFeedback.textHouseholdID in pageFeedback.getHouseholdID().text
        assert pageFeedback.textLinkedGrievance in pageFeedback.getLinkedGrievance().text
        assert pageFeedback.textCreatedBy in pageFeedback.getCreatedBy().text
        assert pageFeedback.textCreationDate in pageFeedback.getCreationDate().text

    def test_check_feedback_details_page(
        self,
        add_feedbacks: None,
        pageFeedback: Feedback,
        pageFeedbackDetails: FeedbackDetailsPage,
    ) -> None:
        """
        Go to Grievance page
        Go to Feedback page
        Choose Feedback
        Check if all elements on page exist
        """
        # Go to Feedback
        pageFeedback.driver.refresh()
        pageFeedback.getNavGrievance().click()
        pageFeedback.getNavFeedback().click()
        pageFeedback.getRow(0).click()
        # Check Feedback details page
        assert pageFeedbackDetails.textTitle in pageFeedbackDetails.getTitlePage().text
        pageFeedbackDetails.getButtonEdit()
        assert pageFeedbackDetails.textCategory in pageFeedbackDetails.getCategory().text
        assert pageFeedbackDetails.textIssueType in pageFeedbackDetails.getIssueType().text
        pageFeedbackDetails.getHouseholdID()
        pageFeedbackDetails.getIndividualID()
        pageFeedbackDetails.getCreatedBy()
        pageFeedbackDetails.getDateCreated()
        pageFeedbackDetails.getLastModifiedDate()
        pageFeedbackDetails.getAdministrativeLevel2()


@pytest.mark.skip(reason="ToDo: Filters")
@pytest.mark.usefixtures("login")
class TestFeedbackFilters:
    def feedback_search_filter(self) -> None:
        pass

    def feedback_programme_filter(self) -> None:
        pass

    def feedback_issue_type_filter(self) -> None:
        pass

    def feedback_created_by_filter(self) -> None:
        pass

    def feedback_creation_date_filter(self) -> None:
        pass

    def feedback_programme_state_filter(self) -> None:
        pass

    def feedback_clear_button(self) -> None:
        pass


@pytest.mark.usefixtures("login")
class TestFeedback:
    @pytest.mark.parametrize("issue_type", ["Positive", "Negative"])
    def test_create_feedback_mandatory_fields(
        self,
        issue_type: None,
        pageFeedback: Feedback,
        pageFeedbackDetails: FeedbackDetailsPage,
        pageNewFeedback: NewFeedback,
    ) -> None:
        # Go to Feedback
        pageFeedback.getNavGrievance().click()
        pageFeedback.getNavFeedback().click()
        # Create Feedback
        pageFeedback.getButtonSubmitNewFeedback().click()
        pageNewFeedback.chooseOptionByName(issue_type)
        pageNewFeedback.getButtonNext().click()
        pageNewFeedback.getHouseholdTab()
        pageNewFeedback.getButtonNext().click()
        pageNewFeedback.getReceivedConsent().click()
        pageNewFeedback.getButtonNext().click()
        assert "Feedback" in pageNewFeedback.getLabelCategory().text
        pageNewFeedback.getDescription().send_keys("Test")
        pageNewFeedback.check_page_after_click(pageNewFeedback.getButtonNext(), "=")
        # Check Details page
        assert pageFeedbackDetails.textCategory in pageFeedbackDetails.getCategory().text
        assert issue_type in pageFeedbackDetails.getIssueType().text
        assert "-" in pageFeedbackDetails.getHouseholdID().text
        assert "-" in pageFeedbackDetails.getIndividualID().text
        assert "-" in pageFeedbackDetails.getProgramme().text
        assert "Test" in pageFeedbackDetails.getDescription().text
        pageFeedbackDetails.getLastModifiedDate()
        pageFeedbackDetails.getAdministrativeLevel2()

    @pytest.mark.parametrize("issue_type", ["Positive", "Negative"])
    def test_create_feedback_optional_fields(
        self,
        issue_type: None,
        pageFeedback: Feedback,
        pageFeedbackDetails: FeedbackDetailsPage,
        pageNewFeedback: NewFeedback,
    ) -> None:
        # Go to Feedback
        pageFeedback.getNavGrievance().click()
        pageFeedback.getNavFeedback().click()
        # Create Feedback
        pageFeedback.getButtonSubmitNewFeedback().click()
        pageNewFeedback.chooseOptionByName(issue_type)
        pageNewFeedback.getButtonNext().click()
        pageNewFeedback.getHouseholdTab()
        pageNewFeedback.getIndividualTab()
        pageFeedback.getTableRowLoading()
        pageNewFeedback.getButtonNext().click()
        pageNewFeedback.getReceivedConsent().click()
        pageNewFeedback.getButtonNext().click()
        assert "Feedback" in pageNewFeedback.getLabelCategory().text
        pageNewFeedback.getDescription().send_keys("Test")
        pageNewFeedback.check_page_after_click(pageNewFeedback.getButtonNext(), "=")
        # Check Details page
        assert pageFeedbackDetails.textCategory in pageFeedbackDetails.getCategory().text
        assert issue_type in pageFeedbackDetails.getIssueType().text
        assert "-" in pageFeedbackDetails.getHouseholdID().text
        assert "-" in pageFeedbackDetails.getIndividualID().text
        assert "-" in pageFeedbackDetails.getProgramme().text
        assert "Test" in pageFeedbackDetails.getDescription().text
        pageFeedbackDetails.getLastModifiedDate()
        pageFeedbackDetails.getAdministrativeLevel2()

    def test_check_feedback_filtering_by_chosen_programme(
        self,
        create_programs: None,
        add_feedbacks: None,
        pageFeedback: Feedback,
        pageFeedbackDetails: FeedbackDetailsPage,
        pageNewFeedback: NewFeedback,
        pageProgrammeDetails: ProgrammeDetails,
    ) -> None:
        # Go to Feedback
        pageFeedback.getNavGrievance().click()
        pageFeedback.getNavFeedback().click()
        # Edit field Programme in Feedback
        pageFeedback.getRow(0).click()
        assert "-" in pageFeedbackDetails.getProgramme().text
        pageFeedbackDetails.getButtonEdit().click()
        pageNewFeedback.selectProgramme("Test Programm")
        pageNewFeedback.getButtonNext().click()
        # Check Feedback filtering by chosen Programme
        assert "Test Programm" in pageFeedbackDetails.getProgramme().text
        assert pageFeedback.globalProgramFilterText in pageFeedback.getGlobalProgramFilter().text
        pageFeedback.selectGlobalProgramFilter("Test Programm")
        assert "Test Programm" in pageProgrammeDetails.getHeaderTitle().text
        pageFeedback.wait_for_disappear(pageFeedback.navGrievanceDashboard)
        pageFeedback.getNavGrievance().click()
        pageFeedback.getNavFeedback().click()
        pageFeedback.disappearTableRowLoading()
        assert 1 == len(pageFeedback.getRows())
        assert "Negative Feedback" in pageFeedback.getRow(0).find_elements("tag name", "td")[1].text

        pageFeedback.selectGlobalProgramFilter("Draft Program")
        assert "Draft Program" in pageProgrammeDetails.getHeaderTitle().text
        pageFeedback.wait_for_disappear(pageFeedback.navGrievanceDashboard)
        pageFeedback.getNavGrievance().click()
        pageFeedback.getNavFeedback().click()
        assert 0 == len(pageFeedback.getRows())

        pageFeedback.selectGlobalProgramFilter("All Programmes")
        assert "Programme Management" in pageProgrammeDetails.getHeaderTitle().text
        pageFeedback.wait_for_disappear(pageFeedback.navGrievanceDashboard)
        pageFeedback.getNavGrievance().click()
        pageFeedback.getNavFeedback().click()
        pageFeedback.disappearTableRowLoading()
        assert 2 == len(pageFeedback.getRows())

    def test_create_feedback_with_household(
        self,
        create_programs: None,
        add_households: None,
        pageFeedback: Feedback,
        pageFeedbackDetails: FeedbackDetailsPage,
        pageNewFeedback: NewFeedback,
    ) -> None:
        # Go to Feedback
        pageFeedback.getNavGrievance().click()
        pageFeedback.getNavFeedback().click()
        # Create Feedback
        pageFeedback.getButtonSubmitNewFeedback().click()
        pageNewFeedback.chooseOptionByName("Negative feedback")
        pageNewFeedback.getButtonNext().click()
        pageNewFeedback.getHouseholdTab()
        pageNewFeedback.getHouseholdTableRows(1).click()
        pageNewFeedback.getButtonNext().click()
        pageNewFeedback.getReceivedConsent().click()
        pageNewFeedback.getButtonNext().click()
        assert "Feedback" in pageNewFeedback.getLabelCategory().text
        pageNewFeedback.getDescription().send_keys("Test")
        pageNewFeedback.check_page_after_click(pageNewFeedback.getButtonNext(), "=")
        # Check Details page
        assert "Test Programm" in pageFeedbackDetails.getProgramme().text
        pageFeedback.getNavFeedback().click()
        pageFeedback.getRows()

    def test_create_feedback_with_household_and_individual(
        self,
        create_programs: None,
        add_households: None,
        pageFeedback: Feedback,
        pageFeedbackDetails: FeedbackDetailsPage,
        pageNewFeedback: NewFeedback,
    ) -> None:
        # Go to Feedback
        pageFeedback.getNavGrievance().click()
        pageFeedback.getNavFeedback().click()
        # Create Feedback
        pageFeedback.getButtonSubmitNewFeedback().click()
        pageNewFeedback.chooseOptionByName("Negative feedback")
        pageNewFeedback.getButtonNext().click()
        pageNewFeedback.getHouseholdTab()
        pageNewFeedback.getHouseholdTableRows(1).click()
        pageNewFeedback.getIndividualTab().click()
        pageNewFeedback.getIndividualTableRow(2).click()
        pageNewFeedback.getButtonNext().click()
        pageNewFeedback.getReceivedConsent().click()
        pageNewFeedback.getButtonNext().click()
        assert "Feedback" in pageNewFeedback.getLabelCategory().text
        pageNewFeedback.getDescription().send_keys("Test")
        pageNewFeedback.check_page_after_click(pageNewFeedback.getButtonNext(), "=")
        # Check Details page
        assert "Test Programm" in pageFeedbackDetails.getProgramme().text
        pageFeedback.getNavFeedback().click()
        pageFeedback.getRows()

    def test_create_feedback_with_individual(
        self,
        create_programs: None,
        add_households: None,
        pageFeedback: Feedback,
        pageFeedbackDetails: FeedbackDetailsPage,
        pageNewFeedback: NewFeedback,
    ) -> None:
        # Go to Feedback
        pageFeedback.getNavGrievance().click()
        pageFeedback.getNavFeedback().click()
        # Create Feedback
        pageFeedback.getButtonSubmitNewFeedback().click()
        pageNewFeedback.chooseOptionByName("Negative feedback")
        pageNewFeedback.getButtonNext().click()
        pageNewFeedback.getHouseholdTab()
        pageNewFeedback.getHouseholdTableRows(1).click()
        pageNewFeedback.getIndividualTab().click()
        pageNewFeedback.getIndividualTableRow(2).click()
        pageNewFeedback.getButtonNext().click()
        pageNewFeedback.getReceivedConsent().click()
        pageNewFeedback.getButtonNext().click()
        assert "Feedback" in pageNewFeedback.getLabelCategory().text
        pageNewFeedback.getDescription().send_keys("Test")
        pageNewFeedback.check_page_after_click(pageNewFeedback.getButtonNext(), "=")
        # Check Details page
        assert "Test Programm" in pageFeedbackDetails.getProgramme().text
        pageFeedback.getNavFeedback().click()
        pageFeedback.getRows()

    def test_edit_feedback(
        self,
        create_programs: None,
        add_feedbacks: None,
        pageFeedback: Feedback,
        pageFeedbackDetails: FeedbackDetailsPage,
        pageNewFeedback: NewFeedback,
    ) -> None:
        # Go to Feedback
        pageFeedback.getNavGrievance().click()
        pageFeedback.getNavFeedback().click()
        # Edit field Programme in Feedback
        pageFeedback.getRow(0).click()
        assert "-" in pageFeedbackDetails.getProgramme().text
        pageFeedbackDetails.getButtonEdit().click()
        pageNewFeedback.selectProgramme("Draft Program")
        pageNewFeedback.getDescription().click()
        pageNewFeedback.getDescription().send_keys(Keys.CONTROL, "a")
        pageNewFeedback.getDescription().send_keys("New description")
        pageNewFeedback.getComments().send_keys("New comment, new comment. New comment?")
        pageNewFeedback.getInputArea().send_keys("Abkamari")
        pageNewFeedback.getInputLanguage().send_keys("English")
<<<<<<< HEAD
        pageNewFeedback.selectArea("Abband").click()
=======
        # ToDo: Enable after Fix bug
        # pageNewFeedback.selectArea("Abband")
>>>>>>> d4450025
        pageNewFeedback.getButtonNext().click()
        # Check edited Feedback
        assert "Draft Program" in pageFeedbackDetails.getProgramme().text
        assert "New description" in pageFeedbackDetails.getDescription().text
        assert "New comment, new comment. New comment?" in pageFeedbackDetails.getComments().text
        assert "Abkamari" in pageFeedbackDetails.getAreaVillagePayPoint().text
        assert "English" in pageFeedbackDetails.getLanguagesSpoken().text

    def test_create_linked_ticket(
        self,
        pageGrievanceNewTicket: NewTicket,
        pageGrievanceDetailsPage: GrievanceDetailsPage,
        pageFeedback: Feedback,
        pageFeedbackDetails: FeedbackDetailsPage,
        add_feedbacks: None,
    ) -> None:
        # Go to Feedback
        pageFeedback.getNavGrievance().click()
        pageFeedback.getNavFeedback().click()
        pageFeedback.waitForRows()[0].click()
        pageFeedbackDetails.getButtonCreateLinkedTicket().click()
        pageGrievanceNewTicket.getSelectCategory().click()
        pageGrievanceNewTicket.select_option_by_name("Referral")
        pageGrievanceNewTicket.getButtonNext().click()
        pageGrievanceNewTicket.getHouseholdTab()
        pageGrievanceNewTicket.getButtonNext().click()
        pageGrievanceNewTicket.getReceivedConsent().click()
        pageGrievanceNewTicket.getButtonNext().click()
        pageGrievanceNewTicket.getDescription().send_keys("Linked Ticket Referral")
        pageGrievanceNewTicket.getButtonNext().click()
        assert "Linked Ticket Referral" in pageGrievanceDetailsPage.getTicketDescription().text
        grievance_ticket = pageGrievanceDetailsPage.getTitle().text.split(" ")[-1]
        pageFeedback.getNavFeedback().click()
        assert grievance_ticket in pageFeedback.waitForRows()[0].text
        pageFeedback.waitForRows()[0].click()
        assert grievance_ticket in pageGrievanceDetailsPage.getTitle().text.split(" ")[-1]
        pageFeedback.getNavFeedback().click()
        pageFeedbackDetails.screenshot("0")
        pageFeedback.waitForRows()[0].find_elements("tag name", "a")[0].click()<|MERGE_RESOLUTION|>--- conflicted
+++ resolved
@@ -350,12 +350,7 @@
         pageNewFeedback.getComments().send_keys("New comment, new comment. New comment?")
         pageNewFeedback.getInputArea().send_keys("Abkamari")
         pageNewFeedback.getInputLanguage().send_keys("English")
-<<<<<<< HEAD
         pageNewFeedback.selectArea("Abband").click()
-=======
-        # ToDo: Enable after Fix bug
-        # pageNewFeedback.selectArea("Abband")
->>>>>>> d4450025
         pageNewFeedback.getButtonNext().click()
         # Check edited Feedback
         assert "Draft Program" in pageFeedbackDetails.getProgramme().text
