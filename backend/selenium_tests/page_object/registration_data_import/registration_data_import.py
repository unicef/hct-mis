from time import sleep

from page_object.base_components import BaseComponents
from selenium.webdriver.remote.webelement import WebElement


class RegistrationDataImport(BaseComponents):
    # Locators
    mainContent = 'div[data-cy="main-content"]'
    pageHeaderContainer = 'div[data-cy="page-header-container"]'
    pageHeaderTitle = 'h5[data-cy="page-header-title"]'
    buttonImport = 'button[data-cy="button-import"]'
    filterSearch = 'div[data-cy="filter-search"]'
    importedByInput = 'div[data-cy="Imported By-input"]'
    filterStatus = 'div[data-cy="filter-status"]'
    filterSizeMin = 'div[data-cy="filter-size-min"]'
    filterSizeMax = 'div[data-cy="filter-size-max"]'
    datePickerFilter = 'div[data-cy="date-picker-filter"]'
    buttonFiltersClear = 'button[data-cy="button-filters-clear"]'
    buttonFiltersApply = 'button[data-cy="button-filters-apply"]'
    tableTitle = 'h6[data-cy="table-title"]'
    tableLabel = 'span[data-cy="table-label"]'
    statusContainer = 'div[data-cy="status-container"]'
    tablePagination = 'div[data-cy="table-pagination"]'
    tableRow = 'tr[role="checkbox"]'
    importTypeSelect = 'div[data-cy="import-type-select"]'
    downloadTemplate = 'a[data-cy="a-download-template"]'
    buttonImportRDI = 'button[data-cy="button-import-rdi"]'
    excelItem = 'li[data-cy="excel-menu-item"]'
    koboItem = 'li[data-cy="kobo-menu-item"]'
    inputName = 'input[data-cy="input-name"]'
<<<<<<< HEAD
    inputFile = 'input[type="file"]'
    numberOfHouseholds = 'div[data-cy="number-of-households"]'
    numberOfIndividuals = 'div[data-cy="number-of-individuals"]'
    errorsContainer = 'div[data-cy="errors-container"]'
=======
    inputFile = 'input[data-cy="file-input"]'
>>>>>>> 0d60a41c

    # Texts
    titleText = "Registration Data Import"
    importText = "IMPORT"
    tableTitleText = "List of Imports"
    importTypeSelectText = "Import From"
    downloadTemplateText = "DOWNLOAD TEMPLATE"
    koboItemText = "Kobo"
    excelItemText = "Excel"
    inputFileText = "UPLOAD FILE"

    # Elements

    def getMainContent(self) -> WebElement:
        return self.wait_for(self.mainContent)

    def getPageHeaderContainer(self) -> WebElement:
        return self.wait_for(self.pageHeaderContainer)

    def getPageHeaderTitle(self) -> WebElement:
        return self.wait_for(self.pageHeaderTitle)

    def getButtonImport(self) -> WebElement:
        return self.wait_for(self.buttonImport)

    def getFilterSearch(self) -> WebElement:
        return self.wait_for(self.filterSearch)

    def getImportedByInput(self) -> WebElement:
        return self.wait_for(self.importedByInput)

    def getFilterStatus(self) -> WebElement:
        return self.wait_for(self.filterStatus)

    def getFilterSizeMin(self) -> WebElement:
        return self.wait_for(self.filterSizeMin)

    def getFilterSizeMax(self) -> WebElement:
        return self.wait_for(self.filterSizeMax)

    def getDatePickerFilter(self) -> WebElement:
        return self.wait_for(self.datePickerFilter)

    def getButtonFiltersClear(self) -> WebElement:
        return self.wait_for(self.buttonFiltersClear)

    def getButtonFiltersApply(self) -> WebElement:
        return self.wait_for(self.buttonFiltersApply)

    def getTableTitle(self) -> WebElement:
        return self.wait_for(self.tableTitle)

    def getTableLabel(self) -> WebElement:
        return self.get_elements(self.tableLabel)

    def getStatusContainer(self) -> WebElement:
        return self.wait_for(self.statusContainer)

    def getTablePagination(self) -> WebElement:
        return self.wait_for(self.tablePagination)

    def getRows(self) -> list[WebElement]:
        return self.get_elements(self.tableRow)

    def expectedRows(self, number: int) -> bool:
        for _ in range(15):
            if len(self.getRows()) == number:
                return True
            sleep(1)
        return False

    def getImportTypeSelect(self) -> WebElement:
        return self.wait_for(self.importTypeSelect)

    def getDownloadTemplate(self) -> WebElement:
        return self.wait_for(self.downloadTemplate)

    def getButtonImportFile(self) -> WebElement:
        return self.wait_for(self.buttonImportRDI)

    def getExcelItem(self) -> WebElement:
        return self.wait_for(self.excelItem)

    def getKoboItem(self) -> WebElement:
        return self.wait_for(self.koboItem)

    def getInputName(self) -> WebElement:
        return self.wait_for(self.inputName)

    def getInputFile(self) -> WebElement:
<<<<<<< HEAD
        return self.wait_for(self.inputFile)

    def getNumberOfHouseholds(self) -> WebElement:
        return self.wait_for(self.numberOfHouseholds)

    def getNumberOfIndividuals(self) -> WebElement:
        return self.wait_for(self.numberOfIndividuals)

    def getErrorsContainer(self) -> WebElement:
        return self.wait_for(self.errorsContainer)
=======
        return self.wait_for(self.inputFile)
>>>>>>> 0d60a41c
<|MERGE_RESOLUTION|>--- conflicted
+++ resolved
@@ -1,5 +1,3 @@
-from time import sleep
-
 from page_object.base_components import BaseComponents
 from selenium.webdriver.remote.webelement import WebElement
 
@@ -29,14 +27,10 @@
     excelItem = 'li[data-cy="excel-menu-item"]'
     koboItem = 'li[data-cy="kobo-menu-item"]'
     inputName = 'input[data-cy="input-name"]'
-<<<<<<< HEAD
     inputFile = 'input[type="file"]'
     numberOfHouseholds = 'div[data-cy="number-of-households"]'
     numberOfIndividuals = 'div[data-cy="number-of-individuals"]'
     errorsContainer = 'div[data-cy="errors-container"]'
-=======
-    inputFile = 'input[data-cy="file-input"]'
->>>>>>> 0d60a41c
 
     # Texts
     titleText = "Registration Data Import"
@@ -127,7 +121,6 @@
         return self.wait_for(self.inputName)
 
     def getInputFile(self) -> WebElement:
-<<<<<<< HEAD
         return self.wait_for(self.inputFile)
 
     def getNumberOfHouseholds(self) -> WebElement:
@@ -137,7 +130,4 @@
         return self.wait_for(self.numberOfIndividuals)
 
     def getErrorsContainer(self) -> WebElement:
-        return self.wait_for(self.errorsContainer)
-=======
-        return self.wait_for(self.inputFile)
->>>>>>> 0d60a41c
+        return self.wait_for(self.errorsContainer)