--- conflicted
+++ resolved
@@ -78,10 +78,8 @@
     labelTickets = 'div[data-cy="label-Tickets"]'
     checkbox = 'tr[role="checkbox"]'
     labelPartner = 'div[data-cy="label-Partner"]'
-<<<<<<< HEAD
     labelAdministrativeLevel2 = 'div[data-cy="label-Administrative Level 2"]'
 
-=======
     approveBoxNeedsAdjudicationTitle = 'h6[data-cy="approve-box-needs-adjudication-title"]'
     buttonCreateLinkedTicket = 'button[data-cy="button-create-linked-ticket"]'
     buttonMarkDistinct = 'button[data-cy="button-mark-distinct"]'
@@ -138,7 +136,6 @@
     headingCellChange_from = 'div[data-cy="heading-cell-change_from"]'
     headingCellChange_to = 'div[data-cy="heading-cell-change_to"]'
     pagination = 'div[data-cy="pagination"]'
->>>>>>> 5677838e
     # Texts
     textTitle = "Ticket ID: "
     textStatusNew = "New"
@@ -161,19 +158,17 @@
     def getPersonIcon(self) -> WebElement:
         return self.wait_for(self.personIcon)
 
+    def getLabelAdministrativeLevel2(self) -> WebElement:
+        return self.wait_for(self.labelAdministrativeLevel2)
+
     def getPeopleIcon(self) -> WebElement:
         return self.wait_for(self.peopleIcon)
 
-<<<<<<< HEAD
-    def getLabelAdministrativeLevel2(self) -> WebElement:
-        return self.wait_for(self.labelAdministrativeLevel2)
-=======
     def disappearPeopleIcon(self) -> WebElement:
         return self.wait_for_disappear(self.peopleIcon)
 
     def disappearPersonIcon(self) -> WebElement:
         return self.wait_for_disappear(self.peopleIcon)
->>>>>>> 5677838e
 
     def getPageHeaderContainer(self) -> WebElement:
         return self.wait_for(self.pageHeaderContainer)
