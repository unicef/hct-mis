from time import sleep

from page_object.base_components import BaseComponents
from selenium.webdriver.remote.webelement import WebElement

from hct_mis_api.apps.core.utils import encode_id_base64


class Targeting(BaseComponents):
    # Locators
    titlePage = 'h5[data-cy="page-header-title"]'
    searchFilter = 'div[data-cy="filters-search"]'
    statusFilter = 'div[data-cy="filters-status"]'
    programFilter = 'div[data-cy="filters-program"]'
    minNumberOfHouseholds = 'div[data-cy="filters-total-households-count-min"]'
    maxNumberOfHouseholds = 'div[data-cy="filters-total-households-count-max"]'
    buttonCreateNew = 'button[data-cy="button-new-tp"]'
<<<<<<< HEAD
=======
    buttonCreateNewByFilters = 'li[data-cy="menu-item-filters"]'
>>>>>>> 1949fdaa
    tabTitle = 'h6[data-cy="table-title"]'
    tabColumnLabel = 'span[data-cy="table-label"]'
    statusOptions = 'li[role="option"]'
    rows = 'tr[role="checkbox"]'
    createUserFilters = 'div[data-cy="menu-item-filters-text"]'
    createUseIDs = 'div[data-cy="menu-item-ids-text"]'

    # Texts

    textTitlePage = "Targeting"
    textCreateNew = "Create new"
    textTabTitle = "Target Populations"
    textTabName = "Name"
    textTabStatus = "Status"
    textTabProgramme = "Programme"
    textTabNOHouseholds = "Num. of Households"
    textTabDateCreated = "Date Created"
    textTabLastEdited = "Last Edited"
    textTabCreatedBy = "Created by"
    buttonApply = 'button[data-cy="button-filters-apply"]'
    buttonClear = 'button[data-cy="button-filters-clear"]'

    def navigate_to_page(self, business_area_slug: str, program_id: str) -> None:
        self.driver.get(self.get_page_url(business_area_slug, program_id))

    def get_page_url(self, business_area_slug: str, program_id: str) -> str:
        encoded_program_id = encode_id_base64(program_id, "Program")
        return f"{self.driver.live_server.url}/{business_area_slug}/programs/{encoded_program_id}/target-population"

    # Elements

    def getTitlePage(self) -> WebElement:
        return self.wait_for(self.titlePage)

    def getSearchFilter(self) -> WebElement:
        return self.wait_for(self.searchFilter)

    def getStatusFilter(self) -> WebElement:
        return self.wait_for(self.statusFilter)

    def getProgramFilter(self) -> WebElement:
        return self.wait_for(self.programFilter)

    def getMinNumberOfHouseholdsFilter(self) -> WebElement:
        return self.wait_for(self.minNumberOfHouseholds)

    def getMaxNumberOfHouseholdsFilter(self) -> WebElement:
        return self.wait_for(self.maxNumberOfHouseholds)

    def getButtonCreateNew(self) -> WebElement:
        return self.wait_for(self.buttonCreateNew)

    def getButtonCreateNewByFilters(self) -> WebElement:
        return self.wait_for(self.buttonCreateNewByFilters)

    def getTabTitle(self) -> WebElement:
        return self.wait_for(self.tabTitle)

    def getTabColumnLabel(self) -> list[WebElement]:
        return self.get_elements(self.tabColumnLabel)

    def getStatusOption(self) -> WebElement:
        return self.wait_for(self.statusOptions)

    def getApply(self) -> WebElement:
        return self.wait_for(self.buttonApply)

    def getClear(self) -> WebElement:
        return self.wait_for(self.buttonClear)

    def getTargetPopulationsRows(self) -> list[WebElement]:
        return self.get_elements(self.rows)

    def chooseTargetPopulations(self, number: int) -> WebElement:
        try:
            self.wait_for(self.rows)
            return self.get_elements(self.rows)[number]
        except IndexError:
            sleep(1)
            return self.get_elements(self.rows)[number]

    def getCreateUseFilters(self) -> WebElement:
        return self.wait_for(self.createUserFilters)

    def getCreateUseIDs(self) -> WebElement:
        return self.wait_for(self.createUseIDs)<|MERGE_RESOLUTION|>--- conflicted
+++ resolved
@@ -15,10 +15,7 @@
     minNumberOfHouseholds = 'div[data-cy="filters-total-households-count-min"]'
     maxNumberOfHouseholds = 'div[data-cy="filters-total-households-count-max"]'
     buttonCreateNew = 'button[data-cy="button-new-tp"]'
-<<<<<<< HEAD
-=======
     buttonCreateNewByFilters = 'li[data-cy="menu-item-filters"]'
->>>>>>> 1949fdaa
     tabTitle = 'h6[data-cy="table-title"]'
     tabColumnLabel = 'span[data-cy="table-label"]'
     statusOptions = 'li[role="option"]'
