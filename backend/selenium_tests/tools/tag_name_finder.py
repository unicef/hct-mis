from selenium.webdriver import Chrome
from selenium.webdriver.common.by import By

<<<<<<< HEAD
=======
default_url = "http://localhost:8080"
url = input(f"Url of page (default is {default_url}):")
if not url:
    url = default_url

driver = Chrome()

driver.get(url)
label = input("Choose the label (default it data-cy):")
if not label:
    label = "data-cy"

>>>>>>> db83e109

def printing(what: str) -> None:
    for ii in ids:
        data_cy_attribute = ii.get_attribute("data-cy")  # type: ignore
        var_name = [i.capitalize() for i in data_cy_attribute.lower().replace("-", " ").split(" ")]
        method_name = "get" + "".join(var_name)
        var_name[0] = var_name[0].lower()
        var_name = "".join(var_name)  # type: ignore
        if what == "Labels":
            print(f"{var_name} = '{ii.tag_name}[data-cy=\"{data_cy_attribute}\"]'")
        if what == "Methods":
            print(f"def {method_name}(self) -> WebElement: \n\treturn self.wait_for(self.{var_name})\n")


<<<<<<< HEAD
default_url = "http://localhost:8080"
url = input(f"Url of page (default is {default_url}):")
if not url:
    url = default_url

driver = Chrome()

driver.get(url)
label = input("Choose the label (default it data-cy):")
if not label:
    label = "data-cy"

exit_loop = ""
while exit_loop != "exit":
    exit_loop = input("Open the page and press Enter or write exit")
    ids = driver.find_elements(By.XPATH, f"//*[@{label}]")

=======
while 1:
    input("Open the page and press Enter")
    ids = driver.find_elements(By.XPATH, f"//*[@{label}]")
>>>>>>> db83e109
    printing("Labels")
    print("\n")
    printing("Methods")<|MERGE_RESOLUTION|>--- conflicted
+++ resolved
@@ -1,21 +1,6 @@
 from selenium.webdriver import Chrome
 from selenium.webdriver.common.by import By
 
-<<<<<<< HEAD
-=======
-default_url = "http://localhost:8080"
-url = input(f"Url of page (default is {default_url}):")
-if not url:
-    url = default_url
-
-driver = Chrome()
-
-driver.get(url)
-label = input("Choose the label (default it data-cy):")
-if not label:
-    label = "data-cy"
-
->>>>>>> db83e109
 
 def printing(what: str) -> None:
     for ii in ids:
@@ -30,7 +15,6 @@
             print(f"def {method_name}(self) -> WebElement: \n\treturn self.wait_for(self.{var_name})\n")
 
 
-<<<<<<< HEAD
 default_url = "http://localhost:8080"
 url = input(f"Url of page (default is {default_url}):")
 if not url:
@@ -47,12 +31,6 @@
 while exit_loop != "exit":
     exit_loop = input("Open the page and press Enter or write exit")
     ids = driver.find_elements(By.XPATH, f"//*[@{label}]")
-
-=======
-while 1:
-    input("Open the page and press Enter")
-    ids = driver.find_elements(By.XPATH, f"//*[@{label}]")
->>>>>>> db83e109
     printing("Labels")
     print("\n")
     printing("Methods")