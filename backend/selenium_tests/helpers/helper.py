--- conflicted
+++ resolved
@@ -65,10 +65,9 @@
         button.click()
         assert url_fragment in self.wait_for_new_url(programme_creation_url).split("/")[-1]
 
-<<<<<<< HEAD
     def upload_file(self, upload_file: str, xpath: str = "//input[@type='file']") -> None:
         self._wait().until(EC.presence_of_element_located((By.XPATH, xpath))).send_keys(upload_file)
-=======
+
     def select_option_by_name(self, optionName: str) -> None:
         selectOption = f'li[data-cy="select-option-{optionName}"]'
         self.wait_for(selectOption).click()
@@ -78,7 +77,6 @@
             sleep(1)
             self.wait_for(selectOption).click()
             self.wait_for_disappear(selectOption)
->>>>>>> 0d60a41c
 
     @staticmethod
     def choose_option(list_options: list, name: str) -> bool:
