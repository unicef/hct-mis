--- conflicted
+++ resolved
@@ -244,7 +244,6 @@
 
 
 @pytest.fixture
-<<<<<<< HEAD
 def pageTargeting(request: FixtureRequest, browser: Chrome) -> Targeting:
     yield Targeting(browser)
 
@@ -257,10 +256,11 @@
 @pytest.fixture
 def pageCreateTargeting(request: FixtureRequest, browser: Chrome) -> CreateNew:
     yield CreateNew(browser)
-=======
+    
+    
+@pytest.fixture
 def pageGrievanceDetailsPage(request: FixtureRequest, browser: Chrome) -> GrievanceDetailsPage:
     yield GrievanceDetailsPage(browser)
->>>>>>> db83e109
 
 
 @pytest.fixture
