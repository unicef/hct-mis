import logging
import os
from datetime import datetime

from django.conf import settings
from django.core.management import call_command

import pytest
from _pytest.fixtures import FixtureRequest
from _pytest.nodes import Item
from _pytest.runner import CallInfo
from flags.models import FlagState
from page_object.accountability.communication import AccountabilityCommunication
from page_object.accountability.comunication_details import (
    AccountabilityCommunicationDetails,
)
from page_object.accountability.surveys import AccountabilitySurveys
from page_object.accountability.surveys_details import AccountabilitySurveysDetails
from page_object.admin_panel.admin_panel import AdminPanel
from page_object.country_dashboard.country_dashboard import CountryDashboard
from page_object.filters import Filters
from page_object.grievance.details_feedback_page import FeedbackDetailsPage
from page_object.grievance.details_grievance_page import GrievanceDetailsPage
from page_object.grievance.feedback import Feedback
from page_object.grievance.grievance_dashboard import GrievanceDashboard
from page_object.grievance.grievance_tickets import GrievanceTickets
from page_object.grievance.new_feedback import NewFeedback
from page_object.grievance.new_ticket import NewTicket
from page_object.managerial_console.managerial_console import ManagerialConsole
from page_object.payment_module.new_payment_plan import NewPaymentPlan
from page_object.payment_module.payment_module import PaymentModule
from page_object.payment_module.payment_module_details import PaymentModuleDetails
from page_object.payment_verification.payment_record import PaymentRecord
from page_object.payment_verification.payment_verification import PaymentVerification
from page_object.payment_verification.payment_verification_details import (
    PaymentVerificationDetails,
)
from page_object.people.people import People
from page_object.people.people_details import PeopleDetails
from page_object.program_log.payment_log import ProgramLog
from page_object.programme_details.programme_details import ProgrammeDetails
from page_object.programme_management.programme_management import ProgrammeManagement
from page_object.programme_population.households import Households
from page_object.programme_population.households_details import HouseholdsDetails
from page_object.programme_population.individuals import Individuals
from page_object.programme_population.individuals_details import IndividualsDetails
from page_object.programme_users.programme_users import ProgrammeUsers
from page_object.registration_data_import.rdi_details_page import RDIDetailsPage
from page_object.registration_data_import.registration_data_import import (
    RegistrationDataImport,
)
from page_object.targeting.targeting import Targeting
from page_object.targeting.targeting_create import TargetingCreate
from page_object.targeting.targeting_details import TargetingDetails
from pytest_django.live_server_helper import LiveServer
from pytest_html_reporter import attach
from requests import Session
from selenium import webdriver
from selenium.webdriver import Chrome
from selenium.webdriver.chrome.options import Options

from hct_mis_api.apps.account.fixtures import UserFactory
from hct_mis_api.apps.account.models import Partner, Role, User, UserRole
from hct_mis_api.apps.account.permissions import Permissions
from hct_mis_api.apps.core.models import (
    BusinessArea,
    BusinessAreaPartnerThrough,
    DataCollectingType,
)
from hct_mis_api.apps.geo.models import Country
from hct_mis_api.apps.household.fixtures import DocumentTypeFactory
from hct_mis_api.apps.household.models import DocumentType


def pytest_addoption(parser) -> None:  # type: ignore
    parser.addoption("--mapping", action="store_true", default=False, help="Enable mapping mode")


def pytest_configure() -> None:
    # delete all old screenshots
    for file in os.listdir("report/screenshot"):
        os.remove(os.path.join("report/screenshot", file))
    from django.conf import settings

    settings.DEBUG = True
    settings.ALLOWED_HOSTS = ["localhost", "127.0.0.1", "10.0.2.2", os.getenv("DOMAIN", "")]
    settings.CELERY_TASK_ALWAYS_EAGER = True

    settings.ELASTICSEARCH_INDEX_PREFIX = "test_"
    settings.EMAIL_BACKEND = "django.core.mail.backends.console.EmailBackend"

    settings.EXCHANGE_RATE_CACHE_EXPIRY = 0
    settings.USE_DUMMY_EXCHANGE_RATES = True

    settings.SOCIAL_AUTH_REDIRECT_IS_HTTPS = False
    settings.CSRF_COOKIE_SECURE = False
    settings.CSRF_COOKIE_HTTPONLY = False
    settings.SESSION_COOKIE_SECURE = False
    settings.SESSION_COOKIE_HTTPONLY = True
    settings.SECURE_HSTS_SECONDS = False
    settings.SECURE_CONTENT_TYPE_NOSNIFF = True
    settings.SECURE_REFERRER_POLICY = "same-origin"

    settings.CACHE_ENABLED = False
    settings.CACHES = {
        "default": {
            "BACKEND": "hct_mis_api.apps.core.memcache.LocMemCache",
            "TIMEOUT": 1800,
        }
    }

    settings.LOGGING["loggers"].update(
        {
            "": {"handlers": ["default"], "level": "DEBUG", "propagate": True},
            "registration_datahub.tasks.deduplicate": {
                "handlers": ["default"],
                "level": "INFO",
                "propagate": True,
            },
            "sanction_list.tasks.check_against_sanction_list_pre_merge": {
                "handlers": ["default"],
                "level": "INFO",
                "propagate": True,
            },
            "graphql": {"handlers": ["default"], "level": "CRITICAL", "propagate": True},
            "elasticsearch": {
                "handlers": ["default"],
                "level": "CRITICAL",
                "propagate": True,
            },
            "elasticsearch-dsl-django": {
                "handlers": ["default"],
                "level": "CRITICAL",
                "propagate": True,
            },
            "hct_mis_api.apps.registration_datahub.tasks.deduplicate": {
                "handlers": ["default"],
                "level": "CRITICAL",
                "propagate": True,
            },
            "hct_mis_api.apps.core.tasks.upload_new_template_and_update_flex_fields": {
                "handlers": ["default"],
                "level": "CRITICAL",
                "propagate": True,
            },
        }
    )

    logging.disable(logging.CRITICAL)
    pytest.SELENIUM_PATH = os.path.dirname(__file__)
    pytest.CSRF = ""
    pytest.SESSION_ID = ""
    pytest.session = Session()


def create_session(host: str, username: str, password: str, csrf: str = "") -> object:
    if (not pytest.SESSION_ID) and (not pytest.CSRF):
        pytest.session.get(f"{host}")
        pytest.CSRF = csrf if csrf else pytest.session.cookies.get_dict()["csrftoken"]
    headers = {
        "X-CSRFToken": pytest.CSRF,
        "Cookie": f"csrftoken={pytest.CSRF}",
        "Content-Type": "application/x-www-form-urlencoded",
    }
    data = {"username": username, "password": password}
    pytest.session.post(f"{host}/api/unicorn/login/", data=data, headers=headers)
    pytest.SESSION_ID = pytest.session.cookies.get_dict()["sessionid"]
    return pytest.session


@pytest.fixture
def driver() -> Chrome:
    chrome_options = Options()
    if not os.environ.get("STREAM"):
        chrome_options.add_argument("--headless")
    chrome_options.add_argument("--no-sandbox")
    chrome_options.add_argument("--enable-logging")
    chrome_options.add_argument("--window-size=1920,1080")
    yield webdriver.Chrome(options=chrome_options)


@pytest.fixture(autouse=True)
def browser(driver: Chrome, request: FixtureRequest) -> Chrome:
    if request.node.get_closest_marker("mapping"):
        driver.live_server = LiveServer("0.0.0.0:8080")
    elif request.node.get_closest_marker("local"):
        driver.live_server.url = "http://localhost:8080"
    else:
        driver.live_server = LiveServer("localhost")
    yield driver
    driver.close()
    pytest.CSRF = ""
    pytest.SESSION_ID = ""


@pytest.fixture
def login(browser: Chrome) -> Chrome:
    browser.get(f"{browser.live_server.url}/api/unicorn/")
    get_cookies = browser.get_cookies()  # type: ignore
    create_session(browser.live_server.url, "superuser", "testtest2", get_cookies[0]["value"])
    browser.add_cookie({"name": "csrftoken", "value": pytest.CSRF})
    browser.add_cookie({"name": "sessionid", "value": pytest.SESSION_ID})
    browser.get(f"{browser.live_server.url}")
    yield browser


@pytest.fixture
def filters(request: FixtureRequest, browser: Chrome) -> Filters:
    yield Filters(browser)


@pytest.fixture
def pageProgrammeManagement(request: FixtureRequest, browser: Chrome) -> ProgrammeManagement:
    yield ProgrammeManagement(browser)


@pytest.fixture
def pageProgrammeDetails(request: FixtureRequest, browser: Chrome) -> ProgrammeDetails:
    yield ProgrammeDetails(browser)


@pytest.fixture
def pageAdminPanel(request: FixtureRequest, browser: Chrome) -> AdminPanel:
    yield AdminPanel(browser)


@pytest.fixture
def pageFeedback(request: FixtureRequest, browser: Chrome) -> Feedback:
    yield Feedback(browser)


@pytest.fixture
def pageGrievanceTickets(request: FixtureRequest, browser: Chrome) -> GrievanceTickets:
    yield GrievanceTickets(browser)


@pytest.fixture
def pageFeedbackDetails(request: FixtureRequest, browser: Chrome) -> FeedbackDetailsPage:
    yield FeedbackDetailsPage(browser)


@pytest.fixture
def pageNewFeedback(request: FixtureRequest, browser: Chrome) -> NewFeedback:
    yield NewFeedback(browser)


@pytest.fixture
def pageRegistrationDataImport(request: FixtureRequest, browser: Chrome) -> RegistrationDataImport:
    yield RegistrationDataImport(browser)


@pytest.fixture
def pageDetailsRegistrationDataImport(request: FixtureRequest, browser: Chrome) -> RDIDetailsPage:
    yield RDIDetailsPage(browser)


@pytest.fixture
def pageHouseholds(request: FixtureRequest, browser: Chrome) -> Households:
    yield Households(browser)


@pytest.fixture
def pagePeople(request: FixtureRequest, browser: Chrome) -> People:
    yield People(browser)


@pytest.fixture
def pagePeopleDetails(request: FixtureRequest, browser: Chrome) -> PeopleDetails:
    yield PeopleDetails(browser)


@pytest.fixture
def pageHouseholdsDetails(request: FixtureRequest, browser: Chrome) -> HouseholdsDetails:
    yield HouseholdsDetails(browser)


@pytest.fixture
def pageIndividuals(request: FixtureRequest, browser: Chrome) -> Individuals:
    yield Individuals(browser)


@pytest.fixture
def pageIndividualsDetails(request: FixtureRequest, browser: Chrome) -> IndividualsDetails:
    yield IndividualsDetails(browser)


@pytest.fixture
def pageTargeting(request: FixtureRequest, browser: Chrome) -> Targeting:
    yield Targeting(browser)


@pytest.fixture
def pagePaymentModule(request: FixtureRequest, browser: Chrome) -> PaymentModule:
    yield PaymentModule(browser)


@pytest.fixture
def pagePaymentRecord(request: FixtureRequest, browser: Chrome) -> PaymentRecord:
    yield PaymentRecord(browser)


@pytest.fixture
def pagePaymentVerificationDetails(request: FixtureRequest, browser: Chrome) -> PaymentVerificationDetails:
    yield PaymentVerificationDetails(browser)


@pytest.fixture
def pagePaymentVerification(request: FixtureRequest, browser: Chrome) -> PaymentVerification:
    yield PaymentVerification(browser)


@pytest.fixture
def pageTargetingDetails(request: FixtureRequest, browser: Chrome) -> TargetingDetails:
    yield TargetingDetails(browser)


@pytest.fixture
def pageTargetingCreate(request: FixtureRequest, browser: Chrome) -> TargetingCreate:
    yield TargetingCreate(browser)


@pytest.fixture
def pageGrievanceDetailsPage(request: FixtureRequest, browser: Chrome) -> GrievanceDetailsPage:
    yield GrievanceDetailsPage(browser)


@pytest.fixture
def pageGrievanceNewTicket(request: FixtureRequest, browser: Chrome) -> NewTicket:
    yield NewTicket(browser)


@pytest.fixture
def pageGrievanceDashboard(request: FixtureRequest, browser: Chrome) -> GrievanceDashboard:
    yield GrievanceDashboard(browser)


@pytest.fixture
def pageManagerialConsole(request: FixtureRequest, browser: Chrome) -> ManagerialConsole:
    yield ManagerialConsole(browser)


@pytest.fixture
def pagePaymentModuleDetails(request: FixtureRequest, browser: Chrome) -> PaymentModuleDetails:
    yield PaymentModuleDetails(browser)


@pytest.fixture
def pageNewPaymentPlan(request: FixtureRequest, browser: Chrome) -> NewPaymentPlan:
    yield NewPaymentPlan(browser)


@pytest.fixture
def pageAccountabilitySurveys(request: FixtureRequest, browser: Chrome) -> AccountabilitySurveys:
    yield AccountabilitySurveys(browser)


@pytest.fixture
def pageAccountabilitySurveysDetails(request: FixtureRequest, browser: Chrome) -> AccountabilitySurveysDetails:
    yield AccountabilitySurveysDetails(browser)


@pytest.fixture
def pageProgrammeUsers(request: FixtureRequest, browser: Chrome) -> ProgrammeUsers:
    yield ProgrammeUsers(browser)


@pytest.fixture
def pageAccountabilityCommunication(request: FixtureRequest, browser: Chrome) -> AccountabilityCommunication:
    yield AccountabilityCommunication(browser)


@pytest.fixture
def pageAccountabilityCommunicationDetails(
    request: FixtureRequest, browser: Chrome
) -> AccountabilityCommunicationDetails:
    yield AccountabilityCommunicationDetails(browser)


@pytest.fixture
def pageProgramLog(request: FixtureRequest, browser: Chrome) -> ProgramLog:
    yield ProgramLog(browser)


@pytest.fixture
def pageCountryDashboard(request: FixtureRequest, browser: Chrome) -> CountryDashboard:
    yield CountryDashboard(browser)


@pytest.fixture
def business_area() -> BusinessArea:
    business_area, _ = BusinessArea.objects.get_or_create(
        **{
            "pk": "c259b1a0-ae3a-494e-b343-f7c8eb060c68",
            "code": "0060",
            "name": "Afghanistan",
            "long_name": "THE ISLAMIC REPUBLIC OF AFGHANISTAN",
            "region_code": "64",
            "region_name": "SAR",
            "slug": "afghanistan",
            "screen_beneficiary": True,
            "has_data_sharing_agreement": True,
            "is_payment_plan_applicable": True,
            "is_accountability_applicable": True,
            "kobo_token": "XXX",
        },
    )
    FlagState.objects.get_or_create(
        **{"name": "ALLOW_ACCOUNTABILITY_MODULE", "condition": "boolean", "value": "True", "required": False}
    )
    yield business_area


@pytest.fixture
def change_super_user(business_area: BusinessArea) -> None:
    user = User.objects.filter(email="test@example.com").first()
    user.partner = Partner.objects.get(name="UNHCR")
    user.partner.allowed_business_areas.add(business_area)
    user.save()


@pytest.fixture(autouse=True)
def create_super_user(business_area: BusinessArea) -> User:
    Partner.objects.get_or_create(name="TEST")
    Partner.objects.get_or_create(name="UNICEF")
    Partner.objects.get_or_create(name="UNHCR")

    partner = Partner.objects.get(name="UNICEF")

    permission_list = [role.value for role in Permissions]

    role, _ = Role.objects.update_or_create(name="Role", defaults={"permissions": permission_list})

    call_command("loaddata", f"{settings.PROJECT_ROOT}/apps/geo/fixtures/data.json")
    country = Country.objects.get(name="Afghanistan")
    business_area.countries.add(country)
    user = UserFactory.create(
        pk="4196c2c5-c2dd-48d2-887f-3a9d39e78916",
        is_superuser=True,
        is_staff=True,
        username="superuser",
        password="testtest2",
        email="test@example.com",
        partner=partner,
    )
    UserRole.objects.create(
        user=user,
        role=Role.objects.get(name="Role"),
        business_area=business_area,
    )

    for partner in Partner.objects.exclude(name="UNICEF"):
        partner.allowed_business_areas.add(business_area)

    assert User.objects.filter(email="test@example.com").first()
    assert user.is_superuser

    dct_list = [
        {
            "label": "Full",
            "code": "full",
            "description": "Full individual collected",
            "active": True,
            "type": DataCollectingType.Type.STANDARD,
        },
        {
            "label": "Size only",
            "code": "size_only",
            "description": "Size only collected",
            "active": True,
            "type": DataCollectingType.Type.STANDARD,
        },
        {
            "label": "WASH",
            "code": "wash",
            "description": "WASH",
            "active": True,
            "type": DataCollectingType.Type.STANDARD,
        },
        {
            "label": "Partial",
            "code": "partial",
            "description": "Partial individuals collected",
            "active": True,
            "type": DataCollectingType.Type.STANDARD,
        },
        {
            "label": "size/age/gender disaggregated",
            "code": "size_age_gender_disaggregated",
            "description": "No individual data",
            "active": True,
            "type": DataCollectingType.Type.STANDARD,
        },
    ]

    for dct in dct_list:
        data_collecting_type = DataCollectingType.objects.create(
            label=dct["label"],
            code=dct["code"],
            description=dct["description"],
            active=dct["active"],
            type=dct["type"],
        )
        data_collecting_type.limit_to.add(business_area)
        data_collecting_type.save()
    ba_partner_through, _ = BusinessAreaPartnerThrough.objects.get_or_create(
        business_area=business_area, partner=partner
    )
    ba_partner_through.roles.set([role])
<<<<<<< HEAD
    yield user
=======

    # add document types
    doc_type_keys = (
        "birth_certificate",
        "drivers_license",
        "electoral_card",
        "tax_id",
        "residence_permit_no",
        "bank_statement",
        "disability_certificate",
        "other_id",
        "foster_child",
    )
    for key in doc_type_keys:
        DocumentTypeFactory(key=key)
    DocumentType.objects.update_or_create(key="national_id", pk="227fcbc0-297a-4d85-8390-7de189278321")
    DocumentType.objects.update_or_create(key="national_passport", pk="012a3ecb-0d6e-440f-9c68-83e5bf1ccddf")
    return user
>>>>>>> 46d5ff1c


# set up a hook to be able to check if a test has failed
@pytest.hookimpl(tryfirst=True, hookwrapper=True)
def pytest_runtest_makereport(item: Item, call: CallInfo[None]) -> None:
    outcome = yield
    rep = outcome.get_result()
    setattr(item, "rep_" + rep.when, rep)


@pytest.fixture(scope="function", autouse=True)
def test_failed_check(request: FixtureRequest, browser: Chrome) -> None:
    yield
    if request.node.rep_setup.failed:
        print("setting up a test failed!", request.node.nodeid)
    elif request.node.rep_setup.passed:
        if request.node.rep_call.failed:
            screenshot(browser, request.node.nodeid)
            print("\nExecuting test failed", request.node.nodeid)


# make a screenshot with a name of the test, date and time
def screenshot(driver: Chrome, node_id: str) -> None:
    if not os.path.exists("screenshot"):
        os.makedirs("screenshot")
    file_name = f'{node_id}_{datetime.today().strftime("%Y-%m-%d_%H.%M")}.png'.replace("/", "_").replace("::", "__")
    file_path = os.path.join("screenshot", file_name)
    driver.get_screenshot_as_file(file_path)
    attach(data=driver.get_screenshot_as_png())<|MERGE_RESOLUTION|>--- conflicted
+++ resolved
@@ -506,9 +506,6 @@
         business_area=business_area, partner=partner
     )
     ba_partner_through.roles.set([role])
-<<<<<<< HEAD
-    yield user
-=======
 
     # add document types
     doc_type_keys = (
@@ -527,7 +524,6 @@
     DocumentType.objects.update_or_create(key="national_id", pk="227fcbc0-297a-4d85-8390-7de189278321")
     DocumentType.objects.update_or_create(key="national_passport", pk="012a3ecb-0d6e-440f-9c68-83e5bf1ccddf")
     return user
->>>>>>> 46d5ff1c
 
 
 # set up a hook to be able to check if a test has failed
