import logging
import os
from datetime import datetime

from django.conf import settings
from django.core.management import call_command

import pytest
from _pytest.fixtures import FixtureRequest
from _pytest.nodes import Item
from _pytest.runner import CallInfo
from page_object.admin_panel.admin_panel import AdminPanel
from page_object.grievance.details_feedback_page import FeedbackDetailsPage
from page_object.grievance.details_grievance_page import GrievanceDetailsPage
from page_object.grievance.feedback import Feedback
from page_object.grievance.grievance_tickets import GrievanceTickets
from page_object.grievance.new_feedback import NewFeedback
from page_object.programme_details.programme_details import ProgrammeDetails
from page_object.programme_management.programme_management import ProgrammeManagement
from page_object.programme_population.households import Households
from page_object.programme_population.households_details import HouseholdsDetails
from page_object.programme_population.individuals import Individuals
from page_object.programme_population.individuals_details import IndividualsDetails
from page_object.registration_data_import.rdi_details_page import RDIDetailsPage
from page_object.registration_data_import.registration_data_import import (
    RegistrationDataImport,
)
from page_object.targeting.targeting import Targeting
from page_object.targeting.targeting_create import TargetingCreate
from page_object.targeting.targeting_details import TargetingDetails
from pytest_django.live_server_helper import LiveServer
from pytest_html_reporter import attach
from requests import Session
from selenium import webdriver
from selenium.webdriver import Chrome
from selenium.webdriver.chrome.options import Options

from hct_mis_api.apps.account.fixtures import UserFactory
from hct_mis_api.apps.account.models import Partner, Role, User, UserRole
from hct_mis_api.apps.account.permissions import Permissions
from hct_mis_api.apps.core.models import (
    BusinessArea,
    BusinessAreaPartnerThrough,
    DataCollectingType,
)
from hct_mis_api.apps.geo.models import Country


def pytest_addoption(parser) -> None:  # type: ignore
    parser.addoption("--mapping", action="store_true", default=False, help="Enable mapping mode")


def pytest_configure() -> None:
    # delete all old screenshots
    for file in os.listdir("report/screenshot"):
        os.remove(os.path.join("report/screenshot", file))
    from django.conf import settings

    settings.DEBUG = True
    settings.ALLOWED_HOSTS = ["localhost", "127.0.0.1", "10.0.2.2", os.getenv("DOMAIN", "")]
    settings.CELERY_TASK_ALWAYS_EAGER = True

    settings.ELASTICSEARCH_INDEX_PREFIX = "test_"
    settings.EMAIL_BACKEND = "django.core.mail.backends.console.EmailBackend"

    settings.EXCHANGE_RATE_CACHE_EXPIRY = 0
    settings.USE_DUMMY_EXCHANGE_RATES = True

    settings.SOCIAL_AUTH_REDIRECT_IS_HTTPS = False
    settings.CSRF_COOKIE_SECURE = False
    settings.CSRF_COOKIE_HTTPONLY = False
    settings.SESSION_COOKIE_SECURE = False
    settings.SESSION_COOKIE_HTTPONLY = True
    settings.SECURE_HSTS_SECONDS = False
    settings.SECURE_CONTENT_TYPE_NOSNIFF = True
    settings.SECURE_REFERRER_POLICY = "same-origin"

    settings.CACHE_ENABLED = False
    settings.CACHES = {
        "default": {
            "BACKEND": "hct_mis_api.apps.core.memcache.LocMemCache",
            "TIMEOUT": 1800,
        }
    }

    settings.LOGGING["loggers"].update(
        {
            "": {"handlers": ["default"], "level": "DEBUG", "propagate": True},
            "registration_datahub.tasks.deduplicate": {
                "handlers": ["default"],
                "level": "INFO",
                "propagate": True,
            },
            "sanction_list.tasks.check_against_sanction_list_pre_merge": {
                "handlers": ["default"],
                "level": "INFO",
                "propagate": True,
            },
            "graphql": {"handlers": ["default"], "level": "CRITICAL", "propagate": True},
            "elasticsearch": {
                "handlers": ["default"],
                "level": "CRITICAL",
                "propagate": True,
            },
            "elasticsearch-dsl-django": {
                "handlers": ["default"],
                "level": "CRITICAL",
                "propagate": True,
            },
            "hct_mis_api.apps.registration_datahub.tasks.deduplicate": {
                "handlers": ["default"],
                "level": "CRITICAL",
                "propagate": True,
            },
            "hct_mis_api.apps.core.tasks.upload_new_template_and_update_flex_fields": {
                "handlers": ["default"],
                "level": "CRITICAL",
                "propagate": True,
            },
        }
    )

    logging.disable(logging.CRITICAL)
    pytest.SELENIUM_PATH = os.path.dirname(__file__)
    pytest.CSRF = ""
    pytest.SESSION_ID = ""
    pytest.session = Session()


def create_session(host: str, username: str, password: str, csrf: str = "") -> object:
    if (not pytest.SESSION_ID) and (not pytest.CSRF):
        pytest.session.get(f"{host}")
        pytest.CSRF = csrf if csrf else pytest.session.cookies.get_dict()["csrftoken"]
    headers = {
        "X-CSRFToken": pytest.CSRF,
        "Cookie": f"csrftoken={pytest.CSRF}",
        "Content-Type": "application/x-www-form-urlencoded",
    }
    data = {"username": username, "password": password}
    pytest.session.post(f"{host}/api/unicorn/login/", data=data, headers=headers)
    pytest.SESSION_ID = pytest.session.cookies.get_dict()["sessionid"]
    return pytest.session


@pytest.fixture
def driver() -> Chrome:
    chrome_options = Options()
    if not os.environ.get("STREAM"):
        chrome_options.add_argument("--headless")
    chrome_options.add_argument("--no-sandbox")
    chrome_options.add_argument(
        "user-agent=Mozilla/5.0 (Windows NT 10.0; Win64; x64) AppleWebKit/537.36 (KHTML, like Gecko) Chrome/58.0.3029.110 Safari/537.3"
    )
    chrome_options.add_argument("--enable-logging")
    chrome_options.add_argument("--window-size=1920,1080")
    return webdriver.Chrome(options=chrome_options)


@pytest.fixture(autouse=True)
def browser(driver: Chrome, request: FixtureRequest) -> Chrome:
    if request.node.get_closest_marker("mapping"):
        driver.live_server = LiveServer("0.0.0.0:8080")
    elif request.node.get_closest_marker("local"):
        driver.live_server.url = "http://localhost:8080"
    else:
        driver.live_server = LiveServer("localhost")
    yield driver
    driver.close()
    pytest.CSRF = ""
    pytest.SESSION_ID = ""


@pytest.fixture
def login(browser: Chrome) -> Chrome:
    browser.get(f"{browser.live_server.url}/api/unicorn/")
    get_cookies = browser.get_cookies()  # type: ignore
    create_session(browser.live_server.url, "superuser", "testtest2", get_cookies[0]["value"])
    browser.add_cookie({"name": "csrftoken", "value": pytest.CSRF})
    browser.add_cookie({"name": "sessionid", "value": pytest.SESSION_ID})
    browser.get(f"{browser.live_server.url}")
    return browser


@pytest.fixture
def pageProgrammeManagement(request: FixtureRequest, browser: Chrome) -> ProgrammeManagement:
    yield ProgrammeManagement(browser)


@pytest.fixture
def pageProgrammeDetails(request: FixtureRequest, browser: Chrome) -> ProgrammeDetails:
    yield ProgrammeDetails(browser)


@pytest.fixture
def pageAdminPanel(request: FixtureRequest, browser: Chrome) -> AdminPanel:
    yield AdminPanel(browser)


@pytest.fixture
def pageFeedback(request: FixtureRequest, browser: Chrome) -> Feedback:
    yield Feedback(browser)


@pytest.fixture
def pageGrievanceTickets(request: FixtureRequest, browser: Chrome) -> GrievanceTickets:
    yield GrievanceTickets(browser)


@pytest.fixture
def pageFeedbackDetails(request: FixtureRequest, browser: Chrome) -> FeedbackDetailsPage:
    yield FeedbackDetailsPage(browser)


@pytest.fixture
def pageNewFeedback(request: FixtureRequest, browser: Chrome) -> NewFeedback:
    yield NewFeedback(browser)


@pytest.fixture
def pageRegistrationDataImport(request: FixtureRequest, browser: Chrome) -> RegistrationDataImport:
    yield RegistrationDataImport(browser)


@pytest.fixture
def pageDetailsRegistrationDataImport(request: FixtureRequest, browser: Chrome) -> RDIDetailsPage:
    yield RDIDetailsPage(browser)


@pytest.fixture
def pageHouseholds(request: FixtureRequest, browser: Chrome) -> Households:
    yield Households(browser)


@pytest.fixture
def pageHouseholdsDetails(request: FixtureRequest, browser: Chrome) -> HouseholdsDetails:
    yield HouseholdsDetails(browser)


@pytest.fixture
def pageIndividuals(request: FixtureRequest, browser: Chrome) -> Individuals:
    yield Individuals(browser)


@pytest.fixture
def pageIndividualsDetails(request: FixtureRequest, browser: Chrome) -> IndividualsDetails:
    yield IndividualsDetails(browser)


@pytest.fixture
<<<<<<< HEAD
def pageTargeting(request: FixtureRequest, browser: Chrome) -> Targeting:
    yield Targeting(browser)


@pytest.fixture
def pageTargetingDetails(request: FixtureRequest, browser: Chrome) -> TargetingDetails:
    yield TargetingDetails(browser)


@pytest.fixture
def pageTargetingCreate(request: FixtureRequest, browser: Chrome) -> TargetingCreate:
    yield TargetingCreate(browser)
=======
def pageGrievanceDetailsPage(request: FixtureRequest, browser: Chrome) -> GrievanceDetailsPage:
    yield GrievanceDetailsPage(browser)
>>>>>>> db83e109


@pytest.fixture
def business_area() -> BusinessArea:
    business_area, _ = BusinessArea.objects.get_or_create(
        **{
            "pk": "c259b1a0-ae3a-494e-b343-f7c8eb060c68",
            "code": "0060",
            "name": "Afghanistan",
            "long_name": "THE ISLAMIC REPUBLIC OF AFGHANISTAN",
            "region_code": "64",
            "region_name": "SAR",
            "slug": "afghanistan",
            "has_data_sharing_agreement": True,
            "is_payment_plan_applicable": False,
            "kobo_token": "XXX",
        },
    )
    return business_area


@pytest.fixture
def change_super_user(business_area: BusinessArea) -> None:
    user = User.objects.filter(email="test@example.com").first()
    user.partner = Partner.objects.get(name="UNHCR")
    user.partner.allowed_business_areas.add(business_area)
    user.save()


@pytest.fixture(autouse=True)
def create_super_user(business_area: BusinessArea) -> User:
    Partner.objects.get_or_create(name="TEST")
    Partner.objects.get_or_create(name="UNICEF")
    Partner.objects.get_or_create(name="UNHCR")

    partner = Partner.objects.get(name="UNICEF")

    permission_list = [role.value for role in Permissions]

    role, _ = Role.objects.update_or_create(name="Role", defaults={"permissions": permission_list})

    call_command("loaddata", f"{settings.PROJECT_ROOT}/apps/geo/fixtures/data.json")
    country = Country.objects.get(name="Afghanistan")
    business_area.countries.add(country)
    user = UserFactory.create(
        pk="4196c2c5-c2dd-48d2-887f-3a9d39e78916",
        is_superuser=True,
        is_staff=True,
        username="superuser",
        password="testtest2",
        email="test@example.com",
        partner=partner,
    )
    UserRole.objects.create(
        user=user,
        role=Role.objects.get(name="Role"),
        business_area=BusinessArea.objects.get(name="Afghanistan"),
    )

    for partner in Partner.objects.exclude(name="UNICEF"):
        partner.allowed_business_areas.add(business_area)

    assert User.objects.filter(email="test@example.com").first()
    assert user.is_superuser

    dct_list = [
        {"label": "Full", "code": "full", "description": "Full individual collected", "active": True},
        {"label": "Size only", "code": "size_only", "description": "Size only collected", "active": True},
        {"label": "WASH", "code": "wash", "description": "WASH", "active": True},
        {"label": "Partial", "code": "partial", "description": "Partial individuals collected", "active": True},
        {
            "label": "size/age/gender disaggregated",
            "code": "size_age_gender_disaggregated",
            "description": "No individual data",
            "active": True,
        },
    ]

    for dct in dct_list:
        data_collecting_type = DataCollectingType.objects.create(
            label=dct["label"], code=dct["code"], description=dct["description"], active=dct["active"]
        )
        data_collecting_type.limit_to.add(business_area)
        data_collecting_type.save()
    ba_partner_through, _ = BusinessAreaPartnerThrough.objects.get_or_create(
        business_area=business_area, partner=partner
    )
    ba_partner_through.roles.set([role])
    return user


# set up a hook to be able to check if a test has failed
@pytest.hookimpl(tryfirst=True, hookwrapper=True)
def pytest_runtest_makereport(item: Item, call: CallInfo[None]) -> None:
    outcome = yield
    rep = outcome.get_result()
    setattr(item, "rep_" + rep.when, rep)


@pytest.fixture(scope="function", autouse=True)
def test_failed_check(request: FixtureRequest, browser: Chrome) -> None:
    yield
    if request.node.rep_setup.failed:
        print("setting up a test failed!", request.node.nodeid)
    elif request.node.rep_setup.passed:
        if request.node.rep_call.failed:
            screenshot(browser, request.node.nodeid)
            print("\nExecuting test failed", request.node.nodeid)


# make a screenshot with a name of the test, date and time
def screenshot(driver: Chrome, node_id: str) -> None:
    if not os.path.exists("screenshot"):
        os.makedirs("screenshot")
    file_name = f'{node_id}_{datetime.today().strftime("%Y-%m-%d_%H.%M")}.png'.replace("/", "_").replace("::", "__")
    file_path = os.path.join("screenshot", file_name)
    driver.get_screenshot_as_file(file_path)
    attach(data=driver.get_screenshot_as_png())<|MERGE_RESOLUTION|>--- conflicted
+++ resolved
@@ -247,7 +247,6 @@
 
 
 @pytest.fixture
-<<<<<<< HEAD
 def pageTargeting(request: FixtureRequest, browser: Chrome) -> Targeting:
     yield Targeting(browser)
 
@@ -260,10 +259,11 @@
 @pytest.fixture
 def pageTargetingCreate(request: FixtureRequest, browser: Chrome) -> TargetingCreate:
     yield TargetingCreate(browser)
-=======
+
+
+@pytest.fixture
 def pageGrievanceDetailsPage(request: FixtureRequest, browser: Chrome) -> GrievanceDetailsPage:
     yield GrievanceDetailsPage(browser)
->>>>>>> db83e109
 
 
 @pytest.fixture
