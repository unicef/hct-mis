--- conflicted
+++ resolved
@@ -1,9 +1,5 @@
 # Base image
-<<<<<<< HEAD
-FROM python:3.9.18-slim-bookworm as base
-=======
-FROM python:3.11.7-slim-bullseye as base
->>>>>>> a5c847d4
+FROM python:3.11.7-slim-bookworm as base
 
 ARG UID=82
 
