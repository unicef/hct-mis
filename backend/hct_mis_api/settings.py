--- conflicted
+++ resolved
@@ -194,8 +194,6 @@
     "saunihopetrn.blob.core.windows.net",  # trn
     "saunihopeprd.blob.core.windows.net",  # prod
 )
-<<<<<<< HEAD
-=======
 CSP_MANIFEST_SRC: Tuple[str, ...] = (
     "'self'",
     "hctmisdev.blob.core.windows.net",
@@ -204,7 +202,6 @@
     "saunihopeprd.blob.core.windows.net",
 )
 
->>>>>>> 0f01fc33
 CSP_SCRIPT_SRC: Tuple[str, ...] = (
     "'self'",
     "'unsafe-inline'",
@@ -255,21 +252,12 @@
 
 DEBUG = env.bool("DEBUG", default=False)
 if DEBUG:
-<<<<<<< HEAD
-    CSP_CONNECT_SRC += ("localhost:8080",)
-    CSP_FONT_SRC += ("localhost:8080",)
-    CSP_IMG_SRC += ("localhost:8080",)
-    CSP_SCRIPT_SRC += ("localhost:8080",)
-    CSP_STYLE_SRC += ("localhost:8080",)
-
-=======
     CSP_CONNECT_SRC += (FRONTEND_HOST,)
     CSP_FONT_SRC += (FRONTEND_HOST,)
     CSP_IMG_SRC += (FRONTEND_HOST,)
     CSP_SCRIPT_SRC += (FRONTEND_HOST,)
     CSP_STYLE_SRC += (FRONTEND_HOST,)
     CSP_MANIFEST_SRC += (FRONTEND_HOST,)
->>>>>>> 0f01fc33
 
 if DEBUG:
     ALLOWED_HOSTS.extend(["localhost", "127.0.0.1", "10.0.2.2", env("DOMAIN", default="")])
