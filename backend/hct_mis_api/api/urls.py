--- conflicted
+++ resolved
@@ -63,12 +63,6 @@
                 ),
                 path("rdi/<uuid:rdi>/push/lax/", endpoints.rdi.PushLaxToRDIView().as_view(), name="rdi-push-lax"),
                 path(
-<<<<<<< HEAD
-                    "programs/<str:program_id>/",
-                    include(
-                        [
-                            path("", include("hct_mis_api.apps.program.api.urls", namespace="programs")),
-=======
                     "geo/",
                     include("hct_mis_api.apps.geo.api.urls", namespace="geo"),
                 ),
@@ -90,7 +84,7 @@
                                 "targeting/",
                                 include("hct_mis_api.apps.targeting.api.urls", namespace="targeting"),
                             ),
->>>>>>> 2607e254
+                            path("", include("hct_mis_api.apps.program.api.urls", namespace="programs")),
                         ]
                     ),
                 ),
