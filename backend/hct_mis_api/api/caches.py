--- conflicted
+++ resolved
@@ -68,18 +68,6 @@
         return str(business_area_version)
 
 
-<<<<<<< HEAD
-class ProgramKeyBit(KeyBitBase):
-    def get_data(
-        self, params: Any, view_instance: Any, view_method: Any, request: Any, args: tuple, kwargs: dict
-    ) -> str:
-        program_id = decode_id_string(kwargs.get("program_id"))
-        version = get_or_create_cache_key(f"{program_id}:version", 1)
-        return str(version)
-
-
-=======
->>>>>>> 2607e254
 class KeyConstructorMixin(KeyConstructor):
     business_area_version = BusinessAreaVersionKeyBit()
     unique_method_id = bits.UniqueMethodIdKeyBit()
@@ -115,4 +103,13 @@
 
         version_key = f"{business_area_slug}:{business_area_version}:{program_id}:{self.specific_view_cache_key}"
         version = get_or_create_cache_key(version_key, 1)
+        return str(version)
+
+
+class ProgramKeyBit(KeyBitBase):
+    def get_data(
+        self, params: Any, view_instance: Any, view_method: Any, request: Any, args: tuple, kwargs: dict
+    ) -> str:
+        program_id = decode_id_string(kwargs.get("program_id"))
+        version = get_or_create_cache_key(f"{program_id}:version", 1)
         return str(version)