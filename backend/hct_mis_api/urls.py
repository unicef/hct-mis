from __future__ import absolute_import

from django.conf import settings
from django.conf.urls.static import static
from django.contrib import admin
from django.contrib.staticfiles.urls import staticfiles_urlpatterns
from django.urls import path, include
from django.views.decorators.csrf import csrf_exempt
from graphene_file_upload.django import FileUploadGraphQLView

<<<<<<< HEAD
import registration_datahub.views
from core.views import homepage, schema

=======
from core.views import homepage, schema, trigger_error
>>>>>>> 400f0b5b

urlpatterns = [
    path("api/admin/", admin.site.urls),
    path("", homepage),
    path("_health", homepage),
    path("api/_health", homepage),
    path('api/graphql/schema.graphql', schema),
    path(
        "api/graphql", csrf_exempt(FileUploadGraphQLView.as_view(graphiql=True))
    ),
    path("api/", include("social_django.urls", namespace="social")),
<<<<<<< HEAD
    path("api/download_template", registration_datahub.views.download_template)
=======
    path('api/sentry-debug/', trigger_error),
>>>>>>> 400f0b5b
] + static(settings.MEDIA_URL, document_root=settings.MEDIA_ROOT)

urlpatterns += staticfiles_urlpatterns()<|MERGE_RESOLUTION|>--- conflicted
+++ resolved
@@ -8,13 +8,8 @@
 from django.views.decorators.csrf import csrf_exempt
 from graphene_file_upload.django import FileUploadGraphQLView
 
-<<<<<<< HEAD
 import registration_datahub.views
-from core.views import homepage, schema
-
-=======
 from core.views import homepage, schema, trigger_error
->>>>>>> 400f0b5b
 
 urlpatterns = [
     path("api/admin/", admin.site.urls),
@@ -26,11 +21,8 @@
         "api/graphql", csrf_exempt(FileUploadGraphQLView.as_view(graphiql=True))
     ),
     path("api/", include("social_django.urls", namespace="social")),
-<<<<<<< HEAD
+    path('api/sentry-debug/', trigger_error),
     path("api/download_template", registration_datahub.views.download_template)
-=======
-    path('api/sentry-debug/', trigger_error),
->>>>>>> 400f0b5b
 ] + static(settings.MEDIA_URL, document_root=settings.MEDIA_ROOT)
 
 urlpatterns += staticfiles_urlpatterns()