from django.conf import settings
from django.conf.urls.static import static
from django.contrib import admin
from django.contrib.admin import site
from django.contrib.staticfiles.urls import staticfiles_urlpatterns
from django.urls import include, path
from django.views.decorators.csrf import csrf_exempt

import adminactions.actions as actions
from graphene_file_upload.django import FileUploadGraphQLView

import hct_mis_api.apps.account.views
import hct_mis_api.apps.household.views
import hct_mis_api.apps.payment.views
import hct_mis_api.apps.registration_datahub.views
import hct_mis_api.apps.sanction_list.views
import hct_mis_api.apps.targeting.views
from hct_mis_api.apps.core.rest_api import all_fields_attributes
from hct_mis_api.apps.core.views import (
<<<<<<< HEAD
=======
    UploadFile,
>>>>>>> db054379
    homepage,
    hope_redirect,
    logout_view,
    schema,
    trigger_error,
)

# register all adminactions
actions.add_to_site(site, exclude=["export_delete_tree"])

api_patterns = [
<<<<<<< HEAD
=======
    path("rest/", include("hct_mis_api.api.urls", namespace="api")),
>>>>>>> db054379
    path("", include("social_django.urls", namespace="social")),
    path("fields_attributes/", all_fields_attributes, name="fields_attributes"),
    path("_health", homepage),
    path("explorer/", include("explorer.urls")),
    path("hope-redirect", hope_redirect),
    path("graphql", csrf_exempt(FileUploadGraphQLView.as_view(graphiql=True))),
    path("graphql/schema.graphql", schema),
<<<<<<< HEAD
    path("logout", logout_view),
=======
    path("logout", logout_view, name="logout"),
>>>>>>> db054379
    path("sentry-debug/", trigger_error),
    path(
        "download-template",
        hct_mis_api.apps.registration_datahub.views.download_template,
    ),
    path(
        "download-exported-users/<str:business_area_slug>",
        hct_mis_api.apps.account.views.download_exported_users,
    ),
    path(
        "download-cash-plan-payment-verification/<str:verification_id>",
        hct_mis_api.apps.payment.views.download_cash_plan_payment_verification,
        name="download-cash-plan-payment-verification",
    ),
    path(
        "download-sanction-template",
        hct_mis_api.apps.sanction_list.views.download_sanction_template,
    ),
    path(
        "dashboard-report/<uuid:report_id>",
        hct_mis_api.apps.core.views.download_dashboard_report,
        name="dashboard_report",
    ),
    path(
        f"{settings.ADMIN_PANEL_URL}/download-target-population-xlsx/<uuid:target_population_id>/",
        hct_mis_api.apps.targeting.views.download_xlsx_households,
        name="admin-download-target-population",
    ),
    path(f"{settings.ADMIN_PANEL_URL}/hijack/", include("hijack.urls")),
    path(f"{settings.ADMIN_PANEL_URL}/adminactions/", include("adminactions.urls")),
    path(
        f"{settings.ADMIN_PANEL_URL}/advanced_filters/",
        include("advanced_filters.urls"),
    ),
    path(
        f"{settings.ADMIN_PANEL_URL}/reports/",
        include("hct_mis_api.apps.power_query.urls"),
    ),
    path(f"{settings.ADMIN_PANEL_URL}/", admin.site.urls),
    path("hh-status", hct_mis_api.apps.household.views.HouseholdStatusView.as_view()),
<<<<<<< HEAD
=======
    path("upload-file/", UploadFile.as_view(), name="upload-file"),
>>>>>>> db054379
]

if settings.PROFILING:
    api_patterns.append(path("silk/", include("silk.urls", namespace="silk")))

urlpatterns = (
    [path("", homepage), path("_health", homepage), path("api/", include(api_patterns))]
    + staticfiles_urlpatterns()
    + static(settings.MEDIA_URL, document_root=settings.MEDIA_ROOT)
)<|MERGE_RESOLUTION|>--- conflicted
+++ resolved
@@ -17,10 +17,7 @@
 import hct_mis_api.apps.targeting.views
 from hct_mis_api.apps.core.rest_api import all_fields_attributes
 from hct_mis_api.apps.core.views import (
-<<<<<<< HEAD
-=======
     UploadFile,
->>>>>>> db054379
     homepage,
     hope_redirect,
     logout_view,
@@ -32,10 +29,7 @@
 actions.add_to_site(site, exclude=["export_delete_tree"])
 
 api_patterns = [
-<<<<<<< HEAD
-=======
     path("rest/", include("hct_mis_api.api.urls", namespace="api")),
->>>>>>> db054379
     path("", include("social_django.urls", namespace="social")),
     path("fields_attributes/", all_fields_attributes, name="fields_attributes"),
     path("_health", homepage),
@@ -43,11 +37,7 @@
     path("hope-redirect", hope_redirect),
     path("graphql", csrf_exempt(FileUploadGraphQLView.as_view(graphiql=True))),
     path("graphql/schema.graphql", schema),
-<<<<<<< HEAD
-    path("logout", logout_view),
-=======
     path("logout", logout_view, name="logout"),
->>>>>>> db054379
     path("sentry-debug/", trigger_error),
     path(
         "download-template",
@@ -88,10 +78,7 @@
     ),
     path(f"{settings.ADMIN_PANEL_URL}/", admin.site.urls),
     path("hh-status", hct_mis_api.apps.household.views.HouseholdStatusView.as_view()),
-<<<<<<< HEAD
-=======
     path("upload-file/", UploadFile.as_view(), name="upload-file"),
->>>>>>> db054379
 ]
 
 if settings.PROFILING:
