--- conflicted
+++ resolved
@@ -26,18 +26,11 @@
     ROLE_ALTERNATE,
     ROLE_PRIMARY,
     DocumentType,
-<<<<<<< HEAD
-    Household,
-    Individual,
-    IndividualRoleInHousehold,
-    PendingHousehold,
-=======
     PendingBankAccountInfo,
     PendingDocument,
     PendingHousehold,
     PendingIndividual,
     PendingIndividualRoleInHousehold,
->>>>>>> 231c6123
 )
 from hct_mis_api.apps.registration_data.models import (
     RegistrationDataImport,
@@ -218,13 +211,7 @@
 
         return individual_data
 
-<<<<<<< HEAD
-    def _prepare_bank_account_info(self, individual_dict: Dict, individual: Individual) -> Optional[Dict]:
-=======
-    def _prepare_bank_account_info(
-        self, individual_dict: Dict, imported_individual: PendingIndividual
-    ) -> Optional[Dict]:
->>>>>>> 231c6123
+    def _prepare_bank_account_info(self, individual_dict: Dict, individual: PendingIndividual) -> Optional[Dict]:
         bank_account_number = individual_dict.get("bank_account_number_h_f")
         if not bank_account_number:
             return None
@@ -236,13 +223,7 @@
             "individual": str(individual.pk),
         }
 
-<<<<<<< HEAD
-    def _prepare_documents(self, individual_dict: Dict, individual: Individual) -> list[Document]:
-=======
-    def _prepare_documents(
-        self, individual_dict: Dict, imported_individual: PendingIndividual
-    ) -> list[PendingDocument]:
->>>>>>> 231c6123
+    def _prepare_documents(self, individual_dict: Dict, individual: PendingIndividual) -> list[PendingDocument]:
         documents = []
         document_keys = self._get_all_document_keys_from_individual_dict(individual_dict)
         for document_data_key in document_keys:
@@ -264,20 +245,12 @@
                 "expiry_date": expiry_date,
                 "photo": photo,
             }
-<<<<<<< HEAD
-            ModelClassForm = modelform_factory(Document, form=DocumentForm, fields=list(document_kwargs.keys()))
+            ModelClassForm = modelform_factory(PendingDocument, form=DocumentForm, fields=list(document_kwargs.keys()))
             form = ModelClassForm(data=document_kwargs)
             if not form.is_valid():
                 raise ValidationError(form.errors)
             document_kwargs["individual"] = individual
-            document = Document(**document_kwargs)
-=======
-            ModelClassForm = modelform_factory(PendingDocument, fields=list(document_kwargs.keys()))
-            form = ModelClassForm(document_kwargs)
-            if not form.is_valid():
-                raise ValidationError(form.errors)
             document = PendingDocument(**document_kwargs)
->>>>>>> 231c6123
             documents.append(document)
         return documents
 
@@ -352,22 +325,16 @@
                 role = individual_dict.pop("role_i_c", "")
                 phone_no = individual_data.pop("phone_no", "")
 
-<<<<<<< HEAD
-                individual: Individual = self._create_object_and_validate(individual_data, Individual, IndividualForm)
-=======
-                individual: PendingIndividual = self._create_object_and_validate(individual_data, PendingIndividual)
->>>>>>> 231c6123
+                individual: PendingIndividual = self._create_object_and_validate(
+                    individual_data, PendingIndividual, IndividualForm
+                )
                 individual.phone_no = phone_no
                 individual.detail_id = record.source_id
                 individual.save()
 
                 bank_account_data = self._prepare_bank_account_info(individual_dict, individual)
                 if bank_account_data:
-<<<<<<< HEAD
-                    self._create_object_and_validate(bank_account_data, BankAccountInfo, BankAccountInfoForm)
-=======
-                    self._create_object_and_validate(bank_account_data, PendingBankAccountInfo)
->>>>>>> 231c6123
+                    self._create_object_and_validate(bank_account_data, PendingBankAccountInfo, BankAccountInfoForm)
 
                 if role:
                     if role.upper() == ROLE_PRIMARY:
