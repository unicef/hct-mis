--- conflicted
+++ resolved
@@ -127,11 +127,9 @@
                 role = individual_data.pop("role")
                 phone_no = individual_data.pop("phone_no", "")
 
-<<<<<<< HEAD
-                individual: Individual = self._create_object_and_validate(individual_data, Individual, IndividualForm)
-=======
-                individual: PendingIndividual = self._create_object_and_validate(individual_data, PendingIndividual)
->>>>>>> 231c6123
+                individual: PendingIndividual = self._create_object_and_validate(
+                    individual_data, PendingIndividual, IndividualForm
+                )
                 individual.disability_certificate_picture = individual_data.get("disability_certificate_picture")
                 individual.phone_no = phone_no
                 individual.detail_id = record.source_id
@@ -139,11 +137,7 @@
 
                 bank_account_data = self._prepare_bank_account_info(individual_dict, individual)
                 if bank_account_data:
-<<<<<<< HEAD
-                    self._create_object_and_validate(bank_account_data, BankAccountInfo, BankAccountInfoForm)
-=======
-                    self._create_object_and_validate(bank_account_data, PendingBankAccountInfo)
->>>>>>> 231c6123
+                    self._create_object_and_validate(bank_account_data, PendingBankAccountInfo, BankAccountInfoForm)
                 self._create_role(role, individual, household)
                 individuals.append(individual)
 
@@ -278,20 +272,12 @@
                 "document_number": document_number,
                 "individual": individual.pk,
             }
-<<<<<<< HEAD
-            ModelClassForm = modelform_factory(Document, form=DocumentForm, fields=list(document_kwargs.keys()))
+            ModelClassForm = modelform_factory(PendingDocument, form=DocumentForm, fields=list(document_kwargs.keys()))
             form = ModelClassForm(data=document_kwargs)
             if not form.is_valid():
                 raise ValidationError(form.errors)
             document_kwargs["individual"] = individual
-            document = Document(photo=certificate_picture, **document_kwargs)
-=======
-            ModelClassForm = modelform_factory(PendingDocument, fields=list(document_kwargs.keys()))
-            form = ModelClassForm(document_kwargs)
-            if not form.is_valid():
-                raise ValidationError(form.errors)
             document = PendingDocument(photo=certificate_picture, **document_kwargs)
->>>>>>> 231c6123
             documents.append(document)
 
         return documents
