--- conflicted
+++ resolved
@@ -14,18 +14,11 @@
     ROLE_PRIMARY,
     YES,
     DocumentType,
-<<<<<<< HEAD
-    Individual,
-    IndividualRoleInHousehold,
-    PendingHousehold,
-    PendingIndividual,
-=======
     PendingBankAccountInfo,
     PendingDocument,
     PendingHousehold,
     PendingIndividual,
     PendingIndividualRoleInHousehold,
->>>>>>> 231c6123
 )
 from hct_mis_api.apps.registration_data.models import (
     RegistrationDataImport,
