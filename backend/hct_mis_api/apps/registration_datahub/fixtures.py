import factory.fuzzy
from django.contrib.gis.geos import Point
from pytz import utc

from household.const import NATIONALITIES
from household.models import (
    RESIDENCE_STATUS_CHOICE,
    SEX_CHOICE,
    YES_NO_CHOICE,
    MARITAL_STATUS_CHOICE,
)
from registration_datahub.models import (
    RegistrationDataImportDatahub,
    ImportedHousehold,
    ImportedIndividual,
)


class RegistrationDataImportDatahubFactory(factory.DjangoModelFactory):
    class Meta:
        model = RegistrationDataImportDatahub

    name = factory.Faker(
        "sentence", nb_words=6, variable_nb_words=True, ext_word_list=None,
    )
    import_date = factory.Faker(
        "date_time_this_decade", before_now=True, tzinfo=utc,
    )


class ImportedHouseholdFactory(factory.DjangoModelFactory):
    class Meta:
        model = ImportedHousehold

    consent = factory.django.ImageField(color="blue")
    residence_status = factory.fuzzy.FuzzyChoice(
        RESIDENCE_STATUS_CHOICE, getter=lambda c: c[0],
    )
    country = factory.Faker("country_code", representation="alpha-2")
    country_origin = factory.fuzzy.FuzzyChoice(
        NATIONALITIES, getter=lambda c: c[0],
    )
    size = factory.fuzzy.FuzzyInteger(3, 8)
    address = factory.Faker("address")
    registration_data_import = factory.SubFactory(
        RegistrationDataImportDatahubFactory,
    )
    registration_date = factory.Faker(
        "date_this_year", before_today=True, after_today=False
    )
    admin1 = ""
    admin2 = ""
    geopoint = factory.LazyAttribute(
        lambda o: Point(factory.Faker("latlng").generate())
    )
    unhcr_id = factory.Faker("uuid4")
    female_age_group_0_5_count = factory.fuzzy.FuzzyInteger(3, 8)
    female_age_group_6_11_count = factory.fuzzy.FuzzyInteger(3, 8)
    female_age_group_12_17_count = factory.fuzzy.FuzzyInteger(3, 8)
    female_adults_count = factory.fuzzy.FuzzyInteger(3, 8)
    pregnant_count = factory.fuzzy.FuzzyInteger(3, 8)
    male_age_group_0_5_count = factory.fuzzy.FuzzyInteger(3, 8)
    male_age_group_6_11_count = factory.fuzzy.FuzzyInteger(3, 8)
    male_age_group_12_17_count = factory.fuzzy.FuzzyInteger(3, 8)
    male_adults_count = factory.fuzzy.FuzzyInteger(3, 8)
    female_age_group_0_5_disabled_count = factory.fuzzy.FuzzyInteger(3, 8)
    female_age_group_6_11_disabled_count = factory.fuzzy.FuzzyInteger(3, 8)
    female_age_group_12_17_disabled_count = factory.fuzzy.FuzzyInteger(3, 8)
    female_adults_disabled_count = factory.fuzzy.FuzzyInteger(3, 8)
    male_age_group_0_5_disabled_count = factory.fuzzy.FuzzyInteger(3, 8)
    male_age_group_6_11_disabled_count = factory.fuzzy.FuzzyInteger(3, 8)
    male_age_group_12_17_disabled_count = factory.fuzzy.FuzzyInteger(3, 8)
    male_adults_disabled_count = factory.fuzzy.FuzzyInteger(3, 8)


class ImportedIndividualFactory(factory.DjangoModelFactory):
    class Meta:
        model = ImportedIndividual

    full_name = factory.LazyAttribute(
        lambda o: f"{o.given_name} {o.middle_name} {o.family_name}"
    )
    given_name = factory.Faker("first_name")
    middle_name = factory.Faker("first_name")
    family_name = factory.Faker("last_name")
    sex = factory.fuzzy.FuzzyChoice(SEX_CHOICE, getter=lambda c: c[0],)
    birth_date = factory.Faker(
        "date_of_birth", tzinfo=utc, minimum_age=16, maximum_age=90
    )
    estimated_birth_date = factory.fuzzy.FuzzyChoice((True, False))
    marital_status = factory.fuzzy.FuzzyChoice(
        MARITAL_STATUS_CHOICE, getter=lambda c: c[0],
    )
    phone_no = factory.Faker("phone_number")
    phone_no_alternative = ""
<<<<<<< HEAD
=======
    birth_certificate_no = ""
    birth_certificate_photo = ""
    drivers_license_no = ""
    drivers_license_photo = ""
    electoral_card_no = ""
    electoral_card_photo = ""
    unhcr_id_no = ""
    unhcr_id_photo = ""
    national_passport = ""
    national_passport_photo = ""
    scope_id_no = ""
    scope_id_photo = ""
    other_id_type = ""
    other_id_no = ""
    other_id_photo = ""
>>>>>>> 5e01f7c7
    registration_data_import = factory.SubFactory(
        RegistrationDataImportDatahubFactory
    )
    disability = factory.fuzzy.FuzzyChoice((True, False))
    household = factory.SubFactory(ImportedHouseholdFactory)<|MERGE_RESOLUTION|>--- conflicted
+++ resolved
@@ -93,24 +93,6 @@
     )
     phone_no = factory.Faker("phone_number")
     phone_no_alternative = ""
-<<<<<<< HEAD
-=======
-    birth_certificate_no = ""
-    birth_certificate_photo = ""
-    drivers_license_no = ""
-    drivers_license_photo = ""
-    electoral_card_no = ""
-    electoral_card_photo = ""
-    unhcr_id_no = ""
-    unhcr_id_photo = ""
-    national_passport = ""
-    national_passport_photo = ""
-    scope_id_no = ""
-    scope_id_photo = ""
-    other_id_type = ""
-    other_id_no = ""
-    other_id_photo = ""
->>>>>>> 5e01f7c7
     registration_data_import = factory.SubFactory(
         RegistrationDataImportDatahubFactory
     )
