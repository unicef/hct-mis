import numbers
from collections import defaultdict
from datetime import datetime
from functools import partial
from io import BytesIO

from django.contrib.gis.geos import Point
from django.core.files import File
from django.core.files.storage import default_storage
from django.db import transaction
from django.utils import timezone

import openpyxl
from django_countries.fields import Country

from hct_mis_api.apps.activity_log.models import log_create
from hct_mis_api.apps.core.models import BusinessArea
from hct_mis_api.apps.core.utils import SheetImageLoader, timezone_datetime
from hct_mis_api.apps.household.models import (
    COLLECT_TYPE_FULL,
    COLLECT_TYPE_NONE,
    COLLECT_TYPE_PARTIAL,
    COLLECT_TYPE_UNKNOWN,
    HEAD,
    IDENTIFICATION_TYPE_DICT,
    NON_BENEFICIARY,
    ROLE_ALTERNATE,
    ROLE_PRIMARY,
)
from hct_mis_api.apps.registration_data.models import RegistrationDataImport
from hct_mis_api.apps.registration_datahub.models import (
    ImportData,
    ImportedAgency,
    ImportedBankAccountInfo,
    ImportedDocument,
    ImportedDocumentType,
    ImportedHousehold,
    ImportedIndividual,
    ImportedIndividualIdentity,
    ImportedIndividualRoleInHousehold,
    RegistrationDataImportDatahub,
)
from hct_mis_api.apps.registration_datahub.tasks.deduplicate import DeduplicateTask
from hct_mis_api.apps.registration_datahub.tasks.rdi_base_create import (
    RdiBaseCreateTask,
    logger,
)
from hct_mis_api.apps.registration_datahub.tasks.utils import collectors_str_ids_to_list


class RdiXlsxCreateTask(RdiBaseCreateTask):
    """
    Works on valid XLSX files, parsing them and creating households/individuals
    in the Registration Datahub. Once finished it will update the status of
    that registration data import instance.
    """

    def __init__(self):
        self.image_loader = None
        self.business_area = None
        self.households = {}
        self.documents = {}
        self.identities = {}
        self.household_identities = {}
        self.individuals = []
        self.collectors = defaultdict(list)
        self.bank_accounts = defaultdict(dict)

<<<<<<< HEAD
=======
    def _handle_collect_individual_data(self, value, header, row_num, individual, *args, **kwargs):
        try:
            return {
                "FULL": COLLECT_TYPE_FULL,
                "PARTIAL": COLLECT_TYPE_PARTIAL,
                "NONE": COLLECT_TYPE_NONE,
                "UNKNOWN": COLLECT_TYPE_UNKNOWN,
            }[value]
        except KeyError:
            return COLLECT_TYPE_UNKNOWN

>>>>>>> db054379
    def _handle_bank_account_fields(self, value, header, row_num, individual, *args, **kwargs):
        if value is None:
            return

        name = header.replace("_i_c", "")

        self.bank_accounts[f"individual_{row_num}"]["individual"] = individual
        self.bank_accounts[f"individual_{row_num}"][name] = value

    def _handle_document_fields(self, value, header, row_num, individual, *args, **kwargs):
        if value is None:
            return
        common_header = header.replace("_no", "")
        if header.startswith("other_id"):
            document_data = self.documents.get(f"individual_{row_num}_other")
        else:
            document_data = self.documents.get(f"individual_{row_num}_{common_header}")

        if header == "other_id_type_i_c":
            if document_data:
                document_data["name"] = value
            else:
                self.documents[f"individual_{row_num}_other"] = {
                    "individual": individual,
                    "name": value,
                    "type": "OTHER",
                }
        elif header == "other_id_no_i_c":
            if document_data:
                document_data["value"] = value
            else:
                self.documents[f"individual_{row_num}_other"] = {
                    "individual": individual,
                    "value": value,
                    "type": "OTHER",
                }
        else:
            document_name = header.replace("_no", "").replace("_i_c", "")
            doc_type = document_name.upper().strip()

            if document_data:
                document_data["value"] = value
            else:
                self.documents[f"individual_{row_num}_{common_header}"] = {
                    "individual": individual,
                    "name": IDENTIFICATION_TYPE_DICT.get(doc_type),
                    "type": doc_type,
                    "value": value,
                }

    def _handle_document_photo_fields(self, cell, row_num, individual, header, *args, **kwargs):
        if not self.image_loader.image_in(cell.coordinate):
            return
        header = header.replace("_photo_i_c", "_i_c")
        if header.startswith("other_id"):
            document_data = self.documents.get(f"individual_{row_num}_other")
        else:
            document_data = self.documents.get(f"individual_{row_num}_{header}")

        file = self._handle_image_field(cell)

        if document_data:
            document_data["photo"] = file
        else:
            suffix = "other" if header.startswith("other_id") else header
            self.documents[f"individual_{row_num}_{suffix}"] = {
                "individual": individual,
                "photo": file,
            }

    def _handle_document_issuing_country_fields(self, value, header, row_num, individual, *args, **kwargs):
        if value is None:
            return
        header = header.replace("_issuer_i_c", "_i_c")
        if header.startswith("other_id"):
            document_data = self.documents.get(f"individual_{row_num}_other")
        else:
            document_data = self.documents.get(f"individual_{row_num}_{header}")

        if document_data:
            document_data["issuing_country"] = Country(value)
        else:
            suffix = "other" if header.startswith("other_id") else header
            self.documents[f"individual_{row_num}_{suffix}"] = {
                "individual": individual,
                "issuing_country": Country(value),
            }

    def _handle_image_field(self, cell, is_flex_field=False, is_field_required=False, *args, **kwargs):
        if self.image_loader.image_in(cell.coordinate):
            image = self.image_loader.get(cell.coordinate)
            file_name = f"{cell.coordinate}-{timezone.now()}.jpg"
            file_io = BytesIO()

            image.save(file_io, image.format)

            file = File(file_io, name=file_name)

            if is_flex_field:
                return default_storage.save(file_name, file)

            return file
        return "" if is_field_required is True else None

    def _handle_decimal_field(self, cell, is_flex_field=False, is_field_required=False, *args, **kwargs):
        value = cell.value
        if not is_flex_field:
            return value
        if isinstance(value, numbers.Number):
            return float(value)
        return value

    def _handle_bool_field(self, cell, is_flex_field=False, is_field_required=False, *args, **kwargs):
        value = cell.value
        if isinstance(value, str):
            if value.lower() == "false":
                return False
            elif value.lower() == "true":
                return True
        return value

    def _handle_geopoint_field(self, value, *args, **kwargs):
        if not value:
            return ""

        values_as_list = value.split(",")
        longitude = values_as_list[0].strip()
        latitude = values_as_list[1].strip()

        return Point(x=float(longitude), y=float(latitude), srid=4326)

    def _handle_datetime(self, cell, is_flex_field=False, is_field_required=False, *args, **kwargs):
        return timezone_datetime(cell.value)

    def _handle_identity_fields(self, value, header, row_num, individual, *args, **kwargs):
        if value is None:
            return

        agency_type = "WFP" if "scope_id" in header else "UNHCR"

        identities_data = self.identities.get(f"individual_{row_num}_{agency_type}")

        if identities_data:
            identities_data["number"] = value
            identities_data["agency"] = agency_type
        else:
            self.identities[f"individual_{row_num}_{agency_type}"] = {
                "individual": individual,
                "number": value,
                "agency": agency_type,
            }

    def _handle_identity_photo(self, cell, row_num, header, individual, *args, **kwargs):
        if not self.image_loader.image_in(cell.coordinate):
            return

        agency_type = "WFP" if "scope_id" in header else "UNHCR"

        identity_data = self.identities.get(f"individual_{row_num}_{agency_type}")

        image = self.image_loader.get(cell.coordinate)
        file_name = f"{cell.coordinate}-{timezone.now()}.jpg"
        file_io = BytesIO()

        image.save(file_io, image.format)

        file = File(file_io, name=file_name)

        if identity_data:
            identity_data["photo"] = file
        else:
            self.identities[f"individual_{row_num}_{agency_type}"] = {
                "individual": individual,
                "photo": file,
                "agency": agency_type,
            }

    def _handle_identity_issuing_country_fields(self, value, header, row_num, individual, *args, **kwargs):
        if value is None:
            return

        agency_type = "WFP" if "scope_id" in header else "UNHCR"

        identities_data = self.identities.get(f"individual_{row_num}_{agency_type}")

        if identities_data:
            identities_data["issuing_country"] = Country(value)
        else:
            self.identities[f"individual_{row_num}_{agency_type}"] = {
                "individual": individual,
                "issuing_country": Country(value),
                "agency": agency_type,
            }

    def _handle_collectors(self, value, header, individual, *args, **kwargs):
        list_of_ids = collectors_str_ids_to_list(value)
        if list_of_ids is None:
            return

        for hh_id in list_of_ids:
            if not hh_id:
                continue
            role = ROLE_PRIMARY if header == "primary_collector_id" else ROLE_ALTERNATE
            self.collectors[hh_id].append(ImportedIndividualRoleInHousehold(individual=individual, role=role))

    def _create_bank_accounts_infos(self):
        bank_accounts_infos_to_create = [
            ImportedBankAccountInfo(**bank_account_info) for bank_account_info in self.bank_accounts.values()
        ]

        ImportedBankAccountInfo.objects.bulk_create(bank_accounts_infos_to_create)

    def _create_documents(self):
        docs_to_create = []
        for document_data in self.documents.values():
            issuing_country = document_data.get("issuing_country")
            doc_type = ImportedDocumentType.objects.get(
                country=issuing_country,
                type=document_data["type"],
            )
            photo = document_data.get("photo")
            individual = document_data.get("individual")
            obj = ImportedDocument(
                document_number=document_data.get("value"),
                photo=photo,
                individual=individual,
                type=doc_type,
            )

            docs_to_create.append(obj)

        ImportedDocument.objects.bulk_create(docs_to_create)

    def _create_identities(self):
        idents_to_create = [
            ImportedIndividualIdentity(
                agency=ImportedAgency.objects.get(country=ident_data["issuing_country"], type=ident_data["agency"]),
                individual=ident_data["individual"],
                document_number=ident_data["number"],
            )
            for ident_data in self.identities.values()
        ]

        ImportedIndividualIdentity.objects.bulk_create(idents_to_create)

    def _create_collectors(self):
        collectors_to_create = []
        for hh_id, collectors_list in self.collectors.items():
            for collector in collectors_list:
                collector.household_id = self.households.get(hh_id).pk
                collectors_to_create.append(collector)
        ImportedIndividualRoleInHousehold.objects.bulk_create(collectors_to_create)

    @staticmethod
    def _validate_birth_date(obj_to_create):
        birth_date = obj_to_create.birth_date

        if obj_to_create.birth_date < datetime(1923, 1, 1):
            obj_to_create.birth_date = datetime(1923, 1, 1)
        if obj_to_create.birth_date > datetime.today():
            obj_to_create.birth_date = datetime(2022, 4, 25)

        if birth_date != obj_to_create.birth_date:
            obj_to_create.estimated_birth_date = True

        return obj_to_create

    def _create_objects(self, sheet, registration_data_import):
        complex_fields = {
            "individuals": {
                "tax_id_no_i_c": self._handle_document_fields,
                "tax_id_photo_i_c": self._handle_document_photo_fields,
                "tax_id_issuer_i_c": self._handle_document_issuing_country_fields,
                "birth_certificate_no_i_c": self._handle_document_fields,
                "birth_certificate_photo_i_c": self._handle_document_photo_fields,
                "birth_certificate_issuer_i_c": self._handle_document_issuing_country_fields,
                "drivers_license_no_i_c": self._handle_document_fields,
                "drivers_license_photo_i_c": self._handle_document_photo_fields,
                "drivers_license_issuer_i_c": self._handle_document_issuing_country_fields,
                "electoral_card_no_i_c": self._handle_document_fields,
                "electoral_card_photo_i_c": self._handle_document_photo_fields,
                "electoral_card_issuer_i_c": self._handle_document_issuing_country_fields,
                "unhcr_id_no_i_c": self._handle_identity_fields,
                "unhcr_id_photo_i_c": self._handle_identity_photo,
                "unhcr_id_issuer_i_c": self._handle_identity_issuing_country_fields,
                "national_id_no_i_c": self._handle_document_fields,
                "national_id_photo_i_c": self._handle_document_photo_fields,
                "national_id_issuer_i_c": self._handle_document_issuing_country_fields,
                "national_passport_i_c": self._handle_document_fields,
                "national_passport_photo_i_c": self._handle_document_photo_fields,
                "national_passport_issuer_i_c": self._handle_document_issuing_country_fields,
                "scope_id_no_i_c": self._handle_identity_fields,
                "scope_id_photo_i_c": self._handle_identity_photo,
                "scope_id_issuer_i_c": self._handle_identity_issuing_country_fields,
                "other_id_type_i_c": self._handle_document_fields,
                "other_id_no_i_c": self._handle_document_fields,
                "other_id_photo_i_c": self._handle_document_photo_fields,
                "other_id_issuer_i_c": self._handle_document_issuing_country_fields,
                "photo_i_c": self._handle_image_field,
                "primary_collector_id": self._handle_collectors,
                "alternate_collector_id": self._handle_collectors,
                "pregnant_i_c": self._handle_bool_field,
                "fchild_hoh_i_c": self._handle_bool_field,
                "child_hoh_i_c": self._handle_bool_field,
                "bank_name_i_c": self._handle_bank_account_fields,
                "bank_account_number_i_c": self._handle_bank_account_fields,
                "debit_card_number_i_c": self._handle_bank_account_fields,
<<<<<<< HEAD
=======
                "first_registration_date_i_c": self._handle_datetime,
>>>>>>> db054379
            },
            "households": {
                "consent_sign_h_c": self._handle_image_field,
                "hh_geopoint_h_c": self._handle_geopoint_field,
                "fchild_hoh_h_c": self._handle_bool_field,
                "child_hoh_h_c": self._handle_bool_field,
                "consent_h_c": self._handle_bool_field,
                "first_registration_date_h_c": self._handle_datetime,
                "collect_individual_data": self._handle_collect_individual_data,
            },
        }

        complex_types = {
            "GEOPOINT": self._handle_geopoint_field,
            "IMAGE": self._handle_image_field,
            "DECIMAL": self._handle_decimal_field,
            "BOOL": self._handle_bool_field,
        }

        sheet_title = sheet.title.lower()
        if sheet_title == "households":
            obj = partial(ImportedHousehold, registration_data_import=registration_data_import)
        elif sheet_title == "individuals":
            obj = partial(ImportedIndividual, registration_data_import=registration_data_import)
        else:
            raise ValueError(f"Unhandled sheet label '{sheet.title}'")

        first_row = sheet[1]
        households_to_update = []
        for row in sheet.iter_rows(min_row=3):
            if not any([cell.value for cell in row]):
                continue
            try:
                obj_to_create = obj()

                household_id = None

                excluded = ("age",)
                for cell, header_cell in zip(row, first_row):
                    try:
                        header = header_cell.value
                        combined_fields = self.COMBINED_FIELDS
                        current_field = combined_fields.get(header)

                        if not current_field:
                            continue

                        is_not_image = current_field["type"] != "IMAGE"

                        is_not_required_and_empty = (
                            not current_field.get("required") and cell.value is None and is_not_image
                        )
                        if header in excluded:
                            continue
                        if is_not_required_and_empty:
                            continue

                        if header == "household_id":
                            temp_value = cell.value
                            if isinstance(temp_value, float) and temp_value.is_integer():
                                temp_value = int(temp_value)
                            household_id = str(temp_value)
                            if sheet_title == "individuals":
                                obj_to_create.household = self.households.get(household_id)

                        if header in complex_fields[sheet_title]:
                            fn = complex_fields[sheet_title].get(header)
                            value = fn(
                                value=cell.value,
                                cell=cell,
                                header=header,
                                row_num=cell.row,
                                individual=obj_to_create if sheet_title == "individuals" else None,
                                household=obj_to_create if sheet_title == "households" else None,
                                is_field_required=current_field.get("required", False),
                            )
                            if value is not None:
                                setattr(
                                    obj_to_create,
                                    combined_fields[header]["name"],
                                    value,
                                )
                        elif (
                            hasattr(
                                obj_to_create,
                                combined_fields[header]["name"],
                            )
                            and header != "household_id"
                        ):
                            value = self._cast_value(cell.value, header)
                            if value in (None, ""):
                                continue

                            if header == "relationship_i_c" and value == HEAD:
                                household = self.households.get(household_id)
                                if household is not None:
                                    household.head_of_household = obj_to_create
                                    households_to_update.append(household)

                            setattr(
                                obj_to_create,
                                combined_fields[header]["name"],
                                value,
                            )
                        elif header in self.FLEX_FIELDS[sheet_title]:
                            value = self._cast_value(cell.value, header)
                            type_name = self.FLEX_FIELDS[sheet_title][header]["type"]
                            if type_name in complex_types:
                                fn = complex_types[type_name]
                                value = fn(
                                    value=cell.value,
                                    cell=cell,
                                    header=header,
                                    is_flex_field=True,
                                    is_field_required=current_field.get("required", False),
                                )
                            if value is not None:
                                obj_to_create.flex_fields[header] = value
                    except Exception as e:
                        logger.exception(e)
                        raise Exception(
                            f"Error processing cell {header_cell} with `{cell}`: {e.__class__.__name__}({e})"
                        ) from e

                obj_to_create.last_registration_date = obj_to_create.first_registration_date
                obj_to_create.row_id = row[0].row

                if sheet_title == "households":
                    obj_to_create = self._assign_admin_areas_titles(obj_to_create)
                    self.households[household_id] = obj_to_create
                else:
                    if household_id is None:
                        obj_to_create.relationship = NON_BENEFICIARY
                    obj_to_create = self._validate_birth_date(obj_to_create)
                    self.individuals.append(obj_to_create)
            except Exception as e:
                logger.exception(e)
                raise Exception(f"Error processing row {row}: {e.__class__.__name__}({e})") from e

        if sheet_title == "households":
            ImportedHousehold.objects.bulk_create(self.households.values())
        else:
            ImportedIndividual.objects.bulk_create(self.individuals)
            ImportedHousehold.objects.bulk_update(
                households_to_update,
                ["head_of_household"],
                1000,
            )
            self._create_documents()
            self._create_identities()
            self._create_collectors()
            self._create_bank_accounts_infos()

    @transaction.atomic(using="default")
    @transaction.atomic(using="registration_datahub")
    def execute(self, registration_data_import_id, import_data_id, business_area_id):
        registration_data_import = RegistrationDataImportDatahub.objects.select_for_update().get(
            id=registration_data_import_id,
        )
        registration_data_import.import_done = RegistrationDataImportDatahub.STARTED
        registration_data_import.save()
        import_data = ImportData.objects.get(id=import_data_id)

        self.business_area = BusinessArea.objects.get(id=business_area_id)

        wb = openpyxl.load_workbook(import_data.file, data_only=True)

        # households objects have to be created first
        worksheets = (wb["Households"], wb["Individuals"])
        for sheet in worksheets:
            self.image_loader = SheetImageLoader(sheet)
            self._create_objects(sheet, registration_data_import)

        registration_data_import.import_done = RegistrationDataImportDatahub.DONE
        registration_data_import.save()
        old_rdi_mis = RegistrationDataImport.objects.get(id=registration_data_import.hct_id)
        rdi_mis = RegistrationDataImport.objects.get(id=registration_data_import.hct_id)
        rdi_mis.status = RegistrationDataImport.IN_REVIEW
        rdi_mis.save()
        log_create(RegistrationDataImport.ACTIVITY_LOG_MAPPING, "business_area", None, old_rdi_mis, rdi_mis)
        if not self.business_area.postpone_deduplication:
            DeduplicateTask.deduplicate_imported_individuals(registration_data_import_datahub=registration_data_import)<|MERGE_RESOLUTION|>--- conflicted
+++ resolved
@@ -66,8 +66,6 @@
         self.collectors = defaultdict(list)
         self.bank_accounts = defaultdict(dict)
 
-<<<<<<< HEAD
-=======
     def _handle_collect_individual_data(self, value, header, row_num, individual, *args, **kwargs):
         try:
             return {
@@ -79,7 +77,6 @@
         except KeyError:
             return COLLECT_TYPE_UNKNOWN
 
->>>>>>> db054379
     def _handle_bank_account_fields(self, value, header, row_num, individual, *args, **kwargs):
         if value is None:
             return
@@ -387,10 +384,7 @@
                 "bank_name_i_c": self._handle_bank_account_fields,
                 "bank_account_number_i_c": self._handle_bank_account_fields,
                 "debit_card_number_i_c": self._handle_bank_account_fields,
-<<<<<<< HEAD
-=======
                 "first_registration_date_i_c": self._handle_datetime,
->>>>>>> db054379
             },
             "households": {
                 "consent_sign_h_c": self._handle_image_field,
