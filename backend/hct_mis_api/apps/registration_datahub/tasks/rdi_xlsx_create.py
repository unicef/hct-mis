--- conflicted
+++ resolved
@@ -66,8 +66,15 @@
         self.collectors = defaultdict(list)
         self.bank_accounts = defaultdict(dict)
 
-<<<<<<< HEAD
-=======
+    def _handle_bank_account_fields(self, value, header, row_num, individual, *args, **kwargs):
+        if value is None:
+            return
+
+        name = header.replace("_i_c", "")
+
+        self.bank_accounts[f"individual_{row_num}"]["individual"] = individual
+        self.bank_accounts[f"individual_{row_num}"][name] = value
+
     def _handle_collect_individual_data(self, value, header, row_num, individual, *args, **kwargs):
         try:
             return {
@@ -79,7 +86,6 @@
         except KeyError:
             return COLLECT_TYPE_UNKNOWN
 
->>>>>>> 2e059b93
     def _handle_bank_account_fields(self, value, header, row_num, individual, *args, **kwargs):
         if value is None:
             return
@@ -396,10 +402,7 @@
                 "child_hoh_h_c": self._handle_bool_field,
                 "consent_h_c": self._handle_bool_field,
                 "first_registration_date_h_c": self._handle_datetime,
-<<<<<<< HEAD
-=======
                 "collect_individual_data": self._handle_collect_individual_data,
->>>>>>> 2e059b93
             },
         }
 
