import contextlib
import logging
from typing import Dict, List, Tuple
from uuid import UUID

from django.core.cache import cache
from django.db import transaction
from django.db.models import QuerySet
from django.forms import model_to_dict

from hct_mis_api.apps.account.models import Partner
from hct_mis_api.apps.activity_log.models import log_create
from hct_mis_api.apps.activity_log.utils import copy_model_object
from hct_mis_api.apps.geo.models import Area, Country
from hct_mis_api.apps.grievance.models import (
    GrievanceTicket,
    TicketIndividualDataUpdateDetails,
)
from hct_mis_api.apps.household.celery_tasks import recalculate_population_fields_task
from hct_mis_api.apps.household.documents import HouseholdDocument, get_individual_doc
from hct_mis_api.apps.household.models import (
    HEAD,
    DocumentType,
    HouseholdCollection,
    IndividualCollection,
<<<<<<< HEAD
    IndividualIdentity,
    IndividualRoleInHousehold,
    PendingBankAccountInfo,
    PendingDocument,
    PendingHousehold,
    PendingIndividual,
    PendingIndividualRoleInHousehold,
=======
    PendingHousehold,
    PendingIndividual,
    PendingIndividualRoleInHousehold,
    PendingBankAccountInfo,
    PendingDocument,
>>>>>>> 93c1ffe0
)
from hct_mis_api.apps.payment.models import (
    DeliveryMechanismData,
    PendingDeliveryMechanismData,
)
from hct_mis_api.apps.registration_data.models import (
    KoboImportedSubmission,
    RegistrationDataImport,
    RegistrationDataImportDatahub,
)
from hct_mis_api.apps.registration_datahub.celery_tasks import deduplicate_documents
from hct_mis_api.apps.registration_datahub.documents import get_imported_individual_doc
from hct_mis_api.apps.registration_datahub.signals import rdi_merged
from hct_mis_api.apps.sanction_list.tasks.check_against_sanction_list_pre_merge import (
    CheckAgainstSanctionListPreMergeTask,
)
from hct_mis_api.apps.utils.elasticsearch_utils import (
    populate_index,
    remove_elasticsearch_documents_by_matching_ids,
)
from hct_mis_api.apps.utils.phone import is_valid_phone_number

logger = logging.getLogger(__name__)


class RdiMergeTask:
    HOUSEHOLD_FIELDS = (
        "consent_sign",
        "consent",
        "consent_sharing",
        "residence_status",
        "country_origin",
        "zip_code",
        "size",
        "address",
        "country",
        "female_age_group_0_5_count",
        "female_age_group_6_11_count",
        "female_age_group_12_17_count",
        "female_age_group_18_59_count",
        "female_age_group_60_count",
        "pregnant_count",
        "male_age_group_0_5_count",
        "male_age_group_6_11_count",
        "male_age_group_12_17_count",
        "male_age_group_18_59_count",
        "male_age_group_60_count",
        "female_age_group_0_5_disabled_count",
        "female_age_group_6_11_disabled_count",
        "female_age_group_12_17_disabled_count",
        "female_age_group_18_59_disabled_count",
        "female_age_group_60_disabled_count",
        "male_age_group_0_5_disabled_count",
        "male_age_group_6_11_disabled_count",
        "male_age_group_12_17_disabled_count",
        "male_age_group_18_59_disabled_count",
        "male_age_group_60_disabled_count",
        "first_registration_date",
        "last_registration_date",
        "flex_fields",
        "start",
        "deviceid",
        "name_enumerator",
        "org_enumerator",
        "org_name_enumerator",
        "village",
        "registration_method",
        "collect_individual_data",
        "currency",
        "unhcr_id",
        "geopoint",
        "returnee",
        "fchild_hoh",
        "child_hoh",
        "detail_id",
        "collect_type",
    )

    INDIVIDUAL_FIELDS = (
        "id",
        "photo",
        "full_name",
        "given_name",
        "middle_name",
        "family_name",
        "relationship",
        "sex",
        "birth_date",
        "estimated_birth_date",
        "marital_status",
        "phone_no",
        "phone_no_alternative",
        "email",
        "disability",
        "flex_fields",
        "first_registration_date",
        "last_registration_date",
        "deduplication_batch_status",
        "deduplication_batch_results",
        "observed_disability",
        "seeing_disability",
        "hearing_disability",
        "physical_disability",
        "memory_disability",
        "selfcare_disability",
        "comms_disability",
        "who_answers_phone",
        "who_answers_alt_phone",
        "pregnant",
        "work_status",
        "detail_id",
        "disability_certificate_picture",
        "preferred_language",
        "age_at_registration",
        "payment_delivery_phone_no",
        "wallet_name",
        "blockchain_name",
        "wallet_address",
    )


    #
    # def _prepare_households(
    #     self, imported_households: List[Household], obj_hct: RegistrationDataImport
    # ) -> Dict[int, Household]:
    #     households_dict = {}
    #     countries = {}
    #     for imported_household in imported_households:
    #         household_data = {**model_to_dict(imported_household, fields=self.HOUSEHOLD_FIELDS)}
    #         country = household_data.pop("country")
    #         country_origin = household_data.pop("country_origin")
    #
    #         if country and country.code not in countries:
    #             countries[country.code] = Country.objects.get(iso_code2=country.code)
    #         if country_origin and country_origin.code not in countries:
    #             countries[country_origin.code] = Country.objects.get(iso_code2=country_origin.code)
    #
    #         if country := countries.get(country.code):
    #             household_data["country"] = country
    #
    #         if country_origin := countries.get(country_origin.code):
    #             household_data["country_origin"] = country_origin
    #
    #         if record := imported_household.flex_registrations_record:
    #             household_data["registration_id"] = str(record.registration)
    #
    #         if enumerator_rec_id := imported_household.enumerator_rec_id:
    #             household_data["enumerator_rec_id"] = enumerator_rec_id
    #
    #         if unicef_id := imported_household.mis_unicef_id:
    #             household_data["unicef_id"] = unicef_id
    #             # find other household with same unicef_id and group them in the same collection
    #             household_from_collection = Household.objects.filter(
    #                 unicef_id=unicef_id, business_area=obj_hct.business_area
    #             ).first()
    #             if household_from_collection:
    #                 if collection := household_from_collection.household_collection:
    #                     household_data["household_collection"] = collection
    #                 else:
    #                     household_collection = HouseholdCollection.objects.create()
    #                     household_data["household_collection"] = household_collection
    #                     household_from_collection.household_collection = household_collection
    #                     household_from_collection.save(update_fields=["household_collection"])
    #
    #         household = Household(
    #             **household_data,
    #             registration_data_import=obj_hct,
    #             business_area=obj_hct.business_area,
    #             program=obj_hct.program,
    #         )
    #         self.merge_admin_areas(imported_household, household)
    #         households_dict[imported_household.id] = household
    #
    #     return households_dict
    #

    #
    # def _prepare_individuals(
    #     self,
    #     imported_individuals: List[Individual],
    #     households_dict: Dict[int, Household],
    #     obj_hct: RegistrationDataImport,
    # ) -> None:
    #     individuals_dict = {}
    #     documents_to_create = []
    #     identities_to_create = []
    #     for imported_individual in imported_individuals:
    #         values = model_to_dict(imported_individual, fields=self.INDIVIDUAL_FIELDS)
    #
    #         if not values.get("phone_no_valid"):
    #             values["phone_no_valid"] = False
    #         if not values.get("phone_no_alternative_valid"):
    #             values["phone_no_alternative_valid"] = False
    #
    #         imported_individual_household = imported_individual.household
    #         household = households_dict.get(imported_individual.household.id) if imported_individual_household else None
    #
    #         phone_no = values.get("phone_no")
    #         phone_no_alternative = values.get("phone_no_alternative")
    #
    #         values["phone_no_valid"] = is_valid_phone_number(str(phone_no))
    #         values["phone_no_alternative_valid"] = is_valid_phone_number(str(phone_no_alternative))
    #
    #         if unicef_id := imported_individual.mis_unicef_id:
    #             values["unicef_id"] = unicef_id
    #             # find other individual with same unicef_id and group them in the same collection
    #             individual_from_collection = Individual.objects.filter(
    #                 unicef_id=unicef_id, business_area=obj_hct.business_area
    #             ).first()
    #             if individual_from_collection:
    #                 if collection := individual_from_collection.individual_collection:
    #                     values["individual_collection"] = collection
    #                 else:
    #                     individual_collection = IndividualCollection.objects.create()
    #                     values["individual_collection"] = individual_collection
    #                     individual_from_collection.individual_collection = individual_collection
    #                     individual_from_collection.save(update_fields=["individual_collection"])
    #
    #         individual = Individual(
    #             **values,
    #             household=household,
    #             registration_id=getattr(household, "registration_id", None),
    #             business_area=obj_hct.business_area,
    #             registration_data_import=obj_hct,
    #             imported_individual_id=imported_individual.id,
    #             program=obj_hct.program,
    #         )
    #         if household:
    #             individual.registration_id = household.registration_id
    #         individuals_dict[imported_individual.id] = individual
    #
    #         is_social_worker_program = obj_hct.program.is_social_worker_program
    #
    #         if is_social_worker_program:
    #             # every household for Social DCT type program has HoH
    #             household.head_of_household = individual
    #         else:
    #             if imported_individual.relationship == HEAD and household:
    #                 household.head_of_household = individual
    #
    #         (
    #             documents,
    #             identities,
    #         ) = self._prepare_individual_documents_and_identities(imported_individual, individual)
    #
    #         documents_to_create.extend(documents)
    #         identities_to_create.extend(identities)
    #
    #

    def _create_grievance_ticket_for_delivery_mechanisms_errors(
        self, delivery_mechanism_data: DeliveryMechanismData, obj_hct: RegistrationDataImport, description: str
    ) -> Tuple[GrievanceTicket, TicketIndividualDataUpdateDetails]:
        comments = f"This is a system generated ticket for RDI {obj_hct}"
        grievance_ticket = GrievanceTicket(
            category=GrievanceTicket.CATEGORY_DATA_CHANGE,
            issue_type=GrievanceTicket.ISSUE_TYPE_INDIVIDUAL_DATA_CHANGE_DATA_UPDATE,
            admin2=delivery_mechanism_data.individual.household.admin2,
            business_area=obj_hct.business_area,
            registration_data_import=obj_hct,
            description=description,
            comments=comments,
        )
        individual_data_with_approve_status = delivery_mechanism_data.get_grievance_ticket_payload_for_errors()
        individual_data_update_ticket = TicketIndividualDataUpdateDetails(
            individual_data={"delivery_mechanism_data_to_edit": [individual_data_with_approve_status]},
            individual=delivery_mechanism_data.individual,
            ticket=grievance_ticket,
        )

        return grievance_ticket, individual_data_update_ticket

    def _create_grievance_tickets_for_delivery_mechanisms_errors(
        self, delivery_mechanisms_data: QuerySet[PendingDeliveryMechanismData], obj_hct: RegistrationDataImport
    ) -> None:
        grievance_tickets_to_create = []
        individual_data_update_tickets_to_create = []
        for delivery_mechanism_data in delivery_mechanisms_data:
            delivery_mechanism_data.validate()
            if not delivery_mechanism_data.is_valid:
                description = (
                    f"Missing required fields {list(delivery_mechanism_data.validation_errors.keys())}"
                    f" values for delivery mechanism {delivery_mechanism_data.delivery_mechanism}"
                )
                (
                    grievance_ticket,
                    individual_data_update_ticket,
                ) = self._create_grievance_ticket_for_delivery_mechanisms_errors(
                    delivery_mechanism_data, obj_hct, description
                )
                grievance_tickets_to_create.append(grievance_ticket)
                individual_data_update_tickets_to_create.append(individual_data_update_ticket)

            else:
                delivery_mechanism_data.update_unique_field()
                if not delivery_mechanism_data.is_valid:
                    description = (
                        f"Fields not unique {list(delivery_mechanism_data.validation_errors.keys())} across program"
                        f" for delivery mechanism {delivery_mechanism_data.delivery_mechanism}, possible duplicate of {delivery_mechanism_data.possible_duplicate_of}"
                    )
                    (
                        grievance_ticket,
                        individual_data_update_ticket,
                    ) = self._create_grievance_ticket_for_delivery_mechanisms_errors(
                        delivery_mechanism_data, obj_hct, description
                    )
                    grievance_tickets_to_create.append(grievance_ticket)
                    individual_data_update_tickets_to_create.append(individual_data_update_ticket)
            delivery_mechanism_data.save()

        if grievance_tickets_to_create:
            GrievanceTicket.objects.bulk_create(grievance_tickets_to_create)
            TicketIndividualDataUpdateDetails.objects.bulk_create(individual_data_update_tickets_to_create)
            for grievance_ticket in grievance_tickets_to_create:
                grievance_ticket.programs.add(obj_hct.program)

            logger.info(
                f"RDI:{obj_hct} Created {len(grievance_tickets_to_create)} delivery mechanisms error grievance tickets"
            )

    def execute(self, registration_data_import_id: str) -> None:
        try:
            obj_hct = RegistrationDataImport.objects.get(id=registration_data_import_id)
            obj_hub = RegistrationDataImportDatahub.objects.get(hct_id=registration_data_import_id)
            households = PendingHousehold.objects.filter(registration_data_import=obj_hct)
            individuals = PendingIndividual.objects.filter(registration_data_import=obj_hct).order_by(
                "first_registration_date"
            )
            roles = PendingIndividualRoleInHousehold.objects.filter(
                household__in=households, individual__in=individuals
            )
            bank_account_infos = PendingBankAccountInfo.objects.filter(individual__in=individuals)
            delivery_mechanism_data = PendingDeliveryMechanismData.objects.filter(
                individual__in=individuals,
            )
            individual_ids = list(individuals.values_list("id", flat=True))
            household_ids = list(households.values_list("id", flat=True))
            try:
                with transaction.atomic(using="default"):
                    old_obj_hct = copy_model_object(obj_hct)

                    transaction.on_commit(lambda: recalculate_population_fields_task(household_ids, obj_hct.program_id))
                    logger.info(
                        f"RDI:{registration_data_import_id} Recalculated population fields for {len(household_ids)} households"
                    )
                    kobo_submissions = []
                    for household in households:
                        kobo_submission_uuid = household.kobo_submission_uuid
                        kobo_asset_id = household.detail_id or household.kobo_asset_id
                        kobo_submission_time = household.kobo_submission_time
                        if kobo_submission_uuid and kobo_asset_id and kobo_submission_time:
                            submission = KoboImportedSubmission(
                                kobo_submission_uuid=kobo_submission_uuid,
                                kobo_asset_id=kobo_asset_id,
                                kobo_submission_time=kobo_submission_time,
                                registration_data_import=obj_hub,
                                imported_household=household,
                            )
                            kobo_submissions.append(submission)
                    if kobo_submissions:
                        KoboImportedSubmission.objects.bulk_create(kobo_submissions)
                    logger.info(f"RDI:{registration_data_import_id} Created {len(kobo_submissions)} kobo submissions")

                    for household in households:
                        registration_id = household.registration_id
                        if registration_id:
                            self._update_program_registration_id(household.id, registration_id)

                    # DEDUPLICATION

                    populate_index(
                        PendingIndividual.objects.filter(registration_data_import=obj_hct),
                        get_individual_doc(obj_hct.business_area.slug),
                    )
                    logger.info(
                        f"RDI:{registration_data_import_id} Populated index for {len(individual_ids)} individuals"
                    )
                    populate_index(PendingHousehold.objects.filter(registration_data_import=obj_hct), HouseholdDocument)
                    logger.info(
                        f"RDI:{registration_data_import_id} Populated index for {len(household_ids)} households"
                    )
                    # if not obj_hct.business_area.postpone_deduplication:
                    # TODO: Deduplication to uncomment
                    # individuals = evaluate_qs(
                    #     Individual.objects.filter(registration_data_import=obj_hct)
                    #     .select_for_update()
                    #     .order_by("pk")
                    # )
                    # DeduplicateTask(
                    #     obj_hct.business_area.slug, obj_hct.program.id
                    # ).deduplicate_individuals_against_population(individuals)
                    # logger.info(f"RDI:{registration_data_import_id} Deduplicated {len(individual_ids)} individuals")
                    # golden_record_duplicates = Individual.objects.filter(
                    #     registration_data_import=obj_hct, deduplication_golden_record_status=DUPLICATE
                    # )
                    # logger.info(
                    #     f"RDI:{registration_data_import_id} Found {len(golden_record_duplicates)} duplicates"
                    # )
                    #
                    # create_needs_adjudication_tickets(
                    #     golden_record_duplicates,
                    #     "duplicates",
                    #     obj_hct.business_area,
                    #     registration_data_import=obj_hct,
                    # )
                    # logger.info(
                    #     f"RDI:{registration_data_import_id} Created tickets for {len(golden_record_duplicates)} duplicates"
                    # )
                    #
                    # needs_adjudication = Individual.objects.filter(
                    #     registration_data_import=obj_hct, deduplication_golden_record_status=NEEDS_ADJUDICATION
                    # )
                    # logger.info(
                    #     f"RDI:{registration_data_import_id} Found {len(needs_adjudication)} needs adjudication"
                    # )
                    #
                    # create_needs_adjudication_tickets(
                    #     needs_adjudication,
                    #     "possible_duplicates",
                    #     obj_hct.business_area,
                    #     registration_data_import=obj_hct,
                    # )
                    # logger.info(
                    #     f"RDI:{registration_data_import_id} Created tickets for {len(needs_adjudication)} needs adjudication"
                    # )

                    # SANCTION LIST CHECK
                    if obj_hct.should_check_against_sanction_list() and not obj_hct.business_area.screen_beneficiary:
                        logger.info(f"RDI:{registration_data_import_id} Checking against sanction list")
                        CheckAgainstSanctionListPreMergeTask.execute(registration_data_import=obj_hct)
                        logger.info(f"RDI:{registration_data_import_id} Checked against sanction list")

                    obj_hct.status = RegistrationDataImport.MERGED
                    obj_hct.save()

                    households.update(rdi_merge_status="MERGED")
                    individuals.update(rdi_merge_status="MERGED")
                    delivery_mechanism_data.update(rdi_merge_status="MERGED")
                    self._create_grievance_tickets_for_delivery_mechanisms_errors(delivery_mechanism_data, obj_hct)
                    roles.update(rdi_merge_status="MERGED")
                    bank_account_infos.update(rdi_merge_status="MERGED")
                    PendingDocument.objects.filter(individual_id__in=individual_ids).update(rdi_merge_status="MERGED")
                    PendingIndividualRoleInHousehold.objects.filter(individual_id__in=individual_ids).update(
                        rdi_merge_status="MERGED"
                    )
                    logger.info(f"RDI:{registration_data_import_id} Saved registration data import")
                    transaction.on_commit(lambda: deduplicate_documents.delay())
                    rdi_merged.send(sender=obj_hct.__class__, instance=obj_hct)
                    log_create(
                        RegistrationDataImport.ACTIVITY_LOG_MAPPING,
                        "business_area",
                        None,
                        obj_hct.program_id,
                        old_obj_hct,
                        obj_hct,
                    )
                    logger.info(f"Datahub data for RDI: {obj_hct.id} was cleared")
            except Exception:
                # remove es individuals if exists
                remove_elasticsearch_documents_by_matching_ids(
                    individual_ids, get_individual_doc(obj_hct.business_area.slug)
                )

                # remove es households if exists
                remove_elasticsearch_documents_by_matching_ids(household_ids, HouseholdDocument)

                # proactively try to remove also es data for imported individuals
                remove_elasticsearch_documents_by_matching_ids(
                    individual_ids,
                    get_imported_individual_doc(obj_hct.business_area.slug),
                )
                raise

            with contextlib.suppress(ConnectionError, AttributeError):
                for key in cache.keys("*"):
                    if key.startswith(
                        (
                            f"count_{obj_hub.business_area_slug}_HouseholdNodeConnection",
                            f"count_{obj_hub.business_area_slug}_IndividualNodeConnection",
                        )
                    ):
                        cache.delete(key)

        except Exception as e:
            logger.error(e)
            raise

    def _update_program_registration_id(self, household_id: UUID, registration_id: str) -> None:
        count = 0
        while PendingHousehold.objects.filter(registration_id=f"{registration_id}#{count}").exists():
            count += 1
        PendingHousehold.objects.filter(id=household_id).update(registration_id=f"{registration_id}#{count}")<|MERGE_RESOLUTION|>--- conflicted
+++ resolved
@@ -23,21 +23,11 @@
     DocumentType,
     HouseholdCollection,
     IndividualCollection,
-<<<<<<< HEAD
-    IndividualIdentity,
-    IndividualRoleInHousehold,
-    PendingBankAccountInfo,
-    PendingDocument,
-    PendingHousehold,
-    PendingIndividual,
-    PendingIndividualRoleInHousehold,
-=======
     PendingHousehold,
     PendingIndividual,
     PendingIndividualRoleInHousehold,
     PendingBankAccountInfo,
     PendingDocument,
->>>>>>> 93c1ffe0
 )
 from hct_mis_api.apps.payment.models import (
     DeliveryMechanismData,
@@ -483,6 +473,7 @@
                     PendingIndividualRoleInHousehold.objects.filter(individual_id__in=individual_ids).update(
                         rdi_merge_status="MERGED"
                     )
+
                     logger.info(f"RDI:{registration_data_import_id} Saved registration data import")
                     transaction.on_commit(lambda: deduplicate_documents.delay())
                     rdi_merged.send(sender=obj_hct.__class__, instance=obj_hct)
