--- conflicted
+++ resolved
@@ -25,11 +25,6 @@
     HouseholdCollection,
     Individual,
     IndividualCollection,
-<<<<<<< HEAD
-    IndividualIdentity,
-    IndividualRoleInHousehold,
-=======
->>>>>>> 9c5b1bfd
     PendingBankAccountInfo,
     PendingDocument,
     PendingHousehold,
@@ -56,11 +51,8 @@
     populate_index,
     remove_elasticsearch_documents_by_matching_ids,
 )
-<<<<<<< HEAD
 from hct_mis_api.apps.utils.models import MergeStatusModel
 from hct_mis_api.apps.utils.phone import is_valid_phone_number
-=======
->>>>>>> 9c5b1bfd
 from hct_mis_api.apps.utils.querysets import evaluate_qs
 
 logger = logging.getLogger(__name__)
@@ -338,30 +330,15 @@
             individuals = PendingIndividual.objects.filter(registration_data_import=obj_hct).order_by(
                 "first_registration_date"
             )
-<<<<<<< HEAD
             individual_ids = list(individuals.values_list("id", flat=True))
             household_ids = list(households.values_list("id", flat=True))
             imported_delivery_mechanism_data = PendingDeliveryMechanismData.objects.filter(
-=======
-            roles = PendingIndividualRoleInHousehold.objects.filter(
-                household__in=households, individual__in=individuals
-            )
-            bank_account_infos = PendingBankAccountInfo.objects.filter(individual__in=individuals)
-            delivery_mechanism_data = PendingDeliveryMechanismData.objects.filter(
->>>>>>> 9c5b1bfd
                 individual__in=individuals,
             )
-            individual_ids = list(individuals.values_list("id", flat=True))
-            household_ids = list(households.values_list("id", flat=True))
             try:
                 with transaction.atomic(using="default"):
                     old_obj_hct = copy_model_object(obj_hct)
 
-<<<<<<< HEAD
-                    # self._prepare_individuals(individuals, households_dict, obj_hct)
-
-=======
->>>>>>> 9c5b1bfd
                     transaction.on_commit(lambda: recalculate_population_fields_task(household_ids, obj_hct.program_id))
                     logger.info(
                         f"RDI:{registration_data_import_id} Recalculated population fields for {len(household_ids)} households"
@@ -402,52 +379,6 @@
                     logger.info(
                         f"RDI:{registration_data_import_id} Populated index for {len(household_ids)} households"
                     )
-<<<<<<< HEAD
-                    # if not obj_hct.business_area.postpone_deduplication:
-                    # TODO: Deduplication to uncomment
-                    # individuals = evaluate_qs(
-                    #     Individual.objects.filter(registration_data_import=obj_hct)
-                    #     .select_for_update()
-                    #     .order_by("pk")
-                    # )
-                    # DeduplicateTask(
-                    #     obj_hct.business_area.slug, obj_hct.program.id
-                    # ).deduplicate_individuals_against_population(individuals)
-                    # logger.info(f"RDI:{registration_data_import_id} Deduplicated {len(individual_ids)} individuals")
-                    # golden_record_duplicates = Individual.objects.filter(
-                    #     registration_data_import=obj_hct, deduplication_golden_record_status=DUPLICATE
-                    # )
-                    # logger.info(
-                    #     f"RDI:{registration_data_import_id} Found {len(golden_record_duplicates)} duplicates"
-                    # )
-                    #
-                    # create_needs_adjudication_tickets(
-                    #     golden_record_duplicates,
-                    #     "duplicates",
-                    #     obj_hct.business_area,
-                    #     registration_data_import=obj_hct,
-                    # )
-                    # logger.info(
-                    #     f"RDI:{registration_data_import_id} Created tickets for {len(golden_record_duplicates)} duplicates"
-                    # )
-                    #
-                    # needs_adjudication = Individual.objects.filter(
-                    #     registration_data_import=obj_hct, deduplication_golden_record_status=NEEDS_ADJUDICATION
-                    # )
-                    # logger.info(
-                    #     f"RDI:{registration_data_import_id} Found {len(needs_adjudication)} needs adjudication"
-                    # )
-                    #
-                    # create_needs_adjudication_tickets(
-                    #     needs_adjudication,
-                    #     "possible_duplicates",
-                    #     obj_hct.business_area,
-                    #     registration_data_import=obj_hct,
-                    # )
-                    # logger.info(
-                    #     f"RDI:{registration_data_import_id} Created tickets for {len(needs_adjudication)} needs adjudication"
-                    # )
-=======
                     if not obj_hct.business_area.postpone_deduplication:
                         individuals = evaluate_qs(
                             PendingIndividual.objects.filter(registration_data_import=obj_hct)
@@ -491,7 +422,6 @@
                         logger.info(
                             f"RDI:{registration_data_import_id} Created tickets for {len(needs_adjudication)} needs adjudication"
                         )
->>>>>>> 9c5b1bfd
 
                     # SANCTION LIST CHECK
                     if obj_hct.should_check_against_sanction_list() and not obj_hct.business_area.screen_beneficiary:
@@ -502,28 +432,16 @@
                     obj_hct.status = RegistrationDataImport.MERGED
                     obj_hct.save()
 
-<<<<<<< HEAD
-                    self._create_grievance_tickets_for_delivery_mechanisms_errors(
-                        imported_delivery_mechanism_data, obj_hct
-                    )
-                    PendingDeliveryMechanismData.objects.filter(individual_id__in=individual_ids).update(
-                        rdi_merge_status=MergeStatusModel.MERGED
-=======
                     # create household and individual collections - only for Program Population Import
                     if obj_hct.data_source == RegistrationDataImport.PROGRAM_POPULATION:
                         self._update_household_collections(households, obj_hct)
                         self._update_individual_collections(individuals, obj_hct)
 
-                    households.update(rdi_merge_status="MERGED")
-                    individuals.update(rdi_merge_status="MERGED")
-                    delivery_mechanism_data.update(rdi_merge_status="MERGED")
-                    self._create_grievance_tickets_for_delivery_mechanisms_errors(delivery_mechanism_data, obj_hct)
-                    roles.update(rdi_merge_status="MERGED")
-                    bank_account_infos.update(rdi_merge_status="MERGED")
-                    PendingDocument.objects.filter(individual_id__in=individual_ids).update(rdi_merge_status="MERGED")
-                    PendingIndividualRoleInHousehold.objects.filter(individual_id__in=individual_ids).update(
-                        rdi_merge_status="MERGED"
->>>>>>> 9c5b1bfd
+                    self._create_grievance_tickets_for_delivery_mechanisms_errors(
+                        imported_delivery_mechanism_data, obj_hct
+                    )
+                    PendingDeliveryMechanismData.objects.filter(individual_id__in=individual_ids).update(
+                        rdi_merge_status=MergeStatusModel.MERGED
                     )
                     PendingIndividualRoleInHousehold.objects.filter(
                         household_id__in=household_ids, individual_id__in=individual_ids
