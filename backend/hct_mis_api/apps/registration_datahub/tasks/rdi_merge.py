import logging
from typing import Dict, List, Tuple

from django.core.cache import cache
from django.db import transaction
from django.forms import model_to_dict
from django.shortcuts import get_object_or_404

from hct_mis_api.apps.account.models import Partner
from hct_mis_api.apps.activity_log.models import log_create
from hct_mis_api.apps.activity_log.utils import copy_model_object
from hct_mis_api.apps.geo.models import Area, Country
from hct_mis_api.apps.grievance.common import create_needs_adjudication_tickets
from hct_mis_api.apps.household.celery_tasks import recalculate_population_fields_task
from hct_mis_api.apps.household.documents import HouseholdDocument, get_individual_doc
from hct_mis_api.apps.household.models import (
    DUPLICATE,
    HEAD,
    NEEDS_ADJUDICATION,
    BankAccountInfo,
    Document,
    DocumentType,
    Household,
    Individual,
    IndividualIdentity,
    IndividualRoleInHousehold,
)
from hct_mis_api.apps.registration_data.models import RegistrationDataImport
from hct_mis_api.apps.registration_datahub.celery_tasks import deduplicate_documents
from hct_mis_api.apps.registration_datahub.models import (
    ImportedBankAccountInfo,
    ImportedHousehold,
    ImportedIndividual,
    ImportedIndividualRoleInHousehold,
    KoboImportedSubmission,
    RegistrationDataImportDatahub,
)
from hct_mis_api.apps.registration_datahub.tasks.deduplicate import DeduplicateTask
from hct_mis_api.apps.sanction_list.tasks.check_against_sanction_list_pre_merge import (
    CheckAgainstSanctionListPreMergeTask,
)
from hct_mis_api.apps.utils.elasticsearch_utils import (
    populate_index,
    remove_elasticsearch_documents_by_matching_ids,
)
from hct_mis_api.apps.utils.phone import is_valid_phone_number
from hct_mis_api.apps.utils.querysets import evaluate_qs

logger = logging.getLogger(__name__)


class RdiMergeTask:
    HOUSEHOLD_FIELDS = (
        "consent_sign",
        "consent",
        "consent_sharing",
        "residence_status",
        "country_origin",
        "zip_code",
        "size",
        "address",
        "country",
        "female_age_group_0_5_count",
        "female_age_group_6_11_count",
        "female_age_group_12_17_count",
        "female_age_group_18_59_count",
        "female_age_group_60_count",
        "pregnant_count",
        "male_age_group_0_5_count",
        "male_age_group_6_11_count",
        "male_age_group_12_17_count",
        "male_age_group_18_59_count",
        "male_age_group_60_count",
        "female_age_group_0_5_disabled_count",
        "female_age_group_6_11_disabled_count",
        "female_age_group_12_17_disabled_count",
        "female_age_group_18_59_disabled_count",
        "female_age_group_60_disabled_count",
        "male_age_group_0_5_disabled_count",
        "male_age_group_6_11_disabled_count",
        "male_age_group_12_17_disabled_count",
        "male_age_group_18_59_disabled_count",
        "male_age_group_60_disabled_count",
        "first_registration_date",
        "last_registration_date",
        "flex_fields",
        "start",
        "deviceid",
        "name_enumerator",
        "org_enumerator",
        "org_name_enumerator",
        "village",
        "registration_method",
        "collect_individual_data",
        "currency",
        "unhcr_id",
        "geopoint",
        "returnee",
        "fchild_hoh",
        "child_hoh",
        "kobo_asset_id",
        "row_id",
    )

    INDIVIDUAL_FIELDS = (
        "id",
        "photo",
        "full_name",
        "given_name",
        "middle_name",
        "family_name",
        "relationship",
        "sex",
        "birth_date",
        "estimated_birth_date",
        "marital_status",
        "phone_no",
        "phone_no_alternative",
        "email",
        "disability",
        "flex_fields",
        "first_registration_date",
        "last_registration_date",
        "deduplication_batch_status",
        "deduplication_batch_results",
        "observed_disability",
        "seeing_disability",
        "hearing_disability",
        "physical_disability",
        "memory_disability",
        "selfcare_disability",
        "comms_disability",
        "who_answers_phone",
        "who_answers_alt_phone",
        "pregnant",
        "work_status",
        "kobo_asset_id",
        "row_id",
        "disability_certificate_picture",
        "preferred_language",
    )

    def merge_admin_areas(
        self,
        imported_household: ImportedHousehold,
        household: Household,
    ) -> None:
        admins = {
            "admin_area": imported_household.admin_area,
            "admin1": imported_household.admin1,
            "admin2": imported_household.admin2,
            "admin3": imported_household.admin3,
            "admin4": imported_household.admin4,
        }

        for admin_key, admin_value in admins.items():
            if admin_value:
                admin_area = Area.objects.filter(p_code=admin_value).first()
                if admin_area:
                    setattr(household, admin_key, admin_area)
                else:
                    logger.exception(f"Provided {admin_key} {admin_value} does not exist")

        if household.admin_area:
            household.set_admin_areas(save=False)

    def _prepare_households(
        self, imported_households: List[ImportedHousehold], obj_hct: RegistrationDataImport
    ) -> Dict:
        households_dict = {}
        countries = {}
        for imported_household in imported_households:
            household_data = {**model_to_dict(imported_household, fields=self.HOUSEHOLD_FIELDS)}
            country = household_data.pop("country")
            country_origin = household_data.pop("country_origin")

            if country and country.code not in countries:
                countries[country.code] = Country.objects.get(iso_code2=country.code)
            if country_origin and country_origin.code not in countries:
                countries[country_origin.code] = Country.objects.get(iso_code2=country_origin.code)

            if country := countries.get(country.code):
                household_data["country"] = country

            if country_origin := countries.get(country_origin.code):
                household_data["country_origin"] = country_origin

            household = Household(
                **household_data,
                registration_data_import=obj_hct,
                business_area=obj_hct.business_area,
            )
            self.merge_admin_areas(imported_household, household)
            households_dict[imported_household.id] = household

        return households_dict

    def _prepare_individual_documents_and_identities(
        self, imported_individual: ImportedIndividual, individual: Individual
    ) -> Tuple[List, List]:
        documents_to_create = []
        for imported_document in imported_individual.documents.all():
            document_type = DocumentType.objects.get(
                key=imported_document.type.key,
            )
            document = Document(
                document_number=imported_document.document_number,
                country=Country.objects.get(iso_code2=str(imported_document.country)),
                type=document_type,
                individual=individual,
                photo=imported_document.photo,
            )
            documents_to_create.append(document)
        identities_to_create = []
        for imported_identity in imported_individual.identities.all():
            partner, _ = Partner.objects.get_or_create(name=imported_identity.partner, defaults={"is_un": True})
            identity = IndividualIdentity(
                partner=partner,
                number=imported_identity.document_number,
                individual=individual,
                country=Country.objects.get(iso_code2=str(imported_identity.country)),
            )
            identities_to_create.append(identity)

        return documents_to_create, identities_to_create

    def _prepare_individuals(
        self, imported_individuals: List[ImportedIndividual], households_dict: Dict, obj_hct: RegistrationDataImport
    ) -> Tuple[Dict, List, List]:
        individuals_dict = {}
        documents_to_create = []
        identities_to_create = []
        for imported_individual in imported_individuals:
            values = model_to_dict(imported_individual, fields=self.INDIVIDUAL_FIELDS)

            if not values.get("phone_no_valid"):
                values["phone_no_valid"] = False
            if not values.get("phone_no_alternative_valid"):
                values["phone_no_alternative_valid"] = False

            imported_individual_household = imported_individual.household
            household = households_dict.get(imported_individual.household.id) if imported_individual_household else None

            phone_no = values.get("phone_no")
            phone_no_alternative = values.get("phone_no_alternative")

            values["phone_no_valid"] = is_valid_phone_number(str(phone_no))
            values["phone_no_alternative_valid"] = is_valid_phone_number(str(phone_no_alternative))

            individual = Individual(
                **values,
                household=household,
                business_area=obj_hct.business_area,
                registration_data_import=obj_hct,
                imported_individual_id=imported_individual.id,
            )
            individuals_dict[imported_individual.id] = individual
            if imported_individual.relationship == HEAD and household:
                household.head_of_household = individual

            (
                documents,
                identities,
            ) = self._prepare_individual_documents_and_identities(imported_individual, individual)

            documents_to_create.extend(documents)
            identities_to_create.extend(identities)

        return individuals_dict, documents_to_create, identities_to_create

    def _prepare_roles(
        self, imported_roles: List[IndividualRoleInHousehold], households_dict: Dict, individuals_dict: Dict
    ) -> List:
        roles_to_create = []
        for imported_role in imported_roles:
            role = IndividualRoleInHousehold(
                household=households_dict.get(imported_role.household.id),
                individual=individuals_dict.get(imported_role.individual.id),
                role=imported_role.role,
            )
            roles_to_create.append(role)

        return roles_to_create

    def _prepare_bank_account_info(
        self, imported_bank_account_infos: List[BankAccountInfo], individuals_dict: Dict
    ) -> List:
        roles_to_create = []
        for imported_bank_account_info in imported_bank_account_infos:
            role = BankAccountInfo(
                individual=individuals_dict.get(imported_bank_account_info.individual.id),
                bank_name=imported_bank_account_info.bank_name,
                bank_account_number=imported_bank_account_info.bank_account_number.replace(" ", ""),
                debit_card_number=imported_bank_account_info.debit_card_number.replace(" ", ""),
            )
            roles_to_create.append(role)

        return roles_to_create

    def _update_individuals_and_households(self, individual_ids: List[str]) -> None:
        # update mis_unicef_id for ImportedIndividual
        individual_qs = Individual.objects.filter(id__in=individual_ids)
        for individual in individual_qs:
            imported_individual = get_object_or_404(ImportedIndividual, id=individual.imported_individual_id)
            imported_individual.mis_unicef_id = individual.unicef_id
            imported_individual.save()

            if individual.household and imported_individual.household:
                imported_individual.household.mis_unicef_id = individual.household.unicef_id
                imported_individual.household.save()

    def execute(self, registration_data_import_id: str) -> None:
        individual_ids = []
        try:
            with transaction.atomic(using="default"), transaction.atomic(using="registration_datahub"):
                obj_hct = RegistrationDataImport.objects.get(
                    id=registration_data_import_id,
                )

                obj_hub = RegistrationDataImportDatahub.objects.get(
                    hct_id=registration_data_import_id,
                )

                old_obj_hct = copy_model_object(obj_hct)
                imported_households = ImportedHousehold.objects.filter(registration_data_import=obj_hub)
                imported_individuals = ImportedIndividual.objects.order_by("first_registration_date").filter(
                    registration_data_import=obj_hub
                )

                imported_roles = ImportedIndividualRoleInHousehold.objects.filter(
                    household__in=imported_households,
                    individual__in=imported_individuals,
                )

                imported_bank_account_infos = ImportedBankAccountInfo.objects.filter(
                    individual__in=imported_individuals
                )

                households_dict = self._prepare_households(imported_households, obj_hct)
                (
                    individuals_dict,
                    documents_to_create,
                    identities_to_create,
                ) = self._prepare_individuals(imported_individuals, households_dict, obj_hct)

                roles_to_create = self._prepare_roles(imported_roles, households_dict, individuals_dict)
                bank_account_infos_to_create = self._prepare_bank_account_info(
                    imported_bank_account_infos, individuals_dict
                )
                logger.info(f"RDI:{registration_data_import_id} Creating {len(households_dict)} households")
                Household.objects.bulk_create(households_dict.values())
                Individual.objects.bulk_create(individuals_dict.values())
                Document.objects.bulk_create(documents_to_create)
                IndividualIdentity.objects.bulk_create(identities_to_create)
                IndividualRoleInHousehold.objects.bulk_create(roles_to_create)
                BankAccountInfo.objects.bulk_create(bank_account_infos_to_create)
                logger.info(f"RDI:{registration_data_import_id} Created {len(households_dict)} households")
                individual_ids = [str(individual.id) for individual in individuals_dict.values()]
                household_ids = [str(household.id) for household in households_dict.values()]

                recalculate_population_fields_task(household_ids)
                logger.info(
                    f"RDI:{registration_data_import_id} Recalculated population fields for {len(household_ids)} households"
                )
                kobo_submissions = []
                for imported_household in imported_households:
                    kobo_submission_uuid = imported_household.kobo_submission_uuid
                    kobo_asset_id = imported_household.kobo_asset_id
                    kobo_submission_time = imported_household.kobo_submission_time
                    if kobo_submission_uuid and kobo_asset_id and kobo_submission_time:
                        submission = KoboImportedSubmission(
                            kobo_submission_uuid=kobo_submission_uuid,
                            kobo_asset_id=kobo_asset_id,
                            kobo_submission_time=kobo_submission_time,
                            registration_data_import=obj_hub,
                            imported_household=imported_household,
                        )
                        kobo_submissions.append(submission)
                if kobo_submissions:
                    KoboImportedSubmission.objects.bulk_create(kobo_submissions)
                logger.info(f"RDI:{registration_data_import_id} Created {len(kobo_submissions)} kobo submissions")

                # DEDUPLICATION

                populate_index(
                    Individual.objects.filter(registration_data_import=obj_hct),
                    get_individual_doc(obj_hct.business_area.slug),
                )
                logger.info(f"RDI:{registration_data_import_id} Populated index for {len(individual_ids)} individuals")
                populate_index(Household.objects.filter(registration_data_import=obj_hct), HouseholdDocument)
                logger.info(f"RDI:{registration_data_import_id} Populated index for {len(household_ids)} households")
                if not obj_hct.business_area.postpone_deduplication:
                    individuals = evaluate_qs(
                        Individual.objects.filter(registration_data_import=obj_hct).select_for_update().order_by("pk")
                    )
                    DeduplicateTask(obj_hct.business_area.slug).deduplicate_individuals_against_population(individuals)
<<<<<<< HEAD

=======
                    logger.info(f"RDI:{registration_data_import_id} Deduplicated {len(individual_ids)} individuals")
>>>>>>> faea40ee
                    golden_record_duplicates = Individual.objects.filter(
                        registration_data_import=obj_hct, deduplication_golden_record_status=DUPLICATE
                    )
                    logger.info(f"RDI:{registration_data_import_id} Found {len(golden_record_duplicates)} duplicates")

                    create_needs_adjudication_tickets(
                        golden_record_duplicates,
                        "duplicates",
                        obj_hct.business_area,
                        registration_data_import=obj_hct,
                    )
                    logger.info(
                        f"RDI:{registration_data_import_id} Created tickets for {len(golden_record_duplicates)} duplicates"
                    )

                    needs_adjudication = Individual.objects.filter(
                        registration_data_import=obj_hct, deduplication_golden_record_status=NEEDS_ADJUDICATION
                    )
                    logger.info(f"RDI:{registration_data_import_id} Found {len(needs_adjudication)} needs adjudication")

                    create_needs_adjudication_tickets(
                        needs_adjudication,
                        "possible_duplicates",
                        obj_hct.business_area,
                        registration_data_import=obj_hct,
                    )
                    logger.info(
                        "RDI:{registration_data_import_id} Created tickets for {len(needs_adjudication)} needs adjudication"
                    )

                # SANCTION LIST CHECK
                if obj_hct.should_check_against_sanction_list():
                    logger.info(f"RDI:{registration_data_import_id} Checking against sanction list")
                    CheckAgainstSanctionListPreMergeTask.execute(registration_data_import=obj_hct)
                    logger.info(f"RDI:{registration_data_import_id} Checked against sanction list")

                obj_hct.status = RegistrationDataImport.MERGED
                obj_hct.save()
                logger.info(f"RDI:{registration_data_import_id} Saved registration data import")
                transaction.on_commit(lambda: deduplicate_documents.delay())
                log_create(RegistrationDataImport.ACTIVITY_LOG_MAPPING, "business_area", None, old_obj_hct, obj_hct)

            self._update_individuals_and_households(individual_ids)

            cache.delete_pattern(f"count_{obj_hub.business_area_slug}_HouseholdNodeConnection_*")
            cache.delete_pattern(f"count_{obj_hub.business_area_slug}_IndividualNodeConnection_*")

        except Exception as e:
            logger.error(e)

            remove_elasticsearch_documents_by_matching_ids(
                individual_ids, get_individual_doc(obj_hct.business_area.slug)
            )
            raise<|MERGE_RESOLUTION|>--- conflicted
+++ resolved
@@ -394,11 +394,7 @@
                         Individual.objects.filter(registration_data_import=obj_hct).select_for_update().order_by("pk")
                     )
                     DeduplicateTask(obj_hct.business_area.slug).deduplicate_individuals_against_population(individuals)
-<<<<<<< HEAD
-
-=======
                     logger.info(f"RDI:{registration_data_import_id} Deduplicated {len(individual_ids)} individuals")
->>>>>>> faea40ee
                     golden_record_duplicates = Individual.objects.filter(
                         registration_data_import=obj_hct, deduplication_golden_record_status=DUPLICATE
                     )
