--- conflicted
+++ resolved
@@ -8,10 +8,7 @@
     HEAD,
     IndividualIdentity,
     IndividualRoleInHousehold,
-<<<<<<< HEAD
-=======
     Agency,
->>>>>>> bba37b0f
 )
 from household.models import Household
 from household.models import Individual
@@ -19,10 +16,6 @@
 from registration_datahub.models import (
     RegistrationDataImportDatahub,
     ImportedHousehold,
-<<<<<<< HEAD
-    ImportedAgency,
-=======
->>>>>>> bba37b0f
     ImportedIndividualRoleInHousehold,
     ImportedIndividual,
 )
@@ -128,21 +121,13 @@
             documents_to_create.append(document)
         identities_to_create = []
         for imported_identity in imported_individual.identities.all():
-<<<<<<< HEAD
-            agency, _ = ImportedAgency.objects.get_or_create(
-=======
             agency, _ = Agency.objects.get_or_create(
->>>>>>> bba37b0f
                 type=imported_identity.agency.type,
                 label=imported_identity.agency.label,
             )
             identity = IndividualIdentity(
                 agency=agency,
-<<<<<<< HEAD
-                number=imported_identity.number,
-=======
                 number=imported_identity.document_number,
->>>>>>> bba37b0f
                 individual=individual,
             )
             identities_to_create.append(identity)
