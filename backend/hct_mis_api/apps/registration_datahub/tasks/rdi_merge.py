import contextlib
import logging
from typing import Dict, List, Tuple

from django.core.cache import cache
from django.db import transaction
from django.forms import model_to_dict

from hct_mis_api.apps.account.models import Partner
from hct_mis_api.apps.activity_log.models import log_create
from hct_mis_api.apps.activity_log.utils import copy_model_object
from hct_mis_api.apps.geo.models import Area, Country
from hct_mis_api.apps.grievance.services.needs_adjudication_ticket_services import (
    create_needs_adjudication_tickets,
)
from hct_mis_api.apps.household.celery_tasks import recalculate_population_fields_task
from hct_mis_api.apps.household.documents import HouseholdDocument, get_individual_doc
from hct_mis_api.apps.household.models import (
    DUPLICATE,
    HEAD,
    NEEDS_ADJUDICATION,
    BankAccountInfo,
    Document,
    DocumentType,
    Household,
    HouseholdCollection,
    Individual,
    IndividualCollection,
    IndividualIdentity,
    IndividualRoleInHousehold,
)
from hct_mis_api.apps.registration_data.models import RegistrationDataImport
from hct_mis_api.apps.registration_datahub.celery_tasks import deduplicate_documents
from hct_mis_api.apps.registration_datahub.documents import get_imported_individual_doc
from hct_mis_api.apps.registration_datahub.models import (
    ImportedBankAccountInfo,
    ImportedHousehold,
    ImportedIndividual,
    ImportedIndividualRoleInHousehold,
    KoboImportedSubmission,
    RegistrationDataImportDatahub,
)
from hct_mis_api.apps.registration_datahub.tasks.deduplicate import DeduplicateTask
from hct_mis_api.apps.sanction_list.tasks.check_against_sanction_list_pre_merge import (
    CheckAgainstSanctionListPreMergeTask,
)
from hct_mis_api.apps.utils.elasticsearch_utils import (
    populate_index,
    remove_elasticsearch_documents_by_matching_ids,
)
from hct_mis_api.apps.utils.phone import is_valid_phone_number
from hct_mis_api.apps.utils.querysets import evaluate_qs

logger = logging.getLogger(__name__)


class RdiMergeTask:
    HOUSEHOLD_FIELDS = (
        "consent_sign",
        "consent",
        "consent_sharing",
        "residence_status",
        "country_origin",
        "zip_code",
        "size",
        "address",
        "country",
        "female_age_group_0_5_count",
        "female_age_group_6_11_count",
        "female_age_group_12_17_count",
        "female_age_group_18_59_count",
        "female_age_group_60_count",
        "pregnant_count",
        "male_age_group_0_5_count",
        "male_age_group_6_11_count",
        "male_age_group_12_17_count",
        "male_age_group_18_59_count",
        "male_age_group_60_count",
        "female_age_group_0_5_disabled_count",
        "female_age_group_6_11_disabled_count",
        "female_age_group_12_17_disabled_count",
        "female_age_group_18_59_disabled_count",
        "female_age_group_60_disabled_count",
        "male_age_group_0_5_disabled_count",
        "male_age_group_6_11_disabled_count",
        "male_age_group_12_17_disabled_count",
        "male_age_group_18_59_disabled_count",
        "male_age_group_60_disabled_count",
        "first_registration_date",
        "last_registration_date",
        "flex_fields",
        "start",
        "deviceid",
        "name_enumerator",
        "org_enumerator",
        "org_name_enumerator",
        "village",
        "registration_method",
        "collect_individual_data",
        "currency",
        "unhcr_id",
        "geopoint",
        "returnee",
        "fchild_hoh",
        "child_hoh",
        "kobo_asset_id",
        "row_id",
    )

    INDIVIDUAL_FIELDS = (
        "id",
        "photo",
        "full_name",
        "given_name",
        "middle_name",
        "family_name",
        "relationship",
        "sex",
        "birth_date",
        "estimated_birth_date",
        "marital_status",
        "phone_no",
        "phone_no_alternative",
        "email",
        "disability",
        "flex_fields",
        "first_registration_date",
        "last_registration_date",
        "deduplication_batch_status",
        "deduplication_batch_results",
        "observed_disability",
        "seeing_disability",
        "hearing_disability",
        "physical_disability",
        "memory_disability",
        "selfcare_disability",
        "comms_disability",
        "who_answers_phone",
        "who_answers_alt_phone",
        "pregnant",
        "work_status",
        "kobo_asset_id",
        "row_id",
        "disability_certificate_picture",
        "preferred_language",
    )

    def merge_admin_areas(
        self,
        imported_household: ImportedHousehold,
        household: Household,
    ) -> None:
        admins = {
            "admin_area": imported_household.admin_area,
            "admin1": imported_household.admin1,
            "admin2": imported_household.admin2,
            "admin3": imported_household.admin3,
            "admin4": imported_household.admin4,
        }

        for admin_key, admin_value in admins.items():
            if admin_value:
                admin_area = Area.objects.filter(p_code=admin_value).first()
                if admin_area:
                    setattr(household, admin_key, admin_area)
                else:
                    logger.exception(f"Provided {admin_key} {admin_value} does not exist")

        if household.admin_area:
            household.set_admin_areas(save=False)

    def _prepare_households(
        self, imported_households: List[ImportedHousehold], obj_hct: RegistrationDataImport
    ) -> Dict:
        households_dict = {}
        countries = {}
        for imported_household in imported_households:
            household_data = {**model_to_dict(imported_household, fields=self.HOUSEHOLD_FIELDS)}
            country = household_data.pop("country")
            country_origin = household_data.pop("country_origin")

            if country and country.code not in countries:
                countries[country.code] = Country.objects.get(iso_code2=country.code)
            if country_origin and country_origin.code not in countries:
                countries[country_origin.code] = Country.objects.get(iso_code2=country_origin.code)

            if country := countries.get(country.code):
                household_data["country"] = country

            if country_origin := countries.get(country_origin.code):
                household_data["country_origin"] = country_origin

            if enumerator_rec_id := imported_household.enumerator_rec_id:
                household_data["flex_fields"].update({"enumerator_id": enumerator_rec_id})

            household = Household(
                **household_data,
                registration_data_import=obj_hct,
                business_area=obj_hct.business_area,
                program=obj_hct.program,
                household_collection=HouseholdCollection.objects.create(),
            )
            self.merge_admin_areas(imported_household, household)
            households_dict[imported_household.id] = household

        return households_dict

    def _prepare_individual_documents_and_identities(
        self, imported_individual: ImportedIndividual, individual: Individual
    ) -> Tuple[List, List]:
        documents_to_create = []
        for imported_document in imported_individual.documents.all():
            document_type = DocumentType.objects.get(
                key=imported_document.type.key,
            )
            document = Document(
                document_number=imported_document.document_number,
                country=Country.objects.get(iso_code2=str(imported_document.country)),
                type=document_type,
                individual=individual,
                photo=imported_document.photo,
                expiry_date=imported_document.expiry_date,
                issuance_date=imported_document.issuance_date,
            )
            documents_to_create.append(document)
        identities_to_create = []
        for imported_identity in imported_individual.identities.all():
            partner, _ = Partner.objects.get_or_create(name=imported_identity.partner, defaults={"is_un": True})
            identity = IndividualIdentity(
                partner=partner,
                number=imported_identity.document_number,
                individual=individual,
                country=Country.objects.get(iso_code2=str(imported_identity.country)),
            )
            identities_to_create.append(identity)

        return documents_to_create, identities_to_create

    def _prepare_individuals(
        self, imported_individuals: List[ImportedIndividual], households_dict: Dict, obj_hct: RegistrationDataImport
    ) -> Tuple[Dict, List, List]:
        individuals_dict = {}
        documents_to_create = []
        identities_to_create = []
        for imported_individual in imported_individuals:
            values = model_to_dict(imported_individual, fields=self.INDIVIDUAL_FIELDS)

            if not values.get("phone_no_valid"):
                values["phone_no_valid"] = False
            if not values.get("phone_no_alternative_valid"):
                values["phone_no_alternative_valid"] = False

            imported_individual_household = imported_individual.household
            household = households_dict.get(imported_individual.household.id) if imported_individual_household else None

            phone_no = values.get("phone_no")
            phone_no_alternative = values.get("phone_no_alternative")

            values["phone_no_valid"] = is_valid_phone_number(str(phone_no))
            values["phone_no_alternative_valid"] = is_valid_phone_number(str(phone_no_alternative))

            individual = Individual(
                **values,
                household=household,
                business_area=obj_hct.business_area,
                registration_data_import=obj_hct,
                imported_individual_id=imported_individual.id,
                program=obj_hct.program,
                individual_collection=IndividualCollection.objects.create(),
            )
            individuals_dict[imported_individual.id] = individual
            if imported_individual.relationship == HEAD and household:
                household.head_of_household = individual

            (
                documents,
                identities,
            ) = self._prepare_individual_documents_and_identities(imported_individual, individual)

            documents_to_create.extend(documents)
            identities_to_create.extend(identities)

        return individuals_dict, documents_to_create, identities_to_create

    def _prepare_roles(
        self, imported_roles: List[IndividualRoleInHousehold], households_dict: Dict, individuals_dict: Dict
    ) -> List:
        roles_to_create = []
        for imported_role in imported_roles:
            role = IndividualRoleInHousehold(
                household=households_dict.get(imported_role.household.id),
                individual=individuals_dict.get(imported_role.individual.id),
                role=imported_role.role,
            )
            roles_to_create.append(role)

        return roles_to_create

    def _prepare_bank_account_info(
        self, imported_bank_account_infos: List[BankAccountInfo], individuals_dict: Dict
    ) -> List:
        roles_to_create = []
        for imported_bank_account_info in imported_bank_account_infos:
            role = BankAccountInfo(
                individual=individuals_dict.get(imported_bank_account_info.individual.id),
                bank_name=imported_bank_account_info.bank_name,
                bank_account_number=imported_bank_account_info.bank_account_number.replace(" ", ""),
                debit_card_number=imported_bank_account_info.debit_card_number.replace(" ", ""),
            )
            roles_to_create.append(role)

        return roles_to_create

    def execute(self, registration_data_import_id: str) -> None:
        individual_ids = []
        try:
<<<<<<< HEAD
            with transaction.atomic(using="default"), transaction.atomic(using="registration_datahub"):
                obj_hct = RegistrationDataImport.objects.get(
                    id=registration_data_import_id,
                )

                obj_hub = RegistrationDataImportDatahub.objects.get(
                    hct_id=registration_data_import_id,
                )

                old_obj_hct = copy_model_object(obj_hct)
                imported_households = ImportedHousehold.objects.filter(registration_data_import=obj_hub)
                imported_individuals = ImportedIndividual.objects.order_by("first_registration_date").filter(
                    registration_data_import=obj_hub
                )

                imported_roles = ImportedIndividualRoleInHousehold.objects.filter(
                    household__in=imported_households,
                    individual__in=imported_individuals,
                )

                imported_bank_account_infos = ImportedBankAccountInfo.objects.filter(
                    individual__in=imported_individuals
                )

                households_dict = self._prepare_households(imported_households, obj_hct)
                (
                    individuals_dict,
                    documents_to_create,
                    identities_to_create,
                ) = self._prepare_individuals(imported_individuals, households_dict, obj_hct)

                roles_to_create = self._prepare_roles(imported_roles, households_dict, individuals_dict)
                bank_account_infos_to_create = self._prepare_bank_account_info(
                    imported_bank_account_infos, individuals_dict
                )
                logger.info(f"RDI:{registration_data_import_id} Creating {len(households_dict)} households")
                Household.objects.bulk_create(households_dict.values())
                Individual.objects.bulk_create(individuals_dict.values())
                Document.objects.bulk_create(documents_to_create)
                IndividualIdentity.objects.bulk_create(identities_to_create)
                IndividualRoleInHousehold.objects.bulk_create(roles_to_create)
                BankAccountInfo.objects.bulk_create(bank_account_infos_to_create)
                logger.info(f"RDI:{registration_data_import_id} Created {len(households_dict)} households")
                individual_ids = [str(individual.id) for individual in individuals_dict.values()]
                household_ids = [str(household.id) for household in households_dict.values()]

                transaction.on_commit(lambda: recalculate_population_fields_task(household_ids))
                logger.info(
                    f"RDI:{registration_data_import_id} Recalculated population fields for {len(household_ids)} households"
                )
                kobo_submissions = []
                for imported_household in imported_households:
                    kobo_submission_uuid = imported_household.kobo_submission_uuid
                    kobo_asset_id = imported_household.kobo_asset_id
                    kobo_submission_time = imported_household.kobo_submission_time
                    if kobo_submission_uuid and kobo_asset_id and kobo_submission_time:
                        submission = KoboImportedSubmission(
                            kobo_submission_uuid=kobo_submission_uuid,
                            kobo_asset_id=kobo_asset_id,
                            kobo_submission_time=kobo_submission_time,
                            registration_data_import=obj_hub,
                            imported_household=imported_household,
                        )
                        kobo_submissions.append(submission)
                if kobo_submissions:
                    KoboImportedSubmission.objects.bulk_create(kobo_submissions)
                logger.info(f"RDI:{registration_data_import_id} Created {len(kobo_submissions)} kobo submissions")

                # DEDUPLICATION

                populate_index(
                    Individual.objects.filter(registration_data_import=obj_hct),
                    get_individual_doc(obj_hct.business_area.slug),
                )
                logger.info(f"RDI:{registration_data_import_id} Populated index for {len(individual_ids)} individuals")
                populate_index(Household.objects.filter(registration_data_import=obj_hct), HouseholdDocument)
                logger.info(f"RDI:{registration_data_import_id} Populated index for {len(household_ids)} households")
                if not obj_hct.business_area.postpone_deduplication:
                    individuals = evaluate_qs(
                        Individual.objects.filter(registration_data_import=obj_hct).select_for_update().order_by("pk")
                    )
                    DeduplicateTask(
                        obj_hct.business_area.slug, obj_hct.program.id
                    ).deduplicate_individuals_against_population(individuals)
                    logger.info(f"RDI:{registration_data_import_id} Deduplicated {len(individual_ids)} individuals")
                    golden_record_duplicates = Individual.objects.filter(
                        registration_data_import=obj_hct, deduplication_golden_record_status=DUPLICATE
                    )
                    logger.info(f"RDI:{registration_data_import_id} Found {len(golden_record_duplicates)} duplicates")

                    create_needs_adjudication_tickets(
                        golden_record_duplicates,
                        "duplicates",
                        obj_hct.business_area,
                        registration_data_import=obj_hct,
=======
            obj_hct = RegistrationDataImport.objects.get(id=registration_data_import_id)
            obj_hub = RegistrationDataImportDatahub.objects.get(hct_id=registration_data_import_id)
            imported_households = ImportedHousehold.objects.filter(registration_data_import=obj_hub)
            imported_individuals = ImportedIndividual.objects.filter(registration_data_import=obj_hub).order_by(
                "first_registration_date"
            )
            imported_roles = ImportedIndividualRoleInHousehold.objects.filter(
                household__in=imported_households, individual__in=imported_individuals
            )
            imported_bank_account_infos = ImportedBankAccountInfo.objects.filter(individual__in=imported_individuals)

            try:
                with transaction.atomic(using="default"), transaction.atomic(using="registration_datahub"):
                    old_obj_hct = copy_model_object(obj_hct)

                    households_dict = self._prepare_households(imported_households, obj_hct)
                    (
                        individuals_dict,
                        documents_to_create,
                        identities_to_create,
                    ) = self._prepare_individuals(imported_individuals, households_dict, obj_hct)

                    roles_to_create = self._prepare_roles(imported_roles, households_dict, individuals_dict)
                    bank_account_infos_to_create = self._prepare_bank_account_info(
                        imported_bank_account_infos, individuals_dict
>>>>>>> 4aaa3ad8
                    )
                    logger.info(f"RDI:{registration_data_import_id} Creating {len(households_dict)} households")
                    Household.objects.bulk_create(households_dict.values())
                    Individual.objects.bulk_create(individuals_dict.values())
                    Document.objects.bulk_create(documents_to_create)
                    IndividualIdentity.objects.bulk_create(identities_to_create)
                    IndividualRoleInHousehold.objects.bulk_create(roles_to_create)
                    BankAccountInfo.objects.bulk_create(bank_account_infos_to_create)
                    logger.info(f"RDI:{registration_data_import_id} Created {len(households_dict)} households")
                    individual_ids = [str(individual.id) for individual in individuals_dict.values()]
                    household_ids = [str(household.id) for household in households_dict.values()]

                    transaction.on_commit(lambda: recalculate_population_fields_task(household_ids))
                    logger.info(
                        f"RDI:{registration_data_import_id} Recalculated population fields for {len(household_ids)} households"
                    )
                    kobo_submissions = []
                    for imported_household in imported_households:
                        kobo_submission_uuid = imported_household.kobo_submission_uuid
                        kobo_asset_id = imported_household.kobo_asset_id
                        kobo_submission_time = imported_household.kobo_submission_time
                        if kobo_submission_uuid and kobo_asset_id and kobo_submission_time:
                            submission = KoboImportedSubmission(
                                kobo_submission_uuid=kobo_submission_uuid,
                                kobo_asset_id=kobo_asset_id,
                                kobo_submission_time=kobo_submission_time,
                                registration_data_import=obj_hub,
                                imported_household=imported_household,
                            )
                            kobo_submissions.append(submission)
                    if kobo_submissions:
                        KoboImportedSubmission.objects.bulk_create(kobo_submissions)
                    logger.info(f"RDI:{registration_data_import_id} Created {len(kobo_submissions)} kobo submissions")

                    # DEDUPLICATION

                    populate_index(
                        Individual.objects.filter(registration_data_import=obj_hct),
                        get_individual_doc(obj_hct.business_area.slug),
                    )
                    logger.info(
                        f"RDI:{registration_data_import_id} Populated index for {len(individual_ids)} individuals"
                    )
                    populate_index(Household.objects.filter(registration_data_import=obj_hct), HouseholdDocument)
                    logger.info(
                        f"RDI:{registration_data_import_id} Populated index for {len(household_ids)} households"
                    )
                    if not obj_hct.business_area.postpone_deduplication:
                        individuals = evaluate_qs(
                            Individual.objects.filter(registration_data_import=obj_hct)
                            .select_for_update()
                            .order_by("pk")
                        )
                        DeduplicateTask(obj_hct.business_area.slug).deduplicate_individuals_against_population(
                            individuals
                        )
                        logger.info(f"RDI:{registration_data_import_id} Deduplicated {len(individual_ids)} individuals")
                        golden_record_duplicates = Individual.objects.filter(
                            registration_data_import=obj_hct, deduplication_golden_record_status=DUPLICATE
                        )
                        logger.info(
                            f"RDI:{registration_data_import_id} Found {len(golden_record_duplicates)} duplicates"
                        )

                        create_needs_adjudication_tickets(
                            golden_record_duplicates,
                            "duplicates",
                            obj_hct.business_area,
                            registration_data_import=obj_hct,
                        )
                        logger.info(
                            f"RDI:{registration_data_import_id} Created tickets for {len(golden_record_duplicates)} duplicates"
                        )

                        needs_adjudication = Individual.objects.filter(
                            registration_data_import=obj_hct, deduplication_golden_record_status=NEEDS_ADJUDICATION
                        )
                        logger.info(
                            f"RDI:{registration_data_import_id} Found {len(needs_adjudication)} needs adjudication"
                        )

<<<<<<< HEAD
                obj_hct.status = RegistrationDataImport.MERGED
                obj_hct.save()
                logger.info(f"RDI:{registration_data_import_id} Saved registration data import")
                transaction.on_commit(lambda: deduplicate_documents.delay())
                log_create(
                    RegistrationDataImport.ACTIVITY_LOG_MAPPING,
                    "business_area",
                    None,
                    obj_hct.program_id,
                    old_obj_hct,
                    obj_hct,
                )
=======
                        create_needs_adjudication_tickets(
                            needs_adjudication,
                            "possible_duplicates",
                            obj_hct.business_area,
                            registration_data_import=obj_hct,
                        )
                        logger.info(
                            "RDI:{registration_data_import_id} Created tickets for {len(needs_adjudication)} needs adjudication"
                        )
>>>>>>> 4aaa3ad8

                    # SANCTION LIST CHECK
                    if obj_hct.should_check_against_sanction_list():
                        logger.info(f"RDI:{registration_data_import_id} Checking against sanction list")
                        CheckAgainstSanctionListPreMergeTask.execute(registration_data_import=obj_hct)
                        logger.info(f"RDI:{registration_data_import_id} Checked against sanction list")

                    obj_hct.status = RegistrationDataImport.MERGED
                    obj_hct.save()
                    imported_households.delete()
                    logger.info(f"RDI:{registration_data_import_id} Saved registration data import")
                    transaction.on_commit(lambda: deduplicate_documents.delay())
                    log_create(RegistrationDataImport.ACTIVITY_LOG_MAPPING, "business_area", None, old_obj_hct, obj_hct)
                    logger.info(f"Datahub data for RDI: {obj_hct.id} was cleared")
            except Exception:
                # remove es individuals if exists
                remove_elasticsearch_documents_by_matching_ids(
                    individual_ids, get_individual_doc(obj_hct.business_area.slug)
                )

                # remove es households if exists
                remove_elasticsearch_documents_by_matching_ids(household_ids, HouseholdDocument)

                # proactively try to remove also es data for imported individuals
                remove_elasticsearch_documents_by_matching_ids(
                    list(imported_individuals.values_list("id", flat=True)),
                    get_imported_individual_doc(obj_hct.business_area.slug),
                )
                raise

            with contextlib.suppress(ConnectionError):
                cache.delete_pattern(f"count_{obj_hub.business_area_slug}_HouseholdNodeConnection_*")
                cache.delete_pattern(f"count_{obj_hub.business_area_slug}_IndividualNodeConnection_*")

        except Exception as e:
            logger.error(e)
            raise<|MERGE_RESOLUTION|>--- conflicted
+++ resolved
@@ -314,103 +314,6 @@
     def execute(self, registration_data_import_id: str) -> None:
         individual_ids = []
         try:
-<<<<<<< HEAD
-            with transaction.atomic(using="default"), transaction.atomic(using="registration_datahub"):
-                obj_hct = RegistrationDataImport.objects.get(
-                    id=registration_data_import_id,
-                )
-
-                obj_hub = RegistrationDataImportDatahub.objects.get(
-                    hct_id=registration_data_import_id,
-                )
-
-                old_obj_hct = copy_model_object(obj_hct)
-                imported_households = ImportedHousehold.objects.filter(registration_data_import=obj_hub)
-                imported_individuals = ImportedIndividual.objects.order_by("first_registration_date").filter(
-                    registration_data_import=obj_hub
-                )
-
-                imported_roles = ImportedIndividualRoleInHousehold.objects.filter(
-                    household__in=imported_households,
-                    individual__in=imported_individuals,
-                )
-
-                imported_bank_account_infos = ImportedBankAccountInfo.objects.filter(
-                    individual__in=imported_individuals
-                )
-
-                households_dict = self._prepare_households(imported_households, obj_hct)
-                (
-                    individuals_dict,
-                    documents_to_create,
-                    identities_to_create,
-                ) = self._prepare_individuals(imported_individuals, households_dict, obj_hct)
-
-                roles_to_create = self._prepare_roles(imported_roles, households_dict, individuals_dict)
-                bank_account_infos_to_create = self._prepare_bank_account_info(
-                    imported_bank_account_infos, individuals_dict
-                )
-                logger.info(f"RDI:{registration_data_import_id} Creating {len(households_dict)} households")
-                Household.objects.bulk_create(households_dict.values())
-                Individual.objects.bulk_create(individuals_dict.values())
-                Document.objects.bulk_create(documents_to_create)
-                IndividualIdentity.objects.bulk_create(identities_to_create)
-                IndividualRoleInHousehold.objects.bulk_create(roles_to_create)
-                BankAccountInfo.objects.bulk_create(bank_account_infos_to_create)
-                logger.info(f"RDI:{registration_data_import_id} Created {len(households_dict)} households")
-                individual_ids = [str(individual.id) for individual in individuals_dict.values()]
-                household_ids = [str(household.id) for household in households_dict.values()]
-
-                transaction.on_commit(lambda: recalculate_population_fields_task(household_ids))
-                logger.info(
-                    f"RDI:{registration_data_import_id} Recalculated population fields for {len(household_ids)} households"
-                )
-                kobo_submissions = []
-                for imported_household in imported_households:
-                    kobo_submission_uuid = imported_household.kobo_submission_uuid
-                    kobo_asset_id = imported_household.kobo_asset_id
-                    kobo_submission_time = imported_household.kobo_submission_time
-                    if kobo_submission_uuid and kobo_asset_id and kobo_submission_time:
-                        submission = KoboImportedSubmission(
-                            kobo_submission_uuid=kobo_submission_uuid,
-                            kobo_asset_id=kobo_asset_id,
-                            kobo_submission_time=kobo_submission_time,
-                            registration_data_import=obj_hub,
-                            imported_household=imported_household,
-                        )
-                        kobo_submissions.append(submission)
-                if kobo_submissions:
-                    KoboImportedSubmission.objects.bulk_create(kobo_submissions)
-                logger.info(f"RDI:{registration_data_import_id} Created {len(kobo_submissions)} kobo submissions")
-
-                # DEDUPLICATION
-
-                populate_index(
-                    Individual.objects.filter(registration_data_import=obj_hct),
-                    get_individual_doc(obj_hct.business_area.slug),
-                )
-                logger.info(f"RDI:{registration_data_import_id} Populated index for {len(individual_ids)} individuals")
-                populate_index(Household.objects.filter(registration_data_import=obj_hct), HouseholdDocument)
-                logger.info(f"RDI:{registration_data_import_id} Populated index for {len(household_ids)} households")
-                if not obj_hct.business_area.postpone_deduplication:
-                    individuals = evaluate_qs(
-                        Individual.objects.filter(registration_data_import=obj_hct).select_for_update().order_by("pk")
-                    )
-                    DeduplicateTask(
-                        obj_hct.business_area.slug, obj_hct.program.id
-                    ).deduplicate_individuals_against_population(individuals)
-                    logger.info(f"RDI:{registration_data_import_id} Deduplicated {len(individual_ids)} individuals")
-                    golden_record_duplicates = Individual.objects.filter(
-                        registration_data_import=obj_hct, deduplication_golden_record_status=DUPLICATE
-                    )
-                    logger.info(f"RDI:{registration_data_import_id} Found {len(golden_record_duplicates)} duplicates")
-
-                    create_needs_adjudication_tickets(
-                        golden_record_duplicates,
-                        "duplicates",
-                        obj_hct.business_area,
-                        registration_data_import=obj_hct,
-=======
             obj_hct = RegistrationDataImport.objects.get(id=registration_data_import_id)
             obj_hub = RegistrationDataImportDatahub.objects.get(hct_id=registration_data_import_id)
             imported_households = ImportedHousehold.objects.filter(registration_data_import=obj_hub)
@@ -436,7 +339,6 @@
                     roles_to_create = self._prepare_roles(imported_roles, households_dict, individuals_dict)
                     bank_account_infos_to_create = self._prepare_bank_account_info(
                         imported_bank_account_infos, individuals_dict
->>>>>>> 4aaa3ad8
                     )
                     logger.info(f"RDI:{registration_data_import_id} Creating {len(households_dict)} households")
                     Household.objects.bulk_create(households_dict.values())
@@ -490,9 +392,9 @@
                             .select_for_update()
                             .order_by("pk")
                         )
-                        DeduplicateTask(obj_hct.business_area.slug).deduplicate_individuals_against_population(
-                            individuals
-                        )
+                        DeduplicateTask(
+                            obj_hct.business_area.slug, obj_hct.program.id
+                        ).deduplicate_individuals_against_population(individuals)
                         logger.info(f"RDI:{registration_data_import_id} Deduplicated {len(individual_ids)} individuals")
                         golden_record_duplicates = Individual.objects.filter(
                             registration_data_import=obj_hct, deduplication_golden_record_status=DUPLICATE
@@ -518,20 +420,6 @@
                             f"RDI:{registration_data_import_id} Found {len(needs_adjudication)} needs adjudication"
                         )
 
-<<<<<<< HEAD
-                obj_hct.status = RegistrationDataImport.MERGED
-                obj_hct.save()
-                logger.info(f"RDI:{registration_data_import_id} Saved registration data import")
-                transaction.on_commit(lambda: deduplicate_documents.delay())
-                log_create(
-                    RegistrationDataImport.ACTIVITY_LOG_MAPPING,
-                    "business_area",
-                    None,
-                    obj_hct.program_id,
-                    old_obj_hct,
-                    obj_hct,
-                )
-=======
                         create_needs_adjudication_tickets(
                             needs_adjudication,
                             "possible_duplicates",
@@ -541,7 +429,6 @@
                         logger.info(
                             "RDI:{registration_data_import_id} Created tickets for {len(needs_adjudication)} needs adjudication"
                         )
->>>>>>> 4aaa3ad8
 
                     # SANCTION LIST CHECK
                     if obj_hct.should_check_against_sanction_list():
@@ -554,7 +441,14 @@
                     imported_households.delete()
                     logger.info(f"RDI:{registration_data_import_id} Saved registration data import")
                     transaction.on_commit(lambda: deduplicate_documents.delay())
-                    log_create(RegistrationDataImport.ACTIVITY_LOG_MAPPING, "business_area", None, old_obj_hct, obj_hct)
+                    log_create(
+                        RegistrationDataImport.ACTIVITY_LOG_MAPPING,
+                        "business_area",
+                        None,
+                        obj_hct.program_id,
+                        old_obj_hct,
+                        obj_hct,
+                    )
                     logger.info(f"Datahub data for RDI: {obj_hct.id} was cleared")
             except Exception:
                 # remove es individuals if exists
