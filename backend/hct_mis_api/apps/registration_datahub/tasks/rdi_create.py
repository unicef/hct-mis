--- conflicted
+++ resolved
@@ -337,10 +337,7 @@
 
                 if header == "household_id":
                     temp_value = cell.value
-                    if (
-                        isinstance(temp_value, float)
-                        and temp_value.is_integer()
-                    ):
+                    if isinstance(temp_value, float) and temp_value.is_integer():
                         temp_value = int(temp_value)
                     household_id = str(temp_value)
                     if sheet_title == "individuals":
@@ -678,10 +675,9 @@
         registration_data_import.import_done = RegistrationDataImportDatahub.DONE
         registration_data_import.save()
 
-<<<<<<< HEAD
-        RegistrationDataImport.objects.filter(
-            id=registration_data_import.hct_id
-        ).update(status=RegistrationDataImport.IN_REVIEW)
+        RegistrationDataImport.objects.filter(id=registration_data_import.hct_id).update(
+            status=RegistrationDataImport.IN_REVIEW
+        )
 
         call_command(
             "search_index",
@@ -692,8 +688,4 @@
 
         DeduplicateTask.deduplicate_imported_individuals(
             registration_data_import_datahub=registration_data_import
-=======
-        RegistrationDataImport.objects.filter(id=registration_data_import.hct_id).update(
-            status=RegistrationDataImport.IN_REVIEW
->>>>>>> c84edfd3
         )