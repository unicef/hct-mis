import itertools
import logging
from collections import defaultdict
from dataclasses import dataclass, fields
from typing import Any, Dict, List, Optional, Tuple, Type, Union

from django.db import transaction
from django.db.models import Case, CharField, F, Q, QuerySet, Value, When
from django.db.models.functions import Concat

from constance import config
from psycopg2._psycopg import IntegrityError

from hct_mis_api.apps.activity_log.models import log_create
from hct_mis_api.apps.core.models import BusinessArea
from hct_mis_api.apps.core.utils import to_dict
from hct_mis_api.apps.grievance.models import (
    GrievanceTicket,
    TicketNeedsAdjudicationDetails,
)
from hct_mis_api.apps.household.documents import IndividualDocument, get_individual_doc
from hct_mis_api.apps.household.models import (
    DUPLICATE,
    DUPLICATE_IN_BATCH,
    NEEDS_ADJUDICATION,
    NOT_PROCESSED,
    UNIQUE,
    UNIQUE_IN_BATCH,
    Document,
    Individual,
)
from hct_mis_api.apps.registration_data.models import RegistrationDataImport
from hct_mis_api.apps.registration_datahub.documents import (
    ImportedIndividualDocument,
    get_imported_individual_doc,
)
from hct_mis_api.apps.registration_datahub.models import (
    ImportedIndividual,
    RegistrationDataImportDatahub,
)
from hct_mis_api.apps.registration_datahub.utils import post_process_dedupe_results
from hct_mis_api.apps.utils.elasticsearch_utils import (
    populate_index,
    remove_elasticsearch_documents_by_matching_ids,
    wait_until_es_healthy,
)
from hct_mis_api.apps.utils.querysets import evaluate_qs

log = logging.getLogger(__name__)


@dataclass
class Thresholds:
    # use 0 to check django-constance values are loaded
    DEDUPLICATION_DUPLICATE_SCORE: float = 0.0
    DEDUPLICATION_POSSIBLE_DUPLICATE_SCORE: int = 0
    DEDUPLICATION_BATCH_DUPLICATES_PERCENTAGE: int = 0
    DEDUPLICATION_BATCH_DUPLICATES_ALLOWED: int = 0

    DEDUPLICATION_GOLDEN_RECORD_DUPLICATES_PERCENTAGE: int = 0
    DEDUPLICATION_GOLDEN_RECORD_DUPLICATES_ALLOWED: int = 0

    def __post_init__(self) -> None:
        for f in fields(self):
            setattr(self, f.name, getattr(config, f.name))

    @classmethod
    def from_business_area(cls, ba: BusinessArea) -> "Thresholds":
        t = cls()
        for f in fields(cls):
            setattr(t, f.name, getattr(ba, f.name.lower()))
        return t


@dataclass
class TicketData:
    ticket: GrievanceTicket
    ticket_details: TicketNeedsAdjudicationDetails
    possible_duplicates_throughs: List[Any]


@dataclass
class DeduplicationResult:
    duplicates: List
    possible_duplicates: List
    original_individuals_ids_duplicates: List
    original_individuals_ids_possible_duplicates: List
    results_data: Dict[str, Any]


class DeduplicateTask:
    """
    WARNING: when deduplication for all business areas will be enabled we need to find a way to block
    other task from interfering with elasticsearch indexes
    (disabling parallel)
    """

    FUZZINESS = "AUTO:3,6"

    def __init__(self, business_area_slug: str):
        self.business_area: BusinessArea = BusinessArea.objects.get(slug=business_area_slug)
        self.thresholds: Thresholds = Thresholds.from_business_area(self.business_area)

    def deduplicate_individuals_against_population(self, individuals: QuerySet[Individual]) -> None:
        wait_until_es_healthy()

        all_duplicates = []
        all_possible_duplicates = []
        all_original_individuals_ids_duplicates = []
        all_original_individuals_ids_possible_duplicates = []
        to_bulk_update_results = []
        individual_fields = [
            "given_name",
            "full_name",
            "middle_name",
            "family_name",
            "phone_no",
            "phone_no_alternative",
            "relationship",
            "sex",
            "birth_date",
            "unicef_id",
        ]
        individual_qs = individuals.only(*individual_fields).prefetch_related("identities")
        for individual in individual_qs:
            deduplication_result = self._deduplicate_single_individual(individual)

            individual.deduplication_golden_record_results = deduplication_result.results_data
            to_bulk_update_results.append(individual)

            all_duplicates.extend(deduplication_result.duplicates)
            all_possible_duplicates.extend(deduplication_result.possible_duplicates)
            all_original_individuals_ids_duplicates.extend(deduplication_result.original_individuals_ids_duplicates)
            all_original_individuals_ids_possible_duplicates.extend(
                deduplication_result.original_individuals_ids_possible_duplicates
            )

        Individual.objects.filter(id__in=all_duplicates + all_original_individuals_ids_duplicates).update(
            deduplication_golden_record_status=DUPLICATE
        )
        Individual.objects.filter(
            id__in=all_possible_duplicates + all_original_individuals_ids_possible_duplicates
        ).update(deduplication_golden_record_status=NEEDS_ADJUDICATION)

        Individual.objects.bulk_update(
            to_bulk_update_results,
            ("deduplication_golden_record_results",),
            batch_size=1000,
        )

    def deduplicate_individuals_from_other_source(self, individuals: QuerySet[Individual]) -> None:
        wait_until_es_healthy()

        to_bulk_update_results = []
        all_duplicates = []
        all_possible_duplicates = []
        individual_fields = [
            "given_name",
            "full_name",
            "middle_name",
            "family_name",
            "phone_no",
            "phone_no_alternative",
            "relationship",
            "sex",
            "birth_date",
            "unicef_id",
        ]
        individual_qs = individuals.only(*individual_fields).prefetch_related("identities")
        for individual in evaluate_qs(individual_qs.select_for_update().order_by("pk")):
            deduplication_result = self._deduplicate_single_individual(individual)

            individual.deduplication_golden_record_results = deduplication_result.results_data
            if deduplication_result.duplicates:
                all_duplicates.append(individual.id)
            elif deduplication_result.possible_duplicates:
                all_possible_duplicates.append(individual.id)

            to_bulk_update_results.append(individual)

        Individual.objects.filter(id__in=all_duplicates).update(deduplication_golden_record_status=DUPLICATE)
        Individual.objects.filter(id__in=all_possible_duplicates).update(
            deduplication_golden_record_status=NEEDS_ADJUDICATION
        )
        Individual.objects.bulk_update(
            to_bulk_update_results,
            ("deduplication_golden_record_results",),
        )

    def deduplicate_imported_individuals(self, registration_data_import_datahub: RegistrationDataImportDatahub) -> None:
        imported_individuals = ImportedIndividual.objects.filter(
            registration_data_import_id=registration_data_import_datahub.id
        )

        wait_until_es_healthy()
        populate_index(imported_individuals, get_imported_individual_doc(self.business_area.slug))

        registration_data_import = RegistrationDataImport.objects.get(id=registration_data_import_datahub.hct_id)
        individuals_count = imported_individuals.count()
        allowed_duplicates_in_batch = round(
            (individuals_count or 1) * (self.thresholds.DEDUPLICATION_BATCH_DUPLICATES_PERCENTAGE / 100)
        )
        allowed_duplicates_in_population = round(
            (individuals_count or 1) * (self.thresholds.DEDUPLICATION_GOLDEN_RECORD_DUPLICATES_PERCENTAGE / 100)
        )

        to_bulk_update_results = []
        duplicates_in_batch = set()
        possible_duplicates_in_batch = set()
        duplicates_in_population = set()
        possible_duplicates_in_population = set()
        checked_individuals_ids = set()

        for imported_individual in imported_individuals:
            checked_individuals_ids.add(imported_individual.id)
            to_bulk_update_results.append(imported_individual)

            # Check against the batch
            imported_deduplication_result = self._deduplicate_single_imported_individual(
                imported_individual, registration_data_import_datahub.id
            )

            imported_individual.deduplication_batch_results = imported_deduplication_result.results_data
            post_process_dedupe_results(imported_individual)

            if imported_deduplication_result.results_data["duplicates"]:
                imported_individual.deduplication_batch_status = DUPLICATE_IN_BATCH
            else:
                imported_individual.deduplication_batch_status = UNIQUE_IN_BATCH
            duplicates_in_batch.update(imported_deduplication_result.duplicates)
            possible_duplicates_in_batch.update(imported_deduplication_result.possible_duplicates)

            if (
                len(imported_deduplication_result.results_data["duplicates"])
                > self.thresholds.DEDUPLICATION_BATCH_DUPLICATES_ALLOWED
            ):
                message = (
                    "The number of individuals deemed duplicate with an individual record of the batch "
                    f"exceed the maximum allowed ({self.thresholds.DEDUPLICATION_BATCH_DUPLICATES_ALLOWED})"
                )
                self._set_error_message_and_status(registration_data_import, message)
                break

            if (len(duplicates_in_batch) >= allowed_duplicates_in_batch) and individuals_count > 1:
                message = (
                    f"The percentage of records ({self.thresholds.DEDUPLICATION_BATCH_DUPLICATES_PERCENTAGE}%), "
                    "deemed as 'duplicate', within a batch has reached the maximum number."
                )
                self._set_error_message_and_status(registration_data_import, message)
                break

            # Check against the population
            deduplication_result = self._deduplicate_single_individual(imported_individual)
            imported_individual.deduplication_golden_record_results = deduplication_result.results_data
            if deduplication_result.results_data["duplicates"]:
                imported_individual.deduplication_golden_record_status = DUPLICATE
            elif deduplication_result.results_data["possible_duplicates"]:
                imported_individual.deduplication_golden_record_status = NEEDS_ADJUDICATION
            else:
                imported_individual.deduplication_golden_record_status = UNIQUE
            duplicates_in_population.update(deduplication_result.original_individuals_ids_duplicates)
            possible_duplicates_in_population.update(deduplication_result.original_individuals_ids_possible_duplicates)

            if (
                len(deduplication_result.results_data["duplicates"])
                > self.thresholds.DEDUPLICATION_GOLDEN_RECORD_DUPLICATES_ALLOWED
            ):
                message = (
                    "The number of individuals deemed duplicate with an individual record of the batch "
                    f"exceed the maximum allowed ({self.thresholds.DEDUPLICATION_GOLDEN_RECORD_DUPLICATES_ALLOWED})"
                )
                self._set_error_message_and_status(registration_data_import, message)
                break

            if (len(duplicates_in_population) >= allowed_duplicates_in_population) and individuals_count > 1:
                message = (
                    f"The percentage of records ({self.thresholds.DEDUPLICATION_GOLDEN_RECORD_DUPLICATES_PERCENTAGE}%), "
                    "deemed as 'duplicate', within a population has reached the maximum number."
                )
                self._set_error_message_and_status(registration_data_import, message)
                break

        ImportedIndividual.objects.bulk_update(
            to_bulk_update_results,
            [
                "deduplication_batch_results",
                "deduplication_golden_record_results",
                "deduplication_batch_status",
                "deduplication_golden_record_status",
            ],
            batch_size=1000,
        )
        if registration_data_import.status == RegistrationDataImport.DEDUPLICATION_FAILED:
            ImportedIndividual.objects.filter(
                registration_data_import_id=registration_data_import_datahub.id,
                deduplication_batch_status=UNIQUE_IN_BATCH,
                deduplication_golden_record_status=UNIQUE,
            ).exclude(id__in=checked_individuals_ids).update(
                deduplication_batch_status=NOT_PROCESSED,
                deduplication_golden_record_status=NOT_PROCESSED,
            )
        else:
            ImportedIndividual.objects.filter(registration_data_import_id=registration_data_import_datahub.id).exclude(
                id__in=duplicates_in_batch.union(possible_duplicates_in_batch)
            ).update(deduplication_batch_status=UNIQUE_IN_BATCH)
            ImportedIndividual.objects.filter(registration_data_import_id=registration_data_import_datahub.id).exclude(
                id__in=duplicates_in_population.union(possible_duplicates_in_population)
            ).update(deduplication_golden_record_status=UNIQUE)
            old_rdi = RegistrationDataImport.objects.get(id=registration_data_import.id)
            registration_data_import.status = RegistrationDataImport.IN_REVIEW
            registration_data_import.error_message = ""
            registration_data_import.save()

            log_create(
                RegistrationDataImport.ACTIVITY_LOG_MAPPING, "business_area", None, old_rdi, registration_data_import
            )

        remove_elasticsearch_documents_by_matching_ids(
            list(imported_individuals.values_list("id", flat=True)),
            get_imported_individual_doc(self.business_area.slug),
        )

    def _prepare_fields(
        self,
        individual: Union[Individual, ImportedIndividual],
        fields_names: Tuple[str, ...],
        dict_fields: Dict[str, Any],
    ) -> Dict[str, Any]:
        fields = to_dict(individual, fields=fields_names, dict_fields=dict_fields)
        if not isinstance(fields["phone_no"], str):
            fields["phone_no"] = fields["phone_no"].raw_input
        if not isinstance(fields["phone_no_alternative"], str):
            fields["phone_no_alternative"] = fields["phone_no_alternative"].raw_input
        return fields

    def _prepare_query_dict(
        self, individual_id: str, individual_fields: Dict, min_score: Union[int, float]
    ) -> Dict[str, Any]:
        fields_meta = {
            "birth_date": {"boost": 2},
            "phone_no": {"boost": 2},
            "phone_no_alternative": {"boost": 2},
            "sex": {"boost": 1},
            "relationship": {"boost": 1},
            "middle_name": {"boost": 1},
            "admin1": {"boost": 1},
            "admin2": {"boost": 1},
        }
        queries_list = []
        queries_list.extend(self._prepare_queries_for_names_from_fields(individual_fields))
        queries_list.extend(self._prepare_identities_queries_from_fields(individual_fields.pop("identities", [])))

        for field_name, field_value in individual_fields.items():
            if field_value is None:
                continue
            if isinstance(field_value, str) and field_value == "":
                continue
            if field_name not in fields_meta.keys():
                continue
            field_meta = fields_meta[field_name]
            queries_list.append(
                {
                    "match": {
                        field_name: {
                            "query": field_value,
                            "boost": field_meta.get("boost", 1),
                            "operator": "OR",
                        }
                    }
                }
            )

        return {
            "min_score": min_score,
            "size": "100",
            "query": {
                "bool": {
                    "minimum_should_match": 1,
                    "should": queries_list,
                    "must_not": [{"match": {"id": {"query": individual_id, "boost": 0}}}],
                }
            },
        }

    def _prepare_queries_for_names_from_fields(self, individual_fields: Dict) -> List[Dict]:
        """
        prepares ES queries for
        * givenName
        * familyName
        or
        * full_name
        max_score 8 if exact match or phonetic exact match
        """
        given_name = individual_fields.pop("given_name")
        family_name = individual_fields.pop("family_name")
        full_name = individual_fields.pop("full_name")
        if all(x is None for x in (given_name, family_name, full_name)):
            return []

        if not given_name or not family_name:
            # max possible score 7
            return [{"match": {"full_name": {"query": full_name, "boost": 8.0, "operator": "AND"}}}]

        given_name_complex_query = self._get_complex_query_for_name(given_name, "given_name")
        family_name_complex_query = self._get_complex_query_for_name(family_name, "family_name")
        names_should_query = {
            "bool": {
                "should": [
                    given_name_complex_query,
                    family_name_complex_query,
                ]
            }
        }
        # max possible score 8
        names_must_query = {
            "bool": {
                "must": [
                    given_name_complex_query,
                    family_name_complex_query,
                ],
                "boost": 4,
            }
        }
        max_from_should_and_must = {"dis_max": {"queries": [names_should_query, names_must_query], "tie_breaker": 0}}

        return [max_from_should_and_must]

    def _get_complex_query_for_name(self, name: str, field_name: str) -> Dict:
        name_phonetic_query_dict = {"match": {f"{field_name}.phonetic": {"query": name}}}
        # phonetic analyzer not working with fuzziness
        name_fuzzy_query_dict = {
            "match": {
                field_name: {
                    "query": name,
                    "fuzziness": self.FUZZINESS,
                    "max_expansions": 50,
                    "prefix_length": 0,
                    "fuzzy_transpositions": True,
                }
            }
        }
        # choose max from fuzzy and phonetic
        # phonetic score === 0 or 1
        # fuzzy score <=1 changes if there is need make change
        return {"dis_max": {"queries": [name_fuzzy_query_dict, name_phonetic_query_dict], "tie_breaker": 0}}

    def _prepare_identities_queries_from_fields(self, identities: List) -> List[Dict]:
        queries = []
        for item in identities:
            doc_number = item.get("number")
            doc_type = item.get("partner")
            if doc_number and doc_type:
                queries.extend(
                    [
                        {
                            "bool": {
                                "must": [
                                    {"match": {"identities.number": {"query": str(doc_number)}}},
                                    {"match": {"identities.partner": {"query": doc_type}}},
                                ],
                                "boost": 4,
                            },
                        }
                    ]
                )

        return queries

    def _get_deduplicate_result(
        self,
        query_dict: Dict,
        duplicate_score: float,
        document: Union[Type[IndividualDocument], Type[ImportedIndividualDocument]],
        individual: Union[Individual, ImportedIndividual],
    ) -> DeduplicationResult:
        duplicates = []
        possible_duplicates = []
        original_individuals_ids_duplicates = []
        original_individuals_ids_possible_duplicates = []
        query = document.search().params(search_type="dfs_query_then_fetch").update_from_dict(query_dict)
        results = query.execute()
        results_data = {
            "duplicates": [],
            "possible_duplicates": [],
        }
        should_ignore_withdraw = isinstance(individual, Individual) and self.business_area.deduplication_ignore_withdraw

        individual_hit_ids = Individual.objects.filter(
            withdrawn=True, id__in=[result.id for result in results]
        ).values_list("id", flat=True)

        for individual_hit in results:
            if should_ignore_withdraw and individual_hit.id in individual_hit_ids:
                continue
            score = individual_hit.meta.score
            results_core_data = {
                "hit_id": individual_hit.id,
                "full_name": individual_hit.full_name,
                "score": individual_hit.meta.score,
                "location": individual_hit.admin2,  # + village
                "dob": individual_hit.birth_date.strftime("%Y-%m-%d"),
            }
            if score >= duplicate_score:
                duplicates.append(individual_hit.id)
                original_individuals_ids_duplicates.append(individual.id)
                results_core_data["proximity_to_score"] = score - duplicate_score
                results_data["duplicates"].append(results_core_data)
            elif document == get_individual_doc(self.business_area.slug):
                possible_duplicates.append(individual_hit.id)
                original_individuals_ids_possible_duplicates.append(individual.id)
                results_core_data["proximity_to_score"] = score - self.thresholds.DEDUPLICATION_POSSIBLE_DUPLICATE_SCORE
                results_data["possible_duplicates"].append(results_core_data)
        log.debug(f"INDIVIDUAL {individual}")
        log.debug([(r.full_name, r.meta.score) for r in results])
        return DeduplicationResult(
            duplicates,
            possible_duplicates,
            original_individuals_ids_duplicates,
            original_individuals_ids_possible_duplicates,
            results_data,
        )

    def _deduplicate_single_imported_individual(
        self, individual: ImportedIndividual, rdi_id: str
    ) -> DeduplicationResult:
        fields_names: Tuple[str, ...] = (
            "given_name",
            "full_name",
            "middle_name",
            "family_name",
            "phone_no",
            "phone_no_alternative",
            "relationship",
            "sex",
            "birth_date",
        )
        dict_fields: Dict[str, Tuple[str, ...]] = {
            "identities": ("document_number", "partner"),
        }
        individual_fields = self._prepare_fields(individual, fields_names, dict_fields)

        query_dict = self._prepare_query_dict(
            individual.id,
            individual_fields,
            self.thresholds.DEDUPLICATION_DUPLICATE_SCORE,
        )

        query_dict["query"]["bool"]["filter"] = [
            {"term": {"registration_data_import_id": rdi_id}},
        ]
        return self._get_deduplicate_result(
            query_dict,
            self.thresholds.DEDUPLICATION_DUPLICATE_SCORE,
            get_imported_individual_doc(self.business_area.slug),
            individual,
        )

    def _deduplicate_single_individual(self, individual: Union[Individual, ImportedIndividual]) -> DeduplicationResult:
        fields_names = (
            "given_name",
            "full_name",
            "middle_name",
            "family_name",
            "phone_no",
            "phone_no_alternative",
            "relationship",
            "sex",
            "birth_date",
        )
        dict_fields = {
            "identities": ("number", "partner.name"),
        }
        individual_fields = self._prepare_fields(individual, fields_names, dict_fields)

        query_dict = self._prepare_query_dict(
            individual.id,
            individual_fields,
            self.thresholds.DEDUPLICATION_POSSIBLE_DUPLICATE_SCORE,
        )
        query_dict["query"]["bool"]["filter"] = [
            {"term": {"business_area": self.business_area.slug}},
        ]

        document = get_individual_doc(self.business_area.slug)

        return self._get_deduplicate_result(
            query_dict,
            self.thresholds.DEDUPLICATION_DUPLICATE_SCORE,
            document,
            individual,
        )

<<<<<<< HEAD
    @classmethod
    def _get_duplicated_individuals(cls, individuals: QuerySet[Individual]) -> Tuple:
        all_duplicates = []
        all_possible_duplicates = []
        all_original_individuals_ids_duplicates = []
        all_original_individuals_ids_possible_duplicates = []
        to_bulk_update_results = []
        index = 0
        for individual in individuals:
            (
                duplicates,
                possible_duplicates,
                original_individuals_ids_duplicates,
                original_individuals_ids_possible_duplicates,
                results_data,
            ) = cls.deduplicate_single_individual(individual)
            index += 1
            if index % 100 == 0:
                log.info(f"RDI:{cls.registration_data_import_id} Deduplicated {index} individuals")
            individual.deduplication_golden_record_results = results_data
            to_bulk_update_results.append(individual)

            all_duplicates.extend(duplicates)
            all_possible_duplicates.extend(possible_duplicates)
            all_original_individuals_ids_duplicates.extend(original_individuals_ids_duplicates)
            all_original_individuals_ids_possible_duplicates.extend(original_individuals_ids_possible_duplicates)

        return (
            all_duplicates,
            all_possible_duplicates,
            all_original_individuals_ids_duplicates,
            all_original_individuals_ids_possible_duplicates,
            to_bulk_update_results,
        )

    @classmethod
    @transaction.atomic
    def deduplicate_individuals(cls, registration_data_import: RegistrationDataImport) -> None:
        wait_until_es_healthy()
        cls.registration_data_import_id = registration_data_import.id
        log.info(f"RDI:{cls.registration_data_import_id} Starting deduplication for {registration_data_import}")
        cls.set_thresholds(registration_data_import.business_area)
        individuals = evaluate_qs(
            Individual.objects.filter(registration_data_import=registration_data_import)
            .select_for_update()
            .order_by("pk")
        )
        log.info(f"RDI:{cls.registration_data_import_id} Found {len(individuals)} individuals to deduplicate")
        (
            all_duplicates,
            all_possible_duplicates,
            all_original_individuals_ids_duplicates,
            all_original_individuals_ids_possible_duplicates,
            to_bulk_update_results,
        ) = cls._get_duplicated_individuals(individuals)

        cls._mark_individuals(
            all_duplicates,
            all_possible_duplicates,
            to_bulk_update_results,
            all_original_individuals_ids_duplicates,
            all_original_individuals_ids_possible_duplicates,
        )

    @classmethod
    @transaction.atomic
    def deduplicate_individuals_from_other_source(
        cls, individuals: QuerySet[Individual], business_area: BusinessArea
    ) -> None:
        wait_until_es_healthy()
        cls.set_thresholds(business_area)

        evaluate_qs(individuals.select_for_update().order_by("pk"))

        to_bulk_update_results = []
        for individual in individuals:
            (
                duplicates,
                possible_duplicates,
                original_individuals_ids_duplicates,
                original_individuals_ids_possible_duplicates,
                results_data,
            ) = cls.deduplicate_single_individual(individual)

            individual.deduplication_golden_record_results = results_data
            if duplicates:
                individual.deduplication_golden_record_status = DUPLICATE
            elif possible_duplicates:
                individual.deduplication_golden_record_status = NEEDS_ADJUDICATION

            to_bulk_update_results.append(individual)

        Individual.objects.bulk_update(
            to_bulk_update_results,
            ["deduplication_golden_record_results", "deduplication_golden_record_status"],
        )

    @staticmethod
    def _mark_individuals(
        all_duplicates: List[Individual],
        all_possible_duplicates: List[Individual],
        to_bulk_update_results: List,
        all_original_individuals_ids_duplicates: List[Individual],
        all_original_individuals_ids_possible_duplicates: List[Individual],
    ) -> None:
        Individual.objects.filter(
            id__in=all_possible_duplicates + all_original_individuals_ids_possible_duplicates
        ).update(deduplication_golden_record_status=NEEDS_ADJUDICATION)

        Individual.objects.filter(id__in=all_duplicates + all_original_individuals_ids_duplicates).update(
            deduplication_golden_record_status=DUPLICATE
        )

        Individual.objects.bulk_update(
            to_bulk_update_results,
            ["deduplication_golden_record_results"],
        )

    @staticmethod
    def set_error_message_and_status(registration_data_import: RegistrationDataImport, message: str) -> None:
=======
    def _set_error_message_and_status(self, registration_data_import: RegistrationDataImport, message: str) -> None:
>>>>>>> 6afb7939
        old_rdi = RegistrationDataImport.objects.get(id=registration_data_import.id)
        registration_data_import.error_message = message
        registration_data_import.status = RegistrationDataImport.DEDUPLICATION_FAILED
        registration_data_import.save(
            update_fields=(
                "error_message",
                "status",
            )
        )
        log_create(
            RegistrationDataImport.ACTIVITY_LOG_MAPPING, "business_area", None, old_rdi, registration_data_import
        )


class HardDocumentDeduplication:
    @transaction.atomic
    def deduplicate(
        self, new_documents: QuerySet[Document], registration_data_import: Optional[RegistrationDataImport] = None
    ) -> None:
        documents_to_dedup = evaluate_qs(
            new_documents.exclude(status=Document.STATUS_VALID)
            .filter(type__is_identity_document=True)
            .select_related("individual", "type")
            .select_for_update(of=("self",))  # no need to lock individuals
            .order_by("pk")
        )
        documents_numbers = [x.document_number for x in documents_to_dedup]
        new_document_signatures = [self._generate_signature(d) for d in documents_to_dedup]
        new_document_signatures_duplicated_in_batch = [
            d for d in new_document_signatures if new_document_signatures.count(d) > 1
        ]
        all_matching_number_documents = (
            Document.objects.select_related("individual", "individual__household", "individual__business_area")
            .filter(document_number__in=documents_numbers, status=Document.STATUS_VALID)
            .annotate(
                signature=Concat(
                    Case(
                        When(
                            Q(type__valid_for_deduplication=True),
                            then=Concat(F("type_id"), Value("--"), output_field=CharField()),
                        ),
                        default=Value(""),
                    ),
                    F("document_number"),
                    Value("--"),
                    F("country_id"),
                    output_field=CharField(),
                )
            )
        )
        all_matching_number_documents_dict = {d.signature: d for d in all_matching_number_documents}
        all_matching_number_documents_signatures = all_matching_number_documents_dict.keys()
        already_processed_signatures = []
        ticket_data_dict = {}
        possible_duplicates_individuals_id_set = set()

        for new_document in documents_to_dedup:
            new_document_signature = self._generate_signature(new_document)

            if new_document_signature in all_matching_number_documents_signatures:
                new_document.status = Document.STATUS_NEED_INVESTIGATION
                ticket_data = ticket_data_dict.get(
                    new_document_signature,
                    {"original": all_matching_number_documents_dict[new_document_signature], "possible_duplicates": []},
                )
                ticket_data["possible_duplicates"].append(new_document)
                ticket_data_dict[new_document_signature] = ticket_data
                possible_duplicates_individuals_id_set.add(str(new_document.individual_id))
                continue

            if (
                new_document_signature in new_document_signatures_duplicated_in_batch
                and new_document_signature in already_processed_signatures
            ):
                new_document.status = Document.STATUS_NEED_INVESTIGATION
                ticket_data_dict[new_document_signature]["possible_duplicates"].append(new_document)
                possible_duplicates_individuals_id_set.add(str(new_document.individual_id))
                continue

            new_document.status = Document.STATUS_VALID
            already_processed_signatures.append(new_document_signature)

            if new_document_signature in new_document_signatures_duplicated_in_batch:
                ticket_data_dict[new_document_signature] = {
                    "original": new_document,
                    "possible_duplicates": [],
                }

        try:
            Document.objects.bulk_update(documents_to_dedup, ("status", "updated_at"))
        except IntegrityError:
            log.error(
                f"Hard Deduplication Documents bulk update error."
                f"All matching documents in DB: {all_matching_number_documents_signatures}"
                f"New documents to dedup: {new_document_signatures}"
                f"new_document_signatures_duplicated_in_batch: {new_document_signatures_duplicated_in_batch}"
            )
            raise

        PossibleDuplicateThrough = TicketNeedsAdjudicationDetails.possible_duplicates.through
        possible_duplicates_through_existing_list = (
            PossibleDuplicateThrough.objects.filter(individual__in=possible_duplicates_individuals_id_set)
            .order_by("ticketneedsadjudicationdetails")
            .values_list(
                "ticketneedsadjudicationdetails_id",
                "individual_id",
                "ticketneedsadjudicationdetails__golden_records_individual",
            )
        )

        possible_duplicates_through_dict = defaultdict(set)
        for ticked_details_id, individual_id, main_individual_id in possible_duplicates_through_existing_list:
            possible_duplicates_through_dict[str(ticked_details_id)].add(str(individual_id))
            possible_duplicates_through_dict[str(ticked_details_id)].add(str(main_individual_id))

        ticket_data_collected = []
        for ticket_data in ticket_data_dict.values():
            prepared_ticket = self._prepare_grievance_ticket_documents_deduplication(
                main_individual=ticket_data["original"].individual,
                business_area=ticket_data["original"].individual.business_area,
                registration_data_import=registration_data_import,
                possible_duplicates_individuals=[d.individual for d in ticket_data["possible_duplicates"]],
                possible_duplicates_through_dict=possible_duplicates_through_dict,
            )
            if prepared_ticket is None:
                continue
            ticket_data_collected.append(prepared_ticket)

        GrievanceTicket.objects.bulk_create([x.ticket for x in ticket_data_collected])
        TicketNeedsAdjudicationDetails.objects.bulk_create([x.ticket_details for x in ticket_data_collected])
        # makes flat list from list of lists models
        duplicates_models_to_create_flat = list(
            itertools.chain(*[x.possible_duplicates_throughs for x in ticket_data_collected])
        )
        PossibleDuplicateThrough.objects.bulk_create(duplicates_models_to_create_flat)

    def _generate_signature(self, document: Document) -> str:
        if document.type.valid_for_deduplication:
            return f"{document.type_id}--{document.document_number}--{document.country_id}"
        else:
            return f"{document.document_number}--{document.country_id}"

    def _prepare_grievance_ticket_documents_deduplication(
        self,
        main_individual: Individual,
        possible_duplicates_individuals: List[Individual],
        business_area: BusinessArea,
        registration_data_import: Optional[RegistrationDataImport],
        possible_duplicates_through_dict: Dict,
    ) -> Optional[TicketData]:
        from hct_mis_api.apps.grievance.models import (
            GrievanceTicket,
            TicketNeedsAdjudicationDetails,
        )

        new_duplicates_set = {str(main_individual.id), *[str(x.id) for x in possible_duplicates_individuals]}
        for duplicates_set in possible_duplicates_through_dict.values():
            if new_duplicates_set.issubset(duplicates_set):
                return None
        household = main_individual.household
        admin_level_2 = household.admin2 if household else None
        area = household.village if household else ""

        ticket = GrievanceTicket(
            category=GrievanceTicket.CATEGORY_NEEDS_ADJUDICATION,
            business_area=business_area,
            admin2=admin_level_2,
            area=area,
            registration_data_import=registration_data_import,
        )
        ticket_details = TicketNeedsAdjudicationDetails(
            ticket=ticket,
            golden_records_individual=main_individual,
            is_multiple_duplicates_version=True,
            selected_individual=None,
        )
        PossibleDuplicateThrough = TicketNeedsAdjudicationDetails.possible_duplicates.through
        possible_duplicates_throughs = []
        for possible_duplicate_individual in set(possible_duplicates_individuals):
            possible_duplicates_throughs.append(
                PossibleDuplicateThrough(
                    individual=possible_duplicate_individual, ticketneedsadjudicationdetails=ticket_details
                )
            )
        return TicketData(ticket, ticket_details, possible_duplicates_throughs)<|MERGE_RESOLUTION|>--- conflicted
+++ resolved
@@ -103,7 +103,8 @@
 
     def deduplicate_individuals_against_population(self, individuals: QuerySet[Individual]) -> None:
         wait_until_es_healthy()
-
+        rdi_id = individuals.first().registration_data_import_id
+        log.info(f"RDI:{rdi_id} Deduplicating individuals against population")
         all_duplicates = []
         all_possible_duplicates = []
         all_original_individuals_ids_duplicates = []
@@ -122,9 +123,12 @@
             "unicef_id",
         ]
         individual_qs = individuals.only(*individual_fields).prefetch_related("identities")
+        index = 0
         for individual in individual_qs:
             deduplication_result = self._deduplicate_single_individual(individual)
-
+            index += 1
+            if index % 100 == 0:
+                log.info(f"RDI:{rdi_id} Deduplicated {index} individuals against population")
             individual.deduplication_golden_record_results = deduplication_result.results_data
             to_bulk_update_results.append(individual)
 
@@ -134,19 +138,21 @@
             all_original_individuals_ids_possible_duplicates.extend(
                 deduplication_result.original_individuals_ids_possible_duplicates
             )
-
+        log.info(f"RDI:{rdi_id} Deduplicated all individuals against population")
         Individual.objects.filter(id__in=all_duplicates + all_original_individuals_ids_duplicates).update(
             deduplication_golden_record_status=DUPLICATE
         )
+        log.info(f"RDI:{rdi_id} Marked all duplicates against population")
         Individual.objects.filter(
             id__in=all_possible_duplicates + all_original_individuals_ids_possible_duplicates
         ).update(deduplication_golden_record_status=NEEDS_ADJUDICATION)
-
+        log.info(f"RDI:{rdi_id} Marked all possible duplicates against population")
         Individual.objects.bulk_update(
             to_bulk_update_results,
             ("deduplication_golden_record_results",),
             batch_size=1000,
         )
+        log.info(f"RDI:{rdi_id} Updated all individuals with deduplication results")
 
     def deduplicate_individuals_from_other_source(self, individuals: QuerySet[Individual]) -> None:
         wait_until_es_healthy()
@@ -590,130 +596,7 @@
             individual,
         )
 
-<<<<<<< HEAD
-    @classmethod
-    def _get_duplicated_individuals(cls, individuals: QuerySet[Individual]) -> Tuple:
-        all_duplicates = []
-        all_possible_duplicates = []
-        all_original_individuals_ids_duplicates = []
-        all_original_individuals_ids_possible_duplicates = []
-        to_bulk_update_results = []
-        index = 0
-        for individual in individuals:
-            (
-                duplicates,
-                possible_duplicates,
-                original_individuals_ids_duplicates,
-                original_individuals_ids_possible_duplicates,
-                results_data,
-            ) = cls.deduplicate_single_individual(individual)
-            index += 1
-            if index % 100 == 0:
-                log.info(f"RDI:{cls.registration_data_import_id} Deduplicated {index} individuals")
-            individual.deduplication_golden_record_results = results_data
-            to_bulk_update_results.append(individual)
-
-            all_duplicates.extend(duplicates)
-            all_possible_duplicates.extend(possible_duplicates)
-            all_original_individuals_ids_duplicates.extend(original_individuals_ids_duplicates)
-            all_original_individuals_ids_possible_duplicates.extend(original_individuals_ids_possible_duplicates)
-
-        return (
-            all_duplicates,
-            all_possible_duplicates,
-            all_original_individuals_ids_duplicates,
-            all_original_individuals_ids_possible_duplicates,
-            to_bulk_update_results,
-        )
-
-    @classmethod
-    @transaction.atomic
-    def deduplicate_individuals(cls, registration_data_import: RegistrationDataImport) -> None:
-        wait_until_es_healthy()
-        cls.registration_data_import_id = registration_data_import.id
-        log.info(f"RDI:{cls.registration_data_import_id} Starting deduplication for {registration_data_import}")
-        cls.set_thresholds(registration_data_import.business_area)
-        individuals = evaluate_qs(
-            Individual.objects.filter(registration_data_import=registration_data_import)
-            .select_for_update()
-            .order_by("pk")
-        )
-        log.info(f"RDI:{cls.registration_data_import_id} Found {len(individuals)} individuals to deduplicate")
-        (
-            all_duplicates,
-            all_possible_duplicates,
-            all_original_individuals_ids_duplicates,
-            all_original_individuals_ids_possible_duplicates,
-            to_bulk_update_results,
-        ) = cls._get_duplicated_individuals(individuals)
-
-        cls._mark_individuals(
-            all_duplicates,
-            all_possible_duplicates,
-            to_bulk_update_results,
-            all_original_individuals_ids_duplicates,
-            all_original_individuals_ids_possible_duplicates,
-        )
-
-    @classmethod
-    @transaction.atomic
-    def deduplicate_individuals_from_other_source(
-        cls, individuals: QuerySet[Individual], business_area: BusinessArea
-    ) -> None:
-        wait_until_es_healthy()
-        cls.set_thresholds(business_area)
-
-        evaluate_qs(individuals.select_for_update().order_by("pk"))
-
-        to_bulk_update_results = []
-        for individual in individuals:
-            (
-                duplicates,
-                possible_duplicates,
-                original_individuals_ids_duplicates,
-                original_individuals_ids_possible_duplicates,
-                results_data,
-            ) = cls.deduplicate_single_individual(individual)
-
-            individual.deduplication_golden_record_results = results_data
-            if duplicates:
-                individual.deduplication_golden_record_status = DUPLICATE
-            elif possible_duplicates:
-                individual.deduplication_golden_record_status = NEEDS_ADJUDICATION
-
-            to_bulk_update_results.append(individual)
-
-        Individual.objects.bulk_update(
-            to_bulk_update_results,
-            ["deduplication_golden_record_results", "deduplication_golden_record_status"],
-        )
-
-    @staticmethod
-    def _mark_individuals(
-        all_duplicates: List[Individual],
-        all_possible_duplicates: List[Individual],
-        to_bulk_update_results: List,
-        all_original_individuals_ids_duplicates: List[Individual],
-        all_original_individuals_ids_possible_duplicates: List[Individual],
-    ) -> None:
-        Individual.objects.filter(
-            id__in=all_possible_duplicates + all_original_individuals_ids_possible_duplicates
-        ).update(deduplication_golden_record_status=NEEDS_ADJUDICATION)
-
-        Individual.objects.filter(id__in=all_duplicates + all_original_individuals_ids_duplicates).update(
-            deduplication_golden_record_status=DUPLICATE
-        )
-
-        Individual.objects.bulk_update(
-            to_bulk_update_results,
-            ["deduplication_golden_record_results"],
-        )
-
-    @staticmethod
-    def set_error_message_and_status(registration_data_import: RegistrationDataImport, message: str) -> None:
-=======
     def _set_error_message_and_status(self, registration_data_import: RegistrationDataImport, message: str) -> None:
->>>>>>> 6afb7939
         old_rdi = RegistrationDataImport.objects.get(id=registration_data_import.id)
         registration_data_import.error_message = message
         registration_data_import.status = RegistrationDataImport.DEDUPLICATION_FAILED
