--- conflicted
+++ resolved
@@ -122,12 +122,7 @@
             return float(value)
         return value
 
-    def _cast_and_assign(
-        self,
-        value: Union[str, list],
-        field: str,
-        obj: Union[ImportedIndividual, ImportedHousehold],
-    ):
+    def _cast_and_assign(self, value: Union[str, list], field: str, obj: Union[ImportedIndividual, ImportedHousehold]):
         complex_fields = {
             "IMAGE": self._handle_image_field,
             "GEOPOINT": self._handle_geopoint_field,
@@ -163,17 +158,14 @@
         identities = []
         for documents_dict in documents_and_identities:
             for document_name, data in documents_dict.items():
-                if not ImportedIndividual.objects.filter(
-                    id=data["individual"].id
-                ).exists():
+                if not ImportedIndividual.objects.filter(id=data["individual"].id).exists():
                     continue
 
                 is_identity = document_name in identity_fields
 
                 if is_identity:
                     agency, _ = ImportedAgency.objects.get_or_create(
-                        type="WFP" if document_name == "scope_id" else "UNHCR",
-                        country=Country(data["issuing_country"]),
+                        type="WFP" if document_name == "scope_id" else "UNHCR", country=Country(data["issuing_country"])
                     )
                     identities.append(
                         ImportedIndividualIdentity(
@@ -218,14 +210,10 @@
     @transaction.atomic(using="default")
     @transaction.atomic(using="registration_datahub")
     def execute(self, registration_data_import_id, import_data_id, business_area_id):
-        registration_data_import = (
-            RegistrationDataImportDatahub.objects.select_for_update().get(
-                id=registration_data_import_id,
-            )
+        registration_data_import = RegistrationDataImportDatahub.objects.select_for_update().get(
+            id=registration_data_import_id,
         )
-        old_rdi_mis = RegistrationDataImport.objects.get(
-            id=registration_data_import.hct_id
-        )
+        old_rdi_mis = RegistrationDataImport.objects.get(id=registration_data_import.hct_id)
         self.registration_data_import_mis = old_rdi_mis
         self.registration_data_import_datahub = registration_data_import
         registration_data_import.import_done = RegistrationDataImportDatahub.STARTED
@@ -282,63 +270,40 @@
                                     value_key = "issuing_country"
                                 else:
                                     value_key = "number"
-                                current_individual_docs_and_identities[key][
-                                    value_key
-                                ] = i_value
-                                current_individual_docs_and_identities[key][
-                                    "individual"
-                                ] = individual_obj
-                            elif (
-                                i_field == "relationship_i_c"
-                                and i_value.upper() == NON_BENEFICIARY
-                            ):
+                                current_individual_docs_and_identities[key][value_key] = i_value
+                                current_individual_docs_and_identities[key]["individual"] = individual_obj
+                            elif i_field == "relationship_i_c" and i_value.upper() == NON_BENEFICIARY:
                                 only_collector_flag = True
                             elif i_field == "role_i_c":
                                 role = i_value.upper()
                             elif i_field.endswith("_h_c") or i_field.endswith("_h_f"):
                                 try:
-                                    self._cast_and_assign(
-                                        i_value, i_field, household_obj
-                                    )
+                                    self._cast_and_assign(i_value, i_field, household_obj)
                                 except Exception as e:
                                     self._handle_exception("Household", i_field, e)
                             else:
                                 try:
-                                    self._cast_and_assign(
-                                        i_value, i_field, individual_obj
-                                    )
+                                    self._cast_and_assign(i_value, i_field, individual_obj)
                                 except Exception as e:
                                     self._handle_exception("Individual", i_field, e)
-                        individual_obj.last_registration_date = (
-                            individual_obj.first_registration_date
-                        )
-                        individual_obj.registration_data_import = (
-                            registration_data_import
-                        )
+                        individual_obj.last_registration_date = individual_obj.first_registration_date
+                        individual_obj.registration_data_import = registration_data_import
                         if individual_obj.relationship == HEAD:
                             head_of_households_mapping[household_obj] = individual_obj
 
-                        individual_obj.household = (
-                            household_obj if only_collector_flag is False else None
-                        )
-
-                        individuals_to_create[
-                            individual_obj.get_hash_key
-                        ] = individual_obj
+                        individual_obj.household = household_obj if only_collector_flag is False else None
+
+                        individuals_to_create[individual_obj.get_hash_key] = individual_obj
                         individuals_to_create_list.append(individual_obj)
                         current_individuals.append(individual_obj)
-                        documents_and_identities_to_create.append(
-                            current_individual_docs_and_identities
-                        )
+                        documents_and_identities_to_create.append(current_individual_docs_and_identities)
                         if role in (ROLE_PRIMARY, ROLE_ALTERNATE):
                             role_obj = ImportedIndividualRoleInHousehold(
                                 individual=individual_obj,
                                 household_id=household_obj.pk,
                                 role=role,
                             )
-                            collectors_to_create[individual_obj.get_hash_key].append(
-                                role_obj
-                            )
+                            collectors_to_create[individual_obj.get_hash_key].append(role_obj)
                         if individual_obj.household is None:
                             individual_obj.relationship = NON_BENEFICIARY
 
@@ -386,26 +351,10 @@
         rdi_mis = RegistrationDataImport.objects.get(id=registration_data_import.hct_id)
         rdi_mis.status = RegistrationDataImport.IN_REVIEW
         rdi_mis.save()
-<<<<<<< HEAD
-        log_create(
-            RegistrationDataImport.ACTIVITY_LOG_MAPPING,
-            "business_area",
-            None,
-            old_rdi_mis,
-            rdi_mis,
-        )
-
-        DeduplicateTask.deduplicate_imported_individuals(
-            registration_data_import_datahub=registration_data_import
-        )
-=======
         log_create(RegistrationDataImport.ACTIVITY_LOG_MAPPING, "business_area", None, old_rdi_mis, rdi_mis)
         if not self.business_area.postpone_deduplication:
             DeduplicateTask.deduplicate_imported_individuals(registration_data_import_datahub=registration_data_import)
->>>>>>> 74888033
 
     def _handle_exception(self, assigned_to, field_name, e):
         logger.exception(e)
-        raise Exception(
-            f"Error processing {assigned_to}: field `{field_name}` {e.__class__.__name__}({e})"
-        ) from e+        raise Exception(f"Error processing {assigned_to}: field `{field_name}` {e.__class__.__name__}({e})") from e