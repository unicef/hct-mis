import json
import operator
from typing import Dict

from django.db import transaction

import openpyxl

from hct_mis_api.apps.program.models import Program
from hct_mis_api.apps.registration_data.models import ImportData
from hct_mis_api.apps.registration_datahub.validators import UploadXLSXInstanceValidator


class ValidateXlsxImport:
    @transaction.atomic(using="default")
    def execute(self, import_data: ImportData, program: Program) -> Dict:
        import_data.status = ImportData.STATUS_RUNNING
        import_data.save()
<<<<<<< HEAD
        errors, delivery_mechanisms_validation_errors = UploadXLSXInstanceValidator(program).validate_everything(
            import_data.file, import_data.business_area_slug
        )
=======
        errors, delivery_mechanisms_validation_errors = UploadXLSXInstanceValidator(
            is_social_worker_program
        ).validate_everything(import_data.file, import_data.business_area_slug)

        if delivery_mechanisms_validation_errors:
            delivery_mechanisms_validation_errors.sort(key=operator.itemgetter("row_number", "header"))
            import_data.delivery_mechanisms_validation_errors = json.dumps(delivery_mechanisms_validation_errors)
            import_data.status = ImportData.STATUS_DELIVERY_MECHANISMS_VALIDATION_ERROR

>>>>>>> c7fb1721
        if errors:
            errors.sort(key=operator.itemgetter("row_number", "header"))
            import_data.status = ImportData.STATUS_VALIDATION_ERROR
            import_data.validation_errors = json.dumps(errors)

        if not errors and not delivery_mechanisms_validation_errors:
            import_data.status = ImportData.STATUS_FINISHED

        wb = openpyxl.load_workbook(import_data.file)

        number_of_households = 0
        number_of_individuals = 0
        hh_sheet = wb["Households"] if "Households" in wb.sheetnames else None
        ind_sheet = wb["Individuals"] if "Individuals" in wb.sheetnames else None
        people_sheet = wb["People"] if "People" in wb.sheetnames else None

        # Could just return max_row if openpyxl won't count empty rows too
        if not program.is_social_worker_program:
            if hh_sheet:
                for row in hh_sheet.iter_rows(min_row=3):
                    if not any([cell.value for cell in row]):
                        continue
                    number_of_households += 1

            if ind_sheet:
                for row in ind_sheet.iter_rows(min_row=3):
                    if not any([cell.value for cell in row]):
                        continue
                    number_of_individuals += 1
        else:
            if people_sheet:
                for row in people_sheet.iter_rows(min_row=3):
                    if not any([cell.value for cell in row]):
                        continue
                    number_of_individuals += 1
        import_data.number_of_households = number_of_households
        import_data.number_of_individuals = number_of_individuals
        import_data.save()
        return {"import_data_id": import_data.id}<|MERGE_RESOLUTION|>--- conflicted
+++ resolved
@@ -16,21 +16,13 @@
     def execute(self, import_data: ImportData, program: Program) -> Dict:
         import_data.status = ImportData.STATUS_RUNNING
         import_data.save()
-<<<<<<< HEAD
         errors, delivery_mechanisms_validation_errors = UploadXLSXInstanceValidator(program).validate_everything(
             import_data.file, import_data.business_area_slug
         )
-=======
-        errors, delivery_mechanisms_validation_errors = UploadXLSXInstanceValidator(
-            is_social_worker_program
-        ).validate_everything(import_data.file, import_data.business_area_slug)
-
         if delivery_mechanisms_validation_errors:
             delivery_mechanisms_validation_errors.sort(key=operator.itemgetter("row_number", "header"))
             import_data.delivery_mechanisms_validation_errors = json.dumps(delivery_mechanisms_validation_errors)
             import_data.status = ImportData.STATUS_DELIVERY_MECHANISMS_VALIDATION_ERROR
-
->>>>>>> c7fb1721
         if errors:
             errors.sort(key=operator.itemgetter("row_number", "header"))
             import_data.status = ImportData.STATUS_VALIDATION_ERROR
