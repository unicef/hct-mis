--- conflicted
+++ resolved
@@ -1,21 +1,12 @@
-<<<<<<< HEAD
 from django.db import transaction
 from django.db.models import Count
 from django.utils import timezone
-=======
->>>>>>> 9bb0d5ac
+
 import logging
 from contextlib import contextmanager
 from sentry_sdk import configure_scope
 
 from django.core.cache import cache
-<<<<<<< HEAD
-=======
-from django.db import transaction
-from django.db.models import Count
-from django.utils import timezone
-
->>>>>>> 9bb0d5ac
 from redis.exceptions import LockError
 from sentry_sdk import configure_scope
 
@@ -24,16 +15,9 @@
 from hct_mis_api.apps.registration_data.models import RegistrationDataImport
 from hct_mis_api.apps.registration_datahub.models import Record
 from hct_mis_api.apps.registration_datahub.services.extract_record import extract
-<<<<<<< HEAD
 from hct_mis_api.apps.utils.logs import log_start_and_end
 from hct_mis_api.apps.utils.sentry import sentry_tags
-
 from hct_mis_api.apps.registration_datahub.tasks.deduplicate import DeduplicateTask
-=======
-from hct_mis_api.apps.registration_datahub.tasks.deduplicate import DeduplicateTask
-from hct_mis_api.apps.utils.logs import log_start_and_end
-from hct_mis_api.apps.utils.sentry import sentry_tags
->>>>>>> 9bb0d5ac
 
 logger = logging.getLogger(__name__)
 
@@ -204,23 +188,6 @@
 @log_start_and_end
 @sentry_tags
 def merge_registration_data_import_task(registration_data_import_id):
-    logger.info(
-        f"merge_registration_data_import_task started for registration_data_import_id: {registration_data_import_id}"
-    )
-<<<<<<< HEAD
-    try:
-        from hct_mis_api.apps.registration_datahub.tasks.rdi_merge import RdiMergeTask
-
-        RdiMergeTask().execute(registration_data_import_id)
-    except Exception as e:
-        logger.exception(e)
-        from hct_mis_api.apps.registration_data.models import RegistrationDataImport
-
-        RegistrationDataImport.objects.filter(
-            id=registration_data_import_id,
-        ).update(status=RegistrationDataImport.MERGE_ERROR)
-        raise
-=======
     with locked_cache(key=f"merge_registration_data_import_task-{registration_data_import_id}"):
         try:
             from hct_mis_api.apps.registration_datahub.tasks.rdi_merge import (
@@ -236,11 +203,6 @@
                 id=registration_data_import_id,
             ).update(status=RegistrationDataImport.MERGE_ERROR)
             raise
->>>>>>> 9bb0d5ac
-
-    logger.info(
-        f"merge_registration_data_import_task finished for registration_data_import_id: {registration_data_import_id}"
-    )
 
 
 @app.task(queue="priority")
@@ -424,10 +386,6 @@
 @log_start_and_end
 @sentry_tags
 def automate_registration_diia_import_task(page_size: int, template="Diia ukraine rdi {date} {page_size}", **filters):
-<<<<<<< HEAD
-=======
-    from hct_mis_api.apps.core.models import BusinessArea
->>>>>>> 9bb0d5ac
     from hct_mis_api.apps.registration_datahub.tasks.rdi_diia_create import (
         RdiDiiaCreateTask,
     )
@@ -453,10 +411,6 @@
 @log_start_and_end
 @sentry_tags
 def registration_diia_import_task(diia_hh_ids, template="Diia ukraine rdi {date} {page_size}", **filters):
-<<<<<<< HEAD
-=======
-    from hct_mis_api.apps.core.models import BusinessArea
->>>>>>> 9bb0d5ac
     from hct_mis_api.apps.registration_datahub.tasks.rdi_diia_create import (
         RdiDiiaCreateTask,
     )
