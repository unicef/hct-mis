--- conflicted
+++ resolved
@@ -161,13 +161,9 @@
 @app.task
 @log_start_and_end
 def merge_registration_data_import_task(registration_data_import_id):
-<<<<<<< HEAD
-=======
     logger.info(
         f"merge_registration_data_import_task started for registration_data_import_id: {registration_data_import_id}"
     )
-
->>>>>>> e8e4215b
     try:
         from hct_mis_api.apps.registration_datahub.tasks.rdi_merge import RdiMergeTask
 
@@ -181,13 +177,9 @@
         ).update(status=RegistrationDataImport.MERGE_ERROR)
         raise
 
-<<<<<<< HEAD
-=======
     logger.info(
         f"merge_registration_data_import_task finished for registration_data_import_id: {registration_data_import_id}"
     )
-
->>>>>>> e8e4215b
 
 @app.task(queue="priority")
 @log_start_and_end
