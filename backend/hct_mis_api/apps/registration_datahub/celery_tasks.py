<<<<<<< HEAD
=======
import datetime
import json
>>>>>>> 62545f88
import logging

from hct_mis_api.apps.core.celery import app
from hct_mis_api.apps.registration_datahub.models import Record

logger = logging.getLogger(__name__)


@app.task
def registration_xlsx_import_task(registration_data_import_id, import_data_id, business_area):
    logger.info("registration_xlsx_import_task start")
    try:
        from hct_mis_api.apps.registration_datahub.tasks.rdi_xlsx_create import RdiXlsxCreateTask

        RdiXlsxCreateTask().execute(
            registration_data_import_id=registration_data_import_id,
            import_data_id=import_data_id,
            business_area_id=business_area,
        )
    except Exception as e:
        logger.exception(e)
        from hct_mis_api.apps.registration_data.models import RegistrationDataImport
        from hct_mis_api.apps.registration_datahub.models import (
            RegistrationDataImportDatahub,
        )

        RegistrationDataImportDatahub.objects.filter(
            id=registration_data_import_id,
        ).update(import_done=RegistrationDataImportDatahub.DONE)

        RegistrationDataImport.objects.filter(
            datahub_id=registration_data_import_id,
        ).update(status=RegistrationDataImport.IMPORT_ERROR)
        raise

    logger.info("registration_xlsx_import_task end")


@app.task
def registration_kobo_import_task(registration_data_import_id, import_data_id, business_area):
    logger.info("registration_kobo_import_task start")

    try:
        from hct_mis_api.apps.registration_datahub.tasks.rdi_kobo_create import RdiKoboCreateTask

        RdiKoboCreateTask().execute(
            registration_data_import_id=registration_data_import_id,
            import_data_id=import_data_id,
            business_area_id=business_area,
        )
    except Exception as e:
        logger.exception(e)
        from hct_mis_api.apps.registration_data.models import RegistrationDataImport
        from hct_mis_api.apps.registration_datahub.models import (
            RegistrationDataImportDatahub,
        )

        try:
            from sentry_sdk import capture_exception

            err = capture_exception(e)
        except:
            err = "N/A"

        RegistrationDataImportDatahub.objects.filter(
            id=registration_data_import_id,
        ).update(import_done=RegistrationDataImportDatahub.DONE)

        RegistrationDataImport.objects.filter(
            datahub_id=registration_data_import_id,
        ).update(status=RegistrationDataImport.IMPORT_ERROR, sentry_id=err, error_message=str(e))

        raise

    logger.info("registration_kobo_import_task end")


@app.task
def registration_kobo_import_hourly_task():
    logger.info("registration_kobo_import_hourly_task start")

    try:
        from hct_mis_api.apps.core.models import BusinessArea
        from hct_mis_api.apps.registration_datahub.models import (
            RegistrationDataImportDatahub,
        )
        from hct_mis_api.apps.registration_datahub.tasks.rdi_kobo_create import RdiKoboCreateTask

        not_started_rdi = RegistrationDataImportDatahub.objects.filter(
            import_done=RegistrationDataImportDatahub.NOT_STARTED
        ).first()

        if not_started_rdi is None:
            return
        business_area = BusinessArea.objects.get(slug=not_started_rdi.business_area_slug)

        RdiKoboCreateTask().execute(
            registration_data_import_id=str(not_started_rdi.id),
            import_data_id=str(not_started_rdi.import_data.id),
            business_area_id=str(business_area.id),
        )
    except Exception as e:
        logger.exception(e)
        raise

    logger.info("registration_kobo_import_hourly_task end")


@app.task
def registration_xlsx_import_hourly_task():
    logger.info("registration_xlsx_import_hourly_task start")

    try:
        from hct_mis_api.apps.core.models import BusinessArea
        from hct_mis_api.apps.registration_datahub.models import (
            RegistrationDataImportDatahub,
        )
        from hct_mis_api.apps.registration_datahub.tasks.rdi_xlsx_create import RdiXlsxCreateTask

        not_started_rdi = RegistrationDataImportDatahub.objects.filter(
            import_done=RegistrationDataImportDatahub.NOT_STARTED
        ).first()
        if not_started_rdi is None:
            return

        business_area = BusinessArea.objects.get(slug=not_started_rdi.business_area_slug)

        RdiXlsxCreateTask().execute(
            registration_data_import_id=str(not_started_rdi.id),
            import_data_id=str(not_started_rdi.import_data.id),
            business_area_id=str(business_area.id),
        )
    except Exception as e:
        logger.exception(e)
        raise

    logger.info("registration_xlsx_import_hourly_task end")


@app.task
def merge_registration_data_import_task(registration_data_import_id):
    logger.info("merge_registration_data_import_task start")

    try:
        from hct_mis_api.apps.registration_datahub.tasks.rdi_merge import RdiMergeTask

        RdiMergeTask().execute(registration_data_import_id)
    except Exception as e:
        logger.exception(e)
        from hct_mis_api.apps.registration_data.models import RegistrationDataImport

        RegistrationDataImport.objects.filter(
            id=registration_data_import_id,
        ).update(status=RegistrationDataImport.MERGE_ERROR)
        raise

    logger.info("merge_registration_data_import_task end")


@app.task
def rdi_deduplication_task(registration_data_import_id):
    logger.info("rdi_deduplication_task start")

    try:
        from hct_mis_api.apps.registration_datahub.models import (
            RegistrationDataImportDatahub,
        )
        from hct_mis_api.apps.registration_datahub.tasks.deduplicate import (
            DeduplicateTask,
        )

        rdi_obj = RegistrationDataImportDatahub.objects.get(id=registration_data_import_id)

        DeduplicateTask.deduplicate_imported_individuals(registration_data_import_datahub=rdi_obj)
    except Exception as e:
        logger.exception(e)
        from hct_mis_api.apps.registration_data.models import RegistrationDataImport

        RegistrationDataImport.objects.filter(
            datahub_id=registration_data_import_id,
        ).update(status=RegistrationDataImport.IMPORT_ERROR)
        raise

    logger.info("rdi_deduplication_task end")


@app.task
def pull_kobo_submissions_task(import_data_id):
    logger.info("pull_kobo_submissions_task start")
    from hct_mis_api.apps.registration_datahub.models import KoboImportData

    kobo_import_data = KoboImportData.objects.get(id=import_data_id)
    from hct_mis_api.apps.registration_datahub.tasks.pull_kobo_submissions import (
        PullKoboSubmissions,
    )

    try:
        return PullKoboSubmissions().execute(kobo_import_data)
    except Exception as e:
        logger.exception(e)
        from hct_mis_api.apps.registration_data.models import RegistrationDataImport

        RegistrationDataImport.objects.filter(
            id=kobo_import_data.id,
        ).update(status=KoboImportData.STATUS_ERROR, error=str(e))
        raise
    finally:
        logger.info("pull_kobo_submissions_task end")


@app.task
def validate_xlsx_import_task(import_data_id):
    logger.info("validate_xlsx_import_task start")
    from hct_mis_api.apps.registration_datahub.models import ImportData

    import_data = ImportData.objects.get(id=import_data_id)
    from hct_mis_api.apps.registration_datahub.tasks.validatate_xlsx_import import (
        ValidateXlsxImport,
    )

    try:
        return ValidateXlsxImport().execute(import_data)
    except Exception as e:
        logger.exception(e)
        from hct_mis_api.apps.registration_data.models import RegistrationDataImport

        RegistrationDataImport.objects.filter(
            id=import_data.id,
        ).update(status=ImportData.STATUS_ERROR, error=str(e))
        raise
    finally:
        logger.info("validate_xlsx_import_task end")


@app.task
def process_flex_records_task(rdi_id, records_ids):
    logger.info("process_flex_records start")
    from hct_mis_api.apps.registration_datahub.services.flex_registration_service import (
        FlexRegistrationService,
    )

    FlexRegistrationService().process_records(rdi_id, records_ids)
    logger.info("process_flex_records end")


@app.task
def extract_records_task(max_records=500):
    logger.info("extract_records_task start")

    records_ids = Record.objects.filter(data__isnull=True).only("pk").values_list("pk", flat=True)[:max_records]
    Record.extract(records_ids)
    logger.info("extract_records_task end")


@app.task
def fresh_extract_records_task(records_ids=None):
    logger.info("fresh_extract_records_task start")

    if not records_ids:
        records_ids = Record.objects.all().only("pk").values_list("pk", flat=True)[:5000]
    Record.extract(records_ids)

    logger.info("fresh_extract_records_task end")


@app.task
def automate_rdi_creation_task(registration_id: int, page_size: int):
    from hct_mis_api.apps.registration_datahub.services.flex_registration_service import (
        FlexRegistrationService,
    )

    logger.info("automate_rdi_creation_task start")

    service = FlexRegistrationService()

    records_ids = (
        Record.objects.filter(registration=registration_id)
        .exclude(status__in=[Record.STATUS_IMPORTED, Record.STATUS_ERROR])
        .values_list("id", flat=True)[:page_size]
    )

    if records_ids:
        rdi_name = f"ukraine rdi {datetime.datetime.now()}"
        rdi = service.create_rdi(None, rdi_name)
        service.process_records(rdi.id, records_ids)

    logger.info("automate_rdi_creation_task end")<|MERGE_RESOLUTION|>--- conflicted
+++ resolved
@@ -1,8 +1,4 @@
-<<<<<<< HEAD
-=======
 import datetime
-import json
->>>>>>> 62545f88
 import logging
 
 from hct_mis_api.apps.core.celery import app
