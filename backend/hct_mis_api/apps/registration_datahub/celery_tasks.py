from django.db import transaction
from django.db.models import Count
from django.utils import timezone
import logging
from contextlib import contextmanager
from sentry_sdk import configure_scope

from django.core.cache import cache
from redis.exceptions import LockError

from hct_mis_api.apps.core.celery import app
from hct_mis_api.apps.household.models import Document
from hct_mis_api.apps.registration_data.models import RegistrationDataImport
from hct_mis_api.apps.registration_datahub.models import Record
from hct_mis_api.apps.registration_datahub.services.extract_record import extract
from hct_mis_api.apps.utils.logs import log_start_and_end
from hct_mis_api.apps.utils.sentry import sentry_tags

from hct_mis_api.apps.registration_datahub.tasks.deduplicate import DeduplicateTask

logger = logging.getLogger(__name__)


@contextmanager
def locked_cache(key):
    try:
        # ``blocking_timeout`` indicates the maximum amount of time in seconds to
        # spend trying to acquire the lock.
        # ``timeout`` indicates a maximum life for the lock.
        # some procedures here can take a few seconds
        # 30s to try acquiring the lock should be enough
        with cache.lock(key, blocking_timeout=30, timeout=60 * 60 * 24) as lock:
            yield
    except LockError as e:
        logger.exception(f"Couldn't lock cache for key '{key}'. Failed with: {e}")
    else:
        if lock.locked():
            lock.release()


@app.task
@log_start_and_end
@sentry_tags
def registration_xlsx_import_task(registration_data_import_id, import_data_id, business_area):
    try:
        from hct_mis_api.apps.registration_datahub.tasks.rdi_xlsx_create import (
            RdiXlsxCreateTask,
        )
        from hct_mis_api.apps.core.models import BusinessArea

        with configure_scope() as scope:
            scope.set_tag("business_area", BusinessArea.objects.get(pk=business_area))
            RdiXlsxCreateTask().execute(
                registration_data_import_id=registration_data_import_id,
                import_data_id=import_data_id,
                business_area_id=business_area,
            )
    except Exception as e:
        logger.exception(e)
        from hct_mis_api.apps.registration_data.models import RegistrationDataImport
        from hct_mis_api.apps.registration_datahub.models import (
            RegistrationDataImportDatahub,
        )

        RegistrationDataImportDatahub.objects.filter(
            id=registration_data_import_id,
        ).update(import_done=RegistrationDataImportDatahub.DONE)

        RegistrationDataImport.objects.filter(
            datahub_id=registration_data_import_id,
        ).update(status=RegistrationDataImport.IMPORT_ERROR)
        raise


@app.task
@log_start_and_end
@sentry_tags
def registration_kobo_import_task(registration_data_import_id, import_data_id, business_area):
    try:
        from hct_mis_api.apps.registration_datahub.tasks.rdi_kobo_create import (
            RdiKoboCreateTask,
        )
        from hct_mis_api.apps.core.models import BusinessArea

        with configure_scope() as scope:
            scope.set_tag("business_area", BusinessArea.objects.get(pk=business_area))

            RdiKoboCreateTask().execute(
                registration_data_import_id=registration_data_import_id,
                import_data_id=import_data_id,
                business_area_id=business_area,
            )
    except Exception as e:
        logger.exception(e)
        from hct_mis_api.apps.registration_data.models import RegistrationDataImport
        from hct_mis_api.apps.registration_datahub.models import (
            RegistrationDataImportDatahub,
        )

        try:
            from sentry_sdk import capture_exception

            err = capture_exception(e)
        except Exception:
            err = "N/A"

        RegistrationDataImportDatahub.objects.filter(
            id=registration_data_import_id,
        ).update(import_done=RegistrationDataImportDatahub.DONE)

        RegistrationDataImport.objects.filter(
            datahub_id=registration_data_import_id,
        ).update(status=RegistrationDataImport.IMPORT_ERROR, sentry_id=err, error_message=str(e))

        raise


@app.task
@log_start_and_end
@sentry_tags
def registration_kobo_import_hourly_task():
    try:
        from hct_mis_api.apps.core.models import BusinessArea
        from hct_mis_api.apps.registration_datahub.models import (
            RegistrationDataImportDatahub,
        )
        from hct_mis_api.apps.registration_datahub.tasks.rdi_kobo_create import (
            RdiKoboCreateTask,
        )

        not_started_rdi = RegistrationDataImportDatahub.objects.filter(
            import_done=RegistrationDataImportDatahub.NOT_STARTED
        ).first()

        if not_started_rdi is None:
            return
        business_area = BusinessArea.objects.get(slug=not_started_rdi.business_area_slug)
        with configure_scope() as scope:
            scope.set_tag("business_area", business_area)

            RdiKoboCreateTask().execute(
                registration_data_import_id=str(not_started_rdi.id),
                import_data_id=str(not_started_rdi.import_data.id),
                business_area_id=str(business_area.id),
            )
    except Exception as e:
        logger.exception(e)
        raise


@app.task
@log_start_and_end
@sentry_tags
def registration_xlsx_import_hourly_task():
    try:
        from hct_mis_api.apps.core.models import BusinessArea
        from hct_mis_api.apps.registration_datahub.models import (
            RegistrationDataImportDatahub,
        )
        from hct_mis_api.apps.registration_datahub.tasks.rdi_xlsx_create import (
            RdiXlsxCreateTask,
        )

        not_started_rdi = RegistrationDataImportDatahub.objects.filter(
            import_done=RegistrationDataImportDatahub.NOT_STARTED
        ).first()
        if not_started_rdi is None:
            return

        business_area = BusinessArea.objects.get(slug=not_started_rdi.business_area_slug)
        with configure_scope() as scope:
            scope.set_tag("business_area", business_area)

            RdiXlsxCreateTask().execute(
                registration_data_import_id=str(not_started_rdi.id),
                import_data_id=str(not_started_rdi.import_data.id),
                business_area_id=str(business_area.id),
            )
    except Exception as e:
        logger.exception(e)
        raise


@app.task
@log_start_and_end
@sentry_tags
def merge_registration_data_import_task(registration_data_import_id):
    logger.info(
        f"merge_registration_data_import_task started for registration_data_import_id: {registration_data_import_id}"
    )
    try:
        from hct_mis_api.apps.registration_datahub.tasks.rdi_merge import RdiMergeTask

        RdiMergeTask().execute(registration_data_import_id)
    except Exception as e:
        logger.exception(e)
        from hct_mis_api.apps.registration_data.models import RegistrationDataImport

        RegistrationDataImport.objects.filter(
            id=registration_data_import_id,
        ).update(status=RegistrationDataImport.MERGE_ERROR)
        raise

    logger.info(
        f"merge_registration_data_import_task finished for registration_data_import_id: {registration_data_import_id}"
    )


@app.task(queue="priority")
@log_start_and_end
@sentry_tags
def rdi_deduplication_task(registration_data_import_id):

    try:
        from hct_mis_api.apps.registration_datahub.models import (
            RegistrationDataImportDatahub,
        )
        from hct_mis_api.apps.registration_datahub.tasks.deduplicate import (
            DeduplicateTask,
        )

        rdi_obj = RegistrationDataImportDatahub.objects.get(id=registration_data_import_id)

        with configure_scope() as scope:
            scope.set_tag("business_area", rdi_obj.business_area_slug)

            DeduplicateTask.deduplicate_imported_individuals(registration_data_import_datahub=rdi_obj)
    except Exception as e:
        logger.exception(e)
        from hct_mis_api.apps.registration_data.models import RegistrationDataImport

        RegistrationDataImport.objects.filter(
            datahub_id=registration_data_import_id,
        ).update(status=RegistrationDataImport.IMPORT_ERROR)
        raise


@app.task
@log_start_and_end
@sentry_tags
def pull_kobo_submissions_task(import_data_id):
    from hct_mis_api.apps.registration_datahub.models import KoboImportData

    kobo_import_data = KoboImportData.objects.get(id=import_data_id)
    from hct_mis_api.apps.registration_datahub.tasks.pull_kobo_submissions import (
        PullKoboSubmissions,
    )

    try:
        return PullKoboSubmissions().execute(kobo_import_data)
    except Exception as e:
        logger.exception(e)
        from hct_mis_api.apps.registration_data.models import RegistrationDataImport

        RegistrationDataImport.objects.filter(
            id=kobo_import_data.id,
        ).update(status=KoboImportData.STATUS_ERROR, error=str(e))
        raise


@app.task
@log_start_and_end
@sentry_tags
def validate_xlsx_import_task(import_data_id):
    from hct_mis_api.apps.registration_datahub.models import ImportData

    import_data = ImportData.objects.get(id=import_data_id)
    from hct_mis_api.apps.registration_datahub.tasks.validatate_xlsx_import import (
        ValidateXlsxImport,
    )

    try:
        return ValidateXlsxImport().execute(import_data)
    except Exception as e:
        logger.exception(e)
        from hct_mis_api.apps.registration_data.models import RegistrationDataImport

        RegistrationDataImport.objects.filter(
            id=import_data.id,
        ).update(status=ImportData.STATUS_ERROR, error=str(e))
        raise


@app.task
@log_start_and_end
@sentry_tags
def process_flex_records_task(rdi_id, records_ids):
    from hct_mis_api.apps.registration_datahub.services.flex_registration_service import (
        FlexRegistrationService,
    )

    FlexRegistrationService().process_records(rdi_id, records_ids)


@app.task
@log_start_and_end
@sentry_tags
def extract_records_task(max_records=500):
    records_ids = Record.objects.filter(data__isnull=True).only("pk").values_list("pk", flat=True)[:max_records]
    extract(records_ids)


@app.task
@log_start_and_end
@sentry_tags
def fresh_extract_records_task(records_ids=None):
    if not records_ids:
        records_ids = Record.objects.all().only("pk").values_list("pk", flat=True)[:5000]
    extract(records_ids)


@app.task
@log_start_and_end
@sentry_tags
def automate_rdi_creation_task(
    registration_id: int,
    page_size: int,
    template: str = "ukraine rdi {date}",
    auto_merge=False,
    fix_tax_id=False,
    **filters,
):
    from hct_mis_api.apps.registration_datahub.services.flex_registration_service import (
        FlexRegistrationService,
    )

    try:
        with locked_cache(key=f"automate_rdi_creation_task-{registration_id}"):
            try:
                service = FlexRegistrationService()

                qs = Record.objects.filter(registration=registration_id, **filters).exclude(
                    status__in=[Record.STATUS_IMPORTED, Record.STATUS_ERROR]
                )
                if fix_tax_id:
                    check_and_set_taxid(qs)
                all_records_ids = qs.values_list("id", flat=True)
                if len(all_records_ids) == 0:
                    return ["No Records found", 0]

                splitted_record_ids = [
                    all_records_ids[i : i + page_size] for i in range(0, len(all_records_ids), page_size)
                ]
                output = []
                for page, records_ids in enumerate(splitted_record_ids, 1):
                    rdi_name = template.format(
                        page=page,
                        date=timezone.now(),
                        registration_id=registration_id,
                        page_size=page_size,
                        records=len(records_ids),
                    )
                    rdi = service.create_rdi(imported_by=None, rdi_name=rdi_name)
                    service.process_records(rdi_id=rdi.id, records_ids=records_ids)
                    output.append([rdi_name, len(records_ids)])
                    if auto_merge:
                        merge_registration_data_import_task.delay(rdi.id)

                return output
            except Exception as e:
                logger.exception(e)
                raise
    except LockError as e:
        logger.exception(e)
    return None


def check_and_set_taxid(queryset):
    qs = queryset.filter(unique_field__isnull=True)
    results = {"updated": [], "processed": []}
    for record in qs.all():
        try:
            for individual in record.fields["individuals"]:
                if individual["role_i_c"] == "y":
                    record.unique_field = individual["tax_id_no_i_c"]
                    record.save()
                    results["updated"].append(record.pk)
                    break
            results["processed"].append(record.pk)

        except Exception as e:
            results[record.pk] = f"{e.__class__.__name__}: {str(e)}"
    return results


@app.task
@sentry_tags
def automate_registration_diia_import_task(page_size: int, template="Diia ukraine rdi {date} {page_size}", **filters):
    from hct_mis_api.apps.registration_datahub.tasks.rdi_diia_create import (
        RdiDiiaCreateTask,
    )

    with locked_cache(key="automate_rdi_diia_creation_task"):
        try:
            service = RdiDiiaCreateTask()
            rdi_name = template.format(
                date=timezone.now(),
                page_size=page_size,
            )
            rdi = service.create_rdi(None, rdi_name)
            service.execute(rdi.id, diia_hh_count=page_size)
            return [rdi_name, page_size]
        except Exception:
            raise


@app.task
@sentry_tags
def registration_diia_import_task(diia_hh_ids, template="Diia ukraine rdi {date} {page_size}", **filters):
    from hct_mis_api.apps.registration_datahub.tasks.rdi_diia_create import (
        RdiDiiaCreateTask,
    )

    with locked_cache(key="registration_diia_import_task"):
        try:
            service = RdiDiiaCreateTask()
            rdi_name = template.format(
                date=timezone.now(),
                page_size=len(diia_hh_ids),
            )
            rdi = service.create_rdi(None, rdi_name)
            service.execute(rdi.id, diia_hh_ids=diia_hh_ids)
            return [rdi_name, len(diia_hh_ids)]
        except Exception:
            raise


@app.task
def deduplicate_documents():
    with locked_cache(key="deduplicate_documents"):
        with transaction.atomic():
            grouped_rdi = (
                Document.objects.filter(status=Document.STATUS_PENDING)
                .values("individual__registration_data_import")
                .annotate(count=Count("individual__registration_data_import"))
            )
            rdi_ids = [x["individual__registration_data_import"] for x in grouped_rdi if x is not None]
<<<<<<< HEAD
            for rdi in RegistrationDataImport.objects.filter(id__in=rdi_ids):
=======
            for rdi in RegistrationDataImport.objects.filter(id__in=rdi_ids).order_by("created_at"):
                documents_query = Document.objects.filter(
                    status=Document.STATUS_PENDING, individual__registration_data_import=rdi
                )
>>>>>>> c40d5b33
                DeduplicateTask.hard_deduplicate_documents(
                    documents_query,
                    registration_data_import=rdi,
                )
            documents_query = Document.objects.filter(
                status=Document.STATUS_PENDING, individual__registration_data_import__isnull=True
            )
            DeduplicateTask.hard_deduplicate_documents(
                documents_query,
            )<|MERGE_RESOLUTION|>--- conflicted
+++ resolved
@@ -435,14 +435,10 @@
                 .annotate(count=Count("individual__registration_data_import"))
             )
             rdi_ids = [x["individual__registration_data_import"] for x in grouped_rdi if x is not None]
-<<<<<<< HEAD
-            for rdi in RegistrationDataImport.objects.filter(id__in=rdi_ids):
-=======
             for rdi in RegistrationDataImport.objects.filter(id__in=rdi_ids).order_by("created_at"):
                 documents_query = Document.objects.filter(
                     status=Document.STATUS_PENDING, individual__registration_data_import=rdi
                 )
->>>>>>> c40d5b33
                 DeduplicateTask.hard_deduplicate_documents(
                     documents_query,
                     registration_data_import=rdi,
