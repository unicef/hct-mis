--- conflicted
+++ resolved
@@ -282,56 +282,6 @@
         FlexRegistrationService,
     )
 
-<<<<<<< HEAD
-    logger.info("automate_rdi_creation_task start")
-
-    service = FlexRegistrationService()
-
-    records_ids = (
-        Record.objects.filter(registration=registration_id)
-        .exclude(status__in=[Record.STATUS_IMPORTED, Record.STATUS_ERROR])
-        .values_list("id", flat=True)[:page_size]
-    )
-
-    if records_ids:
-        rdi_name = f"ukraine rdi {datetime.datetime.now()}"
-        rdi = service.create_rdi(None, rdi_name)
-        service.process_records(rdi.id, records_ids)
-
-    logger.info("automate_rdi_creation_task end")
-
-
-@app.task
-def registration_diia_import_task(registration_data_import_id):
-    logger.info("registration_diia_import_task start")
-
-    try:
-        from hct_mis_api.apps.core.models import BusinessArea
-        from hct_mis_api.apps.registration_datahub.models import (
-            RegistrationDataImportDatahub,
-        )
-        from hct_mis_api.apps.registration_datahub.tasks.rdi_diia_create import RdiDiiaCreateTask
-
-        RdiDiiaCreateTask().execute(
-            registration_data_import_id=str(registration_data_import_id)
-        )
-    except Exception as e:
-        logger.exception(e)
-        from hct_mis_api.apps.registration_data.models import RegistrationDataImport
-        from hct_mis_api.apps.registration_datahub.models import RegistrationDataImportDatahub
-
-        RegistrationDataImportDatahub.objects.filter(
-            id=registration_data_import_id,
-        ).update(import_done=RegistrationDataImportDatahub.DONE)
-
-        RegistrationDataImport.objects.filter(
-            datahub_id=registration_data_import_id,
-        ).update(status=RegistrationDataImport.IMPORT_ERROR)
-
-        raise
-
-    logger.info("registration_diia_import_task end")
-=======
     try:
         with cache.lock(f"automate_rdi_creation_task-{registration_id}", timeout=85400) as lock:
             try:
@@ -360,5 +310,4 @@
                     lock.release()
     except LockError as e:
         logger.exception(e)
-        return []
->>>>>>> c271e59d
+        return []