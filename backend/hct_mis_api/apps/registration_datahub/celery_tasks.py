import logging
from contextlib import contextmanager
from typing import TYPE_CHECKING, Any, Dict, List, Optional, Union

from django.core.cache import cache
from django.db import transaction
from django.db.models import Count
from django.utils import timezone

from sentry_sdk import configure_scope

from hct_mis_api.apps.core.celery import app
from hct_mis_api.apps.household.models import Document
from hct_mis_api.apps.registration_data.models import RegistrationDataImport
from hct_mis_api.apps.registration_datahub.models import Record
from hct_mis_api.apps.registration_datahub.services.extract_record import extract
from hct_mis_api.apps.registration_datahub.tasks.deduplicate import DeduplicateTask
from hct_mis_api.apps.utils.logs import log_start_and_end
from hct_mis_api.apps.utils.sentry import sentry_tags

if TYPE_CHECKING:
    from uuid import UUID

    from django.db.models import QuerySet, _QuerySet


logger = logging.getLogger(__name__)


def handle_rdi_exception(datahub_rdi_id: str, e: BaseException) -> None:
    try:
        from sentry_sdk import capture_exception

        err = capture_exception(e)
    except Exception:
        err = "N/A"

    RegistrationDataImport.objects.filter(
        datahub_id=datahub_rdi_id,
    ).update(status=RegistrationDataImport.IMPORT_ERROR, sentry_id=err, error_message=str(e))


@contextmanager
def locked_cache(key: Union[int, str], timeout: int = 60 * 60 * 24) -> Any:
    if cache.get(key):
        logger.info(f"Task with key {key} is already running")
        yield False
    else:
        try:
            logger.info(f"Task with key {key} running")
            cache.set(key, True, timeout=timeout)
            yield True
        finally:
            cache.delete(key)
            logger.info(f"Task with key {key} finished")


@app.task
@log_start_and_end
@sentry_tags
def registration_xlsx_import_task(registration_data_import_id: str, import_data_id: str, business_area_id: str) -> None:
    try:
        from hct_mis_api.apps.core.models import BusinessArea
        from hct_mis_api.apps.registration_datahub.tasks.rdi_xlsx_create import (
            RdiXlsxCreateTask,
        )

        with configure_scope() as scope:
            scope.set_tag("business_area", BusinessArea.objects.get(pk=business_area_id))
            RdiXlsxCreateTask().execute(
                registration_data_import_id=registration_data_import_id,
                import_data_id=import_data_id,
                business_area_id=business_area_id,
            )
    except Exception as e:
        logger.warning(e)
        from hct_mis_api.apps.registration_datahub.models import (
            RegistrationDataImportDatahub,
        )

        RegistrationDataImportDatahub.objects.filter(
            id=registration_data_import_id,
        ).update(import_done=RegistrationDataImportDatahub.DONE)

        handle_rdi_exception(registration_data_import_id, e)


@app.task
@log_start_and_end
@sentry_tags
def registration_kobo_import_task(registration_data_import_id: str, import_data_id: str, business_area_id: str) -> None:
    try:
        from hct_mis_api.apps.core.models import BusinessArea
        from hct_mis_api.apps.registration_datahub.tasks.rdi_kobo_create import (
            RdiKoboCreateTask,
        )

        with configure_scope() as scope:
            scope.set_tag("business_area", BusinessArea.objects.get(pk=business_area_id))

            RdiKoboCreateTask().execute(
                registration_data_import_id=registration_data_import_id,
                import_data_id=import_data_id,
                business_area_id=business_area_id,
            )
    except Exception as e:
        logger.warning(e)
        from hct_mis_api.apps.registration_datahub.models import (
            RegistrationDataImportDatahub,
        )

        RegistrationDataImportDatahub.objects.filter(
            id=registration_data_import_id,
        ).update(import_done=RegistrationDataImportDatahub.DONE)

        handle_rdi_exception(registration_data_import_id, e)


@app.task
@log_start_and_end
@sentry_tags
def registration_kobo_import_hourly_task() -> None:
    try:
        from hct_mis_api.apps.core.models import BusinessArea
        from hct_mis_api.apps.registration_datahub.models import (
            RegistrationDataImportDatahub,
        )
        from hct_mis_api.apps.registration_datahub.tasks.rdi_kobo_create import (
            RdiKoboCreateTask,
        )

        not_started_rdi = RegistrationDataImportDatahub.objects.filter(
            import_done=RegistrationDataImportDatahub.NOT_STARTED
        ).first()

        if not_started_rdi is None:
            return
        business_area = BusinessArea.objects.get(slug=not_started_rdi.business_area_slug)
        with configure_scope() as scope:
            scope.set_tag("business_area", business_area)

            RdiKoboCreateTask().execute(
                registration_data_import_id=str(not_started_rdi.id),
                import_data_id=str(not_started_rdi.import_data.id),
                business_area_id=str(business_area.id),
            )
    except Exception:
        raise


@app.task
@log_start_and_end
@sentry_tags
def registration_xlsx_import_hourly_task() -> None:
    try:
        from hct_mis_api.apps.core.models import BusinessArea
        from hct_mis_api.apps.registration_datahub.models import (
            RegistrationDataImportDatahub,
        )
        from hct_mis_api.apps.registration_datahub.tasks.rdi_xlsx_create import (
            RdiXlsxCreateTask,
        )

        not_started_rdi = RegistrationDataImportDatahub.objects.filter(
            import_done=RegistrationDataImportDatahub.NOT_STARTED
        ).first()
        if not_started_rdi is None:
            return

        business_area = BusinessArea.objects.get(slug=not_started_rdi.business_area_slug)
        with configure_scope() as scope:
            scope.set_tag("business_area", business_area)

            RdiXlsxCreateTask().execute(
                registration_data_import_id=str(not_started_rdi.id),
                import_data_id=str(not_started_rdi.import_data.id),
                business_area_id=str(business_area.id),
            )
    except Exception:
        raise


@app.task
@log_start_and_end
@sentry_tags
def merge_registration_data_import_task(registration_data_import_id: str) -> bool:
    logger.info(
        f"merge_registration_data_import_task started for registration_data_import_id: {registration_data_import_id}"
    )
    with locked_cache(key=f"merge_registration_data_import_task-{registration_data_import_id}") as locked:
        if not locked:
            return True
        try:
            from hct_mis_api.apps.registration_datahub.tasks.rdi_merge import (
                RdiMergeTask,
            )

            RdiMergeTask().execute(registration_data_import_id)
        except Exception as e:
            logger.exception(e)
            from hct_mis_api.apps.registration_data.models import RegistrationDataImport

            RegistrationDataImport.objects.filter(
                id=registration_data_import_id,
            ).update(status=RegistrationDataImport.MERGE_ERROR)
            raise

    logger.info(
        f"merge_registration_data_import_task finished for registration_data_import_id: {registration_data_import_id}"
    )
    return True


@app.task(queue="priority")
@log_start_and_end
@sentry_tags
def rdi_deduplication_task(registration_data_import_id: str) -> None:
<<<<<<< HEAD
<<<<<<< HEAD

=======
>>>>>>> origin
=======
>>>>>>> 66a0eb31
    try:
        from hct_mis_api.apps.registration_datahub.models import (
            RegistrationDataImportDatahub,
        )
        from hct_mis_api.apps.registration_datahub.tasks.deduplicate import (
            DeduplicateTask,
        )

        rdi_obj = RegistrationDataImportDatahub.objects.get(id=registration_data_import_id)

        with configure_scope() as scope:
            scope.set_tag("business_area", rdi_obj.business_area_slug)

            DeduplicateTask.deduplicate_imported_individuals(registration_data_import_datahub=rdi_obj)
    except Exception as e:
        handle_rdi_exception(registration_data_import_id, e)


@app.task
@log_start_and_end
@sentry_tags
def pull_kobo_submissions_task(import_data_id: "UUID") -> Dict:
    from hct_mis_api.apps.registration_datahub.models import KoboImportData

    kobo_import_data = KoboImportData.objects.get(id=import_data_id)
    from hct_mis_api.apps.registration_datahub.tasks.pull_kobo_submissions import (
        PullKoboSubmissions,
    )

    try:
        return PullKoboSubmissions().execute(kobo_import_data)
    except Exception as e:
        from hct_mis_api.apps.registration_data.models import RegistrationDataImport

        RegistrationDataImport.objects.filter(
            id=kobo_import_data.id,
        ).update(status=KoboImportData.STATUS_ERROR, error=str(e))
        raise


@app.task
@log_start_and_end
@sentry_tags
def validate_xlsx_import_task(import_data_id: "UUID") -> Dict:
    from hct_mis_api.apps.registration_datahub.models import ImportData

    import_data = ImportData.objects.get(id=import_data_id)
    from hct_mis_api.apps.registration_datahub.tasks.validatate_xlsx_import import (
        ValidateXlsxImport,
    )

    try:
        return ValidateXlsxImport().execute(import_data)
    except Exception as e:
        ImportData.objects.filter(
            id=import_data.id,
        ).update(status=ImportData.STATUS_ERROR, error=str(e))
        raise


@app.task
@log_start_and_end
@sentry_tags
def process_flex_records_task(rdi_id: "UUID", records_ids: List) -> None:
    from hct_mis_api.apps.registration_datahub.services.flex_registration_service import (
        FlexRegistrationService,
    )

    try:
        FlexRegistrationService().process_records(rdi_id, records_ids)
    except Exception:
        logger.exception("Process Flex Records Task error")
<<<<<<< HEAD
<<<<<<< HEAD
=======
=======
>>>>>>> 66a0eb31


@app.task
@log_start_and_end
@sentry_tags
def process_sri_lanka_flex_records_task(rdi_id: "UUID", records_ids: List) -> None:
    from hct_mis_api.apps.registration_datahub.services.flex_registration_service import (
        SriLankaRegistrationService,
    )

    try:
        SriLankaRegistrationService().process_records(rdi_id, records_ids)
    except Exception:
        logger.exception("Process Flex Records Task for Sri-Lanka caused error")
<<<<<<< HEAD
>>>>>>> origin
=======
>>>>>>> 66a0eb31


@app.task
@log_start_and_end
@sentry_tags
def extract_records_task(max_records: int = 500) -> None:
    records_ids = Record.objects.filter(data__isnull=True).only("pk").values_list("pk", flat=True)[:max_records]
    extract(records_ids)


@app.task
@log_start_and_end
@sentry_tags
def fresh_extract_records_task(records_ids: Optional["_QuerySet[Any, Any]"] = None) -> None:
    if not records_ids:
        records_ids = Record.objects.all().only("pk").values_list("pk", flat=True)[:5000]
    extract(records_ids)


@app.task(autoretry_for=(Exception,), retry_kwargs={"max_retries": 3, "countdown": 30})
@log_start_and_end
@sentry_tags
def automate_rdi_creation_task(
    registration_id: int,
    page_size: int,
    template: str = "{business_area_name} rdi {date}",
    auto_merge: bool = False,
    fix_tax_id: bool = False,
    **filters: Any,
) -> List:
    from hct_mis_api.apps.registration_datahub.services.flex_registration_service import (
        get_registration_to_rdi_service_map,
    )

    try:
        with locked_cache(key=f"automate_rdi_creation_task-{registration_id}") as locked:
            if not locked:
                return []
            output = []

            service: Optional[Any] = get_registration_to_rdi_service_map().get(registration_id)
            if service is None:
                raise NotImplementedError

            qs = Record.objects.filter(registration=registration_id, **filters).exclude(
                status__in=[Record.STATUS_IMPORTED, Record.STATUS_ERROR]
            )
            if fix_tax_id:
                check_and_set_taxid(qs)
            all_records_ids = qs.values_list("id", flat=True)
            if len(all_records_ids) == 0:
                return ["No Records found", 0]

            splitted_record_ids = [
                all_records_ids[i : i + page_size] for i in range(0, len(all_records_ids), page_size)
            ]
            for page, records_ids in enumerate(splitted_record_ids, 1):
                rdi_name = template.format(
                    page=page,
                    date=timezone.now(),
                    registration_id=registration_id,
                    page_size=page_size,
                    records=len(records_ids),
                    business_area_name=service.BUSINESS_AREA_SLUG,
                )
                rdi = service().create_rdi(imported_by=None, rdi_name=rdi_name)
                service().process_records(rdi_id=rdi.id, records_ids=records_ids)
                output.append([rdi_name, len(records_ids)])
                if auto_merge:
                    merge_registration_data_import_task.delay(rdi.id)

            return output

    except Exception:
        raise


def check_and_set_taxid(queryset: "QuerySet") -> Dict:
    qs = queryset.filter(unique_field__isnull=True)
    results = {"updated": [], "processed": [], "errors": []}
    for record in qs.all():
        try:
            for individual in record.fields["individuals"]:
                if individual["role_i_c"] == "y":
                    record.unique_field = individual["tax_id_no_i_c"]
                    record.save()
                    results["updated"].append(record.pk)
                    break
            results["processed"].append(record.pk)

        except Exception as e:
            results["errors"].append(f"Record: {record.pk} - {e.__class__.__name__}: {str(e)}")
    return results


@app.task
@log_start_and_end
@sentry_tags
def automate_registration_diia_import_task(
    page_size: int, template: str = "Diia ukraine rdi {date} {page_size}", **filters: Any
) -> List:
    from hct_mis_api.apps.core.models import BusinessArea
    from hct_mis_api.apps.registration_datahub.tasks.rdi_diia_create import (
        RdiDiiaCreateTask,
    )

    with locked_cache(key="automate_rdi_diia_creation_task") as locked:
        if not locked:
            return []
        try:
            with configure_scope() as scope:
                scope.set_tag("business_area", BusinessArea.objects.get(slug="ukraine"))
                service = RdiDiiaCreateTask()
                rdi_name = template.format(
                    date=timezone.now(),
                    page_size=page_size,
                )
                rdi = service.create_rdi(None, rdi_name)
                service.execute(rdi.id, diia_hh_count=page_size)
                return [rdi_name, page_size]
        except Exception:
            raise


@app.task
@log_start_and_end
@sentry_tags
def registration_diia_import_task(
    diia_hh_ids: List, template: str = "Diia ukraine rdi {date} {page_size}", **filters: Any
) -> List:
    from hct_mis_api.apps.core.models import BusinessArea
    from hct_mis_api.apps.registration_datahub.tasks.rdi_diia_create import (
        RdiDiiaCreateTask,
    )

    with locked_cache(key="registration_diia_import_task") as locked:
        if not locked:
            return []
        try:
            with configure_scope() as scope:
                scope.set_tag("business_area", BusinessArea.objects.get(slug="ukraine"))
                service = RdiDiiaCreateTask()
                rdi_name = template.format(
                    date=timezone.now(),
                    page_size=len(diia_hh_ids),
                )
                rdi = service.create_rdi(None, rdi_name)
                service.execute(rdi.id, diia_hh_ids=diia_hh_ids)
                return [rdi_name, len(diia_hh_ids)]
        except Exception:
            raise


@app.task
@log_start_and_end
@sentry_tags
def deduplicate_documents() -> bool:
    with locked_cache(key="deduplicate_documents") as locked:
        if not locked:
            return True
        grouped_rdi = (
            Document.objects.filter(status=Document.STATUS_PENDING)
            .values("individual__registration_data_import")
            .annotate(count=Count("individual__registration_data_import"))
        )
        rdi_ids = [x["individual__registration_data_import"] for x in grouped_rdi if x is not None]
        for rdi in RegistrationDataImport.objects.filter(id__in=rdi_ids).order_by("created_at"):
            with transaction.atomic():
                documents_query = Document.objects.filter(
                    status=Document.STATUS_PENDING, individual__registration_data_import=rdi
                )
                DeduplicateTask.hard_deduplicate_documents(
                    documents_query,
                    registration_data_import=rdi,
                )

        with transaction.atomic():
            documents_query = Document.objects.filter(
                status=Document.STATUS_PENDING, individual__registration_data_import__isnull=True
            )
            DeduplicateTask.hard_deduplicate_documents(
                documents_query,
            )
    return True<|MERGE_RESOLUTION|>--- conflicted
+++ resolved
@@ -215,13 +215,6 @@
 @log_start_and_end
 @sentry_tags
 def rdi_deduplication_task(registration_data_import_id: str) -> None:
-<<<<<<< HEAD
-<<<<<<< HEAD
-
-=======
->>>>>>> origin
-=======
->>>>>>> 66a0eb31
     try:
         from hct_mis_api.apps.registration_datahub.models import (
             RegistrationDataImportDatahub,
@@ -294,11 +287,6 @@
         FlexRegistrationService().process_records(rdi_id, records_ids)
     except Exception:
         logger.exception("Process Flex Records Task error")
-<<<<<<< HEAD
-<<<<<<< HEAD
-=======
-=======
->>>>>>> 66a0eb31
 
 
 @app.task
@@ -313,10 +301,6 @@
         SriLankaRegistrationService().process_records(rdi_id, records_ids)
     except Exception:
         logger.exception("Process Flex Records Task for Sri-Lanka caused error")
-<<<<<<< HEAD
->>>>>>> origin
-=======
->>>>>>> 66a0eb31
 
 
 @app.task
