--- conflicted
+++ resolved
@@ -39,11 +39,7 @@
     )
 
     raw_id_fields = ("import_data",)
-<<<<<<< HEAD
-    date_hierarchy = "import_date"
-=======
     date_hierarchy = "created_at"
->>>>>>> 7600ee1f
     search_fields = ("name",)
 
     @href(
