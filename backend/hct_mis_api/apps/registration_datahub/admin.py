import base64
import json
import logging
import re

from django import forms
from django.contrib import admin
from django.contrib.admin import FieldListFilter, SimpleListFilter
from django.core.signing import BadSignature, Signer
from django.template.response import TemplateResponse
from django.urls import reverse
from django.utils.safestring import mark_safe

import requests
from admin_extra_buttons.decorators import button, link
from admin_extra_buttons.mixins import ExtraButtonsMixin
from adminactions.helpers import AdminActionPermMixin
from adminactions.mass_update import mass_update
from adminfilters.autocomplete import AutoCompleteFilter
from adminfilters.depot.widget import DepotManager
from adminfilters.filters import ChoicesFieldComboFilter, NumberFilter, ValueFilter
from adminfilters.querystring import QueryStringFilter
from advanced_filters.admin import AdminAdvancedFiltersMixin
from requests.auth import HTTPBasicAuth

from hct_mis_api.apps.registration_datahub.models import (
    ImportData,
    ImportedDocument,
    ImportedDocumentType,
    ImportedHousehold,
    ImportedIndividual,
    ImportedIndividualIdentity,
    ImportedIndividualRoleInHousehold,
    KoboImportedSubmission,
    Record,
    RegistrationDataImportDatahub,
)
from hct_mis_api.apps.registration_datahub.services.ukrainian_registration_service import UkrainianRegistrationService
from hct_mis_api.apps.registration_datahub.templatetags.smart_register import is_image
from hct_mis_api.apps.registration_datahub.utils import post_process_dedupe_results
from hct_mis_api.apps.utils.admin import HOPEModelAdminBase
from hct_mis_api.apps.utils.security import is_root

logger = logging.getLogger(__name__)


@admin.register(RegistrationDataImportDatahub)
class RegistrationDataImportDatahubAdmin(ExtraButtonsMixin, AdminAdvancedFiltersMixin, HOPEModelAdminBase):
    list_display = ("name", "import_date", "import_done", "business_area_slug", "hct_id")
    list_filter = ("created_at", "import_done", ("business_area_slug", ValueFilter.factory(lookup_name="istartswith")))
    advanced_filter_fields = (
        "created_at",
        "import_done",
        ("business_area__name", "business area"),
    )

    raw_id_fields = ("import_data",)
    date_hierarchy = "created_at"
    search_fields = ("name",)

    @link(
        href=None,
        label="RDI",
    )
    def hub(self, button):
        obj = button.context.get("original")
        if obj:
            if obj.hct_id:
                return reverse("admin:registration_data_registrationdataimport_change", args=[obj.hct_id])
            else:
                button.html_attrs = {"style": "background-color:#CCCCCC;cursor:not-allowed"}
                return "javascript:alert('RDI not imported');"
        button.visible = False

    @button()
    def inspect(self, request, pk):
        context = self.get_common_context(request, pk)
        obj: RegistrationDataImportDatahub = context["original"]
        context["title"] = f"Import {obj.name} - {obj.import_done}"
        context["data"] = {}
        has_content = False
        for model in [ImportedIndividual, ImportedHousehold]:
            count = model.objects.filter(registration_data_import=obj).count()
            has_content = has_content or count
            context["data"][model] = {"count": count, "warnings": [], "errors": [], "meta": model._meta}

        return TemplateResponse(request, "registration_datahub/admin/inspect.html", context)


@admin.register(ImportedIndividual)
class ImportedIndividualAdmin(ExtraButtonsMixin, HOPEModelAdminBase):
    list_display = (
        "registration_data_import",
        "individual_id",
        "full_name",
        "sex",
        "dedupe_status",
        "score",
        "batch_score",
    )
    list_filter = (
        ("deduplication_batch_results", NumberFilter),
        ("deduplication_golden_record_results", NumberFilter),
        ("registration_data_import__name", ValueFilter.factory(lookup_name="istartswith")),
        ("individual_id", ValueFilter.factory(lookup_name="istartswith")),
        "deduplication_batch_status",
        "deduplication_golden_record_status",
    )
    date_hierarchy = "updated_at"
    # raw_id_fields = ("household", "registration_data_import")
    autocomplete_fields = ("household", "registration_data_import")
    actions = ["enrich_deduplication"]

    def score(self, obj):
        try:
            return obj.deduplication_golden_record_results["score"]["max"]
        except KeyError:
            return ""

    def batch_score(self, obj):
        try:
            return obj.deduplication_batch_results["score"]["max"]
        except KeyError:
            return ""

    def dedupe_status(self, obj):
        lbl = f"{obj.deduplication_batch_status}/{obj.deduplication_golden_record_status}"
        url = reverse("admin:registration_datahub_importedindividual_duplicates", args=[obj.pk])
        if "duplicates" in obj.deduplication_batch_results:
            ret = f'<a href="{url}">{lbl}</a>'
        elif "duplicates" in obj.deduplication_golden_record_results:
            ret = f'<a href="{url}">{lbl}</a>'
        else:
            ret = lbl
        return mark_safe(ret)

    def enrich_deduplication(self, request, queryset):
        for record in queryset.exclude(deduplication_batch_results__has_key="score"):
            post_process_dedupe_results(record)

    @button()
    def post_process_dedupe_results(self, request, pk):
        record = self.get_queryset(request).get(id=pk)
        post_process_dedupe_results(record)
        record.save()

    @button()
    def duplicates(self, request, pk):
        ctx = self.get_common_context(request, pk, title="Duplicates")
        return TemplateResponse(request, "registration_datahub/admin/duplicates.html", ctx)


@admin.register(ImportedIndividualIdentity)
class ImportedIndividualIdentityAdmin(HOPEModelAdminBase):
    raw_id_fields = ("individual",)


@admin.register(ImportedHousehold)
class ImportedHouseholdAdmin(HOPEModelAdminBase):
    search_fields = ("id", "registration_data_import")
    list_display = ("registration_data_import", "registration_method", "name_enumerator", "country", "country_origin")
    raw_id_fields = ("registration_data_import", "head_of_household")
    date_hierarchy = "registration_data_import__import_date"
    list_filter = (
        ("country", ChoicesFieldComboFilter),
        ("country_origin", ChoicesFieldComboFilter),
        ("registration_data_import__name", ValueFilter.factory(lookup_name="istartswith")),
        ("kobo_submission_uuid", ValueFilter.factory(lookup_name="istartswith")),
        ("kobo_submission_uuid", ValueFilter.factory(lookup_name="istartswith")),
    )


@admin.register(ImportData)
class ImportDataAdmin(HOPEModelAdminBase):
    list_filter = ("data_type",)
    date_hierarchy = "created_at"


@admin.register(ImportedDocumentType)
class ImportedDocumentTypeAdmin(HOPEModelAdminBase):
    list_display = ("label", "country")
    list_filter = (("country", ChoicesFieldComboFilter),)


@admin.register(ImportedDocument)
class ImportedDocumentAdmin(HOPEModelAdminBase):
    list_display = ("document_number", "type", "individual")
    raw_id_fields = ("individual", "type")
    list_filter = (("type", AutoCompleteFilter),)


@admin.register(ImportedIndividualRoleInHousehold)
class ImportedIndividualRoleInHouseholdAdmin(HOPEModelAdminBase):
    raw_id_fields = ("individual", "household")
    list_filter = ("role",)


@admin.register(KoboImportedSubmission)
class KoboImportedSubmissionAdmin(AdminAdvancedFiltersMixin, HOPEModelAdminBase):
    list_display = (
        "created_at",
        "kobo_submission_time",
        "kobo_submission_uuid",
        "kobo_asset_id",
        "amended",
        "imported_household_id",
        "registration_data_import_id",
    )
    # date_hierarchy = "created_at"
    list_filter = (
        "amended",
        ("registration_data_import", AutoCompleteFilter),
        ("imported_household", AutoCompleteFilter),
    )
    advanced_filter_fields = (
        # "created_at",
        "amended",
        "kobo_submission_time",
        "registration_data_import_id",
    )
    raw_id_fields = ("registration_data_import", "imported_household")


class FetchForm(forms.Form):
    SYNC_COOKIE = "fetch"

    host = forms.URLField()
    username = forms.CharField()
    password = forms.CharField(widget=forms.PasswordInput)
    registration = forms.IntegerField()
    start = forms.IntegerField()
    end = forms.IntegerField()
    remember = forms.BooleanField(label="Remember me", required=False)

    def get_signed_cookie(self, request):
        signer = Signer(request.user.password)
        return signer.sign_object(self.cleaned_data)

    @classmethod
    def get_saved_config(cls, request):
        try:
            signer = Signer(request.user.password)
            obj: dict = signer.unsign_object(request.COOKIES.get(cls.SYNC_COOKIE, {}))
            return obj
        except BadSignature:
            return {}


@admin.register(Record)
class RecordDatahubAdmin(ExtraButtonsMixin, HOPEModelAdminBase):
    list_display = ("id", "registration", "timestamp", "source_id", "ignored")
    readonly_fields = ("id", "registration", "timestamp", "source_id", "ignored")
    exclude = ("data",)
    date_hierarchy = "timestamp"
    list_filter = (
        DepotManager,
        ("source_id", NumberFilter),
        "timestamp",
        QueryStringFilter,
    )
    change_form_template = "registration_datahub/admin/record/change_form.html"
<<<<<<< HEAD
    actions = [mass_update, "extract", "twoja_stara"]
=======
    change_list_template = "registration_datahub/admin/record/change_list.html"

    actions = [mass_update, "extract"]
>>>>>>> c96afcbd
    mass_update_fields = [
        "fields",
    ]
    mass_update_hints = []

    def get_queryset(self, request):
        qs = super().get_queryset(request)
        qs = qs.defer("storage", "data")
        return qs

    @admin.action(description="Twoja stara")
    def twoja_stara(self, request, queryset):
        service = UkrainianRegistrationService(Record.objects.filter(id__in=queryset.values_list("id", flat=True)))
        service.create_rdi(request.user, "ukraine rdi")

    def extract(self, request, queryset):
        def _filter(d):
            if isinstance(d, list):
                return [_filter(v) for v in d]
            elif isinstance(d, dict):
                return {k: _filter(v) for k, v in d.items()}
            else:
                return d

        for r in queryset.all():
            try:
                extracted = json.loads(r.storage.tobytes().decode())
                r.data = _filter(extracted)
                r.save()
            except Exception as e:
                logger.exception(e)

    @button(permission=is_root)
    def fetch(self, request):
        ctx = self.get_common_context(request)
        cookies = {}
        if request.method == "POST":
            form = FetchForm(request.POST)
            if form.is_valid():
                if form.cleaned_data["remember"]:
                    cookies = {form.SYNC_COOKIE: form.get_signed_cookie(request)}

                auth = HTTPBasicAuth(form.cleaned_data["username"], form.cleaned_data["password"])
                url = "{host}api/data/{registration}/{start}/{end}/".format(**form.cleaned_data)
                with requests.get(url, stream=True, auth=auth) as res:
                    if res.status_code != 200:
                        raise Exception(str(res))
                    payload = res.json()
                    for record in payload["data"]:
                        Record.objects.update_or_create(
                            source_id=record["id"],
                            registration=2,
                            defaults={"timestamp": record["timestamp"], "storage": base64.b64decode(record["storage"])},
                        )
        else:
            form = FetchForm(initial=FetchForm.get_saved_config(request))

        ctx["form"] = form
        response = TemplateResponse(request, "registration_datahub/admin/record/fetch.html", ctx)
        if cookies:
            for k, v in cookies.items():
                response.set_cookie(k, v)
        return response

    @button()
    def extract_all(self, request):
        self.extract(request, Record.objects.filter(data__isnull=True))

    @button(label="Extract")
    def extract_single(self, request, pk):
        self.extract(request, Record.objects.filter(pk=pk))

    def has_add_permission(self, request):
        return False

    def has_delete_permission(self, request, obj=None):
        return False<|MERGE_RESOLUTION|>--- conflicted
+++ resolved
@@ -259,13 +259,9 @@
         QueryStringFilter,
     )
     change_form_template = "registration_datahub/admin/record/change_form.html"
-<<<<<<< HEAD
+    change_list_template = "registration_datahub/admin/record/change_list.html"
+
     actions = [mass_update, "extract", "twoja_stara"]
-=======
-    change_list_template = "registration_datahub/admin/record/change_list.html"
-
-    actions = [mass_update, "extract"]
->>>>>>> c96afcbd
     mass_update_fields = [
         "fields",
     ]
