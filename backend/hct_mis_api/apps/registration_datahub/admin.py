import re

from django.contrib import admin
from django.contrib.admin import FieldListFilter, SimpleListFilter
from django.template.response import TemplateResponse
from django.urls import reverse
from django.utils.safestring import mark_safe

from admin_extra_buttons.decorators import button, link
from admin_extra_buttons.mixins import ExtraButtonsMixin
from adminactions.helpers import AdminActionPermMixin
from adminfilters.autocomplete import AutoCompleteFilter
<<<<<<< HEAD
from adminfilters.filters import ChoicesFieldComboFilter, NumberFilter, ValueFilter
=======
from adminfilters.filters import ChoicesFieldComboFilter, NumberFilter, TextFieldFilter
from adminfilters.lookup import GenericLookupFieldFilter
>>>>>>> 8572ef1a
from advanced_filters.admin import AdminAdvancedFiltersMixin

from hct_mis_api.apps.registration_datahub.models import (
    ImportData,
    ImportedDocument,
    ImportedDocumentType,
    ImportedHousehold,
    ImportedIndividual,
    ImportedIndividualIdentity,
    ImportedIndividualRoleInHousehold,
    KoboImportedSubmission,
    RegistrationDataImportDatahub,
)
from hct_mis_api.apps.registration_datahub.utils import post_process_dedupe_results
from hct_mis_api.apps.utils.admin import HOPEModelAdminBase


@admin.register(RegistrationDataImportDatahub)
class RegistrationDataImportDatahubAdmin(ExtraButtonsMixin, AdminAdvancedFiltersMixin, HOPEModelAdminBase):
    list_display = ("name", "import_date", "import_done", "business_area_slug", "hct_id")
<<<<<<< HEAD
    list_filter = ("created_at", "import_done", ("business_area_slug", ValueFilter.factory(lookup_name="istartswith")))
=======
    list_filter = (
        "created_at",
        "import_done",
        ("business_area_slug__istartswith", TextFieldFilter.factory(title="Business area slug")),
    )
>>>>>>> 8572ef1a
    advanced_filter_fields = (
        "created_at",
        "import_done",
        ("business_area__name", "business area"),
    )

    raw_id_fields = ("import_data",)
    date_hierarchy = "created_at"
    search_fields = ("name",)

    @link(
        href=None,
        label="RDI",
    )
    def hub(self, button):
        obj = button.context.get("original")
        if obj:
            if obj.hct_id:
                return reverse("admin:registration_data_registrationdataimport_change", args=[obj.hct_id])
            else:
                button.html_attrs = {"style": "background-color:#CCCCCC;cursor:not-allowed"}
                return "javascript:alert('RDI not imported');"
        button.visible = False

    @button()
    def inspect(self, request, pk):
        context = self.get_common_context(request, pk)
        obj: RegistrationDataImportDatahub = context["original"]
        context["title"] = f"Import {obj.name} - {obj.import_done}"
        context["data"] = {}
        has_content = False
        for model in [ImportedIndividual, ImportedHousehold]:
            count = model.objects.filter(registration_data_import=obj).count()
            has_content = has_content or count
            context["data"][model] = {"count": count, "warnings": [], "errors": [], "meta": model._meta}

        return TemplateResponse(request, "registration_datahub/admin/inspect.html", context)


@admin.register(ImportedIndividual)
class ImportedIndividualAdmin(ExtraButtonsMixin, HOPEModelAdminBase):
    list_display = (
        "registration_data_import",
        "individual_id",
        "full_name",
        "sex",
        "dedupe_status",
        "score",
        "batch_score",
    )
    list_filter = (
<<<<<<< HEAD
        ("deduplication_batch_results", NumberFilter),
        ("deduplication_golden_record_results", NumberFilter),
        ("registration_data_import__name", ValueFilter.factory(lookup_name="istartswith")),
        ("individual_id", ValueFilter.factory(lookup_name="istartswith")),
=======
        ("deduplication_batch_results", ScoreFilter),
        ("deduplication_golden_record_results", ScoreFilter),
        GenericLookupFieldFilter.factory(
            "registration_data_import__name__istartswith", title="Registration data import name stat with"
        ),
        ("individual_id", TextFieldFilter),
>>>>>>> 8572ef1a
        "deduplication_batch_status",
        "deduplication_golden_record_status",
    )
    date_hierarchy = "updated_at"
    # raw_id_fields = ("household", "registration_data_import")
    autocomplete_fields = ("household", "registration_data_import")
    actions = ["enrich_deduplication"]

    def score(self, obj):
        try:
            return obj.deduplication_golden_record_results["score"]["max"]
        except KeyError:
            return ""

    def batch_score(self, obj):
        try:
            return obj.deduplication_batch_results["score"]["max"]
        except KeyError:
            return ""

    def dedupe_status(self, obj):
        lbl = f"{obj.deduplication_batch_status}/{obj.deduplication_golden_record_status}"
        url = reverse("admin:registration_datahub_importedindividual_duplicates", args=[obj.pk])
        if "duplicates" in obj.deduplication_batch_results:
            ret = f'<a href="{url}">{lbl}</a>'
        elif "duplicates" in obj.deduplication_golden_record_results:
            ret = f'<a href="{url}">{lbl}</a>'
        else:
            ret = lbl
        return mark_safe(ret)

    def enrich_deduplication(self, request, queryset):
        for record in queryset.exclude(deduplication_batch_results__has_key="score"):
            post_process_dedupe_results(record)

    @button()
    def post_process_dedupe_results(self, request, pk):
        record = self.get_queryset(request).get(id=pk)
        post_process_dedupe_results(record)
        record.save()

    @button()
    def duplicates(self, request, pk):
        ctx = self.get_common_context(request, pk, title="Duplicates")
        return TemplateResponse(request, "registration_datahub/admin/duplicates.html", ctx)


@admin.register(ImportedIndividualIdentity)
class ImportedIndividualIdentityAdmin(HOPEModelAdminBase):
    raw_id_fields = ("individual",)


@admin.register(ImportedHousehold)
class ImportedHouseholdAdmin(HOPEModelAdminBase):
    search_fields = ("id", "registration_data_import")
    list_display = ("registration_data_import", "registration_method", "name_enumerator", "country", "country_origin")
    raw_id_fields = ("registration_data_import", "head_of_household")
    date_hierarchy = "registration_data_import__import_date"
    list_filter = (
        ("country", ChoicesFieldComboFilter),
        ("country_origin", ChoicesFieldComboFilter),
<<<<<<< HEAD
        ("registration_data_import__name", ValueFilter.factory(lookup_name="istartswith")),
        ("kobo_submission_uuid", ValueFilter.factory(lookup_name="istartswith")),
        ("kobo_submission_uuid", ValueFilter.factory(lookup_name="istartswith")),
=======
        GenericLookupFieldFilter.factory(
            title="Registration Data Import Name", lookup="registration_data_import__name__istartswith"
        ),
        GenericLookupFieldFilter.factory(title="Kobo Submission UUID", lookup="kobo_submission_uuid__istartswith"),
>>>>>>> 8572ef1a
    )


@admin.register(ImportData)
class ImportDataAdmin(HOPEModelAdminBase):
    list_filter = ("data_type",)
    date_hierarchy = "created_at"


@admin.register(ImportedDocumentType)
class ImportedDocumentTypeAdmin(HOPEModelAdminBase):
    list_display = ("label", "country")
    list_filter = (("country", ChoicesFieldComboFilter),)


@admin.register(ImportedDocument)
class ImportedDocumentAdmin(HOPEModelAdminBase):
    list_display = ("document_number", "type", "individual")
    raw_id_fields = ("individual", "type")
    list_filter = (("type", AutoCompleteFilter),)


@admin.register(ImportedIndividualRoleInHousehold)
class ImportedIndividualRoleInHouseholdAdmin(HOPEModelAdminBase):
    raw_id_fields = ("individual", "household")
    list_filter = ("role",)


@admin.register(KoboImportedSubmission)
class KoboImportedSubmissionAdmin(AdminAdvancedFiltersMixin, HOPEModelAdminBase):
    list_display = (
        "created_at",
        "kobo_submission_time",
        "kobo_submission_uuid",
        "kobo_asset_id",
        "amended",
        "imported_household_id",
        "registration_data_import_id",
    )
    # date_hierarchy = "created_at"
    list_filter = (
        "amended",
        ("registration_data_import", AutoCompleteFilter),
        ("imported_household", AutoCompleteFilter),
    )
    advanced_filter_fields = (
        # "created_at",
        "amended",
        "kobo_submission_time",
        "registration_data_import_id",
    )
    raw_id_fields = ("registration_data_import", "imported_household")<|MERGE_RESOLUTION|>--- conflicted
+++ resolved
@@ -10,12 +10,7 @@
 from admin_extra_buttons.mixins import ExtraButtonsMixin
 from adminactions.helpers import AdminActionPermMixin
 from adminfilters.autocomplete import AutoCompleteFilter
-<<<<<<< HEAD
 from adminfilters.filters import ChoicesFieldComboFilter, NumberFilter, ValueFilter
-=======
-from adminfilters.filters import ChoicesFieldComboFilter, NumberFilter, TextFieldFilter
-from adminfilters.lookup import GenericLookupFieldFilter
->>>>>>> 8572ef1a
 from advanced_filters.admin import AdminAdvancedFiltersMixin
 
 from hct_mis_api.apps.registration_datahub.models import (
@@ -36,15 +31,7 @@
 @admin.register(RegistrationDataImportDatahub)
 class RegistrationDataImportDatahubAdmin(ExtraButtonsMixin, AdminAdvancedFiltersMixin, HOPEModelAdminBase):
     list_display = ("name", "import_date", "import_done", "business_area_slug", "hct_id")
-<<<<<<< HEAD
     list_filter = ("created_at", "import_done", ("business_area_slug", ValueFilter.factory(lookup_name="istartswith")))
-=======
-    list_filter = (
-        "created_at",
-        "import_done",
-        ("business_area_slug__istartswith", TextFieldFilter.factory(title="Business area slug")),
-    )
->>>>>>> 8572ef1a
     advanced_filter_fields = (
         "created_at",
         "import_done",
@@ -96,19 +83,10 @@
         "batch_score",
     )
     list_filter = (
-<<<<<<< HEAD
         ("deduplication_batch_results", NumberFilter),
         ("deduplication_golden_record_results", NumberFilter),
         ("registration_data_import__name", ValueFilter.factory(lookup_name="istartswith")),
         ("individual_id", ValueFilter.factory(lookup_name="istartswith")),
-=======
-        ("deduplication_batch_results", ScoreFilter),
-        ("deduplication_golden_record_results", ScoreFilter),
-        GenericLookupFieldFilter.factory(
-            "registration_data_import__name__istartswith", title="Registration data import name stat with"
-        ),
-        ("individual_id", TextFieldFilter),
->>>>>>> 8572ef1a
         "deduplication_batch_status",
         "deduplication_golden_record_status",
     )
@@ -170,16 +148,9 @@
     list_filter = (
         ("country", ChoicesFieldComboFilter),
         ("country_origin", ChoicesFieldComboFilter),
-<<<<<<< HEAD
         ("registration_data_import__name", ValueFilter.factory(lookup_name="istartswith")),
         ("kobo_submission_uuid", ValueFilter.factory(lookup_name="istartswith")),
         ("kobo_submission_uuid", ValueFilter.factory(lookup_name="istartswith")),
-=======
-        GenericLookupFieldFilter.factory(
-            title="Registration Data Import Name", lookup="registration_data_import__name__istartswith"
-        ),
-        GenericLookupFieldFilter.factory(title="Kobo Submission UUID", lookup="kobo_submission_uuid__istartswith"),
->>>>>>> 8572ef1a
     )
 
 
