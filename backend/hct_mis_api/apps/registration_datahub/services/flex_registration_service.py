import base64
import hashlib
import logging
import uuid
from typing import List

from django.core.exceptions import ValidationError
from django.core.files.base import ContentFile
from django.db import transaction
from django.db.transaction import atomic
from django.forms import modelform_factory
from django_countries.fields import Country

from hct_mis_api.apps.core.models import AdminArea, BusinessArea
from hct_mis_api.apps.core.utils import build_arg_dict_from_dict
from hct_mis_api.apps.household.models import (
    DISABLED,
    HEAD,
    IDENTIFICATION_TYPE_BIRTH_CERTIFICATE,
    IDENTIFICATION_TYPE_DRIVERS_LICENSE,
    IDENTIFICATION_TYPE_NATIONAL_ID,
    IDENTIFICATION_TYPE_NATIONAL_PASSPORT,
    IDENTIFICATION_TYPE_RESIDENCE_PERMIT_NO,
    IDENTIFICATION_TYPE_TAX_ID,
    NOT_DISABLED,
    ROLE_ALTERNATE,
    ROLE_PRIMARY,
    YES,
)
from hct_mis_api.apps.registration_data.models import RegistrationDataImport
from hct_mis_api.apps.registration_datahub.celery_tasks import rdi_deduplication_task
from hct_mis_api.apps.registration_datahub.models import (
    ImportData,
    ImportedBankAccountInfo,
    ImportedDocument,
    ImportedDocumentType,
    ImportedHousehold,
    ImportedIndividual,
    ImportedIndividualRoleInHousehold,
    Record,
    RegistrationDataImportDatahub,
)

logger = logging.getLogger(__name__)


class FlexRegistrationService:
    INDIVIDUAL_MAPPING_DICT = {
        "given_name": "given_name_i_c",
        "family_name": "family_name_i_c",
        "middle_name": "patronymic",
        "birth_date": "birth_date",
        "sex": "gender_i_c",
        "relationship": "relationship_i_c",
        "disability": "disability_i_c",
        "disability_certificate_picture": "disability_certificate_picture",
        "phone_no": "phone_no_i_c",
        "role": "role_i_c",
    }

    HOUSEHOLD_MAPPING_DICT = {
        "residence_status": "residence_status_h_c",
        "admin1": "admin1_h_c",
        "admin2": "admin2_h_c",
        "size": "size_h_c",
        # "where_are_you_now": "",
    }
    DOCUMENT_MAPPING_TYPE_DICT = {
        IDENTIFICATION_TYPE_NATIONAL_ID: (
            "national_id_no_i_c_1",
            "national_id_picture",
        ),
        IDENTIFICATION_TYPE_NATIONAL_PASSPORT: (
            "international_passport_i_c",
            "international_passport_picture",
        ),
        IDENTIFICATION_TYPE_DRIVERS_LICENSE: (
            "drivers_license_no_i_c",
            "drivers_license_picture",
        ),
        IDENTIFICATION_TYPE_BIRTH_CERTIFICATE: (
            "birth_certificate_no_i_c",
            "birth_certificate_picture",
        ),
        IDENTIFICATION_TYPE_RESIDENCE_PERMIT_NO: (
            "residence_permit_no_i_c",
            "residence_permit_picture",
        ),
        IDENTIFICATION_TYPE_TAX_ID: ("tax_id_no_i_c", "tax_id_picture"),
    }

    def __init__(self):
        pass

    @atomic("default")
    @atomic("registration_datahub")
    def create_rdi(self, imported_by, rdi_name="rdi_name"):
        business_area = BusinessArea.objects.get(slug="ukraine")
        number_of_individuals = 0
        number_of_households = 0

        rdi = RegistrationDataImport.objects.create(
            name=rdi_name,
            data_source=RegistrationDataImport.FLEX_REGISTRATION,
            imported_by=imported_by,
            number_of_individuals=number_of_individuals,
            number_of_households=number_of_households,
            business_area=business_area,
            status=RegistrationDataImport.IMPORTING,
        )

        import_data = ImportData.objects.create(
            status=ImportData.STATUS_PENDING,
            business_area_slug=business_area.slug,
            data_type=ImportData.FLEX_REGISTRATION,
            number_of_individuals=number_of_individuals,
            number_of_households=number_of_households,
            created_by_id=imported_by.id if imported_by else None,
        )
        rdi_datahub = RegistrationDataImportDatahub.objects.create(
            name=rdi_name,
            hct_id=rdi.id,
            import_data=import_data,
            import_done=RegistrationDataImportDatahub.NOT_STARTED,
            business_area_slug=business_area.slug,
        )
        rdi.datahub_id = rdi_datahub.id
        rdi.save()
        return rdi

    def process_records(
        self,
        rdi_id,
        records_ids,
    ):
        rdi = RegistrationDataImport.objects.get(id=rdi_id)
        rdi_datahub = RegistrationDataImportDatahub.objects.get(id=rdi.datahub_id)
        import_data = rdi_datahub.import_data

<<<<<<< HEAD
        Record.objects.filter(pk__in=records_ids).update(
            registration_data_import=rdi_datahub
        )
=======
>>>>>>> 74888033
        records_ids_to_import = (
            Record.objects.filter(id__in=records_ids)
            .exclude(status=Record.STATUS_IMPORTED)
            .exclude(ignored=True)
            .values_list("id", flat=True)
        )
        imported_records_ids = []
        try:
            for record_id in records_ids_to_import:
                try:
                    with atomic("default"):
                        with atomic("registration_datahub"):
                            record = Record.objects.defer("data").get(id=record_id)
                            self.create_household_for_rdi_household(record, rdi_datahub)
                            imported_records_ids.append(record_id)
                except ValidationError as e:
                    logger.exception(e)
                    record.mark_as_invalid(str(e))

            number_of_individuals = ImportedIndividual.objects.filter(
                registration_data_import=rdi_datahub
            ).count()
            number_of_households = ImportedHousehold.objects.filter(
                registration_data_import=rdi_datahub
            ).count()

            import_data.number_of_individuals = number_of_individuals
            rdi.number_of_individuals = number_of_individuals
            import_data.number_of_households = number_of_households
            rdi.number_of_households = number_of_households
            rdi.status = RegistrationDataImport.DEDUPLICATION

            rdi.save(
                update_fields=(
                    "number_of_individuals",
                    "number_of_households",
                    "status",
                )
            )
            import_data.save(
                update_fields=(
                    "number_of_individuals",
                    "number_of_households",
                )
            )

            Record.objects.filter(id__in=imported_records_ids).update(
<<<<<<< HEAD
                status=Record.STATUS_IMPORTED
=======
                status=Record.STATUS_IMPORTED, registration_data_import=rdi_datahub
>>>>>>> 74888033
            )
            if not rdi.business_area.postpone_deduplication:
                transaction.on_commit(
                    lambda: rdi_deduplication_task.delay(rdi_datahub.id)
                )
            else:
                rdi.status = RegistrationDataImport.IN_REVIEW
                rdi.save()
        except Exception as e:
            logger.exception(e)
            rdi.status = RegistrationDataImport.IMPORT_ERROR
            rdi.error_message = str(e)
            rdi.save(
                update_fields=(
                    "status",
                    "error_message",
                )
            )
            raise

    def create_household_for_rdi_household(
        self, record: Record, registration_data_import: RegistrationDataImportDatahub
    ):
        individuals: List[ImportedIndividual] = []
        documents: List[ImportedDocument] = []
        record_data_dict = record.get_data()
        household_dict = record_data_dict.get("household", [])[0]
        individuals_array = record_data_dict.get("individuals", [])

        if not self._has_head(individuals_array):
            self._set_default_head_of_household(individuals_array)

        self.validate_household(individuals_array)

        household_data = self._prepare_household_data(
            household_dict, record, registration_data_import
        )
        household = self._create_object_and_validate(household_data, ImportedHousehold)
        admin_area1 = AdminArea.objects.filter(p_code=household.admin1).first()
        admin_area2 = AdminArea.objects.filter(p_code=household.admin2).first()
        if admin_area1:
            household.admin1_title = admin_area1.title
        if admin_area2:
            household.admin2_title = admin_area2.title
        household.kobo_asset_id = record.source_id
        household.save(
            update_fields=(
                "admin1_title",
                "admin2_title",
                "kobo_asset_id",
            )
        )
        for index, individual_dict in enumerate(individuals_array):
            try:
                individual_data = self._prepare_individual_data(
                    individual_dict, household, registration_data_import
                )
                role = individual_data.pop("role")
                phone_no = individual_data.pop("phone_no", "")

                individual = self._create_object_and_validate(
                    individual_data, ImportedIndividual
                )
                individual.disability_certificate_picture = individual_data.get(
                    "disability_certificate_picture"
                )
                individual.phone_no = phone_no
                individual.kobo_asset_id = record.source_id
                individual.save()

                bank_account_data = self._prepare_bank_account_info(
                    individual_dict, individual
                )
                if bank_account_data:
                    self._create_object_and_validate(
                        bank_account_data, ImportedBankAccountInfo
                    )
                self._create_role(role, individual, household)
                individuals.append(individual)

                if individual.relationship == HEAD:
                    household.head_of_household = individual
                    household.save(update_fields=("head_of_household",))
                documents.extend(self._prepare_documents(individual_dict, individual))
            except ValidationError as e:
                raise ValidationError({f"individual nr {index+1}": [str(e)]}) from e

        ImportedDocument.objects.bulk_create(documents)

    def _set_default_head_of_household(self, individuals_array):
        for individual_data in individuals_array:
            if individual_data.get("role_i_c") == "y":
                individual_data["relationship_i_c"] = "head"
                break

    def _create_role(self, role, individual, household):
        if role == "y":
            defaults = dict(individual=individual, household=household)
            if (
                ImportedIndividualRoleInHousehold.objects.filter(
                    household=household, role=ROLE_PRIMARY
                ).count()
                == 0
            ):
                ImportedIndividualRoleInHousehold.objects.create(
                    **defaults, role=ROLE_PRIMARY
                )
            elif (
                ImportedIndividualRoleInHousehold.objects.filter(
                    household=household, role=ROLE_ALTERNATE
                ).count()
                == 0
            ):
                ImportedIndividualRoleInHousehold.objects.create(
                    **defaults, role=ROLE_ALTERNATE
                )
            else:
                raise ValidationError("There should be only two collectors!")

    def _create_object_and_validate(self, data, model_class):
        ModelClassForm = modelform_factory(model_class, fields=data.keys())
        form = ModelClassForm(data)
        if not form.is_valid():
            raise ValidationError(form.errors)
        return form.save()

    def _prepare_household_data(
        self, household_dict, record, registration_data_import
    ) -> dict:
        household_data = dict(
            **build_arg_dict_from_dict(
                household_dict, FlexRegistrationService.HOUSEHOLD_MAPPING_DICT
            ),
            flex_registrations_record=record,
            registration_data_import=registration_data_import,
            first_registration_date=record.timestamp,
            last_registration_date=record.timestamp,
            country_origin=Country(code="UA"),
            country=Country(code="UA"),
            consent=True,
            collect_individual_data=YES,
        )

        if residence_status := household_data.get("residence_status"):
            household_data["residence_status"] = residence_status.upper()

        return household_data

    def _prepare_individual_data(
        self,
        individual_dict: dict,
        household: ImportedHousehold,
        registration_data_import: RegistrationDataImportDatahub,
    ) -> dict:
        individual_data = dict(
            **build_arg_dict_from_dict(
                individual_dict, FlexRegistrationService.INDIVIDUAL_MAPPING_DICT
            ),
            household=household,
            registration_data_import=registration_data_import,
            first_registration_date=household.first_registration_date,
            last_registration_date=household.last_registration_date,
        )
        disability = individual_data.get("disability", "n")
        disability_certificate_picture = individual_data.get(
            "disability_certificate_picture"
        )
        if disability == "y" or disability_certificate_picture:
            individual_data["disability"] = DISABLED
        else:
            individual_data["disability"] = NOT_DISABLED

        if relationship := individual_data.get("relationship"):
            individual_data["relationship"] = relationship.upper()
        if sex := individual_data.get("sex"):
            individual_data["sex"] = sex.upper()

        if phone_no := individual_data.get("phone_no"):
            if phone_no.startswith("0") and not phone_no.startswith("00"):
                phone_no = phone_no[1:]
            if not phone_no.startswith("+380"):
                individual_data["phone_no"] = f"+380{phone_no}"
        else:
            individual_data["phone_no"] = ""

        if disability_certificate_picture:
            certificate_picture = f"CERTIFICATE_PICTURE_{uuid.uuid4()}"
            disability_certificate_picture = self._prepare_picture_from_base64(
                disability_certificate_picture, certificate_picture
            )
            individual_data[
                "disability_certificate_picture"
            ] = disability_certificate_picture

        given_name = individual_data.get("given_name")
        middle_name = individual_data.get("middle_name")
        family_name = individual_data.get("family_name")

        individual_data["full_name"] = " ".join(
            filter(None, [given_name, middle_name, family_name])
        )

        return individual_data

    def _prepare_documents(
        self, individual_dict: dict, individual: ImportedIndividual
    ) -> List[ImportedDocument]:
        documents = []

        for document_type_string, (
            document_number_field_name,
            picture_field_name,
        ) in FlexRegistrationService.DOCUMENT_MAPPING_TYPE_DICT.items():
            document_number = individual_dict.get(document_number_field_name)
            certificate_picture = individual_dict.get(picture_field_name, "")

            if not document_number and not certificate_picture:
                continue

            document_number = document_number or f"ONLY_PICTURE_{uuid.uuid4()}"

            certificate_picture = self._prepare_picture_from_base64(
                certificate_picture, document_number
            )

            document_type = ImportedDocumentType.objects.get(
                type=document_type_string, country="UA"
            )
            document = ImportedDocument(
                type=document_type,
                document_number=document_number,
                photo=certificate_picture,
                individual=individual,
            )
            documents.append(document)

        return documents

    def _prepare_picture_from_base64(self, certificate_picture, document_number):
        if certificate_picture:
            format_image = "jpg"
<<<<<<< HEAD
            certificate_picture = ContentFile(
                base64.b64decode(certificate_picture),
                name=f"{document_number}.{format_image}",
            )
=======
            name = hashlib.md5(document_number.encode()).hexdigest()
            certificate_picture = ContentFile(base64.b64decode(certificate_picture), name=f"{name}.{format_image}")
>>>>>>> 74888033
        return certificate_picture

    def _prepare_bank_account_info(
        self, individual_dict: dict, individual: ImportedIndividual
    ):
        if individual_dict.get("bank_account_h_f", "n") != "y":
            return
        if not individual_dict.get("bank_account_number"):
            return
        bank_name = individual_dict.get("bank_name_h_f", "")
        other_bank_name = individual_dict.get("other_bank_name", "")
        if not bank_name:
            bank_name = other_bank_name
        bank_account_info_data = {
            "bank_account_number": individual_dict.get(
                "bank_account_number", ""
            ).replace(" ", ""),
            "bank_name": bank_name,
            "debit_card_number": individual_dict.get("bank_account_number", "").replace(
                " ", ""
            ),
            "individual": individual,
        }
        return bank_account_info_data

    def validate_household(self, individuals_array):
        if not individuals_array:
            raise ValidationError("Household should has at least one individual")

        has_head = self._has_head(individuals_array)
        if not has_head:
            raise ValidationError("Household should has at least one Head of Household")

    def _has_head(self, individuals_array):
        return any(
            individual_data.get("relationship_i_c") == "head"
            for individual_data in individuals_array
        )<|MERGE_RESOLUTION|>--- conflicted
+++ resolved
@@ -66,26 +66,11 @@
         # "where_are_you_now": "",
     }
     DOCUMENT_MAPPING_TYPE_DICT = {
-        IDENTIFICATION_TYPE_NATIONAL_ID: (
-            "national_id_no_i_c_1",
-            "national_id_picture",
-        ),
-        IDENTIFICATION_TYPE_NATIONAL_PASSPORT: (
-            "international_passport_i_c",
-            "international_passport_picture",
-        ),
-        IDENTIFICATION_TYPE_DRIVERS_LICENSE: (
-            "drivers_license_no_i_c",
-            "drivers_license_picture",
-        ),
-        IDENTIFICATION_TYPE_BIRTH_CERTIFICATE: (
-            "birth_certificate_no_i_c",
-            "birth_certificate_picture",
-        ),
-        IDENTIFICATION_TYPE_RESIDENCE_PERMIT_NO: (
-            "residence_permit_no_i_c",
-            "residence_permit_picture",
-        ),
+        IDENTIFICATION_TYPE_NATIONAL_ID: ("national_id_no_i_c_1", "national_id_picture"),
+        IDENTIFICATION_TYPE_NATIONAL_PASSPORT: ("international_passport_i_c", "international_passport_picture"),
+        IDENTIFICATION_TYPE_DRIVERS_LICENSE: ("drivers_license_no_i_c", "drivers_license_picture"),
+        IDENTIFICATION_TYPE_BIRTH_CERTIFICATE: ("birth_certificate_no_i_c", "birth_certificate_picture"),
+        IDENTIFICATION_TYPE_RESIDENCE_PERMIT_NO: ("residence_permit_no_i_c", "residence_permit_picture"),
         IDENTIFICATION_TYPE_TAX_ID: ("tax_id_no_i_c", "tax_id_picture"),
     }
 
@@ -137,12 +122,6 @@
         rdi_datahub = RegistrationDataImportDatahub.objects.get(id=rdi.datahub_id)
         import_data = rdi_datahub.import_data
 
-<<<<<<< HEAD
-        Record.objects.filter(pk__in=records_ids).update(
-            registration_data_import=rdi_datahub
-        )
-=======
->>>>>>> 74888033
         records_ids_to_import = (
             Record.objects.filter(id__in=records_ids)
             .exclude(status=Record.STATUS_IMPORTED)
@@ -162,12 +141,8 @@
                     logger.exception(e)
                     record.mark_as_invalid(str(e))
 
-            number_of_individuals = ImportedIndividual.objects.filter(
-                registration_data_import=rdi_datahub
-            ).count()
-            number_of_households = ImportedHousehold.objects.filter(
-                registration_data_import=rdi_datahub
-            ).count()
+            number_of_individuals = ImportedIndividual.objects.filter(registration_data_import=rdi_datahub).count()
+            number_of_households = ImportedHousehold.objects.filter(registration_data_import=rdi_datahub).count()
 
             import_data.number_of_individuals = number_of_individuals
             rdi.number_of_individuals = number_of_individuals
@@ -190,16 +165,10 @@
             )
 
             Record.objects.filter(id__in=imported_records_ids).update(
-<<<<<<< HEAD
-                status=Record.STATUS_IMPORTED
-=======
                 status=Record.STATUS_IMPORTED, registration_data_import=rdi_datahub
->>>>>>> 74888033
             )
             if not rdi.business_area.postpone_deduplication:
-                transaction.on_commit(
-                    lambda: rdi_deduplication_task.delay(rdi_datahub.id)
-                )
+                transaction.on_commit(lambda: rdi_deduplication_task.delay(rdi_datahub.id))
             else:
                 rdi.status = RegistrationDataImport.IN_REVIEW
                 rdi.save()
@@ -229,9 +198,7 @@
 
         self.validate_household(individuals_array)
 
-        household_data = self._prepare_household_data(
-            household_dict, record, registration_data_import
-        )
+        household_data = self._prepare_household_data(household_dict, record, registration_data_import)
         household = self._create_object_and_validate(household_data, ImportedHousehold)
         admin_area1 = AdminArea.objects.filter(p_code=household.admin1).first()
         admin_area2 = AdminArea.objects.filter(p_code=household.admin2).first()
@@ -249,29 +216,19 @@
         )
         for index, individual_dict in enumerate(individuals_array):
             try:
-                individual_data = self._prepare_individual_data(
-                    individual_dict, household, registration_data_import
-                )
+                individual_data = self._prepare_individual_data(individual_dict, household, registration_data_import)
                 role = individual_data.pop("role")
                 phone_no = individual_data.pop("phone_no", "")
 
-                individual = self._create_object_and_validate(
-                    individual_data, ImportedIndividual
-                )
-                individual.disability_certificate_picture = individual_data.get(
-                    "disability_certificate_picture"
-                )
+                individual = self._create_object_and_validate(individual_data, ImportedIndividual)
+                individual.disability_certificate_picture = individual_data.get("disability_certificate_picture")
                 individual.phone_no = phone_no
                 individual.kobo_asset_id = record.source_id
                 individual.save()
 
-                bank_account_data = self._prepare_bank_account_info(
-                    individual_dict, individual
-                )
+                bank_account_data = self._prepare_bank_account_info(individual_dict, individual)
                 if bank_account_data:
-                    self._create_object_and_validate(
-                        bank_account_data, ImportedBankAccountInfo
-                    )
+                    self._create_object_and_validate(bank_account_data, ImportedBankAccountInfo)
                 self._create_role(role, individual, household)
                 individuals.append(individual)
 
@@ -293,24 +250,12 @@
     def _create_role(self, role, individual, household):
         if role == "y":
             defaults = dict(individual=individual, household=household)
-            if (
-                ImportedIndividualRoleInHousehold.objects.filter(
-                    household=household, role=ROLE_PRIMARY
-                ).count()
-                == 0
+            if ImportedIndividualRoleInHousehold.objects.filter(household=household, role=ROLE_PRIMARY).count() == 0:
+                ImportedIndividualRoleInHousehold.objects.create(**defaults, role=ROLE_PRIMARY)
+            elif (
+                ImportedIndividualRoleInHousehold.objects.filter(household=household, role=ROLE_ALTERNATE).count() == 0
             ):
-                ImportedIndividualRoleInHousehold.objects.create(
-                    **defaults, role=ROLE_PRIMARY
-                )
-            elif (
-                ImportedIndividualRoleInHousehold.objects.filter(
-                    household=household, role=ROLE_ALTERNATE
-                ).count()
-                == 0
-            ):
-                ImportedIndividualRoleInHousehold.objects.create(
-                    **defaults, role=ROLE_ALTERNATE
-                )
+                ImportedIndividualRoleInHousehold.objects.create(**defaults, role=ROLE_ALTERNATE)
             else:
                 raise ValidationError("There should be only two collectors!")
 
@@ -321,13 +266,9 @@
             raise ValidationError(form.errors)
         return form.save()
 
-    def _prepare_household_data(
-        self, household_dict, record, registration_data_import
-    ) -> dict:
+    def _prepare_household_data(self, household_dict, record, registration_data_import) -> dict:
         household_data = dict(
-            **build_arg_dict_from_dict(
-                household_dict, FlexRegistrationService.HOUSEHOLD_MAPPING_DICT
-            ),
+            **build_arg_dict_from_dict(household_dict, FlexRegistrationService.HOUSEHOLD_MAPPING_DICT),
             flex_registrations_record=record,
             registration_data_import=registration_data_import,
             first_registration_date=record.timestamp,
@@ -350,18 +291,14 @@
         registration_data_import: RegistrationDataImportDatahub,
     ) -> dict:
         individual_data = dict(
-            **build_arg_dict_from_dict(
-                individual_dict, FlexRegistrationService.INDIVIDUAL_MAPPING_DICT
-            ),
+            **build_arg_dict_from_dict(individual_dict, FlexRegistrationService.INDIVIDUAL_MAPPING_DICT),
             household=household,
             registration_data_import=registration_data_import,
             first_registration_date=household.first_registration_date,
             last_registration_date=household.last_registration_date,
         )
         disability = individual_data.get("disability", "n")
-        disability_certificate_picture = individual_data.get(
-            "disability_certificate_picture"
-        )
+        disability_certificate_picture = individual_data.get("disability_certificate_picture")
         if disability == "y" or disability_certificate_picture:
             individual_data["disability"] = DISABLED
         else:
@@ -385,23 +322,17 @@
             disability_certificate_picture = self._prepare_picture_from_base64(
                 disability_certificate_picture, certificate_picture
             )
-            individual_data[
-                "disability_certificate_picture"
-            ] = disability_certificate_picture
+            individual_data["disability_certificate_picture"] = disability_certificate_picture
 
         given_name = individual_data.get("given_name")
         middle_name = individual_data.get("middle_name")
         family_name = individual_data.get("family_name")
 
-        individual_data["full_name"] = " ".join(
-            filter(None, [given_name, middle_name, family_name])
-        )
+        individual_data["full_name"] = " ".join(filter(None, [given_name, middle_name, family_name]))
 
         return individual_data
 
-    def _prepare_documents(
-        self, individual_dict: dict, individual: ImportedIndividual
-    ) -> List[ImportedDocument]:
+    def _prepare_documents(self, individual_dict: dict, individual: ImportedIndividual) -> List[ImportedDocument]:
         documents = []
 
         for document_type_string, (
@@ -416,13 +347,9 @@
 
             document_number = document_number or f"ONLY_PICTURE_{uuid.uuid4()}"
 
-            certificate_picture = self._prepare_picture_from_base64(
-                certificate_picture, document_number
-            )
-
-            document_type = ImportedDocumentType.objects.get(
-                type=document_type_string, country="UA"
-            )
+            certificate_picture = self._prepare_picture_from_base64(certificate_picture, document_number)
+
+            document_type = ImportedDocumentType.objects.get(type=document_type_string, country="UA")
             document = ImportedDocument(
                 type=document_type,
                 document_number=document_number,
@@ -436,20 +363,11 @@
     def _prepare_picture_from_base64(self, certificate_picture, document_number):
         if certificate_picture:
             format_image = "jpg"
-<<<<<<< HEAD
-            certificate_picture = ContentFile(
-                base64.b64decode(certificate_picture),
-                name=f"{document_number}.{format_image}",
-            )
-=======
             name = hashlib.md5(document_number.encode()).hexdigest()
             certificate_picture = ContentFile(base64.b64decode(certificate_picture), name=f"{name}.{format_image}")
->>>>>>> 74888033
         return certificate_picture
 
-    def _prepare_bank_account_info(
-        self, individual_dict: dict, individual: ImportedIndividual
-    ):
+    def _prepare_bank_account_info(self, individual_dict: dict, individual: ImportedIndividual):
         if individual_dict.get("bank_account_h_f", "n") != "y":
             return
         if not individual_dict.get("bank_account_number"):
@@ -459,13 +377,9 @@
         if not bank_name:
             bank_name = other_bank_name
         bank_account_info_data = {
-            "bank_account_number": individual_dict.get(
-                "bank_account_number", ""
-            ).replace(" ", ""),
+            "bank_account_number": individual_dict.get("bank_account_number", "").replace(" ", ""),
             "bank_name": bank_name,
-            "debit_card_number": individual_dict.get("bank_account_number", "").replace(
-                " ", ""
-            ),
+            "debit_card_number": individual_dict.get("bank_account_number", "").replace(" ", ""),
             "individual": individual,
         }
         return bank_account_info_data
@@ -479,7 +393,4 @@
             raise ValidationError("Household should has at least one Head of Household")
 
     def _has_head(self, individuals_array):
-        return any(
-            individual_data.get("relationship_i_c") == "head"
-            for individual_data in individuals_array
-        )+        return any(individual_data.get("relationship_i_c") == "head" for individual_data in individuals_array)