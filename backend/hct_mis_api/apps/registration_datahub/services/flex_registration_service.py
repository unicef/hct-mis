--- conflicted
+++ resolved
@@ -129,26 +129,6 @@
                         with atomic("registration_datahub"):
                             record = Record.objects.defer("data").get(id=record_id)
                             self.create_household_for_rdi_household(record, rdi_datahub)
-<<<<<<< HEAD
-                        except ValidationError as e:
-                            raise ValidationError({f"Record id: {record_id}": [str(e)]}) from e
-
-                    number_of_individuals = ImportedIndividual.objects.filter(
-                        registration_data_import=rdi_datahub
-                    ).count()
-                    import_data.number_of_individuals = number_of_individuals
-                    rdi.number_of_individuals = number_of_individuals
-                    rdi.status = RegistrationDataImport.DEDUPLICATION
-                    rdi.save(
-                        update_fields=(
-                            "number_of_individuals",
-                            "status",
-                        )
-                    )
-                    import_data.save(update_fields=("number_of_individuals",))
-                    transaction.on_commit(lambda: rdi_deduplication_task.delay(rdi_datahub.id))
-        except ValidationError as e:
-=======
                 except ValidationError as e:
                     record.mark_as_invalid(str(e))
 
@@ -179,7 +159,6 @@
 
             transaction.on_commit(lambda: rdi_deduplication_task.delay(rdi_datahub.id))
         except Exception as e:
->>>>>>> 62458145
             rdi.status = RegistrationDataImport.IMPORT_ERROR
             rdi.error_message = str(e)
             rdi.save(
@@ -188,13 +167,6 @@
                     "error_message",
                 )
             )
-<<<<<<< HEAD
-            raise
-        except Exception:
-            rdi.status = RegistrationDataImport.IMPORT_ERROR
-            rdi.save(update_fields=("status",))
-=======
->>>>>>> 62458145
             raise
 
     def create_household_for_rdi_household(
