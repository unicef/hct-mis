--- conflicted
+++ resolved
@@ -44,10 +44,6 @@
         self, imported_by: Optional[Any], rdi_name: str = "rdi_name", is_open: bool = False
     ) -> RegistrationDataImport:
         project = self.registration.project
-<<<<<<< HEAD
-=======
-        programme = project.programme
->>>>>>> c63dca3f
         organization = project.organization
         program = project.programme
         business_area = BusinessArea.objects.get(slug=organization.slug)
@@ -73,10 +69,9 @@
             number_of_households=number_of_households,
             business_area=business_area,
             status=status,
-            program=program,
-        )
-        if programme:
-            rdi.programs.add(programme)
+        )
+        if program:
+            rdi.programs.add(program)
 
         import_data = ImportData.objects.create(
             status=ImportData.STATUS_PENDING,
