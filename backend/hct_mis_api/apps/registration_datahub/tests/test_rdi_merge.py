--- conflicted
+++ resolved
@@ -1,11 +1,8 @@
-<<<<<<< HEAD
-from django.conf import settings
-=======
 from contextlib import contextmanager
 from typing import Callable, Generator
 
+from django.conf import settings
 from django.db import DEFAULT_DB_ALIAS, connections
->>>>>>> e781ddbd
 from django.forms import model_to_dict
 
 from freezegun import freeze_time
