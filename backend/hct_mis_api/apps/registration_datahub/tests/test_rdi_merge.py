--- conflicted
+++ resolved
@@ -11,16 +11,13 @@
 
 from hct_mis_api.apps.core.base_test_case import BaseElasticSearchTestCase
 from hct_mis_api.apps.geo.fixtures import AreaFactory, AreaTypeFactory
-<<<<<<< HEAD
-from hct_mis_api.apps.household.fixtures import HouseholdFactory, IndividualFactory
-=======
 from hct_mis_api.apps.household.fixtures import (
     HouseholdCollectionFactory,
     HouseholdFactory,
     IndividualCollectionFactory,
     IndividualFactory,
 )
->>>>>>> aa1dac51
+from hct_mis_api.apps.household.fixtures import HouseholdFactory, IndividualFactory
 from hct_mis_api.apps.household.models import (
     BROTHER_SISTER,
     COLLECT_TYPE_FULL,
@@ -230,18 +227,15 @@
             kobo_submission_time="2022-02-22T12:22:22",
             flex_fields={"enumerator_id": 1234567890},
         )
-<<<<<<< HEAD
-        self.set_imported_individuals(household)
-        household.head_of_household = Individual.objects.first()
-        household.save()
-
-=======
         dct = self.rdi.program.data_collecting_type
         dct.recalculate_composition = True
         dct.save()
 
-        self.set_imported_individuals(imported_household)
->>>>>>> aa1dac51
+        self.set_imported_individuals(household)
+        self.set_imported_individuals(household)
+        household.head_of_household = Individual.objects.first()
+        household.save()
+
         with capture_on_commit_callbacks(execute=True):
             RdiMergeTask().execute(self.rdi.pk)
 
@@ -339,13 +333,11 @@
         ]
     )
     def test_merge_rdi_existing_unicef_id(self, household_collection_exists: bool) -> None:
-        imported_household = ImportedHouseholdFactory(
+        imported_household = HouseholdFactory(
             collect_individual_data=COLLECT_TYPE_FULL,
-            registration_data_import=self.rdi_hub,
-            admin_area=self.area4.p_code,
-            admin_area_title=self.area4.name,
-            admin4=self.area4.p_code,
-            admin4_title=self.area4.name,
+            registration_data_import=self.rdi,
+            admin_area=self.area4,
+            admin4=self.area4,
             zip_code="00-123",
             enumerator_rec_id=1234567890,
             detail_id="123456123",
@@ -413,17 +405,14 @@
             collect_individual_data=COLLECT_TYPE_PARTIAL,
             registration_data_import=self.rdi,
         )
-<<<<<<< HEAD
-        self.set_imported_individuals(household)
-
-        household.head_of_household = Individual.objects.first()
-        household.save()
-=======
         dct = self.rdi.program.data_collecting_type
         dct.recalculate_composition = True
         dct.save()
-        self.set_imported_individuals(imported_household)
->>>>>>> aa1dac51
+
+        self.set_imported_individuals(household)
+
+        household.head_of_household = Individual.objects.first()
+        household.save()
 
         with capture_on_commit_callbacks(execute=True):
             RdiMergeTask().execute(self.rdi.pk)
