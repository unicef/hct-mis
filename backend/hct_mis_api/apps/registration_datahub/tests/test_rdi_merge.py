from django.forms import model_to_dict

from freezegun import freeze_time

from hct_mis_api.apps.core.base_test_case import BaseElasticSearchTestCase
from hct_mis_api.apps.geo.fixtures import AreaFactory, AreaTypeFactory
from hct_mis_api.apps.household.models import (
    BROTHER_SISTER,
    COLLECT_TYPE_FULL,
    COLLECT_TYPE_PARTIAL,
    COUSIN,
    HEAD,
    Household,
    Individual,
)
from hct_mis_api.apps.registration_data.fixtures import RegistrationDataImportFactory
from hct_mis_api.apps.registration_datahub.fixtures import (
    ImportedHouseholdFactory,
    ImportedIndividualFactory,
    RegistrationDataImportDatahubFactory,
)
from hct_mis_api.apps.registration_datahub.tasks.rdi_merge import RdiMergeTask


class TestRdiMergeTask(BaseElasticSearchTestCase):
    databases = "__all__"
    fixtures = [
        "hct_mis_api/apps/geo/fixtures/data.json",
        "hct_mis_api/apps/core/fixtures/data.json",
    ]

    @classmethod
    def setUpTestData(cls) -> None:
        cls.rdi = RegistrationDataImportFactory()
        cls.rdi.business_area.postpone_deduplication = True
        cls.rdi.business_area.save()
        cls.rdi_hub = RegistrationDataImportDatahubFactory(
            name=cls.rdi.name, hct_id=cls.rdi.id, business_area_slug=cls.rdi.business_area.slug
        )
        cls.rdi.datahub_id = cls.rdi_hub.id
        cls.rdi.save()

        area_type_level_1 = AreaTypeFactory(
            name="State1",
            area_level=1,
        )
        area_type_level_2 = AreaTypeFactory(
            name="State2",
            area_level=2,
        )
        area_type_level_3 = AreaTypeFactory(
            name="State3",
            area_level=3,
        )
        area_type_level_4 = AreaTypeFactory(
            name="State4",
            area_level=4,
        )
        cls.area1 = AreaFactory(name="City Test1", area_type=area_type_level_1, p_code="area1")
        cls.area2 = AreaFactory(name="City Test2", area_type=area_type_level_2, p_code="area2", parent=cls.area1)
        cls.area3 = AreaFactory(name="City Test3", area_type=area_type_level_3, p_code="area3", parent=cls.area2)
        cls.area4 = AreaFactory(name="City Test4", area_type=area_type_level_4, p_code="area4", parent=cls.area3)

        super().setUpTestData()

    @classmethod
    def set_imported_individuals(cls, imported_household: ImportedHouseholdFactory) -> None:
        individuals_to_create = [
            {
                "full_name": "Benjamin Butler",
                "given_name": "Benjamin",
                "family_name": "Butler",
                "relationship": HEAD,
                "birth_date": "1962-02-02",  # age 39
                "sex": "MALE",
                "registration_data_import": cls.rdi_hub,
                "household": imported_household,
            },
            {
                "full_name": "Robin Ford",
                "given_name": "Robin",
                "family_name": "Ford",
                "relationship": COUSIN,
                "birth_date": "2017-02-15",  # age 4
                "sex": "MALE",
                "registration_data_import": cls.rdi_hub,
                "household": imported_household,
            },
            {
                "full_name": "Timothy Perry",
                "given_name": "Timothy",
                "family_name": "Perry",
                "relationship": COUSIN,
                "birth_date": "2011-12-21",  # age 10
                "sex": "MALE",
                "registration_data_import": cls.rdi_hub,
                "household": imported_household,
            },
            {
                "full_name": "Eric Torres",
                "given_name": "Eric",
                "family_name": "Torres",
                "relationship": BROTHER_SISTER,
                "birth_date": "2006-03-23",  # age 15
                "sex": "MALE",
                "registration_data_import": cls.rdi_hub,
                "household": imported_household,
            },
            {
                "full_name": "Baz Bush",
                "given_name": "Baz",
                "family_name": "Bush",
                "relationship": BROTHER_SISTER,
                "birth_date": "2005-02-21",  # age 16
                "sex": "MALE",
                "registration_data_import": cls.rdi_hub,
                "household": imported_household,
            },
            {
                "full_name": "Liz Female",
                "given_name": "Liz",
                "family_name": "Female",
                "relationship": BROTHER_SISTER,
                "birth_date": "2005-10-10",  # age 16
                "sex": "FEMALE",
                "registration_data_import": cls.rdi_hub,
                "phone_no": "+41 (0) 78 927 2696",
                "phone_no_alternative": "+41 (0) 78 927 2696",
                "phone_no_valid": None,
                "phone_no_alternative_valid": None,
                "household": imported_household,
            },
            {
                "full_name": "Jenna Franklin",
                "given_name": "Jenna",
                "family_name": "Franklin",
                "relationship": BROTHER_SISTER,
                "birth_date": "1996-11-29",  # age 25
                "sex": "FEMALE",
                "registration_data_import": cls.rdi_hub,
<<<<<<< HEAD
                "phone_no": "wrong-phone",
                "phone_no_alternative": "definitely-wrong-phone",
=======
>>>>>>> 217532b9
                "phone_no_valid": None,
                "phone_no_alternative_valid": None,
                "household": imported_household,
            },
            {
                "full_name": "Bob Jackson",
                "given_name": "Bob",
                "family_name": "Jackson",
                "relationship": BROTHER_SISTER,
                "birth_date": "1956-03-03",  # age 65
                "sex": "MALE",
                "registration_data_import": cls.rdi_hub,
                "household": imported_household,
            },
        ]

        cls.individuals = [ImportedIndividualFactory(**individual) for individual in individuals_to_create]

    @freeze_time("2022-01-01")
    def test_merge_rdi_and_recalculation(self) -> None:
        imported_household = ImportedHouseholdFactory(
            collect_individual_data=COLLECT_TYPE_FULL,
            registration_data_import=self.rdi_hub,
            admin_area=self.area4.p_code,
            admin_area_title=self.area4.name,
            admin4=self.area4.p_code,
            admin4_title=self.area4.name,
        )
        self.set_imported_individuals(imported_household)

        RdiMergeTask().execute(self.rdi.pk)

        households = Household.objects.all()
        individuals = Individual.objects.all()

        self.assertEqual(1, households.count())
        self.assertEqual(households[0].collect_individual_data, COLLECT_TYPE_FULL)
        self.assertEqual(8, individuals.count())

        individual_with_valid_phone_data = Individual.objects.filter(given_name="Liz").first()
        individual_with_invalid_phone_data = Individual.objects.filter(given_name="Jenna").first()

        self.assertEqual(individual_with_valid_phone_data.phone_no_valid, True)
        self.assertEqual(individual_with_valid_phone_data.phone_no_alternative_valid, True)

        self.assertEqual(individual_with_invalid_phone_data.phone_no_valid, False)
        self.assertEqual(individual_with_invalid_phone_data.phone_no_alternative_valid, False)

        household_data = model_to_dict(
            households[0],
            (
                "female_age_group_0_5_count",
                "female_age_group_6_11_count",
                "female_age_group_12_17_count",
                "female_age_group_18_59_count",
                "female_age_group_60_count",
                "male_age_group_0_5_count",
                "male_age_group_6_11_count",
                "male_age_group_12_17_count",
                "male_age_group_18_59_count",
                "male_age_group_60_count",
                "children_count",
                "size",
                "admin_area",
                "admin1",
                "admin2",
                "admin3",
                "admin4",
            ),
        )

        expected = {
            "female_age_group_0_5_count": 0,
            "female_age_group_6_11_count": 0,
            "female_age_group_12_17_count": 1,
            "female_age_group_18_59_count": 1,
            "female_age_group_60_count": 0,
            "male_age_group_0_5_count": 1,
            "male_age_group_6_11_count": 1,
            "male_age_group_12_17_count": 2,
            "male_age_group_18_59_count": 1,
            "male_age_group_60_count": 1,
            "children_count": 5,
            "size": 8,
            "admin_area": self.area4.id,
            "admin1": self.area1.id,
            "admin2": self.area2.id,
            "admin3": self.area3.id,
            "admin4": self.area4.id,
        }
        self.assertEqual(household_data, expected)

    @freeze_time("2022-01-01")
    def test_merge_rdi_and_recalculation_for_collect_data_partial(self) -> None:
        imported_household = ImportedHouseholdFactory(
            collect_individual_data=COLLECT_TYPE_PARTIAL,
            registration_data_import=self.rdi_hub,
        )
        self.set_imported_individuals(imported_household)

        RdiMergeTask().execute(self.rdi.pk)

        households = Household.objects.all()
        individuals = Individual.objects.all()

        self.assertEqual(1, households.count())
        self.assertEqual(households[0].collect_individual_data, COLLECT_TYPE_PARTIAL)
        self.assertEqual(8, individuals.count())

        household_data = model_to_dict(
            households[0],
            (
                "female_age_group_0_5_count",
                "female_age_group_6_11_count",
                "female_age_group_12_17_count",
                "female_age_group_18_59_count",
                "female_age_group_60_count",
                "male_age_group_0_5_count",
                "male_age_group_6_11_count",
                "male_age_group_12_17_count",
                "male_age_group_18_59_count",
                "male_age_group_60_count",
                "children_count",
                "size",
            ),
        )

        expected = {
            "female_age_group_0_5_count": None,
            "female_age_group_6_11_count": None,
            "female_age_group_12_17_count": None,
            "female_age_group_18_59_count": None,
            "female_age_group_60_count": None,
            "male_age_group_0_5_count": None,
            "male_age_group_6_11_count": None,
            "male_age_group_12_17_count": None,
            "male_age_group_18_59_count": None,
            "male_age_group_60_count": None,
            "children_count": None,
            "size": None,
        }
        self.assertEqual(household_data, expected)<|MERGE_RESOLUTION|>--- conflicted
+++ resolved
@@ -138,13 +138,8 @@
                 "birth_date": "1996-11-29",  # age 25
                 "sex": "FEMALE",
                 "registration_data_import": cls.rdi_hub,
-<<<<<<< HEAD
                 "phone_no": "wrong-phone",
                 "phone_no_alternative": "definitely-wrong-phone",
-=======
->>>>>>> 217532b9
-                "phone_no_valid": None,
-                "phone_no_alternative_valid": None,
                 "household": imported_household,
             },
             {
