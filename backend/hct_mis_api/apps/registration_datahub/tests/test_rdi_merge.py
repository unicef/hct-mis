--- conflicted
+++ resolved
@@ -42,8 +42,6 @@
 from hct_mis_api.apps.registration_datahub.fixtures import (
     RegistrationDataImportDatahubFactory,
 )
-<<<<<<< HEAD
-=======
 from hct_mis_api.apps.registration_datahub.models import (
     ImportedDeliveryMechanismData,
     ImportedHousehold,
@@ -51,7 +49,6 @@
     ImportedIndividualRoleInHousehold,
     KoboImportedSubmission,
 )
->>>>>>> 17a43b1e
 from hct_mis_api.apps.registration_datahub.tasks.rdi_merge import RdiMergeTask
 
 
