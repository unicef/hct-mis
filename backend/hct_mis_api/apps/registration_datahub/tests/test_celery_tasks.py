import base64
import json
from contextlib import contextmanager
from pathlib import Path
from typing import Any, Dict, Generator
from unittest.mock import Mock, patch

from django.conf import settings
from django.test import TestCase
from django.utils import timezone

from hct_mis_api.apps.core.models import BusinessArea
from hct_mis_api.apps.registration_data.models import RegistrationDataImport
from hct_mis_api.apps.registration_datahub.celery_tasks import (
    automate_rdi_creation_task,
    process_flex_records_task,
)
from hct_mis_api.apps.registration_datahub.models import (
    ImportedDocumentType,
    ImportedHousehold,
    ImportedIndividual,
    Record,
)
from hct_mis_api.apps.registration_datahub.services.flex_registration_service import (
    FlexRegistrationService,
)

SRI_LANKA_FIELDS: Dict = {
    "caretaker-info": [
        {
            "birth_date_i_c": "1992-07-27",
            "confirm_phone_number": "+94715880855",
            "full_name_i_c": "M.T.M.Banu",
            "gender_i_c": "female",
            "has_nic_number_i_c": "y",
            "national_id_no_i_c": "927091615V",
            "phone_no_i_c": "+94715880855",
            "please_confirm_nic_number": "927091615V",
            "who_answers_phone_i_c": "mother/caretaker",
        }
    ],
    "children-info": [
        {
            "birth_date_i_c": "2022-04-22",
            "chidlren_birth_certificate": "6331-Nawanagaraya",
            "full_name_i_c": "M.S.Rayaan",
            "gender_i_c": "male",
            "relationship_i_c": "son_daughter",
        }
    ],
    "collector-info": [
        {
            "account_number": "179200100062564",
            "bank_description": "People's Bank",
            "bank_name": "7135",
            "branch_or_branch_code": "7135_179",
            "confirm_bank_account_number": "179200100062564",
            "does_the_mothercaretaker_have_her_own_active_bank_account_not_samurdhi": "y",
        }
    ],
    "id_enumerator": "2085",
    "localization-info": [
        {
            "address_h_c": "Alahaperumagama,Vijithapura",
            "admin2_h_c": "LK11",
            "admin3_h_c": "LK1163",
            "admin4_h_c": "LK1163020",
            "moh_center_of_reference": "MOH279",
        }
    ],
    "prefered_language_of_contact": "si",
}

<<<<<<< HEAD
<<<<<<< HEAD
def create_record(registration: int, status: str) -> Record:
=======
=======
>>>>>>> 66a0eb31
UKRAINE_FIELDS: Dict = {
    "household": [
        {
            "residence_status_h_c": "non_host",
            "where_are_you_now": "",
            "admin1_h_c": "UA07",
            "admin2_h_c": "UA0702",
            "admin3_h_c": "UA0702001",
            "size_h_c": 5,
        }
    ],
    "individuals": [
        {
            "given_name_i_c": "\u041d\u0430\u0442\u0430\u043b\u0456\u044f",
            "family_name_i_c": "\u0421\u0430\u043f\u0456\u0433\u0430",
            "patronymic": "\u0410\u0434\u0430\u043c\u0456\u0432\u043d\u0430",
            "birth_date": "1983-09-24",
            "gender_i_c": "female",
            "relationship_i_c": "head",
            "disability_i_c": "y",
            "disabiliyt_recognize_i_c": "y",
            "phone_no_i_c": "0636060474",
            "q1": "",
            "tax_id_no_i_c": "123123123",
            "national_id_no_i_c_1": "",
            "international_passport_i_c": "",
            "drivers_license_no_i_c": "",
            "birth_certificate_no_i_c": "",
            "residence_permit_no_i_c": "",
            "role_i_c": "y",
            "bank_account_h_f": "y",
            "bank_name_h_f": "privatbank",
            "other_bank_name": "",
            "bank_account": 2356789789789789,
            "bank_account_number": "879789789",
            "debit_card_number_h_f": 9978967867666,
            "debit_card_number": "87987979789789",
        }
    ],
}


def create_record(fields: Dict, registration: int, status: str) -> Record:
<<<<<<< HEAD
>>>>>>> origin
=======
>>>>>>> 66a0eb31
    # based on backend/hct_mis_api/apps/registration_datahub/tests/test_extract_records.py
    content = Path(f"{settings.PROJECT_ROOT}/apps/registration_datahub/tests/test_file/image.jpeg").read_bytes()

    files = {
        "individuals": [
            {
                "disability_certificate_picture": str(base64.b64encode(content), "utf-8"),
                "birth_certificate_picture": str(base64.b64encode(content), "utf-8"),
            }
        ],
    }

    return Record.objects.create(
        registration=registration,
        status=status,
        timestamp=timezone.now(),
        data=None,
        source_id=1,
        fields=fields,
        files=json.dumps(files).encode(),
    )


def create_imported_document_types() -> None:
    for document_type_string, _ in FlexRegistrationService.DOCUMENT_MAPPING_TYPE_DICT.items():
        ImportedDocumentType.objects.create(type=document_type_string)


def create_ukraine_business_area() -> None:
    BusinessArea.objects.create(
        slug="ukraine",
        code="1234",
        name="Ukraine",
        long_name="the long name of ukraine",
        region_code="3245",
        region_name="UA",
        has_data_sharing_agreement=True,
    )


def create_sri_lanka_business_area() -> None:
    BusinessArea.objects.create(
        slug="sri-lanka",
        code="0608",
        name="Sri Lanka",
        long_name="THE DEMOCRATIC SOCIALIST REPUBLIC OF SRI LANKA",
        region_code="64",
        region_name="SAR",
        has_data_sharing_agreement=True,
    )


def create_czech_republic_business_area() -> None:
    BusinessArea.objects.create(
        slug="czech-republic",
        code="BOCZ",
        name="Czech Republic",
        long_name="The Czech Republic",
        region_code="66",
        region_name="ECAR",
        has_data_sharing_agreement=True,
    )


def run_automate_rdi_creation_task(*args: Any, **kwargs: Any) -> Any:
    @contextmanager
    def do_nothing_cache(*_args: Any, **_kwargs: Any) -> Generator:
        yield Mock()

    with patch(
        "hct_mis_api.apps.registration_datahub.celery_tasks.locked_cache",
        do_nothing_cache,
    ):
        return automate_rdi_creation_task(*args, **kwargs)


class TestAutomatingRDICreationTask(TestCase):
    databases = {
        "default",
        "cash_assist_datahub_ca",
        "cash_assist_datahub_erp",
        "cash_assist_datahub_mis",
        "registration_datahub",
    }
    fixtures = (f"{settings.PROJECT_ROOT}/apps/geo/fixtures/data.json",)

    def test_successful_run_without_records_to_import(self) -> None:
        result = run_automate_rdi_creation_task(registration_id=2, page_size=1)
        assert result[0] == "No Records found"

    def test_not_running_with_record_status_not_to_import(self) -> None:
        create_ukraine_business_area()
        create_imported_document_types()
        record = create_record(fields=UKRAINE_FIELDS, registration=2, status=Record.STATUS_ERROR)

        page_size = 1
        assert RegistrationDataImport.objects.count() == 0
        assert ImportedIndividual.objects.count() == 0
        result = run_automate_rdi_creation_task(registration_id=record.registration, page_size=page_size)
        assert RegistrationDataImport.objects.count() == 0
        assert ImportedIndividual.objects.count() == 0
        assert result[0] == "No Records found"

    def test_successful_run_with_records_to_import(self) -> None:
        create_ukraine_business_area()
        create_imported_document_types()

        registration = 2
        amount_of_records = 10
        page_size = 3

        for _ in range(amount_of_records):
            create_record(fields=UKRAINE_FIELDS, registration=registration, status=Record.STATUS_TO_IMPORT)

        assert Record.objects.count() == amount_of_records
        assert RegistrationDataImport.objects.count() == 0
        assert ImportedIndividual.objects.count() == 0

        result = run_automate_rdi_creation_task(
            registration_id=registration, page_size=page_size, template="some template {date} {records}"
        )

        assert RegistrationDataImport.objects.count() == 4  # or math.ceil(amount_of_records / page_size)
        assert ImportedIndividual.objects.count() == amount_of_records
        assert result[0][0].startswith("some template")
        assert result[0][1] == page_size
        assert result[1][1] == page_size
        assert result[2][1] == page_size
        assert result[3][1] == amount_of_records - 3 * page_size

    def test_successful_run_and_automatic_merge(self) -> None:
        create_ukraine_business_area()
        create_imported_document_types()

        registration = 3
        amount_of_records = 10
        page_size = 3

        for _ in range(amount_of_records):
            create_record(fields=UKRAINE_FIELDS, registration=registration, status=Record.STATUS_TO_IMPORT)

        assert Record.objects.count() == amount_of_records
        assert RegistrationDataImport.objects.count() == 0
        assert ImportedIndividual.objects.count() == 0

        with patch(
            "hct_mis_api.apps.registration_datahub.celery_tasks.merge_registration_data_import_task.delay"
        ) as merge_task_mock:
            result = run_automate_rdi_creation_task(
                registration_id=registration,
                page_size=page_size,
                template="some template {date} {records}",
                auto_merge=True,
            )
            assert len(result) == 4
            assert merge_task_mock.called

    def test_successful_run_and_fix_task_id(self) -> None:
        create_ukraine_business_area()
        create_imported_document_types()

        registration = 2
        amount_of_records = 10
        page_size = 3

        for _ in range(amount_of_records):
            create_record(fields=UKRAINE_FIELDS, registration=registration, status=Record.STATUS_TO_IMPORT)

        assert Record.objects.count() == amount_of_records
        assert RegistrationDataImport.objects.count() == 0
        assert ImportedIndividual.objects.count() == 0

        with patch(
            "hct_mis_api.apps.registration_datahub.celery_tasks.merge_registration_data_import_task.delay"
        ) as merge_task_mock:
            result = run_automate_rdi_creation_task(
                registration_id=registration,
                page_size=page_size,
                template="some template {date} {records}",
                fix_tax_id=True,
            )
        assert len(result) == 4
        assert not merge_task_mock.called  # auto_merge was not set ; defaults to false
        assert set(Record.objects.values_list("unique_field", flat=True)) == {"123123123"}

    def test_with_different_registration_ids(self) -> None:
        """
        based on registration_id select RegistrationService
        Ukraine - 2, 3 -> FlexRegistrationService()
        Sri Lanka - 17 -> SriLankaRegistrationService()
        Czech Republic - 18, 19 -> NotImplementedError for now

        check get_registration_to_rdi_service_map()
        """
        create_ukraine_business_area()
        create_imported_document_types()
        create_czech_republic_business_area()
        create_sri_lanka_business_area()

        registration_id_to_ba_name_map = {
            2: "ukraine",
            3: "ukraine",
            17: "sri-lanka",
            18: "czech republic",
            19: "czech republic",
        }
        records_count = 0
        rdi_count = 0
        imported_ind_count = 0

        amount_of_records = 10
        page_size = 5

        registration_ids = [2, 3, 17, 18, 19, 999]
        for registration_id in registration_ids:
            for _ in range(amount_of_records):
                records_count += 1
                if registration_id == 17:
                    data = SRI_LANKA_FIELDS
                else:
                    data = UKRAINE_FIELDS
                create_record(fields=data, registration=registration_id, status=Record.STATUS_TO_IMPORT)

            assert Record.objects.count() == records_count
            assert RegistrationDataImport.objects.count() == rdi_count
            assert ImportedIndividual.objects.count() == imported_ind_count

            # NotImplementedError
            if registration_id in [999, 18, 19]:
                with self.assertRaises(NotImplementedError):
                    run_automate_rdi_creation_task(
                        registration_id=registration_id,
                        page_size=page_size,
                        template="{business_area_name} template {date} {records}",
                    )
            else:
                rdi_count += amount_of_records // page_size
                # for SriLanka we create "children" and "caretaker" as two separate Individuals
                # that why need amount_of_records * 2
                imported_ind_count += amount_of_records if registration_id != 17 else amount_of_records * 2
                result = run_automate_rdi_creation_task(
                    registration_id=registration_id,
                    page_size=page_size,
                    template="{business_area_name} template {date} {records}",
                )

                assert RegistrationDataImport.objects.count() == rdi_count
                assert ImportedIndividual.objects.count() == imported_ind_count
                assert result[0][0].startswith(registration_id_to_ba_name_map.get(registration_id, "wrong"))
                assert result[0][1] == page_size
<<<<<<< HEAD
                assert result[1][1] == page_size
=======
                assert result[1][1] == page_size

    def test_atomic_rollback_if_record_invalid(self) -> None:
        for document_type in FlexRegistrationService.DOCUMENT_MAPPING_TYPE_DICT.keys():
            ImportedDocumentType.objects.get_or_create(type=document_type, label="abc")
        create_ukraine_business_area()
        create_record(fields=UKRAINE_FIELDS, registration=2, status=Record.STATUS_TO_IMPORT)
        create_record(
            fields={"household": [{"aa": "bbb"}], "individuals": [{"abc": "xyz"}]},
            registration=3,
            status=Record.STATUS_TO_IMPORT,
        )
        records_ids = Record.objects.all().values_list("id", flat=True)
        rdi = FlexRegistrationService().create_rdi(None, "ukraine rdi timezone UTC")

        assert Record.objects.count() == 2
        assert RegistrationDataImport.objects.filter(status=RegistrationDataImport.IMPORTING).count() == 1
        assert ImportedIndividual.objects.count() == 0
        assert ImportedHousehold.objects.count() == 0

        process_flex_records_task(rdi.pk, list(records_ids))
        rdi.refresh_from_db()

        assert Record.objects.filter(status=Record.STATUS_TO_IMPORT).count() == 1
        assert Record.objects.filter(status=Record.STATUS_ERROR).count() == 1

        assert RegistrationDataImport.objects.filter(status=RegistrationDataImport.IMPORT_ERROR).count() == 1
        assert rdi.error_message == "Records with errors were found during processing"
        assert rdi.number_of_individuals == 0
        assert rdi.number_of_households == 0
        assert ImportedIndividual.objects.count() == 0
        assert ImportedHousehold.objects.count() == 0
>>>>>>> 66a0eb31
<|MERGE_RESOLUTION|>--- conflicted
+++ resolved
@@ -71,12 +71,6 @@
     "prefered_language_of_contact": "si",
 }
 
-<<<<<<< HEAD
-<<<<<<< HEAD
-def create_record(registration: int, status: str) -> Record:
-=======
-=======
->>>>>>> 66a0eb31
 UKRAINE_FIELDS: Dict = {
     "household": [
         {
@@ -120,10 +114,6 @@
 
 
 def create_record(fields: Dict, registration: int, status: str) -> Record:
-<<<<<<< HEAD
->>>>>>> origin
-=======
->>>>>>> 66a0eb31
     # based on backend/hct_mis_api/apps/registration_datahub/tests/test_extract_records.py
     content = Path(f"{settings.PROJECT_ROOT}/apps/registration_datahub/tests/test_file/image.jpeg").read_bytes()
 
@@ -374,9 +364,6 @@
                 assert ImportedIndividual.objects.count() == imported_ind_count
                 assert result[0][0].startswith(registration_id_to_ba_name_map.get(registration_id, "wrong"))
                 assert result[0][1] == page_size
-<<<<<<< HEAD
-                assert result[1][1] == page_size
-=======
                 assert result[1][1] == page_size
 
     def test_atomic_rollback_if_record_invalid(self) -> None:
@@ -408,5 +395,4 @@
         assert rdi.number_of_individuals == 0
         assert rdi.number_of_households == 0
         assert ImportedIndividual.objects.count() == 0
-        assert ImportedHousehold.objects.count() == 0
->>>>>>> 66a0eb31
+        assert ImportedHousehold.objects.count() == 0