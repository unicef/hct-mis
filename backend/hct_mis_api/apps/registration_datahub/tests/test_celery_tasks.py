--- conflicted
+++ resolved
@@ -1,8 +1,4 @@
 import base64
-<<<<<<< HEAD
-from django.utils import timezone
-=======
->>>>>>> 0260a72a
 import json
 from contextlib import contextmanager
 from pathlib import Path
@@ -10,10 +6,7 @@
 
 from django.conf import settings
 from django.test import TestCase
-<<<<<<< HEAD
-=======
 from django.utils import timezone
->>>>>>> 0260a72a
 
 from django_countries.fields import Country
 
