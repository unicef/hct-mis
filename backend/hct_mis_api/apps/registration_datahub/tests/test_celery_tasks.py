--- conflicted
+++ resolved
@@ -601,8 +601,7 @@
             PROCESS_FLEX_RECORDS_TASK = None
 
         with self.assertRaises(NotImplementedError):
-<<<<<<< HEAD
-            create_task_for_processing_records(ServiceWithoutCeleryTask, uuid.uuid4(), [1])
+            create_task_for_processing_records(ServiceWithoutCeleryTask, uuid.uuid4(), uuid.uuid4(), [1])
 
 
 class RemoveOldRDIDatahubLinksTest(TestCase):
@@ -672,7 +671,4 @@
 
         self.assertEqual(self.rdi_1.status, RegistrationDataImport.ABORTED)
         self.assertEqual(self.rdi_2.status, RegistrationDataImport.ABORTED)
-        self.assertEqual(self.rdi_3.status, RegistrationDataImport.MERGING)
-=======
-            create_task_for_processing_records(ServiceWithoutCeleryTask, uuid.uuid4(), uuid.uuid4(), [1])
->>>>>>> 4795f1f1
+        self.assertEqual(self.rdi_3.status, RegistrationDataImport.MERGING)