import base64
<<<<<<< HEAD
from django.utils import timezone
=======
>>>>>>> 2e059b93
import json
from contextlib import contextmanager
from pathlib import Path
from unittest.mock import Mock, patch

from django.conf import settings
from django.test import TestCase
<<<<<<< HEAD
=======
from django.utils import timezone
>>>>>>> 2e059b93

from django_countries.fields import Country

from hct_mis_api.apps.core.models import BusinessArea
from hct_mis_api.apps.registration_data.models import RegistrationDataImport
from hct_mis_api.apps.registration_datahub.celery_tasks import (
    automate_rdi_creation_task,
)
from hct_mis_api.apps.registration_datahub.models import (
    ImportedDocumentType,
    ImportedIndividual,
    Record,
)
from hct_mis_api.apps.registration_datahub.services.flex_registration_service import (
    FlexRegistrationService,
)


def create_record(registration, status):
    # based on backend/hct_mis_api/apps/registration_datahub/tests/test_extract_records.py
    content = Path(f"{settings.PROJECT_ROOT}/apps/registration_datahub/tests/test_file/image.jpeg").read_bytes()
    fields = {
        "household": [
            {
                "residence_status_h_c": "non_host",
                "where_are_you_now": "",
                "admin1_h_c": "UA07",
                "admin2_h_c": "UA0702",
                "admin3_h_c": "UA0702001",
                "size_h_c": 5,
            }
        ],
        "individuals": [
            {
                "given_name_i_c": "\u041d\u0430\u0442\u0430\u043b\u0456\u044f",
                "family_name_i_c": "\u0421\u0430\u043f\u0456\u0433\u0430",
                "patronymic": "\u0410\u0434\u0430\u043c\u0456\u0432\u043d\u0430",
                "birth_date": "1983-09-24",
                "gender_i_c": "female",
                "relationship_i_c": "head",
                "disability_i_c": "y",
                "disabiliyt_recognize_i_c": "y",
                "phone_no_i_c": "0636060474",
                "q1": "",
                "tax_id_no_i_c": "123123123",
                "national_id_no_i_c_1": "",
                "international_passport_i_c": "",
                "drivers_license_no_i_c": "",
                "birth_certificate_no_i_c": "",
                "residence_permit_no_i_c": "",
                "role_i_c": "y",
                "bank_account_h_f": "y",
                "bank_name_h_f": "privatbank",
                "other_bank_name": "",
                "bank_account": 2356789789789789,
                "bank_account_number": "879789789",
                "debit_card_number_h_f": 9978967867666,
                "debit_card_number": "87987979789789",
            }
        ],
    }
    files = {
        "individuals": [
            {
                "disability_certificate_picture": str(base64.b64encode(content), "utf-8"),
                "birth_certificate_picture": str(base64.b64encode(content), "utf-8"),
            }
        ],
    }

    return Record.objects.create(
        registration=registration,
        status=status,
        timestamp=timezone.now(),
        data=None,
        source_id=1,
        fields=fields,
        files=json.dumps(files).encode(),
    )


def create_imported_document_types(country_code):
    for document_type_string, _ in FlexRegistrationService.DOCUMENT_MAPPING_TYPE_DICT.items():
        ImportedDocumentType.objects.create(country=Country(code=country_code), type=document_type_string)


def create_ukraine_business_area():
    BusinessArea.objects.create(
        slug="ukraine",
        code="1234",
        name="Ukraine",
        long_name="the long name of ukraine",
        region_code="3245",
        region_name="UA",
        has_data_sharing_agreement=True,
    )


def run_automate_rdi_creation_task(*args, **kwargs):
    @contextmanager
    def do_nothing_cache(*_args, **_kwargs):
        yield Mock()

    with patch(
        "hct_mis_api.apps.registration_datahub.celery_tasks.locked_cache",
        do_nothing_cache,
    ):
        return automate_rdi_creation_task(*args, **kwargs)


class TestAutomatingRDICreationTask(TestCase):
    databases = [
        "default",
        "cash_assist_datahub_ca",
        "cash_assist_datahub_erp",
        "cash_assist_datahub_mis",
        "registration_datahub",
    ]
    fixtures = ("hct_mis_api/apps/geo/fixtures/data.json",)

    def test_successful_run_without_records_to_import(self):
        result = run_automate_rdi_creation_task(registration_id=123, page_size=1)
        assert result[0] == "No Records found"

    def test_not_running_with_record_status_not_to_import(self):
        create_ukraine_business_area()
        create_imported_document_types(country_code="UA")
        record = create_record(registration=234, status=Record.STATUS_ERROR)

        page_size = 1
        assert RegistrationDataImport.objects.count() == 0
        assert ImportedIndividual.objects.count() == 0
        result = run_automate_rdi_creation_task(registration_id=record.registration, page_size=page_size)
        assert RegistrationDataImport.objects.count() == 0
        assert ImportedIndividual.objects.count() == 0
        assert result[0] == "No Records found"

    def test_successful_run_with_records_to_import(self):
        create_ukraine_business_area()
        create_imported_document_types(country_code="UA")

        registration = 345
        amount_of_records = 10
        page_size = 3

        for _ in range(amount_of_records):
            create_record(registration=registration, status=Record.STATUS_TO_IMPORT)

        assert Record.objects.count() == amount_of_records
        assert RegistrationDataImport.objects.count() == 0
        assert ImportedIndividual.objects.count() == 0

        result = run_automate_rdi_creation_task(
            registration_id=registration, page_size=page_size, template="some template {date} {records}"
        )

        assert RegistrationDataImport.objects.count() == 4  # or math.ceil(amount_of_records / page_size)
        assert ImportedIndividual.objects.count() == amount_of_records
        assert result[0][0].startswith("some template")
        assert result[0][1] == page_size
        assert result[1][1] == page_size
        assert result[2][1] == page_size
        assert result[3][1] == amount_of_records - 3 * page_size

    def test_successful_run_and_automatic_merge(self):
        create_ukraine_business_area()
        create_imported_document_types(country_code="UA")

        registration = 345
        amount_of_records = 10
        page_size = 3

        for _ in range(amount_of_records):
            create_record(registration=registration, status=Record.STATUS_TO_IMPORT)

        assert Record.objects.count() == amount_of_records
        assert RegistrationDataImport.objects.count() == 0
        assert ImportedIndividual.objects.count() == 0

        with patch(
            "hct_mis_api.apps.registration_datahub.celery_tasks.merge_registration_data_import_task.delay"
        ) as merge_task_mock:
            result = run_automate_rdi_creation_task(
                registration_id=registration,
                page_size=page_size,
                template="some template {date} {records}",
                auto_merge=True,
            )
            assert len(result) == 4
            assert merge_task_mock.called

    def test_successful_run_and_fix_task_id(self):
        create_ukraine_business_area()
        create_imported_document_types(country_code="UA")

        registration = 345
        amount_of_records = 10
        page_size = 3

        for _ in range(amount_of_records):
            create_record(registration=registration, status=Record.STATUS_TO_IMPORT)

        assert Record.objects.count() == amount_of_records
        assert RegistrationDataImport.objects.count() == 0
        assert ImportedIndividual.objects.count() == 0

        with patch(
            "hct_mis_api.apps.registration_datahub.celery_tasks.merge_registration_data_import_task.delay"
        ) as merge_task_mock:
            result = run_automate_rdi_creation_task(
                registration_id=registration,
                page_size=page_size,
                template="some template {date} {records}",
                fix_tax_id=True,
            )
        assert len(result) == 4
        assert not merge_task_mock.called  # auto_merge was not set ; defaults to false
        assert set(Record.objects.values_list("unique_field", flat=True)) == {"123123123"}<|MERGE_RESOLUTION|>--- conflicted
+++ resolved
@@ -1,8 +1,4 @@
 import base64
-<<<<<<< HEAD
-from django.utils import timezone
-=======
->>>>>>> 2e059b93
 import json
 from contextlib import contextmanager
 from pathlib import Path
@@ -10,10 +6,7 @@
 
 from django.conf import settings
 from django.test import TestCase
-<<<<<<< HEAD
-=======
 from django.utils import timezone
->>>>>>> 2e059b93
 
 from django_countries.fields import Country
 
