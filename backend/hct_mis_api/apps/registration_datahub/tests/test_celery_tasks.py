--- conflicted
+++ resolved
@@ -36,18 +36,11 @@
     ImportedIndividual,
     Record,
 )
-<<<<<<< HEAD
+from hct_mis_api.apps.registration_datahub.services.base_flex_registration_service import BaseRegistrationService
+from hct_mis_api.apps.registration_datahub.services.flex_registration_service import create_task_for_processing_records
+from hct_mis_api.apps.registration_datahub.services.ukraine_flex_registration_service import \
+    UkraineBaseRegistrationService
 from hct_mis_api.apps.registration_datahub.services.ukraine_registration_service import (
-=======
-from hct_mis_api.apps.registration_datahub.services.base_flex_registration_service import (
-    BaseRegistrationService,
-)
-from hct_mis_api.apps.registration_datahub.services.flex_registration_service import (
-    create_task_for_processing_records,
-)
-from hct_mis_api.apps.registration_datahub.services.ukraine_flex_registration_service import (
-    UkraineBaseRegistrationService,
->>>>>>> 0d76cdb3
     UkraineRegistrationService,
 )
 
@@ -219,13 +212,9 @@
 
 
 def create_imported_document_types() -> None:
-<<<<<<< HEAD
-    for document_key_string, _ in UkraineRegistrationService.DOCUMENT_MAPPING_KEY_DICT.items():
+    for document_key_string, _ in UkraineBaseRegistrationService.DOCUMENT_MAPPING_KEY_DICT.items():
         ImportedDocumentType.objects.create(key=document_key_string)
-=======
-    for document_type_string, _ in UkraineBaseRegistrationService.DOCUMENT_MAPPING_TYPE_DICT.items():
-        ImportedDocumentType.objects.create(type=document_type_string)
->>>>>>> 0d76cdb3
+
 
 
 def create_ukraine_business_area() -> None:
@@ -460,13 +449,8 @@
                 assert result[1][1] == page_size
 
     def test_atomic_rollback_if_record_invalid(self) -> None:
-<<<<<<< HEAD
-        for document_key in UkraineRegistrationService.DOCUMENT_MAPPING_KEY_DICT.keys():
+        for document_key in UkraineBaseRegistrationService.DOCUMENT_MAPPING_KEY_DICT.keys():
             ImportedDocumentType.objects.get_or_create(key=document_key, label="abc")
-=======
-        for document_type in UkraineBaseRegistrationService.DOCUMENT_MAPPING_TYPE_DICT.keys():
-            ImportedDocumentType.objects.get_or_create(type=document_type, label="abc")
->>>>>>> 0d76cdb3
         create_ukraine_business_area()
         create_record(fields=UKRAINE_FIELDS, registration=2, status=Record.STATUS_TO_IMPORT)
         create_record(
@@ -475,11 +459,7 @@
             status=Record.STATUS_TO_IMPORT,
         )
         records_ids = Record.objects.all().values_list("id", flat=True)
-<<<<<<< HEAD
-        rdi = UkraineRegistrationService().create_rdi(None, "ukraine rdi timezone UTC")
-=======
         rdi = UkraineBaseRegistrationService().create_rdi(None, "ukraine rdi timezone UTC")
->>>>>>> 0d76cdb3
 
         assert Record.objects.count() == 2
         assert RegistrationDataImport.objects.filter(status=RegistrationDataImport.IMPORTING).count() == 1
