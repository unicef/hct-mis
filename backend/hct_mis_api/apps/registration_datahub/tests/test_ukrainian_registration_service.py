--- conflicted
+++ resolved
@@ -14,13 +14,9 @@
     ImportedHousehold,
     Record,
 )
-<<<<<<< HEAD
-from hct_mis_api.apps.registration_datahub.services.ukraine_registration_service import (
-    UkraineRegistrationService,
-=======
+
 from hct_mis_api.apps.registration_datahub.services.flex_registration_service import (
     UkraineBaseRegistrationService,
->>>>>>> 0d76cdb3
 )
 
 
@@ -170,11 +166,7 @@
         self.user = UserFactory.create()
 
     def test_import_data_to_datahub(self) -> None:
-<<<<<<< HEAD
-        service = UkraineRegistrationService()
-=======
-        service = UkraineBaseRegistrationService()
->>>>>>> 0d76cdb3
+        service = UkraineBaseRegistrationService()
         rdi = service.create_rdi(self.user, f"ukraine rdi {datetime.datetime.now()}")
         records_ids = [x.id for x in self.records]
         service.process_records(rdi.id, records_ids)
@@ -189,22 +181,14 @@
         )
 
     def test_import_data_to_datahub_retry(self) -> None:
-<<<<<<< HEAD
-        service = UkraineRegistrationService()
-=======
-        service = UkraineBaseRegistrationService()
->>>>>>> 0d76cdb3
+        service = UkraineBaseRegistrationService()
         rdi = service.create_rdi(self.user, f"ukraine rdi {datetime.datetime.now()}")
         records_ids_all = [x.id for x in self.records]
         service.process_records(rdi.id, records_ids_all)
         self.records[2].refresh_from_db()
         self.assertEqual(Record.objects.filter(id__in=records_ids_all, ignored=False).count(), 4)
         self.assertEqual(ImportedHousehold.objects.count(), 4)
-<<<<<<< HEAD
-        service = UkraineRegistrationService()
-=======
-        service = UkraineBaseRegistrationService()
->>>>>>> 0d76cdb3
+        service = UkraineBaseRegistrationService()
         rdi = service.create_rdi(self.user, f"ukraine rdi {datetime.datetime.now()}")
         records_ids = [x.id for x in self.records[:2]]
         service.process_records(rdi.id, records_ids)
@@ -212,11 +196,7 @@
         self.assertEqual(ImportedHousehold.objects.count(), 4)
 
     def test_import_document_validation(self) -> None:
-<<<<<<< HEAD
-        service = UkraineRegistrationService()
-=======
-        service = UkraineBaseRegistrationService()
->>>>>>> 0d76cdb3
+        service = UkraineBaseRegistrationService()
         rdi = service.create_rdi(self.user, f"ukraine rdi {datetime.datetime.now()}")
 
         service.process_records(rdi.id, [x.id for x in self.bad_records])
