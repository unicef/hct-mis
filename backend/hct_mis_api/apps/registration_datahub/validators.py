--- conflicted
+++ resolved
@@ -10,10 +10,11 @@
 from typing import List, Union
 from zipfile import BadZipfile
 
+from django.core import validators as django_core_validators
+
 import openpyxl
 import phonenumbers
 from dateutil import parser
-from django.core import validators as django_core_validators
 from openpyxl import load_workbook
 
 from hct_mis_api.apps.core.core_fields_attributes import (
@@ -38,9 +39,7 @@
 from hct_mis_api.apps.core.validators import BaseValidator
 from hct_mis_api.apps.household.models import ROLE_ALTERNATE, ROLE_PRIMARY
 from hct_mis_api.apps.registration_datahub.models import KoboImportedSubmission
-from hct_mis_api.apps.registration_datahub.tasks.utils import (
-    collectors_str_ids_to_list,
-)
+from hct_mis_api.apps.registration_datahub.tasks.utils import collectors_str_ids_to_list
 
 logger = logging.getLogger(__name__)
 
@@ -49,9 +48,7 @@
     @classmethod
     def validate(cls, *args, **kwargs):
         try:
-            validate_methods = [
-                getattr(cls, m) for m in dir(cls) if m.startswith("validate_")
-            ]
+            validate_methods = [getattr(cls, m) for m in dir(cls) if m.startswith("validate_")]
 
             errors_list = []
             for method in validate_methods:
@@ -84,13 +81,7 @@
             try:
                 load_workbook(xlsx_file, data_only=True)
             except BadZipfile:
-                return [
-                    {
-                        "row_number": 1,
-                        "header": f"{xlsx_file.name}",
-                        "message": "Invalid .xlsx file",
-                    }
-                ]
+                return [{"row_number": 1, "header": f"{xlsx_file.name}", "message": "Invalid .xlsx file"}]
 
             return []
         except Exception as e:
@@ -115,9 +106,7 @@
     @classmethod
     def validate(cls, *args, **kwargs):
         try:
-            validate_methods = [
-                getattr(cls, m) for m in dir(cls) if m.startswith("validate_")
-            ]
+            validate_methods = [getattr(cls, m) for m in dir(cls) if m.startswith("validate_")]
 
             errors_list = []
             for method in validate_methods:
@@ -143,10 +132,7 @@
                     issuing_countries = [None] * len(values["validation_data"])
                 if key == "other_id_type_i_c":
                     for name, value, validation_data, issuing_country in zip(
-                        values["names"],
-                        values["numbers"],
-                        values["validation_data"],
-                        issuing_countries,
+                        values["names"], values["numbers"], values["validation_data"], issuing_countries
                     ):
                         row_number = validation_data.get("row_number")
                         if not name and value:
@@ -179,9 +165,7 @@
                         values["validation_data"], values["numbers"], issuing_countries
                     ):
                         row_number = (
-                            validation_data.get("row_number")
-                            if isinstance(validation_data, dict)
-                            else validation_data
+                            validation_data.get("row_number") if isinstance(validation_data, dict) else validation_data
                         )
                         if value and not issuing_country:
                             error = {
@@ -216,11 +200,7 @@
                 for data_dict, value, issuing_country in zip_longest(
                     values["validation_data"], values["numbers"], issuing_countries
                 ):
-                    row_number = (
-                        data_dict.get("row_number")
-                        if isinstance(data_dict, dict)
-                        else data_dict
-                    )
+                    row_number = data_dict.get("row_number") if isinstance(data_dict, dict) else data_dict
                     if not value and not issuing_country:
                         continue
                     elif value and not issuing_country:
@@ -261,11 +241,6 @@
         "unhcr_id_issuer_i_c": "unhcr_id_no_i_c",
     }
 
-<<<<<<< HEAD
-    def documents_validator(
-        self, documents_numbers_dict, is_xlsx=True, *args, **kwargs
-    ):
-=======
     def get_combined_attributes(self):
         from hct_mis_api.apps.core.core_fields_attributes import (
             CORE_FIELDS_SEPARATED_WITH_NAME_AS_KEY,
@@ -322,7 +297,6 @@
             raise
 
     def documents_validator(self, documents_numbers_dict, is_xlsx=True, *args, **kwargs):
->>>>>>> edb4afa6
         try:
             invalid_rows = []
             for key, values in documents_numbers_dict.items():
@@ -333,10 +307,7 @@
                     issuing_countries = [None] * len(values["validation_data"])
                 if key == "other_id_type_i_c":
                     for name, value, validation_data, issuing_country in zip(
-                        values["names"],
-                        values["numbers"],
-                        values["validation_data"],
-                        issuing_countries,
+                        values["names"], values["numbers"], values["validation_data"], issuing_countries
                     ):
                         row_number = validation_data.get("row_number")
                         if not name and value:
@@ -369,9 +340,7 @@
                         values["validation_data"], values["numbers"], issuing_countries
                     ):
                         row_number = (
-                            validation_data.get("row_number")
-                            if isinstance(validation_data, dict)
-                            else validation_data
+                            validation_data.get("row_number") if isinstance(validation_data, dict) else validation_data
                         )
                         if value and not issuing_country:
                             error = {
@@ -395,9 +364,7 @@
             logger.exception(e)
             raise
 
-    def identity_validator(
-        self, identities_numbers_dict, is_xlsx=True, *args, **kwargs
-    ):
+    def identity_validator(self, identities_numbers_dict, is_xlsx=True, *args, **kwargs):
         try:
             invalid_rows = []
             for key, values in identities_numbers_dict.items():
@@ -407,11 +374,7 @@
                 for data_dict, value, issuing_country in zip_longest(
                     values["validation_data"], values["numbers"], issuing_countries
                 ):
-                    row_number = (
-                        data_dict.get("row_number")
-                        if isinstance(data_dict, dict)
-                        else data_dict
-                    )
+                    row_number = data_dict.get("row_number") if isinstance(data_dict, dict) else data_dict
                     if not value and not issuing_country:
                         continue
                     elif value and not issuing_country:
@@ -608,9 +571,7 @@
         try:
             if isinstance(value, bool):
                 return True
-            if self.all_fields[header]["required"] is False and (
-                value is None or value == ""
-            ):
+            if self.all_fields[header]["required"] is False and (value is None or value == ""):
                 return True
             if type(value) is str:
                 value = value.capitalize()
@@ -754,95 +715,53 @@
                     field_type = current_field["type"]
                     fn = switch_dict.get(field_type)
 
-                    if (
-                        fn(value, header.value, cell) is False
-                        and household_id_can_be_empty is False
-                    ):
+                    if fn(value, header.value, cell) is False and household_id_can_be_empty is False:
                         message = (
                             f"Sheet: {sheet.title}, Unexpected value: "
                             f"{value} for type "
                             f"{field_type.replace('_', ' ').lower()} "
                             f"of field {header.value}"
                         )
-                        invalid_rows.append(
-                            {
-                                "row_number": cell.row,
-                                "header": header.value,
-                                "message": message,
-                            }
-                        )
+                        invalid_rows.append({"row_number": cell.row, "header": header.value, "message": message})
 
                     if header.value in documents_numbers:
                         if header.value == "other_id_type_i_c":
-                            documents_numbers["other_id_type_i_c"]["names"].append(
-                                value
-                            )
+                            documents_numbers["other_id_type_i_c"]["names"].append(value)
                         elif header.value == "other_id_no_i_c":
-                            documents_numbers["other_id_type_i_c"]["numbers"].append(
-                                str(value) if value else None
-                            )
+                            documents_numbers["other_id_type_i_c"]["numbers"].append(str(value) if value else None)
                         else:
-                            documents_numbers[header.value]["numbers"].append(
-                                str(value) if value else None
-                            )
+                            documents_numbers[header.value]["numbers"].append(str(value) if value else None)
 
                     if header.value in self.DOCUMENTS_ISSUING_COUNTRIES_MAPPING.keys():
-                        document_key = self.DOCUMENTS_ISSUING_COUNTRIES_MAPPING.get(
-                            header.value
-                        )
+                        document_key = self.DOCUMENTS_ISSUING_COUNTRIES_MAPPING.get(header.value)
                         documents_dict = documents_numbers
                         if document_key in identities_numbers.keys():
                             documents_dict = identities_numbers
                         documents_dict[document_key]["issuing_countries"].append(value)
 
                     if header.value in identities_numbers:
-                        identities_numbers[header.value]["numbers"].append(
-                            str(value) if value else None
-                        )
-
-                if (
-                    current_household_id
-                    and current_household_id not in self.household_ids
-                ):
+                        identities_numbers[header.value]["numbers"].append(str(value) if value else None)
+
+                if current_household_id and current_household_id not in self.household_ids:
                     message = f"Sheet: Individuals, There is no household with provided id: {current_household_id}"
-                    invalid_rows.append(
-                        {
-                            "row_number": row_number,
-                            "header": "relationship_i_c",
-                            "message": message,
-                        }
-                    )
+                    invalid_rows.append({"row_number": row_number, "header": "relationship_i_c", "message": message})
 
                 for header in self.DOCUMENTS_ISSUING_COUNTRIES_MAPPING.values():
                     documents_or_identity_dict = (
-                        identities_numbers
-                        if header in identities_numbers.keys()
-                        else documents_numbers
+                        identities_numbers if header in identities_numbers.keys() else documents_numbers
                     )
-                    documents_or_identity_dict[header]["validation_data"].append(
-                        {"row_number": row[0].row}
-                    )
+                    documents_or_identity_dict[header]["validation_data"].append({"row_number": row[0].row})
 
             if sheet.title == "Individuals":
                 for household_id, count in self.head_of_household_count.items():
                     if count == 0:
-                        message = f"Sheet: Individuals, Household with id: {household_id}, has to have a head of household"
-                        invalid_rows.append(
-                            {
-                                "row_number": 0,
-                                "header": "relationship_i_c",
-                                "message": message,
-                            }
+                        message = (
+                            f"Sheet: Individuals, Household with id: {household_id}, has to have a head of household"
                         )
+                        invalid_rows.append({"row_number": 0, "header": "relationship_i_c", "message": message})
                     elif count > 1:
                         message = f"Sheet: Individuals, There are multiple head of households for household with id: {household_id}"
-                        invalid_rows.append(
-                            {
-                                "row_number": 0,
-                                "header": "relationship_i_c",
-                                "message": message,
-                            }
-                        )
+                        invalid_rows.append({"row_number": 0, "header": "relationship_i_c", "message": message})
 
             invalid_doc_rows = []
             invalid_ident_rows = []
@@ -868,13 +787,9 @@
                 sheet = wb[name.capitalize()]
                 first_row = sheet[1]
 
-                all_fields = list(fields.values()) + list(
-                    self.flex_fields[name].values()
-                )
-
-                required_fields = {
-                    field["xlsx_field"] for field in all_fields if field["required"]
-                }
+                all_fields = list(fields.values()) + list(self.flex_fields[name].values())
+
+                required_fields = {field["xlsx_field"] for field in all_fields if field["required"]}
 
                 column_names = {cell.value for cell in first_row}
 
@@ -883,11 +798,7 @@
                 if columns_difference:
                     errors.extend(
                         [
-                            {
-                                "row_number": 1,
-                                "header": col,
-                                "message": f"Missing column name {col}",
-                            }
+                            {"row_number": 1, "header": col, "message": f"Missing column name {col}"}
                             for col in columns_difference
                         ]
                     )
@@ -921,13 +832,7 @@
             try:
                 wb = openpyxl.load_workbook(xlsx_file, data_only=True)
             except BadZipfile:
-                return [
-                    {
-                        "row_number": 1,
-                        "header": f"{xlsx_file.name}",
-                        "message": "Invalid .xlsx file",
-                    }
-                ]
+                return [{"row_number": 1, "header": f"{xlsx_file.name}", "message": "Invalid .xlsx file"}]
             errors.extend(self.validate_file_with_template(wb))
             errors.extend(self.validate_collectors_size(wb))
             errors.extend(self.validate_collectors(wb))
@@ -966,9 +871,7 @@
             collectors_ids_set = set(collectors_ids)
 
             if is_primary_collector:
-                household_ids_without_collectors = household_ids.difference(
-                    collectors_ids_set
-                )
+                household_ids_without_collectors = household_ids.difference(collectors_ids_set)
                 errors.extend(
                     {
                         "row_number": 1,
@@ -979,18 +882,10 @@
                 )
 
             ids_counter = Counter(collectors_ids)
-            erroneous_collectors_ids = [
-                item for item, count in ids_counter.items() if count > 1
-            ]
-            message = (
-                "Household can contain only one primary and one alternate collector"
-            )
+            erroneous_collectors_ids = [item for item, count in ids_counter.items() if count > 1]
+            message = "Household can contain only one primary and one alternate collector"
             errors.extend(
-                {
-                    "row_number": 1,
-                    "header": header,
-                    "message": f"{message}, erroneous id: {hh_id}",
-                }
+                {"row_number": 1, "header": header, "message": f"{message}, erroneous id: {hh_id}"}
                 for hh_id in erroneous_collectors_ids
             )
             return errors
@@ -1007,9 +902,7 @@
             first_row = individuals_sheet[1]
 
             household_ids = {
-                str(int(cell.value))
-                if isinstance(cell.value, float) and cell.value.is_integer()
-                else str(cell.value)
+                str(int(cell.value)) if isinstance(cell.value, float) and cell.value.is_integer() else str(cell.value)
                 for cell in households_sheet["A"][2:]
                 if cell.value
             }
@@ -1018,22 +911,12 @@
             alternate_collectors_data = {}
             for cell in first_row:
                 if cell.value == "primary_collector_id":
-                    primary_collectors_data = {
-                        c.row: c
-                        for c in individuals_sheet[cell.column_letter][2:]
-                        if c.value
-                    }
+                    primary_collectors_data = {c.row: c for c in individuals_sheet[cell.column_letter][2:] if c.value}
                 elif cell.value == "alternate_collector_id":
-                    alternate_collectors_data = {
-                        c.row: c
-                        for c in individuals_sheet[cell.column_letter][2:]
-                        if c.value
-                    }
+                    alternate_collectors_data = {c.row: c for c in individuals_sheet[cell.column_letter][2:] if c.value}
 
             errors.extend(
-                self.collector_column_validator(
-                    "primary_collector_id", primary_collectors_data, household_ids
-                )
+                self.collector_column_validator("primary_collector_id", primary_collectors_data, household_ids)
             )
             errors.extend(
                 self.collector_column_validator(
@@ -1105,23 +988,15 @@
         self.flex_fields = self.get_flex_fields()
         self.all_fields = self.get_all_fields()
         self.expected_household_core_fields = self.get_expected_household_core_fields()
-        self.expected_households_flex_fields = (
-            self.get_expected_households_flex_fields()
-        )
-        self.expected_individuals_core_fields = (
-            self.get_expected_individuals_core_fields()
-        )
-        self.expected_individuals_flex_fields = (
-            self.get_expected_individuals_flex_fields()
-        )
+        self.expected_households_flex_fields = self.get_expected_households_flex_fields()
+        self.expected_individuals_core_fields = self.get_expected_individuals_core_fields()
+        self.expected_individuals_flex_fields = self.get_expected_individuals_flex_fields()
         self.expected_household_fields = self.get_expected_household_fields()
         self.expected_individuals_fields = self.get_expected_individuals_fields()
 
     def get_core_fields(self):
         try:
-            return core_fields_to_separated_dict(
-                append_household_id=False, append_xlsx=False
-            )
+            return core_fields_to_separated_dict(append_household_id=False, append_xlsx=False)
         except Exception as e:
             logger.exception(e)
             raise
@@ -1135,62 +1010,42 @@
 
     def get_expected_household_core_fields(self):
         try:
-            return {
-                field["xlsx_field"]
-                for field in self.core_fields["households"].values()
-                if field["required"]
-            }
+            return {field["xlsx_field"] for field in self.core_fields["households"].values() if field["required"]}
         except Exception as e:
             logger.exception(e)
             raise
 
     def get_expected_households_flex_fields(self):
         try:
-            return {
-                field["xlsx_field"]
-                for field in self.flex_fields["households"].values()
-                if field["required"]
-            }
+            return {field["xlsx_field"] for field in self.flex_fields["households"].values() if field["required"]}
         except Exception as e:
             logger.exception(e)
             raise
 
     def get_expected_individuals_core_fields(self):
         try:
-            return {
-                field["xlsx_field"]
-                for field in self.core_fields["individuals"].values()
-                if field["required"]
-            }
+            return {field["xlsx_field"] for field in self.core_fields["individuals"].values() if field["required"]}
         except Exception as e:
             logger.exception(e)
             raise
 
     def get_expected_individuals_flex_fields(self):
         try:
-            return {
-                field["xlsx_field"]
-                for field in self.flex_fields["individuals"].values()
-                if field["required"]
-            }
+            return {field["xlsx_field"] for field in self.flex_fields["individuals"].values() if field["required"]}
         except Exception as e:
             logger.exception(e)
             raise
 
     def get_expected_household_fields(self):
         try:
-            return self.expected_household_core_fields.union(
-                self.expected_households_flex_fields
-            )
+            return self.expected_household_core_fields.union(self.expected_households_flex_fields)
         except Exception as e:
             logger.exception(e)
             raise
 
     def get_expected_individuals_fields(self):
         try:
-            return self.expected_individuals_core_fields.union(
-                self.expected_individuals_flex_fields
-            )
+            return self.expected_individuals_core_fields.union(self.expected_individuals_flex_fields)
         except Exception as e:
             logger.exception(e)
             raise
@@ -1204,10 +1059,7 @@
                     int(value)
                     return
                 except Exception as e:
-                    return (
-                        f"Invalid value {value} of type {value_type_name} for "
-                        f"field {field} of type int"
-                    )
+                    return f"Invalid value {value} of type {value_type_name} for " f"field {field} of type int"
             elif field_type == "STRING":
                 # everything from Kobo is string so cannot really validate it
                 # only check phone number
@@ -1224,26 +1076,18 @@
                 # to no not break import if they start returning integers
                 if value in ("True", "False", True, False, "0", "1"):
                     return None
-                return (
-                    f"Invalid value {value} of type {value_type_name} for "
-                    f"field {field} of type bool"
-                )
-        except Exception as e:
-            logger.exception(e)
-            raise
-
-    def image_validator(
-        self, value: str, field: str, attachments: list[dict], *args, **kwargs
-    ) -> Union[str, None]:
+                return f"Invalid value {value} of type {value_type_name} for " f"field {field} of type bool"
+        except Exception as e:
+            logger.exception(e)
+            raise
+
+    def image_validator(self, value: str, field: str, attachments: list[dict], *args, **kwargs) -> Union[str, None]:
         try:
             allowed_extensions = django_core_validators.get_available_image_extensions()
             file_extension = value.split(".")[-1]
 
             if file_extension.lower() not in allowed_extensions:
-                message = (
-                    f"Specified image {value} for "
-                    f"field {field} is not a valid image file"
-                )
+                message = f"Specified image {value} for " f"field {field} is not a valid image file"
                 return message
 
             message = f"Specified image {value} for field {field} is not in attachments"
@@ -1262,9 +1106,7 @@
             logger.exception(e)
             raise
 
-    def geopoint_validator(
-        self, value: str, field: str, *args, **kwargs
-    ) -> Union[str, None]:
+    def geopoint_validator(self, value: str, field: str, *args, **kwargs) -> Union[str, None]:
         message = f"Invalid geopoint {value} for field {field}"
 
         if not value or not isinstance(value, str):
@@ -1278,9 +1120,7 @@
 
         return None if is_valid_geopoint else message
 
-    def date_validator(
-        self, value: str, field: str, *args, **kwargs
-    ) -> Union[str, None]:
+    def date_validator(self, value: str, field: str, *args, **kwargs) -> Union[str, None]:
         try:
             message = (
                 f"Invalid datetime/date {value} for field {field}, "
@@ -1300,9 +1140,7 @@
             matched = re.match(pattern_iso, value)
 
             if matched is None:
-                pattern_date = re.compile(
-                    r"([12]\d{3}-(0[1-9]|1[0-2])-(0[1-9]|[12]\d|3[01]))"
-                )
+                pattern_date = re.compile(r"([12]\d{3}-(0[1-9]|1[0-2])-(0[1-9]|[12]\d|3[01]))")
 
                 matched = re.match(pattern_date, value)
 
@@ -1311,9 +1149,7 @@
             logger.exception(e)
             raise
 
-    def choice_validator(
-        self, value: str, field: str, *args, **kwargs
-    ) -> Union[str, None]:
+    def choice_validator(self, value: str, field: str, *args, **kwargs) -> Union[str, None]:
         try:
             message = f"Invalid choice {value} for field {field}"
             field = self.all_fields.get(field)
@@ -1328,11 +1164,7 @@
 
             if choice_type == TYPE_SELECT_ONE:
                 if custom_validate_choices_method is not None:
-                    return (
-                        None
-                        if custom_validate_choices_method(value) is True
-                        else message
-                    )
+                    return None if custom_validate_choices_method(value) is True else message
 
                 is_in_choices = value in choices
                 if is_in_choices is False:
@@ -1351,11 +1183,7 @@
                     selected_choices = str_value.split(" ")
 
                 if custom_validate_choices_method is not None:
-                    return (
-                        None
-                        if custom_validate_choices_method(str_value) is True
-                        else message
-                    )
+                    return None if custom_validate_choices_method(str_value) is True else message
 
                 for choice in selected_choices:
                     choice = choice.strip()
@@ -1366,9 +1194,7 @@
             logger.exception(e)
             raise
 
-    def _get_field_type_error(
-        self, field: str, value: Union[str, list], attachments: list
-    ) -> Union[dict, None]:
+    def _get_field_type_error(self, field: str, value: Union[str, list], attachments: list) -> Union[dict, None]:
         try:
             field_dict = self.all_fields.get(field)
             if field_dict is None:
@@ -1385,9 +1211,7 @@
             complex_type_fn = complex_types.get(field_type)
 
             if complex_type_fn:
-                message = complex_type_fn(
-                    field=field, value=value, attachments=attachments
-                )
+                message = complex_type_fn(field=field, value=value, attachments=attachments)
                 if message is not None:
                     return {
                         "header": field,
@@ -1412,18 +1236,8 @@
             # have fun debugging this ;_;
 
             identities_numbers = {
-                "unhcr_id_no_i_c": {
-                    "agency": "UNHCR",
-                    "validation_data": [],
-                    "numbers": [],
-                    "issuing_countries": [],
-                },
-                "scope_id_no_i_c": {
-                    "agency": "WFP",
-                    "validation_data": [],
-                    "numbers": [],
-                    "issuing_countries": [],
-                },
+                "unhcr_id_no_i_c": {"agency": "UNHCR", "validation_data": [], "numbers": [], "issuing_countries": []},
+                "scope_id_no_i_c": {"agency": "WFP", "validation_data": [], "numbers": [], "issuing_countries": []},
             }
             documents_numbers = {
                 "birth_certificate_no_i_c": {
@@ -1479,29 +1293,15 @@
                 item.append(submission.get("kobo_submission_time").isoformat())
                 all_saved_submissions_dict[str(submission["kobo_submission_uuid"])] = item
             for household in reduced_submissions:
-<<<<<<< HEAD
-                submission_meta_data = get_submission_metadata(household)
-
-                if business_area.get_sys_option("ignore_amended_kobo_submissions"):
-                    submission_meta_data["amended"] = False
-
-                submission_exists = KoboImportedSubmission.objects.filter(
-                    **submission_meta_data
-                ).exists()
-=======
                 submission_exists = household.get("_submission_time") in all_saved_submissions_dict.get(
                     household.get("_uuid"), []
                 )
->>>>>>> edb4afa6
                 if submission_exists is True:
                     continue
                 head_of_hh_counter = 0
                 primary_collector_counter = 0
                 alternate_collector_counter = 0
-                expected_hh_fields = {
-                    *self.expected_household_fields,
-                    *KOBO_ONLY_HOUSEHOLD_FIELDS.keys(),
-                }
+                expected_hh_fields = {*self.expected_household_fields, *KOBO_ONLY_HOUSEHOLD_FIELDS.keys()}
                 attachments = household.get("_attachments", [])
                 for hh_field, hh_value in household.items():
                     expected_hh_fields.discard(hh_field)
@@ -1515,51 +1315,27 @@
                             for i_field, i_value in individual.items():
                                 if i_field in documents_numbers:
                                     if i_field == "other_id_type_i_c":
-                                        documents_numbers["other_id_type_i_c"][
-                                            "names"
-                                        ].append(i_value)
+                                        documents_numbers["other_id_type_i_c"]["names"].append(i_value)
                                     elif i_field == "other_id_no_i_c":
-                                        documents_numbers["other_id_type_i_c"][
-                                            "validation_data"
-                                        ].append({"value": i_value})
-                                        documents_numbers["other_id_type_i_c"][
-                                            "numbers"
-                                        ].append(i_value)
+                                        documents_numbers["other_id_type_i_c"]["validation_data"].append(
+                                            {"value": i_value}
+                                        )
+                                        documents_numbers["other_id_type_i_c"]["numbers"].append(i_value)
                                     else:
-                                        documents_numbers[i_field][
-                                            "validation_data"
-                                        ].append({"value": i_value})
-                                        documents_numbers[i_field]["numbers"].append(
-                                            i_value
-                                        )
-                                if (
-                                    i_field
-                                    in self.DOCUMENTS_ISSUING_COUNTRIES_MAPPING.keys()
-                                ):
-                                    document_key = (
-                                        self.DOCUMENTS_ISSUING_COUNTRIES_MAPPING.get(
-                                            i_field
-                                        )
-                                    )
+                                        documents_numbers[i_field]["validation_data"].append({"value": i_value})
+                                        documents_numbers[i_field]["numbers"].append(i_value)
+                                if i_field in self.DOCUMENTS_ISSUING_COUNTRIES_MAPPING.keys():
+                                    document_key = self.DOCUMENTS_ISSUING_COUNTRIES_MAPPING.get(i_field)
                                     documents_dict = documents_numbers
                                     if document_key in identities_numbers.keys():
                                         documents_dict = identities_numbers
-                                    documents_dict[document_key][
-                                        "issuing_countries"
-                                    ].append(i_value)
+                                    documents_dict[document_key]["issuing_countries"].append(i_value)
 
                                 if i_field in identities_numbers:
-                                    identities_numbers[i_field]["numbers"].append(
-                                        i_value
-                                    )
-                                    identities_numbers[i_field][
-                                        "validation_data"
-                                    ].append({"value": i_value})
-
-                                if (
-                                    i_field == "relationship_i_c"
-                                    and i_value.upper() == "HEAD"
-                                ):
+                                    identities_numbers[i_field]["numbers"].append(i_value)
+                                    identities_numbers[i_field]["validation_data"].append({"value": i_value})
+
+                                if i_field == "relationship_i_c" and i_value.upper() == "HEAD":
                                     head_of_hh_counter += 1
                                 if i_field == "role_i_c":
                                     role = i_value.upper()
@@ -1569,22 +1345,14 @@
                                         alternate_collector_counter += 1
 
                                 expected_i_fields.discard(i_field)
-                                error = self._get_field_type_error(
-                                    i_field, i_value, attachments
-                                )
+                                error = self._get_field_type_error(i_field, i_value, attachments)
                                 if error:
                                     errors.append(error)
 
-                            docs_and_identities_to_validate.append(
-                                current_individual_docs_and_identities
-                            )
+                            docs_and_identities_to_validate.append(current_individual_docs_and_identities)
 
                             i_expected_field_errors = [
-                                {
-                                    "header": field,
-                                    "message": "Missing individual "
-                                    f"required field {field}",
-                                }
+                                {"header": field, "message": "Missing individual " f"required field {field}"}
                                 for field in expected_i_fields
                             ]
                             errors.extend(i_expected_field_errors)
@@ -1593,61 +1361,40 @@
                             errors.append(
                                 {
                                     "header": "relationship_i_c",
-                                    "message": "Household has to have a "
-                                    "head of household",
+                                    "message": "Household has to have a " "head of household",
                                 }
                             )
                         if head_of_hh_counter > 1:
                             errors.append(
                                 {
                                     "header": "relationship_i_c",
-                                    "message": "Only one person can "
-                                    "be a head of household",
+                                    "message": "Only one person can " "be a head of household",
                                 }
                             )
                         if primary_collector_counter == 0:
                             errors.append(
-                                {
-                                    "header": "role_i_c",
-                                    "message": "Household must have a "
-                                    "primary collector",
-                                }
+                                {"header": "role_i_c", "message": "Household must have a " "primary collector"}
                             )
                         if primary_collector_counter > 1:
                             errors.append(
-                                {
-                                    "header": "role_i_c",
-                                    "message": "Only one person can "
-                                    "be a primary collector",
-                                }
+                                {"header": "role_i_c", "message": "Only one person can " "be a primary collector"}
                             )
                         if alternate_collector_counter > 1:
                             errors.append(
-                                {
-                                    "header": "role_i_c",
-                                    "message": "Only one person can "
-                                    "be a alternate collector",
-                                }
+                                {"header": "role_i_c", "message": "Only one person can " "be a alternate collector"}
                             )
                     else:
-                        error = self._get_field_type_error(
-                            hh_field, hh_value, attachments
-                        )
+                        error = self._get_field_type_error(hh_field, hh_value, attachments)
                         if error:
                             errors.append(error)
                 hh_expected_field_errors = [
-                    {
-                        "header": field,
-                        "message": f"Missing household required field {field}",
-                    }
+                    {"header": field, "message": f"Missing household required field {field}"}
                     for field in expected_hh_fields
                 ]
                 errors.extend(hh_expected_field_errors)
 
             document_errors = self.documents_validator(documents_numbers, is_xlsx=False)
-            identities_errors = self.identity_validator(
-                identities_numbers, is_xlsx=False
-            )
+            identities_errors = self.identity_validator(identities_numbers, is_xlsx=False)
 
             return [*errors, *document_errors, *identities_errors]
         except Exception as e:
