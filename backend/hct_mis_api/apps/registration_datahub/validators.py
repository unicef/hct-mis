import re
from datetime import datetime
from pathlib import Path
from zipfile import BadZipfile

import openpyxl
import phonenumbers
from dateutil import parser
from graphql.error import GraphQLLocatedError
from openpyxl import load_workbook

from core.core_fields_attributes import CORE_FIELDS_SEPARATED_WITH_NAME_AS_KEY
from core.utils import (
    serialize_flex_attributes,
    get_combined_attributes,
    get_choices_values,
)
from core.validators import BaseValidator


class UploadXLSXValidator(BaseValidator):
    WB = None
    CORE_FIELDS = CORE_FIELDS_SEPARATED_WITH_NAME_AS_KEY
    FLEX_FIELDS = serialize_flex_attributes()
    ALL_FIELDS = get_combined_attributes()

    @classmethod
    def validate(cls, *args, **kwargs):
        validate_methods = [
            getattr(cls, m) for m in dir(cls) if m.startswith("validate_")
        ]

        errors_list = []
        for method in validate_methods:
            errors = method(cls, *args, **kwargs)
            errors_list.extend(errors)

        return errors_list

    @classmethod
    def string_validator(cls, value, header, *args, **kwargs):
        if not cls.required_validator(value, header):
            return False
        if value is None:
            return True

        return isinstance(value, str)

    @classmethod
    def integer_validator(cls, value, header, *args, **kwargs):
        if not cls.required_validator(value, header):
            return False

        if value is None:
            return True

        try:
            int(value)
            return True
        # need to use Exception because of how Graphene catches errors
        except Exception as e:
            return False

    @classmethod
    def float_validator(cls, value, header, *args, **kwargs):
        if not cls.required_validator(value, header):
            return False
        if value is None:
            return True

        return isinstance(value, float)

    @classmethod
    def geolocation_validator(cls, value, header, *args, **kwargs):
        if not cls.required_validator(value, header):
            return False
        if value is None:
            return True

        pattern = re.compile(r"^(\-?\d+\.\d+?,\s*\-?\d+\.\d+?)$")
        return bool(re.match(pattern, value))

    @classmethod
    def date_validator(cls, value, header, *args, **kwargs):
        if cls.integer_validator(value, header):
            return False

        if isinstance(value, datetime):
            return True

        try:
            parser.parse(value)
        # need to use Exception because of how Graphene catches errors
        except Exception as e:
            return False
        return True

    @classmethod
    def phone_validator(cls, value, header, *args, **kwargs):
        if not cls.required_validator(value, header):
            return False
        if value is None:
            return True

        try:
            phonenumbers.parse(value)
            return True
        except (phonenumbers.NumberParseException, TypeError):
            return False

    @classmethod
    def choice_validator(cls, value, header, *args, **kwargs):
        field = cls.ALL_FIELDS.get(header)
        if field is None:
            return False

        choices = get_choices_values(
<<<<<<< HEAD
            cls.ALL_FIELDS[header]["choices"], header=header
=======
            field["choices"], header=header
>>>>>>> 3de7344b
        )
        choice_type = cls.ALL_FIELDS[header]["type"]

        if not cls.required_validator(value, header):
            return False
        if value is None:
            return True

        if choice_type == "SELECT_ONE":
            if isinstance(value, str):
                return value.strip() not in choices
            else:
                return value not in choices
        elif choice_type == "SELECT_MANY":
            selected_choices = value.split(",")
            for choice in selected_choices:
                if choice.strip() not in choices:
                    return False
            return True

        return False

    @classmethod
    def not_empty_validator(cls, value, *args, **kwargs):
        return not (value is None or value == "")

    @classmethod
    def bool_validator(cls, value, header, *args, **kwargs):
        if isinstance(value, bool):
            return True

        if cls.string_validator(value, header):
            value = value.capitalize()

            if value in ("True", "False"):
                return True

    @classmethod
    def required_validator(cls, value, header, *args, **kwargs):
        is_required = cls.ALL_FIELDS[header]["required"]
        is_not_empty = cls.not_empty_validator(value)

        if is_required:
            return is_not_empty

        return True

    @classmethod
    def image_validator(cls, value, header, *args, **kwargs):
        return True

    @classmethod
    def rows_validator(cls, sheet):
        first_row = sheet[1]
        combined_fields = {
            **cls.CORE_FIELDS[sheet.title.lower()],
            **cls.FLEX_FIELDS[sheet.title.lower()],
        }

        switch_dict = {
            "ID": cls.string_validator,
            "STRING": cls.string_validator,
            "INTEGER": cls.integer_validator,
            "DECIMAL": cls.float_validator,
            "BOOL": cls.bool_validator,
            "DATE": cls.date_validator,
            "DATETIME": cls.date_validator,
            "SELECT_ONE": cls.choice_validator,
            "SELECT_MANY": cls.choice_validator,
            "PHONE_NUMBER": cls.phone_validator,
            "GEOPOINT": cls.geolocation_validator,
            "IMAGE": cls.image_validator,
        }

        # create set of household ids to validate
        # individual is matched with any household
        household_ids = (
            {cell.value for cell in sheet["A"]}
            if sheet.title == "Individuals"
            else None
        )

        invalid_rows = []
        for row in sheet.iter_rows(min_row=3):
            # openpyxl keeps iterating on empty rows so need to omit empty rows
            if not any([cell.value for cell in row]):
                continue

            for cell, header in zip(row, first_row):
                current_field = combined_fields.get(header.value)
                if not current_field:
                    continue
                field_type = current_field["type"]
                fn = switch_dict.get(field_type)

                if fn(cell.value, header.value) is False:
                    message = (
                        f"Sheet: {sheet.title}, Unexpected value: "
                        f"{cell.value} for type "
                        f"{field_type.replace('_', ' ').lower()} "
                        f"of field {header.value}"
                    )
                    invalid_rows.append(
                        {
                            "row_number": cell.row,
                            "header": header.value,
                            "message": message,
                        }
                    )

                is_not_matched_with_household = (
                    household_ids and header.value == "household_id"
                ) and cell.value not in household_ids

                if is_not_matched_with_household:
                    message = "Individual is not matched with any household"
                    invalid_rows.append(
                        {
                            "row_number": cell.row,
                            "header": header.value,
                            "message": message,
                        }
                    )

        return invalid_rows

    @classmethod
    def validate_file_extension(cls, *args, **kwargs):
        xlsx_file = kwargs.get("file")
        file_suffix = Path(xlsx_file.name).suffix
        if file_suffix != ".xlsx":
            return [
                {
                    "row_number": 1,
                    "header": f"{xlsx_file.name}",
                    "message": "Only .xlsx files are accepted for import.",
                }
            ]

        # Checking only extensions is not enough,
        # loading workbook to check if it is in fact true .xlsx file
        try:
            load_workbook(xlsx_file, data_only=True)
        except BadZipfile:
            return [
                {
                    "row_number": 1,
                    "header": f"{xlsx_file.name}",
                    "message": "Invalid .xlsx file",
                }
            ]

        return []

    @classmethod
    def validate_file_with_template(cls, *args, **kwargs):
        if cls.WB is None:
            xlsx_file = kwargs.get("file")
            wb = openpyxl.load_workbook(xlsx_file, data_only=True)
        else:
            wb = cls.WB

        errors = []
        for name, fields in cls.CORE_FIELDS.items():
            sheet = wb[name.capitalize()]
            first_row = sheet[1]

            all_fields = list(fields.values()) + list(
                cls.FLEX_FIELDS[name].values()
            )

            required_fields = set(
                field["xlsx_field"] for field in all_fields if field["required"]
            )

            column_names = {cell.value for cell in first_row}

            columns_difference = required_fields.difference(column_names)

            if columns_difference:
                errors.extend(
                    [
                        {
                            "row_number": 1,
                            "header": col,
                            "message": f"Missing column name {col}",
                        }
                        for col in columns_difference
                    ]
                )

        return errors

    @classmethod
    def validate_household_rows(cls, *args, **kwargs):
        if cls.WB is None:
            xlsx_file = kwargs.get("file")
            wb = openpyxl.load_workbook(xlsx_file, data_only=True)
        else:
            wb = cls.WB
        household_sheet = wb["Households"]
        return cls.rows_validator(household_sheet)

    @classmethod
    def validate_individuals_rows(cls, *args, **kwargs):
        if cls.WB is None:
            xlsx_file = kwargs.get("file")
            wb = openpyxl.load_workbook(xlsx_file, data_only=True)
        else:
            wb = cls.WB
        household_sheet = wb["Individuals"]
        return cls.rows_validator(household_sheet)<|MERGE_RESOLUTION|>--- conflicted
+++ resolved
@@ -115,11 +115,7 @@
             return False
 
         choices = get_choices_values(
-<<<<<<< HEAD
-            cls.ALL_FIELDS[header]["choices"], header=header
-=======
             field["choices"], header=header
->>>>>>> 3de7344b
         )
         choice_type = cls.ALL_FIELDS[header]["type"]
 
