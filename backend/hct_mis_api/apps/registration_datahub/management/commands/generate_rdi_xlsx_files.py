--- conflicted
+++ resolved
@@ -1,11 +1,7 @@
 import os
 import random
-<<<<<<< HEAD
-=======
-import shutil
 from argparse import ArgumentParser
 from typing import Any
->>>>>>> 71e53c28
 
 from django.conf import settings
 from django.core.management import BaseCommand
