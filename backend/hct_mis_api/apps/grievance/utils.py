--- conflicted
+++ resolved
@@ -1,10 +1,6 @@
 import logging
-<<<<<<< HEAD
 import os
 from typing import Dict, List, Union
-=======
-from typing import Union
->>>>>>> 44a27345
 
 from django.contrib.auth.models import AbstractUser
 from django.core.cache import cache
