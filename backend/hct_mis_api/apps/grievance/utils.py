--- conflicted
+++ resolved
@@ -1,20 +1,9 @@
 import logging
-<<<<<<< HEAD
-<<<<<<< HEAD
 import os
-from typing import Dict, List
+from typing import Dict, List, Union
 
 from django.contrib.auth.models import AbstractUser
-=======
-from typing import List, Union
-
 from django.core.cache import cache
->>>>>>> origin
-=======
-from typing import List, Union
-
-from django.core.cache import cache
->>>>>>> 66a0eb31
 from django.shortcuts import get_object_or_404
 
 from hct_mis_api.apps.core.utils import decode_id_string
@@ -67,8 +56,26 @@
         select_individual(ticket_details, selected_individual, ticket_duplicates, ticket_individuals)
 
 
-<<<<<<< HEAD
-<<<<<<< HEAD
+def clear_cache(
+    ticket_details: Union[
+        TicketHouseholdDataUpdateDetails,
+        TicketDeleteHouseholdDetails,
+        TicketAddIndividualDetails,
+        TicketIndividualDataUpdateDetails,
+        TicketDeleteIndividualDetails,
+    ],
+    business_area_slug: str,
+) -> None:
+    if isinstance(ticket_details, (TicketHouseholdDataUpdateDetails, TicketDeleteHouseholdDetails)):
+        cache.delete_pattern(f"count_{business_area_slug}_HouseholdNodeConnection_*")
+
+    if isinstance(
+        ticket_details,
+        (TicketAddIndividualDetails, TicketIndividualDataUpdateDetails, TicketDeleteIndividualDetails),
+    ):
+        cache.delete_pattern(f"count_{business_area_slug}_IndividualNodeConnection_*")
+
+
 def create_grievance_documents(user: AbstractUser, grievance_ticket: GrievanceTicket, documents: List[Dict]) -> None:
     grievance_documents = []
     for document in documents:
@@ -111,30 +118,4 @@
     for document in documents_to_delete:
         os.remove(document.file.path)
 
-    documents_to_delete.delete()
-=======
-=======
->>>>>>> 66a0eb31
-def clear_cache(
-    ticket_details: Union[
-        TicketHouseholdDataUpdateDetails,
-        TicketDeleteHouseholdDetails,
-        TicketAddIndividualDetails,
-        TicketIndividualDataUpdateDetails,
-        TicketDeleteIndividualDetails,
-    ],
-    business_area_slug: str,
-) -> None:
-    if isinstance(ticket_details, (TicketHouseholdDataUpdateDetails, TicketDeleteHouseholdDetails)):
-        cache.delete_pattern(f"count_{business_area_slug}_HouseholdNodeConnection_*")
-
-    if isinstance(
-        ticket_details,
-        (TicketAddIndividualDetails, TicketIndividualDataUpdateDetails, TicketDeleteIndividualDetails),
-    ):
-<<<<<<< HEAD
-        cache.delete_pattern(f"count_{business_area_slug}_IndividualNodeConnection_*")
->>>>>>> origin
-=======
-        cache.delete_pattern(f"count_{business_area_slug}_IndividualNodeConnection_*")
->>>>>>> 66a0eb31
+    documents_to_delete.delete()