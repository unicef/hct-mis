import itertools
from typing import Any, Dict, Tuple

from django.db.models import Avg, Case, CharField, Count, F, Q, QuerySet, Value, When
from django.db.models.functions import Extract
from django.utils.encoding import force_str

import graphene

from hct_mis_api.apps.core.utils import decode_id_string_required
from hct_mis_api.apps.grievance.models import GrievanceTicket
from hct_mis_api.apps.program.models import Program
from hct_mis_api.apps.utils.schema import ChartDatasetNode, ChartDetailedDatasetsNode

TICKET_ORDERING_KEYS = [
    "Data Change",
    "Grievance Complaint",
    "Needs Adjudication",
    "Negative Feedback",
    "Payment Verification",
    "Positive Feedback",
    "Referral",
    "Sensitive Grievance",
    "System Flagging",
]

TICKET_ORDERING = {
    "Data Change": 0,
    "Grievance Complaint": 1,
    "Needs Adjudication": 2,
    "Negative Feedback": 3,
    "Payment Verification": 4,
    "Positive Feedback": 5,
    "Referral": 6,
    "Sensitive Grievance": 7,
    "System Flagging": 8,
}


def transform_to_chart_dataset(qs: QuerySet) -> Dict[str, Any]:
    labels, data = [], []
    for q in qs:
        label, value = q
        labels.append(label)
        data.append(value)

    return {"labels": labels, "datasets": [{"data": data}]}


def display_value(choices: Tuple, field: str, default_field: Any = None) -> Case:
    options = [When(**{field: k, "then": Value(force_str(v))}) for k, v in choices]
    return Case(*options, default=default_field, output_field=CharField())


def create_type_generated_queries() -> Tuple[Q, Q]:
    user_generated, system_generated = Q(), Q()
    for category in GrievanceTicket.CATEGORY_CHOICES:
        category_num, category_str = category
        if category_num in dict(GrievanceTicket.MANUAL_CATEGORIES):
            user_generated |= Q(category_name=force_str(category_str))
        else:
            system_generated |= Q(category_name=force_str(category_str))
    return user_generated, system_generated


def pre_filter_query_with_headers(info: Any) -> QuerySet:
    business_area_slug = info.context.headers.get("Business-Area")
    encoded_program_id = info.context.headers.get("Program")

    query = GrievanceTicket.objects.all()

    if business_area_slug:
        query = query.filter(business_area__slug=business_area_slug)

    if encoded_program_id:
        decoded_id = decode_id_string_required(encoded_program_id)
        program = Program.objects.get(id=decoded_id)
        query = query.filter(programs__in=[program])

    return query


class BusinessAreaInput(graphene.InputObjectType):
    business_area = graphene.String()


class TicketByType(graphene.ObjectType):
    user_generated_count = graphene.Int()
    system_generated_count = graphene.Int()
    closed_user_generated_count = graphene.Int()
    closed_system_generated_count = graphene.Int()
    user_generated_avg_resolution = graphene.Float()
    system_generated_avg_resolution = graphene.Float()


class TicketByCategory(graphene.ObjectType):
    category_name = graphene.String()
    count = graphene.Int()


class TicketByStatus(graphene.ObjectType):
    status_name = graphene.String()
    count = graphene.Int()


class TicketByLocationAndCategory(graphene.ObjectType):
    location = graphene.String()
    count = graphene.Int()
    categories = graphene.List(TicketByCategory)

    def resolve_count(self, info: Any) -> int:
        return sum([category["count"] for category in self.get("categories")])


class Query(graphene.ObjectType):
    tickets_by_type = graphene.Field(TicketByType, business_area_slug=graphene.String(required=True))
    tickets_by_category = graphene.Field(ChartDatasetNode, business_area_slug=graphene.String(required=True))
    tickets_by_status = graphene.Field(ChartDatasetNode, business_area_slug=graphene.String(required=True))
    tickets_by_location_and_category = graphene.Field(
        ChartDetailedDatasetsNode, business_area_slug=graphene.String(required=True)
    )

    def resolve_tickets_by_type(self, info: Any, **kwargs: Any) -> Dict:
        user_generated, system_generated = create_type_generated_queries()

        qs = (
<<<<<<< HEAD
            pre_filter_query_with_headers(info)
=======
            GrievanceTicket.objects.filter(ignored=False, business_area__slug=kwargs.get("business_area_slug"))
>>>>>>> 6f96b6a1
            .annotate(
                category_name=display_value(GrievanceTicket.CATEGORY_CHOICES, "category"),
                days_diff=Extract(F("updated_at") - F("created_at"), "days"),
            )
            .values_list("category_name", "days_diff")
            .aggregate(
                user_generated_count=Count("category_name", filter=user_generated),
                system_generated_count=Count("category_name", filter=system_generated),
                closed_user_generated_count=Count("category_name", filter=user_generated & Q(status=6)),
                closed_system_generated_count=Count("category_name", filter=system_generated & Q(status=6)),
                user_generated_avg_resolution=Avg("days_diff", filter=user_generated & Q(status=6)),
                system_generated_avg_resolution=Avg("days_diff", filter=system_generated & Q(status=6)),
            )
        )

        qs = {k: (0.00 if v is None else v) for k, v in qs.items()}
        qs["user_generated_avg_resolution"] = round(qs["user_generated_avg_resolution"], 2)
        qs["system_generated_avg_resolution"] = round(qs["system_generated_avg_resolution"], 2)
        return qs

    def resolve_tickets_by_category(self, info: Any, **kwargs: Any) -> Dict:
        qs = (
<<<<<<< HEAD
            pre_filter_query_with_headers(info)
=======
            GrievanceTicket.objects.filter(ignored=False, business_area__slug=kwargs.get("business_area_slug"))
>>>>>>> 6f96b6a1
            .annotate(category_name=display_value(GrievanceTicket.CATEGORY_CHOICES, "category"))
            .values("category_name")
            .annotate(count=Count("category"))
            .values_list("category_name", "count")
            .order_by("-count")
        )

        return transform_to_chart_dataset(qs)

    def resolve_tickets_by_status(self, info: Any, **kwargs: Any) -> Dict:
        qs = (
<<<<<<< HEAD
            pre_filter_query_with_headers(info)
=======
            GrievanceTicket.objects.filter(ignored=False, business_area__slug=kwargs.get("business_area_slug"))
>>>>>>> 6f96b6a1
            .annotate(status_name=display_value(GrievanceTicket.STATUS_CHOICES, "status"))
            .values("status_name")
            .annotate(count=Count("status"))
            .values_list("status_name", "count")
            .order_by("-count", "status_name")
        )

        return transform_to_chart_dataset(qs)

    def resolve_tickets_by_location_and_category(self, info: Any, **kwargs: Any) -> Dict:
        qs = (
<<<<<<< HEAD
            pre_filter_query_with_headers(info)
            .select_related("admin2")
=======
            GrievanceTicket.objects.select_related("admin2")
            .filter(ignored=False, business_area__slug=kwargs.get("business_area_slug"))
>>>>>>> 6f96b6a1
            .values_list("admin2__name", "category")
            .annotate(
                category_name=display_value(GrievanceTicket.CATEGORY_CHOICES, "category"), count=Count("category")
            )
            .order_by("admin2__name", "-count")
        )

        results, labels, totals = [], [], []
        for key, group in itertools.groupby(qs, lambda x: x[0]):
            if key is None:
                continue

            labels.append(key)
            ticket_horizontal_counts = [0 for _ in range(9)]

            for item in group:
                _, _, ticket_name, ticket_count = item
                idx = TICKET_ORDERING[ticket_name]
                ticket_horizontal_counts[idx] = ticket_count
            results.append(ticket_horizontal_counts)
        ticket_vertical_counts = list(zip(*results))

        for key, value in enumerate(ticket_vertical_counts):
            totals.append({"label": TICKET_ORDERING_KEYS[key], "data": list(value)})

        return {"labels": labels, "datasets": totals}<|MERGE_RESOLUTION|>--- conflicted
+++ resolved
@@ -67,7 +67,7 @@
     business_area_slug = info.context.headers.get("Business-Area")
     encoded_program_id = info.context.headers.get("Program")
 
-    query = GrievanceTicket.objects.all()
+    query = GrievanceTicket.objects.filter(ignored=False)
 
     if business_area_slug:
         query = query.filter(business_area__slug=business_area_slug)
@@ -124,11 +124,7 @@
         user_generated, system_generated = create_type_generated_queries()
 
         qs = (
-<<<<<<< HEAD
-            pre_filter_query_with_headers(info)
-=======
-            GrievanceTicket.objects.filter(ignored=False, business_area__slug=kwargs.get("business_area_slug"))
->>>>>>> 6f96b6a1
+            pre_filter_query_with_headers(info)
             .annotate(
                 category_name=display_value(GrievanceTicket.CATEGORY_CHOICES, "category"),
                 days_diff=Extract(F("updated_at") - F("created_at"), "days"),
@@ -151,11 +147,7 @@
 
     def resolve_tickets_by_category(self, info: Any, **kwargs: Any) -> Dict:
         qs = (
-<<<<<<< HEAD
-            pre_filter_query_with_headers(info)
-=======
-            GrievanceTicket.objects.filter(ignored=False, business_area__slug=kwargs.get("business_area_slug"))
->>>>>>> 6f96b6a1
+            pre_filter_query_with_headers(info)
             .annotate(category_name=display_value(GrievanceTicket.CATEGORY_CHOICES, "category"))
             .values("category_name")
             .annotate(count=Count("category"))
@@ -167,11 +159,7 @@
 
     def resolve_tickets_by_status(self, info: Any, **kwargs: Any) -> Dict:
         qs = (
-<<<<<<< HEAD
-            pre_filter_query_with_headers(info)
-=======
-            GrievanceTicket.objects.filter(ignored=False, business_area__slug=kwargs.get("business_area_slug"))
->>>>>>> 6f96b6a1
+            pre_filter_query_with_headers(info)
             .annotate(status_name=display_value(GrievanceTicket.STATUS_CHOICES, "status"))
             .values("status_name")
             .annotate(count=Count("status"))
@@ -183,13 +171,8 @@
 
     def resolve_tickets_by_location_and_category(self, info: Any, **kwargs: Any) -> Dict:
         qs = (
-<<<<<<< HEAD
             pre_filter_query_with_headers(info)
             .select_related("admin2")
-=======
-            GrievanceTicket.objects.select_related("admin2")
-            .filter(ignored=False, business_area__slug=kwargs.get("business_area_slug"))
->>>>>>> 6f96b6a1
             .values_list("admin2__name", "category")
             .annotate(
                 category_name=display_value(GrievanceTicket.CATEGORY_CHOICES, "category"), count=Count("category")
