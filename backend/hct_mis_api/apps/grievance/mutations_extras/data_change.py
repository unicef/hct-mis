from datetime import datetime, date

import graphene
from django.shortcuts import get_object_or_404
from django.utils import timezone
from django_countries.fields import Country

from core.utils import decode_id_string
from core.utils import to_snake_case
from grievance.models import (
    GrievanceTicket,
    TicketIndividualDataUpdateDetails,
    TicketAddIndividualDetails,
    TicketDeleteIndividualDetails,
    TicketHouseholdDataUpdateDetails,
)
from grievance.mutations_extras.utils import (
    handle_add_document,
    handle_role,
    prepare_previous_documents,
    verify_flex_fields,
    remove_individual_and_reassign_roles,
)
from household.models import (
    Individual,
    Household,
    HEAD,
    Document,
    ROLE_NO_ROLE,
<<<<<<< HEAD
=======
    ROLE_ALTERNATE,
    ROLE_PRIMARY,
    IndividualRoleInHousehold, NON_BENEFICIARY, RELATIONSHIP_UNKNOWN,
>>>>>>> a60ff972
)
from household.schema import HouseholdNode, IndividualNode
from utils.schema import Arg


class HouseholdUpdateDataObjectType(graphene.InputObjectType):
    status = graphene.String()
    consent = graphene.Boolean()
    consent_sharing = graphene.List(graphene.String)
    residence_status = graphene.String()
    country_origin = graphene.String()
    country = graphene.String()
    size = graphene.Int()
    address = graphene.String()
    female_age_group_0_5_count = graphene.Int()
    female_age_group_6_11_count = graphene.Int()
    female_age_group_12_17_count = graphene.Int()
    female_adults_count = graphene.Int()
    pregnant_count = graphene.Int()
    male_age_group_0_5_count = graphene.Int()
    male_age_group_6_11_count = graphene.Int()
    male_age_group_12_17_count = graphene.Int()
    male_adults_count = graphene.Int()
    female_age_group_0_5_disabled_count = graphene.Int()
    female_age_group_6_11_disabled_count = graphene.Int()
    female_age_group_12_17_disabled_count = graphene.Int()
    female_adults_disabled_count = graphene.Int()
    male_age_group_0_5_disabled_count = graphene.Int()
    male_age_group_6_11_disabled_count = graphene.Int()
    male_age_group_12_17_disabled_count = graphene.Int()
    male_adults_disabled_count = graphene.Int()
    returnee = graphene.Boolean()
    fchild_hoh = graphene.Boolean()
    child_hoh = graphene.Boolean()
    start = graphene.DateTime()
    end = graphene.DateTime()
    name_enumerator = graphene.String()
    org_enumerator = graphene.String()
    org_name_enumerator = graphene.String()
    village = graphene.String()
    flex_fields = Arg()


class IndividualDocumentObjectType(graphene.InputObjectType):
    country = graphene.String(required=True)
    type = graphene.String(required=True)
    number = graphene.String(required=True)


class IndividualUpdateDataObjectType(graphene.InputObjectType):
    status = graphene.String()
    full_name = graphene.String()
    given_name = graphene.String()
    middle_name = graphene.String()
    family_name = graphene.String()
    sex = graphene.String()
    birth_date = graphene.Date()
    estimated_birth_date = graphene.Boolean()
    marital_status = graphene.String()
    phone_no = graphene.String()
    phone_no_alternative = graphene.String()
    relationship = graphene.String()
    disability = graphene.Boolean()
    work_status = graphene.String()
    enrolled_in_nutrition_programme = graphene.Boolean()
    administration_of_rutf = graphene.Boolean()
    pregnant = graphene.Boolean()
    observed_disability = graphene.List(graphene.String)
    seeing_disability = graphene.String()
    hearing_disability = graphene.String()
    physical_disability = graphene.String()
    memory_disability = graphene.String()
    selfcare_disability = graphene.String()
    comms_disability = graphene.String()
    who_answers_phone = graphene.String()
    who_answers_alt_phone = graphene.String()
    role = graphene.String()
    documents = graphene.List(IndividualDocumentObjectType)
    documents_to_remove = graphene.List(graphene.ID)
    flex_fields = Arg()


class AddIndividualDataObjectType(graphene.InputObjectType):
    full_name = graphene.String(required=True)
    given_name = graphene.String()
    middle_name = graphene.String()
    family_name = graphene.String()
    sex = graphene.String(required=True)
    birth_date = graphene.Date(required=True)
    estimated_birth_date = graphene.Boolean()
    marital_status = graphene.String(required=True)
    phone_no = graphene.String()
    phone_no_alternative = graphene.String()
    relationship = graphene.String()
    disability = graphene.Boolean()
    work_status = graphene.String()
    enrolled_in_nutrition_programme = graphene.Boolean()
    administration_of_rutf = graphene.Boolean()
    pregnant = graphene.Boolean()
    observed_disability = graphene.List(graphene.String)
    seeing_disability = graphene.String()
    hearing_disability = graphene.String()
    physical_disability = graphene.String()
    memory_disability = graphene.String()
    selfcare_disability = graphene.String()
    comms_disability = graphene.String()
    who_answers_phone = graphene.String()
    who_answers_alt_phone = graphene.String()
    role = graphene.String()
    documents = graphene.List(IndividualDocumentObjectType)
    business_area = graphene.String()
    flex_fields = Arg()


class HouseholdDataUpdateIssueTypeExtras(graphene.InputObjectType):
    household = graphene.GlobalID(node=HouseholdNode, required=True)
    household_data = HouseholdUpdateDataObjectType(required=True)


class IndividualDataUpdateIssueTypeExtras(graphene.InputObjectType):
    individual = graphene.GlobalID(node=IndividualNode, required=True)
    individual_data = IndividualUpdateDataObjectType(required=True)


class AddIndividualIssueTypeExtras(graphene.InputObjectType):
    household = graphene.GlobalID(node=HouseholdNode, required=True)
    individual_data = AddIndividualDataObjectType(required=True)


class UpdateHouseholdDataUpdateIssueTypeExtras(graphene.InputObjectType):
    household_data = HouseholdUpdateDataObjectType(required=True)


class UpdateIndividualDataUpdateIssueTypeExtras(graphene.InputObjectType):
    individual_data = IndividualUpdateDataObjectType(required=True)


class UpdateAddIndividualIssueTypeExtras(graphene.InputObjectType):
    individual_data = AddIndividualDataObjectType(required=True)


class IndividualDeleteIssueTypeExtras(graphene.InputObjectType):
    individual = graphene.GlobalID(node=IndividualNode, required=True)


def to_date_string(dict, field_name):
    date = dict.get(field_name)
    if date:
        dict[field_name] = date.isoformat()


def to_phone_number_str(dict, field_name):
    phone_number = dict.get(field_name)
    if phone_number:
        dict[field_name] = str(phone_number)


def save_data_change_extras(root, info, input, grievance_ticket, extras, **kwargs):
    issue_type = input.get("issue_type")
    if issue_type == GrievanceTicket.ISSUE_TYPE_INDIVIDUAL_DATA_CHANGE_DATA_UPDATE:
        return save_individual_data_update_extras(root, info, input, grievance_ticket, extras, **kwargs)
    if issue_type == GrievanceTicket.ISSUE_TYPE_DATA_CHANGE_ADD_INDIVIDUAL:
        return save_add_individual_extras(root, info, input, grievance_ticket, extras, **kwargs)
    if issue_type == GrievanceTicket.ISSUE_TYPE_DATA_CHANGE_DELETE_INDIVIDUAL:
        return save_individual_delete_extras(root, info, input, grievance_ticket, extras, **kwargs)
    if issue_type == GrievanceTicket.ISSUE_TYPE_HOUSEHOLD_DATA_CHANGE_DATA_UPDATE:
        return save_household_data_update_extras(root, info, input, grievance_ticket, extras, **kwargs)


def update_data_change_extras(root, info, input, grievance_ticket, extras, **kwargs):
    issue_type = grievance_ticket.issue_type
    if issue_type == GrievanceTicket.ISSUE_TYPE_INDIVIDUAL_DATA_CHANGE_DATA_UPDATE:
        return update_individual_data_update_extras(root, info, input, grievance_ticket, extras, **kwargs)
    if issue_type == GrievanceTicket.ISSUE_TYPE_DATA_CHANGE_ADD_INDIVIDUAL:
        return update_add_individual_extras(root, info, input, grievance_ticket, extras, **kwargs)
    if issue_type == GrievanceTicket.ISSUE_TYPE_HOUSEHOLD_DATA_CHANGE_DATA_UPDATE:
        return update_household_data_update_extras(root, info, input, grievance_ticket, extras, **kwargs)


def save_household_data_update_extras(root, info, input, grievance_ticket, extras, **kwargs):
    data_change_extras = extras.get("issue_type")
    household_data_update_issue_type_extras = data_change_extras.get("household_data_update_issue_type_extras")

    household_encoded_id = household_data_update_issue_type_extras.get("household")
    household_id = decode_id_string(household_encoded_id)
    household = get_object_or_404(Household, id=household_id)
    household_data = household_data_update_issue_type_extras.get("household_data", {})
    to_date_string(household_data, "start")
    to_date_string(household_data, "end")
    flex_fields = {to_snake_case(field): value for field, value in household_data.pop("flex_fields", {}).items()}
    verify_flex_fields(flex_fields, "households")
    household_data_with_approve_status = {
        to_snake_case(field): {"value": value, "approve_status": False} for field, value in household_data.items()
    }

    for field, field_data in household_data_with_approve_status.items():
        current_value = getattr(household, field, None)
        if isinstance(current_value, (datetime, date)):
            current_value = current_value.isoformat()
        if isinstance(current_value, Country):
            current_value = current_value.alpha3
        household_data_with_approve_status[field]["previous_value"] = current_value

    flex_fields_with_approve_status = {
        field: {"value": value, "approve_status": False, "previous_value": household.flex_fields.get(field)}
        for field, value in flex_fields.items()
    }
    household_data_with_approve_status["flex_fields"] = flex_fields_with_approve_status
    ticket_individual_data_update_details = TicketHouseholdDataUpdateDetails(
        household_data=household_data_with_approve_status,
        household=household,
        ticket=grievance_ticket,
    )
    ticket_individual_data_update_details.save()
    grievance_ticket.refresh_from_db()
    return [grievance_ticket]


def update_household_data_update_extras(root, info, input, grievance_ticket, extras, **kwargs):
    ticket_details = grievance_ticket.household_data_update_ticket_details
    household_data_update_new_extras = extras.get("household_data_update_issue_type_extras")
    household = ticket_details.household
    new_household_data = household_data_update_new_extras.get("household_data", {})
    to_date_string(new_household_data, "start")
    to_date_string(new_household_data, "end")
    flex_fields = {to_snake_case(field): value for field, value in new_household_data.pop("flex_fields", {}).items()}
    verify_flex_fields(flex_fields, "households")
    household_data_with_approve_status = {
        to_snake_case(field): {"value": value, "approve_status": False} for field, value in new_household_data.items()
    }

    for field, field_data in household_data_with_approve_status.items():
        current_value = getattr(household, field, None)
        if isinstance(current_value, (datetime, date)):
            current_value = current_value.isoformat()
        if isinstance(current_value, Country):
            current_value = current_value.alpha3
        household_data_with_approve_status[field]["previous_value"] = current_value
    flex_fields_with_approve_status = {
        field: {"value": value, "approve_status": False, "previous_value": household.flex_fields.get(field)}
        for field, value in flex_fields.items()
    }
    household_data_with_approve_status["flex_fields"] = flex_fields_with_approve_status
    ticket_details.household_data = household_data_with_approve_status
    ticket_details.save()
    grievance_ticket.refresh_from_db()
    return grievance_ticket


def save_individual_data_update_extras(root, info, input, grievance_ticket, extras, **kwargs):
    data_change_extras = extras.get("issue_type")
    individual_data_update_issue_type_extras = data_change_extras.get("individual_data_update_issue_type_extras")

    individual_encoded_id = individual_data_update_issue_type_extras.get("individual")
    individual_id = decode_id_string(individual_encoded_id)
    individual = get_object_or_404(Individual, id=individual_id)
    individual_data = individual_data_update_issue_type_extras.get("individual_data", {})
    documents = individual_data.pop("documents", [])
    documents_to_remove = individual_data.pop("documents_to_remove", [])
    to_phone_number_str(individual_data, "phone_no")
    to_phone_number_str(individual_data, "phone_no_alternative")
    to_date_string(individual_data, "birth_date")
    flex_fields = {to_snake_case(field): value for field, value in individual_data.pop("flex_fields", {}).items()}
    verify_flex_fields(flex_fields, "individuals")
    individual_data_with_approve_status = {
        to_snake_case(field): {"value": value, "approve_status": False} for field, value in individual_data.items()
    }

    for field, field_data in individual_data_with_approve_status.items():
        current_value = getattr(individual, field, None)
        if isinstance(current_value, (datetime, date)):
            current_value = current_value.isoformat()
        individual_data_with_approve_status[field]["previous_value"] = current_value

    documents_with_approve_status = [{"value": document, "approve_status": False} for document in documents]
    documents_to_remove_with_approve_status = [
        {"value": document_id, "approve_status": False} for document_id in documents_to_remove
    ]
    flex_fields_with_approve_status = {
        field: {"value": value, "approve_status": False, "previous_value": individual.flex_fields.get(field)}
        for field, value in flex_fields.items()
    }
    individual_data_with_approve_status["documents"] = documents_with_approve_status
    individual_data_with_approve_status["documents_to_remove"] = documents_to_remove_with_approve_status
    individual_data_with_approve_status["flex_fields"] = flex_fields_with_approve_status

    individual_data_with_approve_status["previous_documents"] = prepare_previous_documents(
        documents_to_remove_with_approve_status
    )
    ticket_individual_data_update_details = TicketIndividualDataUpdateDetails(
        individual_data=individual_data_with_approve_status,
        individual=individual,
        ticket=grievance_ticket,
    )
    ticket_individual_data_update_details.save()
    grievance_ticket.refresh_from_db()
    return [grievance_ticket]


def update_individual_data_update_extras(root, info, input, grievance_ticket, extras, **kwargs):
    ticket_details = grievance_ticket.individual_data_update_ticket_details

    individual_data_update_extras = extras.get("individual_data_update_issue_type_extras")

    individual = ticket_details.individual
    new_individual_data = individual_data_update_extras.get("individual_data", {})
    documents = new_individual_data.pop("documents", [])
    documents_to_remove = new_individual_data.pop("documents_to_remove", [])
    flex_fields = {to_snake_case(field): value for field, value in new_individual_data.pop("flex_fields", {}).items()}

    to_phone_number_str(new_individual_data, "phone_no")
    to_phone_number_str(new_individual_data, "phone_no_alternative")
    to_date_string(new_individual_data, "birth_date")
    verify_flex_fields(flex_fields, "individuals")

    individual_data_with_approve_status = {
        to_snake_case(field): {"value": value, "approve_status": False} for field, value in new_individual_data.items()
    }

    for field, field_data in individual_data_with_approve_status.items():
        current_value = getattr(individual, field, None)
        if isinstance(current_value, (datetime, date)):
            current_value = current_value.isoformat()
        individual_data_with_approve_status[field]["previous_value"] = current_value

    documents_with_approve_status = [{"value": document, "approve_status": False} for document in documents]
    documents_to_remove_with_approve_status = [
        {"value": document_id, "approve_status": False} for document_id in documents_to_remove
    ]
    flex_fields_with_approve_status = {
        field: {"value": value, "approve_status": False, "previous_value": individual.flex_fields.get(field)}
        for field, value in flex_fields.items()
    }
    individual_data_with_approve_status["documents"] = documents_with_approve_status
    individual_data_with_approve_status["documents_to_remove"] = documents_to_remove_with_approve_status
    individual_data_with_approve_status["flex_fields"] = flex_fields_with_approve_status

    individual_data_with_approve_status["previous_documents"] = prepare_previous_documents(
        documents_to_remove_with_approve_status
    )

    ticket_details.individual_data = individual_data_with_approve_status
    ticket_details.save()
    grievance_ticket.refresh_from_db()
    return grievance_ticket


def save_individual_delete_extras(root, info, input, grievance_ticket, extras, **kwargs):
    data_change_extras = extras.get("issue_type")
    individual_data_update_issue_type_extras = data_change_extras.get("individual_delete_issue_type_extras")

    individual_encoded_id = individual_data_update_issue_type_extras.get("individual")
    individual_id = decode_id_string(individual_encoded_id)
    individual = get_object_or_404(Individual, id=individual_id)
    ticket_individual_data_update_details = TicketDeleteIndividualDetails(
        individual=individual,
        ticket=grievance_ticket,
    )
    ticket_individual_data_update_details.save()
    grievance_ticket.refresh_from_db()
    return [grievance_ticket]


def save_add_individual_extras(root, info, input, grievance_ticket, extras, **kwargs):
    data_change_extras = extras.get("issue_type")
    add_individual_issue_type_extras = data_change_extras.get("add_individual_issue_type_extras")

    household_encoded_id = add_individual_issue_type_extras.get("household")
    household_id = decode_id_string(household_encoded_id)
    household = get_object_or_404(Household, id=household_id)
    individual_data = add_individual_issue_type_extras.get("individual_data", {})
    to_phone_number_str(individual_data, "phone_no")
    to_phone_number_str(individual_data, "phone_no_alternative")
    to_date_string(individual_data, "birth_date")
    individual_data = {to_snake_case(key): value for key, value in individual_data.items()}
    flex_fields = {to_snake_case(field): value for field, value in individual_data.pop("flex_fields", {}).items()}
    verify_flex_fields(flex_fields, "individuals")
    individual_data["flex_fields"] = flex_fields
    ticket_add_individual_details = TicketAddIndividualDetails(
        individual_data=individual_data,
        household=household,
        ticket=grievance_ticket,
    )
    ticket_add_individual_details.save()
    grievance_ticket.refresh_from_db()
    return [grievance_ticket]


def update_add_individual_extras(root, info, input, grievance_ticket, extras, **kwargs):
    ticket_details = grievance_ticket.add_individual_ticket_details
    new_add_individual_extras = extras.get("add_individual_issue_type_extras")

    new_individual_data = new_add_individual_extras.get("individual_data", {})
    to_phone_number_str(new_individual_data, "phone_no")
    to_phone_number_str(new_individual_data, "phone_no_alternative")
    to_date_string(new_individual_data, "birth_date")
    new_individual_data = {to_snake_case(key): value for key, value in new_individual_data.items()}
    flex_fields = {to_snake_case(field): value for field, value in new_individual_data.pop("flex_fields", {}).items()}
    verify_flex_fields(flex_fields, "individuals")
    new_individual_data["flex_fields"] = flex_fields

    ticket_details.individual_data = new_individual_data
    ticket_details.approve_status = False
    ticket_details.save()

    grievance_ticket.refresh_from_db()
    return grievance_ticket


def close_add_individual_grievance_ticket(grievance_ticket):
    ticket_details = grievance_ticket.add_individual_ticket_details
    if not ticket_details or ticket_details.approve_status is False:
        return

    household = ticket_details.household
    individual_data = ticket_details.individual_data
    documents = individual_data.pop("documents", [])
    role = individual_data.pop("role", ROLE_NO_ROLE)
    first_registration_date = timezone.now()
    individual = Individual(
        household=household,
        first_registration_date=first_registration_date,
        last_registration_date=first_registration_date,
        **individual_data,
    )

    documents_to_create = [handle_add_document(document, individual) for document in documents]

    relationship_to_head_of_household = individual_data.get("relationship")
    if household:
        individual.save()
        if relationship_to_head_of_household == HEAD:
            household.head_of_household = individual
            household.individuals.exclude(id=individual.id).update(relationship=RELATIONSHIP_UNKNOWN)
            household.save(update_fields=["head_of_household"])
        household.size += 1
        household.save()
    else:
        individual.relationship = NON_BENEFICIARY
        individual.save()

    handle_role(role, household, individual)

    Document.objects.bulk_create(documents_to_create)


def close_update_individual_grievance_ticket(grievance_ticket):
    ticket_details = grievance_ticket.individual_data_update_ticket_details
    if not ticket_details:
        return

    individual = ticket_details.individual
    household = individual.household
    individual_data = ticket_details.individual_data
    role_data = individual_data.pop("role", {})
    flex_fields_with_additional_data = individual_data.pop("flex_fields", {})
    flex_fields = {
        field: data.get("value")
        for field, data in flex_fields_with_additional_data.items()
        if data.get("approve_status") is True
    }
    documents = individual_data.pop("documents", [])
    documents_to_remove_encoded = individual_data.pop("documents_to_remove", [])
    documents_to_remove = [
        decode_id_string(document_data["value"])
        for document_data in documents_to_remove_encoded
        if document_data["approve_status"] is True
    ]

    only_approved_data = {
        field: value_and_approve_status.get("value")
        for field, value_and_approve_status in individual_data.items()
        if value_and_approve_status.get("approve_status") is True and field != "previous_documents"
    }

    Individual.objects.filter(id=individual.id).update(flex_fields=flex_fields, **only_approved_data)

    relationship_to_head_of_household = individual_data.get("relationship")
    if household and relationship_to_head_of_household == HEAD:
        household.head_of_household = individual
        household.individuals.exclude(id=individual.id).update(relationship=RELATIONSHIP_UNKNOWN)
        household.save()

    if role_data.get("approve_status") is True:
        handle_role(role_data.get("value"), household, individual)

    documents_to_create = [
        handle_add_document(document_data["value"], individual)
        for document_data in documents
        if document_data["approve_status"] is True
    ]
    Document.objects.bulk_create(documents_to_create)
    Document.objects.filter(id__in=documents_to_remove).delete()


def close_update_household_grievance_ticket(grievance_ticket):
    ticket_details = grievance_ticket.household_data_update_ticket_details
    if not ticket_details:
        return

    household = ticket_details.household
    household_data = ticket_details.household_data
    country_origin = household_data.get("country_origin", {})
    flex_fields_with_additional_data = household_data.pop("flex_fields", {})
    flex_fields = {
        field: data.get("value")
        for field, data in flex_fields_with_additional_data.items()
        if data.get("approve_status") is True
    }
    if country_origin.get("value") is not None:
        household_data["country_origin"]["value"] = Country(country_origin.get("value"))
    country = household_data.get("country", {})
    if country.get("value") is not None:
        household_data["country"]["value"] = Country(country.get("value"))
    only_approved_data = {
        field: value_and_approve_status.get("value")
        for field, value_and_approve_status in household_data.items()
        if value_and_approve_status.get("approve_status") is True
    }

    Household.objects.filter(id=household.id).update(flex_fields=flex_fields, **only_approved_data)


def close_delete_individual_ticket(grievance_ticket):
    ticket_details = grievance_ticket.ticket_details
    if not ticket_details or ticket_details.approve_status is False:
        return

    individual_to_remove = ticket_details.individual

<<<<<<< HEAD
    remove_individual_and_reassign_roles(ticket_details, individual_to_remove)
=======
    roles_to_bulk_update = []
    for role_data in ticket_details.role_reassign_data.values():
        role_name = role_data.get("role")
        individual_id = decode_id_string(role_data.get("individual"))
        household_id = decode_id_string(role_data.get("household"))
        new_individual = get_object_or_404(Individual, id=individual_id)
        household = get_object_or_404(Household, id=household_id)

        if role_name == HEAD:
            household.head_of_household = new_individual
            # can be directly saved, because there is always only one head of household to update
            household.save()
            household.individuals.exclude(id=new_individual.id).update(relationship=RELATIONSHIP_UNKNOWN)
            new_individual.relationship = HEAD
            new_individual.save()
        if role_name in (ROLE_PRIMARY, ROLE_ALTERNATE):
            role = get_object_or_404(
                IndividualRoleInHousehold, role=role_name, household=household, individual=individual_to_remove
            )
            role.individual = new_individual
            roles_to_bulk_update.append(role)

    if len(roles_to_bulk_update) != individual_to_remove.households_and_roles.exclude(role=ROLE_NO_ROLE).count():
        raise GraphQLError("Ticket cannot be closed not all roles has been reassigned")

    if roles_to_bulk_update:
        IndividualRoleInHousehold.objects.bulk_update(roles_to_bulk_update, ["individual"])

    removed_individual_household = individual_to_remove.household

    if removed_individual_household:
        removed_individual_is_head = removed_individual_household.head_of_household.id == individual_to_remove.id
    else:
        removed_individual_is_head = False

    if (
        not any(True if HEAD in key else False for key in ticket_details.role_reassign_data.keys())
        and removed_individual_is_head
    ):
        raise GraphQLError("Ticket cannot be closed head of household has not been reassigned")

    individual_to_remove.delete()

    if removed_individual_household:
        if removed_individual_household.individuals.count() == 0:
            removed_individual_household.delete()
        else:
            removed_individual_household.size -= 1
            removed_individual_household.save()
>>>>>>> a60ff972
<|MERGE_RESOLUTION|>--- conflicted
+++ resolved
@@ -27,12 +27,9 @@
     HEAD,
     Document,
     ROLE_NO_ROLE,
-<<<<<<< HEAD
-=======
     ROLE_ALTERNATE,
     ROLE_PRIMARY,
     IndividualRoleInHousehold, NON_BENEFICIARY, RELATIONSHIP_UNKNOWN,
->>>>>>> a60ff972
 )
 from household.schema import HouseholdNode, IndividualNode
 from utils.schema import Arg
@@ -563,56 +560,4 @@
 
     individual_to_remove = ticket_details.individual
 
-<<<<<<< HEAD
-    remove_individual_and_reassign_roles(ticket_details, individual_to_remove)
-=======
-    roles_to_bulk_update = []
-    for role_data in ticket_details.role_reassign_data.values():
-        role_name = role_data.get("role")
-        individual_id = decode_id_string(role_data.get("individual"))
-        household_id = decode_id_string(role_data.get("household"))
-        new_individual = get_object_or_404(Individual, id=individual_id)
-        household = get_object_or_404(Household, id=household_id)
-
-        if role_name == HEAD:
-            household.head_of_household = new_individual
-            # can be directly saved, because there is always only one head of household to update
-            household.save()
-            household.individuals.exclude(id=new_individual.id).update(relationship=RELATIONSHIP_UNKNOWN)
-            new_individual.relationship = HEAD
-            new_individual.save()
-        if role_name in (ROLE_PRIMARY, ROLE_ALTERNATE):
-            role = get_object_or_404(
-                IndividualRoleInHousehold, role=role_name, household=household, individual=individual_to_remove
-            )
-            role.individual = new_individual
-            roles_to_bulk_update.append(role)
-
-    if len(roles_to_bulk_update) != individual_to_remove.households_and_roles.exclude(role=ROLE_NO_ROLE).count():
-        raise GraphQLError("Ticket cannot be closed not all roles has been reassigned")
-
-    if roles_to_bulk_update:
-        IndividualRoleInHousehold.objects.bulk_update(roles_to_bulk_update, ["individual"])
-
-    removed_individual_household = individual_to_remove.household
-
-    if removed_individual_household:
-        removed_individual_is_head = removed_individual_household.head_of_household.id == individual_to_remove.id
-    else:
-        removed_individual_is_head = False
-
-    if (
-        not any(True if HEAD in key else False for key in ticket_details.role_reassign_data.keys())
-        and removed_individual_is_head
-    ):
-        raise GraphQLError("Ticket cannot be closed head of household has not been reassigned")
-
-    individual_to_remove.delete()
-
-    if removed_individual_household:
-        if removed_individual_household.individuals.count() == 0:
-            removed_individual_household.delete()
-        else:
-            removed_individual_household.size -= 1
-            removed_individual_household.save()
->>>>>>> a60ff972
+    remove_individual_and_reassign_roles(ticket_details, individual_to_remove)