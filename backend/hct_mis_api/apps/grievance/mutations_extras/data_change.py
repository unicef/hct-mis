import graphene
from django.shortcuts import get_object_or_404
from django.utils import timezone
from graphene.utils.str_converters import to_snake_case

from core.utils import decode_id_string
from grievance.models import (
    GrievanceTicket,
    TicketIndividualDataUpdateDetails,
    TicketAddIndividualDetails,
    TicketDeleteIndividualDetails,
    TicketHouseholdDataUpdateDetails,
)
<<<<<<< HEAD
from household.models import Individual, Household, HEAD, NON_BENEFICIARY
=======
from household.models import Individual, Household, ROLE_CHOICE
>>>>>>> 8f5b6135
from household.schema import HouseholdNode, IndividualNode


class HouseholdUpdateDataObjectType(graphene.InputObjectType):
    status = graphene.String()
    consent = graphene.Boolean()
    residence_status = graphene.String()
    country_origin = graphene.String()
    country = graphene.String()
    size = graphene.Int()
    address = graphene.String()
    female_age_group_0_5_count = graphene.Int()
    female_age_group_6_11_count = graphene.Int()
    female_age_group_12_17_count = graphene.Int()
    female_adults_count = graphene.Int()
    pregnant_count = graphene.Int()
    male_age_group_0_5_count = graphene.Int()
    male_age_group_6_11_count = graphene.Int()
    male_age_group_12_17_count = graphene.Int()
    male_adults_count = graphene.Int()
    female_age_group_0_5_disabled_count = graphene.Int()
    female_age_group_6_11_disabled_count = graphene.Int()
    female_age_group_12_17_disabled_count = graphene.Int()
    female_adults_disabled_count = graphene.Int()
    male_age_group_0_5_disabled_count = graphene.Int()
    male_age_group_6_11_disabled_count = graphene.Int()
    male_age_group_12_17_disabled_count = graphene.Int()
    male_adults_disabled_count = graphene.Int()
    returnee = graphene.Boolean()
    fchild_hoh = graphene.Boolean()
    child_hoh = graphene.Boolean()
    start = graphene.DateTime()
    end = graphene.DateTime()
    name_enumerator = graphene.String()
    org_enumerator = graphene.String()
    org_name_enumerator = graphene.String()
    village = graphene.String()


class IndividualDocumentObjectType(graphene.InputObjectType):
    country = graphene.String()
    type = graphene.String()
    number = graphene.String()


class IndividualUpdateDataObjectType(graphene.InputObjectType):
    status = graphene.String()
    full_name = graphene.String()
    given_name = graphene.String()
    middle_name = graphene.String()
    family_name = graphene.String()
    sex = graphene.String()
    birth_date = graphene.Date()
    estimated_birth_date = graphene.Boolean()
    marital_status = graphene.String()
    phone_no = graphene.String()
    phone_no_alternative = graphene.String()
    relationship = graphene.String()
    disability = graphene.Boolean()
    work_status = graphene.String()
    enrolled_in_nutrition_programme = graphene.Boolean()
    administration_of_rutf = graphene.Boolean()
    pregnant = graphene.Boolean()
    observed_disability = graphene.List(graphene.String)
    seeing_disability = graphene.String()
    hearing_disability = graphene.String()
    physical_disability = graphene.String()
    memory_disability = graphene.String()
    selfcare_disability = graphene.String()
    comms_disability = graphene.String()
    who_answers_phone = graphene.String()
    who_answers_alt_phone = graphene.String()
    role = graphene.String()


class AddIndividualDataObjectType(graphene.InputObjectType):
    full_name = graphene.String(required=True)
    given_name = graphene.String(required=True)
    middle_name = graphene.String()
    family_name = graphene.String(required=True)
    sex = graphene.String(required=True)
    birth_date = graphene.Date(required=True)
    estimated_birth_date = graphene.Boolean()
    marital_status = graphene.String(required=True)
    phone_no = graphene.String()
    phone_no_alternative = graphene.String()
    relationship = graphene.String()
    disability = graphene.Boolean()
    work_status = graphene.String()
    enrolled_in_nutrition_programme = graphene.Boolean()
    administration_of_rutf = graphene.Boolean()
    pregnant = graphene.Boolean()
    observed_disability = graphene.List(graphene.String)
    seeing_disability = graphene.String()
    hearing_disability = graphene.String()
    physical_disability = graphene.String()
    memory_disability = graphene.String()
    selfcare_disability = graphene.String()
    comms_disability = graphene.String()
    who_answers_phone = graphene.String()
    who_answers_alt_phone = graphene.String()
    role = graphene.String()


class HouseholdDataUpdateIssueTypeExtras(graphene.InputObjectType):
    household = graphene.GlobalID(node=HouseholdNode, required=True)
    household_data = HouseholdUpdateDataObjectType()


class IndividualDataUpdateIssueTypeExtras(graphene.InputObjectType):
    individual = graphene.GlobalID(node=IndividualNode, required=True)
    individual_data = IndividualUpdateDataObjectType(required=True)


class AddIndividualIssueTypeExtras(graphene.InputObjectType):
    household = graphene.GlobalID(node=HouseholdNode, required=True)
    individual_data = AddIndividualDataObjectType(required=True)


class IndividualDeleteIssueTypeExtras(graphene.InputObjectType):
    individual = graphene.GlobalID(node=IndividualNode, required=True)


def to_date_string(dict, field_name):
    date = dict.get(field_name)
    if date:
        dict[field_name] = date.isoformat()


def save_data_change_extras(root, info, input, grievance_ticket, extras, **kwargs):
    issue_type = input.get("issue_type")
    if issue_type == GrievanceTicket.ISSUE_TYPE_INDIVIDUAL_DATA_CHANGE_DATA_UPDATE:
        return save_individual_data_update_extras(root, info, input, grievance_ticket, extras, **kwargs)
    if issue_type == GrievanceTicket.ISSUE_TYPE_DATA_CHANGE_ADD_INDIVIDUAL:
        return save_add_individual_extras(root, info, input, grievance_ticket, extras, **kwargs)
    if issue_type == GrievanceTicket.ISSUE_TYPE_DATA_CHANGE_DELETE_INDIVIDUAL:
        return save_individual_delete_extras(root, info, input, grievance_ticket, extras, **kwargs)
    if issue_type == GrievanceTicket.ISSUE_TYPE_HOUSEHOLD_DATA_CHANGE_DATA_UPDATE:
        return save_household_data_update_extras(root, info, input, grievance_ticket, extras, **kwargs)


def save_household_data_update_extras(root, info, input, grievance_ticket, extras, **kwargs):
    data_change_extras = extras.get("issue_type")
    household_data_update_issue_type_extras = data_change_extras.get("household_data_update_issue_type_extras")

    household_encoded_id = household_data_update_issue_type_extras.get("household")
    household_id = decode_id_string(household_encoded_id)
    household = get_object_or_404(Household, id=household_id)
    household_data = household_data_update_issue_type_extras.get("household_data", {})
    to_date_string(household_data, "start")
    to_date_string(household_data, "end")
    household_data_with_approve_status = {
        to_snake_case(field): {"value": value, "approve_status": False} for field, value in household_data.items()
    }
    ticket_individual_data_update_details = TicketHouseholdDataUpdateDetails(
        household_data=household_data_with_approve_status,
        household=household,
        ticket=grievance_ticket,
    )
    ticket_individual_data_update_details.save()
    grievance_ticket.refresh_from_db()
    return [grievance_ticket]


def save_individual_data_update_extras(root, info, input, grievance_ticket, extras, **kwargs):
    data_change_extras = extras.get("issue_type")
    individual_data_update_issue_type_extras = data_change_extras.get("individual_data_update_issue_type_extras")

    individual_encoded_id = individual_data_update_issue_type_extras.get("individual")
    individual_id = decode_id_string(individual_encoded_id)
    individual = get_object_or_404(Individual, id=individual_id)
    individual_data = individual_data_update_issue_type_extras.get("individual_data", {})
    to_date_string(individual_data, "birth_date")
<<<<<<< HEAD
    individual_data = {to_snake_case(key): value for key, value in individual_data.items()}
=======
    individual_data_with_approve_status = {
        to_snake_case(field): {"value": value, "approve_status": False} for field, value in individual_data.items()
    }
>>>>>>> 8f5b6135
    ticket_individual_data_update_details = TicketIndividualDataUpdateDetails(
        individual_data=individual_data_with_approve_status,
        individual=individual,
        ticket=grievance_ticket,
    )
    ticket_individual_data_update_details.save()
    grievance_ticket.refresh_from_db()
    return [grievance_ticket]


def save_individual_delete_extras(root, info, input, grievance_ticket, extras, **kwargs):
    data_change_extras = extras.get("issue_type")
    individual_data_update_issue_type_extras = data_change_extras.get("individual_delete_issue_type_extras")

    individual_encoded_id = individual_data_update_issue_type_extras.get("individual")
    individual_id = decode_id_string(individual_encoded_id)
    individual = get_object_or_404(Individual, id=individual_id)
    ticket_individual_data_update_details = TicketDeleteIndividualDetails(
        individual=individual,
        ticket=grievance_ticket,
    )
    ticket_individual_data_update_details.save()
    grievance_ticket.refresh_from_db()
    return [grievance_ticket]


def save_add_individual_extras(root, info, input, grievance_ticket, extras, **kwargs):
    data_change_extras = extras.get("issue_type")
    add_individual_issue_type_extras = data_change_extras.get("add_individual_issue_type_extras")

    household_encoded_id = add_individual_issue_type_extras.get("household")
    household_id = decode_id_string(household_encoded_id)
    household = get_object_or_404(Household, id=household_id)
    individual_data = add_individual_issue_type_extras.get("individual_data", {})
    to_date_string(individual_data, "birth_date")
    individual_data = {to_snake_case(key): value for key, value in individual_data.items()}
    ticket_add_individual_details = TicketAddIndividualDetails(
        individual_data=individual_data,
        household=household,
        ticket=grievance_ticket,
    )
    ticket_add_individual_details.save()
    grievance_ticket.refresh_from_db()
    return [grievance_ticket]


def close_add_individual_grievance_ticket(grievance_ticket):
    ticket_details = grievance_ticket.add_individual_ticket_details
    if ticket_details.approve_status is False:
        return

    household = ticket_details.household
    individual_data = ticket_details.individual_data
    # TODO: add handling for roles, documents and identities
    first_registration_date = timezone.now()
    individual = Individual(
        household=household,
        first_registration_date=first_registration_date,
        last_registration_date=first_registration_date,
        **individual_data
    )

    relationship_to_head_of_household = individual_data.get("relationship_to_head_of_household")
    if household:
        individual.save()
        if relationship_to_head_of_household == HEAD:
            household.head_of_household = individual
            household.individuals.exclude(id=individual.id).update(relationship_to_head_of_household="")
            household.save(update_fields=["head_of_household"])
        household.size += 1
        household.save()
    else:
        individual.relationship_to_head_of_household = ""
        individual.save()


def close_update_individual_grievance_ticket(grievance_ticket):
    ticket_details = grievance_ticket.individual_data_update_ticket_details
    individual = ticket_details.individual
    household = individual.household
    individual_data = ticket_details.individual_data
    # TODO: add handling for roles, documents and identities

    only_approved_data = {
        field: value_and_approve_status.get("value")
        for field, value_and_approve_status in individual_data.items()
        if value_and_approve_status.get("approve_status") is True
    }

    Individual.objects.filter(id=individual.id).update(**only_approved_data)

    relationship_to_head_of_household = individual_data.get("relationship_to_head_of_household")
    if household and relationship_to_head_of_household == HEAD:
        household.head_of_household = individual
        household.individuals.exclude(id=individual.id).update(relationship_to_head_of_household="")
        household.save()<|MERGE_RESOLUTION|>--- conflicted
+++ resolved
@@ -11,11 +11,7 @@
     TicketDeleteIndividualDetails,
     TicketHouseholdDataUpdateDetails,
 )
-<<<<<<< HEAD
-from household.models import Individual, Household, HEAD, NON_BENEFICIARY
-=======
-from household.models import Individual, Household, ROLE_CHOICE
->>>>>>> 8f5b6135
+from household.models import Individual, Household, HEAD, NON_BENEFICIARY, ROLE_CHOICE
 from household.schema import HouseholdNode, IndividualNode
 
 
@@ -189,13 +185,9 @@
     individual = get_object_or_404(Individual, id=individual_id)
     individual_data = individual_data_update_issue_type_extras.get("individual_data", {})
     to_date_string(individual_data, "birth_date")
-<<<<<<< HEAD
-    individual_data = {to_snake_case(key): value for key, value in individual_data.items()}
-=======
     individual_data_with_approve_status = {
         to_snake_case(field): {"value": value, "approve_status": False} for field, value in individual_data.items()
     }
->>>>>>> 8f5b6135
     ticket_individual_data_update_details = TicketIndividualDataUpdateDetails(
         individual_data=individual_data_with_approve_status,
         individual=individual,
