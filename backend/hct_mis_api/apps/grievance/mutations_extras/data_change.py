--- conflicted
+++ resolved
@@ -151,16 +151,12 @@
     household_encoded_id = household_data_update_issue_type_extras.get("household")
     household_id = decode_id_string(household_encoded_id)
     household = get_object_or_404(Household, id=household_id)
-<<<<<<< HEAD
-    household_data = individual_data_update_issue_type_extras.get("household_data")
-    to_date_string(household_data, "start")
-    to_date_string(household_data, "end")
-=======
     household_data = {
         to_snake_case(key): value
         for key, value in household_data_update_issue_type_extras.get("household_data", {}).items()
     }
->>>>>>> 0c654e1d
+    to_date_string(household_data, "start")
+    to_date_string(household_data, "end")
     ticket_individual_data_update_details = TicketHouseholdDataUpdateDetails(
         household_data=household_data, household=household, ticket=grievance_ticket,
     )
@@ -177,17 +173,11 @@
     individual_id = decode_id_string(individual_encoded_id)
     individual = get_object_or_404(Individual, id=individual_id)
     individual_data = individual_data_update_issue_type_extras.get("individual_data")
-<<<<<<< HEAD
     to_date_string(individual_data, "birth_date")
-=======
-    birth_date = individual_data.get("birth_date")
-    if birth_date:
-        individual_data["birth_date"] = birth_date.isoformat()
     individual_data = {
         to_snake_case(key): value
         for key, value in individual_data_update_issue_type_extras.get("individual_data", {}).items()
     }
->>>>>>> 0c654e1d
     ticket_individual_data_update_details = TicketIndividualDataUpdateDetails(
         individual_data=individual_data, individual=individual, ticket=grievance_ticket,
     )
@@ -219,16 +209,10 @@
     household_id = decode_id_string(household_encoded_id)
     household = get_object_or_404(Household, id=household_id)
     individual_data = add_individual_issue_type_extras.get("individual_data")
-<<<<<<< HEAD
     to_date_string(individual_data, "birth_date")
-=======
-    birth_date = individual_data.get("birth_date")
-    if birth_date:
-        individual_data["birth_date"] = birth_date.isoformat()
     individual_data_with_approve_status = {
         to_snake_case(field): {"value": value, "approve_status": False} for field, value in individual_data
     }
->>>>>>> 0c654e1d
     ticket_add_individual_details = TicketAddIndividualDetails(
         individual_data=individual_data_with_approve_status, household=household, ticket=grievance_ticket,
     )
