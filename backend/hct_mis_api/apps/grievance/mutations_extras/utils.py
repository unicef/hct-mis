import logging
import random
import string
import urllib.parse
from collections import Counter
from typing import Any, Dict, List, Optional, Tuple, Union

from django.core.files.storage import default_storage
from django.core.files.uploadedfile import InMemoryUploadedFile
from django.db import transaction
from django.shortcuts import get_object_or_404
from django.utils import timezone

from graphql import GraphQLError

from hct_mis_api.apps.activity_log.models import log_create
from hct_mis_api.apps.core.utils import decode_id_string
from hct_mis_api.apps.geo import models as geo_models
from hct_mis_api.apps.household.models import (
    RELATIONSHIP_UNKNOWN,
    BankAccountInfo,
    Document,
    Household,
    Individual,
    IndividualIdentity,
)
from hct_mis_api.apps.utils.exceptions import log_and_raise

logger = logging.getLogger(__name__)


def handle_role(role, household, individual) -> None:
    from hct_mis_api.apps.household.models import (
        ROLE_ALTERNATE,
        ROLE_PRIMARY,
        IndividualRoleInHousehold,
    )

    if role in (ROLE_PRIMARY, ROLE_ALTERNATE) and household:
        already_existing_role = IndividualRoleInHousehold.objects.filter(household=household, role=role).first()
        if already_existing_role:
            already_existing_role.individual = individual
            already_existing_role.save()
        else:
            IndividualRoleInHousehold.objects.create(individual=individual, household=household, role=role)


def handle_add_document(document, individual) -> Document:
    from graphql import GraphQLError

    from hct_mis_api.apps.household.models import Document, DocumentType

    type_name = document.get("type")
    country_code = document.get("country")
    country = geo_models.Country.objects.get(iso_code3=country_code)
    number = document.get("number")
    photo = document.get("photo")
    photoraw = document.get("photoraw")
    if photo:
        photo = photoraw
    document_type = DocumentType.objects.get(type=type_name)

    document_already_exists = Document.objects.filter(
        document_number=number, type=document_type, country=country
    ).exists()
    if document_already_exists:
        raise GraphQLError(f"Document with number {number} of type {type_name} already exist")

    return Document(document_number=number, individual=individual, type=document_type, photo=photo, country=country)


<<<<<<< HEAD
@transaction.atomic
def handle_edit_document(document_data: Dict):
=======
def handle_edit_document(document_data: Dict) -> Document:
>>>>>>> 0f8dc39a
    from django.shortcuts import get_object_or_404

    from graphql import GraphQLError

    from hct_mis_api.apps.core.utils import decode_id_string
    from hct_mis_api.apps.household.models import Document, DocumentType

    updated_document = document_data.get("value", {})

    type_name = updated_document.get("type")
    country_code = updated_document.get("country")
    country = geo_models.Country.objects.get(iso_code3=country_code)
    number = updated_document.get("number")
    photo = updated_document.get("photo")
    photoraw = updated_document.get("photoraw")
    if photo:
        photo = photoraw

    document_id = decode_id_string(updated_document.get("id"))
    document_type = DocumentType.objects.get(type=type_name)

    document_already_exists = (
        Document.objects.exclude(pk=document_id)
        .filter(document_number=number, type=document_type, country=country)
        .exists()
    )
    if document_already_exists:
        raise GraphQLError(f"Document with number {number} of type {type_name} already exist")

    document = get_object_or_404(Document.objects.select_for_update(), id=document_id)

    document.document_number = number
    document.type = document_type
    document.country = country
    document.photo = photo

    return document


def handle_add_payment_channel(payment_channel, individual) -> Optional[BankAccountInfo]:
    payment_channel_type = payment_channel.get("type")
    if payment_channel_type == "BANK_TRANSFER":
        bank_name = payment_channel.get("bank_name")
        bank_account_number = payment_channel.get("bank_account_number")
        return BankAccountInfo(
            individual=individual,
            bank_name=bank_name,
            bank_account_number=bank_account_number,
        )
    return None


def handle_update_payment_channel(payment_channel) -> Optional[BankAccountInfo]:
    payment_channel_type = payment_channel.get("type")
    payment_channel_id = decode_id_string(payment_channel.get("id"))

    if payment_channel_type == "BANK_TRANSFER":
        bank_account_info = get_object_or_404(BankAccountInfo, id=payment_channel_id)
        bank_account_info.bank_name = payment_channel.get("bank_name")
        bank_account_info.bank_account_number = payment_channel.get("bank_account_number")
        return bank_account_info

    return None


def handle_add_identity(identity, individual) -> IndividualIdentity:
    from hct_mis_api.apps.household.models import Agency

    agency_name = identity.get("agency")
    country_code = identity.get("country")
    country = geo_models.Country.objects.get(iso_code3=country_code)
    number = identity.get("number")
    agency_type, _ = Agency.objects.get_or_create(
        country=country,
        type=agency_name,
        defaults={
            "country": country,
            "type": agency_name,
            "label": f"{country.name} - {agency_name}",
        },
    )

    identity_already_exists = IndividualIdentity.objects.filter(number=number, agency=agency_type).exists()
    if identity_already_exists:
        log_and_raise(f"Identity with number {number}, agency: {agency_name} already exists")

    return IndividualIdentity(number=number, individual=individual, agency=agency_type)


def handle_edit_identity(identity_data: Dict) -> IndividualIdentity:
    from django.shortcuts import get_object_or_404

    from hct_mis_api.apps.core.utils import decode_id_string
    from hct_mis_api.apps.household.models import Agency

    updated_identity = identity_data.get("value", {})
    agency_name = updated_identity.get("agency")
    country_code = updated_identity.get("country")
    country = geo_models.Country.objects.get(iso_code3=country_code)
    number = updated_identity.get("number")
    identity_id = updated_identity.get("id")

    identity_id = decode_id_string(identity_id)
    identity = get_object_or_404(IndividualIdentity, id=identity_id)

    agency_type, _ = Agency.objects.get_or_create(
        country=country,
        type=agency_name,
        defaults={
            "country": country,
            "type": agency_name,
            "label": f"{country.name} - {agency_name}",
        },
    )

    identity_already_exists = (
        IndividualIdentity.objects.exclude(pk=identity_id).filter(number=number, agency=agency_type).exists()
    )
    if identity_already_exists:
        log_and_raise(f"Identity with number {number}, agency: {agency_name} already exists")

    identity.number = number
    identity.agency = agency_type
    return identity


def prepare_previous_documents(documents_to_remove_with_approve_status) -> Dict[str, Document]:
    from django.shortcuts import get_object_or_404

    from hct_mis_api.apps.core.utils import decode_id_string, encode_id_base64
    from hct_mis_api.apps.household.models import Document

    previous_documents = {}
    for document_data in documents_to_remove_with_approve_status:
        document_id = decode_id_string(document_data.get("value"))
        document = get_object_or_404(Document, id=document_id)
        previous_documents[encode_id_base64(document.id, "Document")] = {
            "id": encode_id_base64(document.id, "Document"),
            "document_number": document.document_number,
            "individual": encode_id_base64(document.individual.id, "Individual"),
            "type": document.type.type,
            "country": document.country.iso_code3,
        }

    return previous_documents


def prepare_edit_documents(documents_to_edit) -> List[Dict]:
    from django.shortcuts import get_object_or_404

    from hct_mis_api.apps.core.utils import decode_id_string
    from hct_mis_api.apps.household.models import Document

    edited_documents = []

    for document_to_edit in documents_to_edit:
        encoded_id = document_to_edit.get("id")
        document_type = document_to_edit.get("type")
        country = document_to_edit.get("country")
        document_number = document_to_edit.get("number")
        document_photo = document_to_edit.get("photo")
        document_photoraw = document_to_edit.get("photoraw")

        document_photo = handle_photo(document_photo, document_photoraw)

        document_id = decode_id_string(encoded_id)
        document = get_object_or_404(Document, id=document_id)

        edited_documents.append(
            {
                "approve_status": False,
                "value": {
                    "id": encoded_id,
                    "type": document_type,
                    "country": country,
                    "number": document_number,
                    "photo": document_photo,
                    "photoraw": document_photo,
                },
                "previous_value": {
                    "id": encoded_id,
                    "type": document.type.type,
                    "country": document.country.iso_code3,
                    "number": document.document_number,
                    "photo": document.photo.name,
                    "photoraw": document.photo.name,
                },
            }
        )

    return edited_documents


def prepare_previous_identities(identities_to_remove_with_approve_status) -> Dict[str, Any]:
    from django.shortcuts import get_object_or_404

    from hct_mis_api.apps.core.utils import decode_id_string, encode_id_base64
    from hct_mis_api.apps.household.models import IndividualIdentity

    previous_identities = {}
    for identity_data in identities_to_remove_with_approve_status:
        identity_id = identity_data.get("value")
        identity = get_object_or_404(IndividualIdentity, id=decode_id_string(identity_id))
        previous_identities[identity.id] = {
            "id": identity.id,
            "number": identity.number,
            "individual": encode_id_base64(identity.individual.id, "Individual"),
            "agency": identity.agency.type,
            "country": identity.agency.country.iso_code3,
        }

    return previous_identities


def prepare_previous_payment_channels(payment_channels_to_remove_with_approve_status) -> Dict[str, Any]:
    from django.shortcuts import get_object_or_404

    from hct_mis_api.apps.core.utils import decode_id_string, encode_id_base64
    from hct_mis_api.apps.household.models import BankAccountInfo

    previous_payment_channels = {}
    for payment_channel_data in payment_channels_to_remove_with_approve_status:
        payment_channel_id = payment_channel_data.get("value")
        bank_account_info = get_object_or_404(BankAccountInfo, id=decode_id_string(payment_channel_id))
        previous_payment_channels[payment_channel_id] = {
            "id": payment_channel_id,
            "individual": encode_id_base64(bank_account_info.individual.id, "Individual"),
            "bank_name": bank_account_info.bank_name,
            "bank_account_number": bank_account_info.bank_account_number,
            "type": "BANK_TRANSFER",
        }

    return previous_payment_channels


def prepare_edit_identities(identities) -> List[Dict]:
    from django.shortcuts import get_object_or_404

    from hct_mis_api.apps.core.utils import decode_id_string, encode_id_base64
    from hct_mis_api.apps.household.models import IndividualIdentity

    edited_identities = []
    for identity_data in identities:
        encoded_id = identity_data.get("id")
        number = identity_data.get("number")
        agency = identity_data.get("agency")
        country = identity_data.get("country")

        identity_id = decode_id_string(encoded_id)
        identity = get_object_or_404(IndividualIdentity, id=identity_id)

        edited_identities.append(
            {
                "approve_status": False,
                "value": {
                    "id": encoded_id,
                    "country": country,
                    "agency": agency,
                    "individual": encode_id_base64(identity.individual.id, "Individual"),
                    "number": number,
                },
                "previous_value": {
                    "id": encoded_id,
                    "country": identity.agency.country.iso_code3,
                    "agency": identity.agency.type,
                    "individual": encode_id_base64(identity.individual.id, "Individual"),
                    "number": identity.number,
                },
            }
        )
    return edited_identities


def prepare_edit_payment_channel(payment_channels) -> List[Dict]:
    items = []

    handlers = {
        "BANK_TRANSFER": handle_bank_transfer_payment_method,
    }

    for pc in payment_channels:
        handler = handlers.get(pc.get("type"))
        items.append(handler(pc))
    return items


def handle_bank_transfer_payment_method(pc) -> Dict:
    from django.shortcuts import get_object_or_404

    from hct_mis_api.apps.core.utils import decode_id_string, encode_id_base64
    from hct_mis_api.apps.household.models import BankAccountInfo

    bank_account_number = pc.get("bank_account_number")
    bank_name = pc.get("bank_name")
    encoded_id = pc.get("id")
    payment_channel_type = pc.get("type")
    bank_account_info = get_object_or_404(BankAccountInfo, id=decode_id_string(encoded_id))
    return {
        "approve_status": False,
        "value": {
            "id": encoded_id,
            "individual": encode_id_base64(bank_account_info.individual.id, "Individual"),
            "bank_account_number": bank_account_number,
            "bank_name": bank_name,
            "type": payment_channel_type,
        },
        "previous_value": {
            "id": encoded_id,
            "individual": encode_id_base64(bank_account_info.individual.id, "Individual"),
            "bank_account_number": bank_account_info.bank_account_number,
            "bank_name": bank_account_info.bank_name,
            "type": payment_channel_type,
        },
    }


def verify_required_arguments(input_data, field_name, options) -> None:
    from hct_mis_api.apps.core.utils import nested_dict_get

    for key, value in options.items():
        if key != input_data.get(field_name):
            continue
        for required in value.get("required"):
            if nested_dict_get(input_data, required) is None:
                log_and_raise(f"You have to provide {required} in {key}")
        for not_allowed in value.get("not_allowed"):
            if nested_dict_get(input_data, not_allowed) is not None:
                log_and_raise(f"You can't provide {not_allowed} in {key}")


def remove_parsed_data_fields(data_dict, fields_list) -> None:
    for field in fields_list:
        data_dict.pop(field, None)


def verify_flex_fields(flex_fields_to_verify, associated_with) -> None:
    from hct_mis_api.apps.core.core_fields_attributes import (
        FIELD_TYPES_TO_INTERNAL_TYPE,
        TYPE_SELECT_MANY,
        TYPE_SELECT_ONE,
    )
    from hct_mis_api.apps.core.utils import serialize_flex_attributes

    if associated_with not in ("households", "individuals"):
        logger.error("associated_with argument must be one of ['household', 'individual']")
        raise ValueError("associated_with argument must be one of ['household', 'individual']")

    all_flex_fields = serialize_flex_attributes().get(associated_with, {})

    for name, value in flex_fields_to_verify.items():
        flex_field = all_flex_fields.get(name)
        if flex_field is None:
            logger.error(f"{name} is not a correct `flex field")
            raise ValueError(f"{name} is not a correct `flex field")
        field_type = flex_field["type"]
        field_choices = {f.get("value") for f in flex_field["choices"]}
        if not isinstance(value, FIELD_TYPES_TO_INTERNAL_TYPE[field_type]) or value is None:
            logger.error(f"invalid value type for a field {name}")
            raise ValueError(f"invalid value type for a field {name}")

        if field_type == TYPE_SELECT_ONE and value not in field_choices:
            logger.error(f"invalid value: {value} for a field {name}")
            raise ValueError(f"invalid value: {value} for a field {name}")

        if field_type == TYPE_SELECT_MANY:
            values = set(value)
            if values.issubset(field_choices) is False:
                logger.error(f"invalid value: {value} for a field {name}")
                raise ValueError(f"invalid value: {value} for a field {name}")


def withdraw_individual_and_reassign_roles(ticket_details, individual_to_remove, info) -> None:
    from hct_mis_api.apps.household.models import Individual

    old_individual = Individual.objects.get(id=individual_to_remove.id)
    household = reassign_roles_on_disable_individual(individual_to_remove, ticket_details.role_reassign_data, info)
    withdraw_individual(individual_to_remove, info, old_individual, household)


def mark_as_duplicate_individual_and_reassign_roles(
    ticket_details, individual_to_remove, info, unique_individual
) -> None:
    from hct_mis_api.apps.household.models import Individual

    old_individual = Individual.objects.get(id=individual_to_remove.id)
    if ticket_details.is_multiple_duplicates_version:
        household = reassign_roles_on_disable_individual(
            individual_to_remove, ticket_details.role_reassign_data, info, is_new_ticket=True
        )
    else:
        household = reassign_roles_on_disable_individual(individual_to_remove, ticket_details.role_reassign_data, info)
    mark_as_duplicate_individual(individual_to_remove, info, old_individual, household, unique_individual)


def get_data_from_role_data(role_data) -> Tuple[str, Individual, Individual, Household]:
    from django.shortcuts import get_object_or_404

    from hct_mis_api.apps.core.utils import decode_id_string
    from hct_mis_api.apps.household.models import Household, Individual

    role_name = role_data.get("role")

    individual_id = decode_id_string(role_data.get("individual"))
    household_id = decode_id_string(role_data.get("household"))

    old_individual = get_object_or_404(Individual, id=individual_id)
    new_individual = get_object_or_404(Individual, id=individual_id)

    household = get_object_or_404(Household, id=household_id)
    return role_name, old_individual, new_individual, household


def get_data_from_role_data_new_ticket(role_data) -> Tuple[str, Individual, Individual, Household]:
    from django.shortcuts import get_object_or_404

    from hct_mis_api.apps.core.utils import decode_id_string
    from hct_mis_api.apps.household.models import Individual

    role_name, old_individual, _, household = get_data_from_role_data(role_data)
    new_individual_id = decode_id_string(role_data.get("new_individual"))
    new_individual = get_object_or_404(Individual, id=new_individual_id)

    return role_name, old_individual, new_individual, household


def reassign_roles_on_disable_individual(
    individual_to_remove, role_reassign_data, info=None, is_new_ticket=False
) -> Household:
    from django.shortcuts import get_object_or_404

    from graphql import GraphQLError

    from hct_mis_api.apps.household.models import (
        HEAD,
        ROLE_ALTERNATE,
        ROLE_PRIMARY,
        Individual,
        IndividualRoleInHousehold,
    )

    roles_to_bulk_update = []
    for role_data in role_reassign_data.values():
        if is_new_ticket:
            (
                role_name,
                old_new_individual,
                new_individual,
                household,
            ) = get_data_from_role_data_new_ticket(role_data)
        else:
            (
                role_name,
                old_new_individual,
                new_individual,
                household,
            ) = get_data_from_role_data(role_data)

        if role_name == HEAD:
            if household.head_of_household.pk != new_individual.pk:
                household.head_of_household = new_individual

                # can be directly saved, because there is always only one head of household to update
                household.save()
                household.individuals.exclude(id=new_individual.id).update(relationship=RELATIONSHIP_UNKNOWN)
            new_individual.relationship = HEAD
            new_individual.save()
            if info:
                log_create(
                    Individual.ACTIVITY_LOG_MAPPING,
                    "business_area",
                    info.context.user,
                    old_new_individual,
                    new_individual,
                )

        if role_name == ROLE_ALTERNATE and new_individual.role == ROLE_PRIMARY:
            raise GraphQLError("Cannot reassign the role. Selected individual has primary collector role.")

        if role_name in (ROLE_PRIMARY, ROLE_ALTERNATE):
            role = get_object_or_404(
                IndividualRoleInHousehold,
                role=role_name,
                household=household,
                individual=individual_to_remove,
            )
            role.individual = new_individual
            roles_to_bulk_update.append(role)

    primary_roles_count = Counter([role.get("role") for role in role_reassign_data.values()])[ROLE_PRIMARY]

    household_to_remove = individual_to_remove.household
    is_one_individual = household_to_remove.individuals.count() == 1 if household_to_remove else False

    if primary_roles_count != individual_to_remove.count_primary_roles() and not is_one_individual:
        log_and_raise("Ticket cannot be closed, not all roles have been reassigned")

    if (
        all(HEAD not in key for key in role_reassign_data.keys())
        and individual_to_remove.is_head()
        and not is_one_individual
    ):
        log_and_raise("Ticket cannot be closed head of household has not been reassigned")

    if roles_to_bulk_update:
        IndividualRoleInHousehold.objects.bulk_update(roles_to_bulk_update, ["individual"])

    return household_to_remove


def reassign_roles_on_update(individual, role_reassign_data, info=None) -> None:
    from django.shortcuts import get_object_or_404

    from hct_mis_api.apps.household.models import (
        HEAD,
        ROLE_ALTERNATE,
        ROLE_PRIMARY,
        Individual,
        IndividualRoleInHousehold,
    )

    roles_to_bulk_update = []
    for role_data in role_reassign_data.values():
        (
            role_name,
            old_new_individual,
            new_individual,
            household,
        ) = get_data_from_role_data(role_data)

        if role_name == HEAD:
            household.head_of_household = new_individual
            household.save()
            new_individual.relationship = HEAD
            new_individual.save()
            if info:
                log_create(
                    Individual.ACTIVITY_LOG_MAPPING,
                    "business_area",
                    info.context.user,
                    old_new_individual,
                    new_individual,
                )

        if role_name == ROLE_ALTERNATE and new_individual.role == ROLE_PRIMARY:
            raise GraphQLError("Cannot reassign the role. Selected individual has primary collector role.")

        if role_name in (ROLE_PRIMARY, ROLE_ALTERNATE):
            role = get_object_or_404(
                IndividualRoleInHousehold,
                role=role_name,
                household=household,
                individual=individual,
            )
            role.individual = new_individual
            roles_to_bulk_update.append(role)

    if roles_to_bulk_update:
        IndividualRoleInHousehold.objects.bulk_update(roles_to_bulk_update, ["individual"])


def withdraw_individual(individual_to_remove, info, old_individual_to_remove, removed_individual_household) -> None:
    from hct_mis_api.apps.household.models import Document

    individual_to_remove.withdraw()

    Document.objects.filter(status=Document.STATUS_VALID, individual=individual_to_remove).update(
        status=Document.STATUS_NEED_INVESTIGATION
    )
    log_and_withdraw_household_if_needed(
        individual_to_remove,
        info,
        old_individual_to_remove,
        removed_individual_household,
    )


def mark_as_duplicate_individual(
    individual_to_remove,
    info,
    old_individual_to_remove,
    removed_individual_household,
    unique_individual,
) -> None:
    individual_to_remove.mark_as_duplicate(unique_individual)
    log_and_withdraw_household_if_needed(
        individual_to_remove,
        info,
        old_individual_to_remove,
        removed_individual_household,
    )


def log_and_withdraw_household_if_needed(
    individual_to_remove, info, old_individual_to_remove, removed_individual_household
) -> None:
    from hct_mis_api.apps.household.models import Individual

    log_create(
        Individual.ACTIVITY_LOG_MAPPING,
        "business_area",
        info.context.user,
        old_individual_to_remove,
        individual_to_remove,
    )
    removed_individual_household.refresh_from_db()
    if removed_individual_household and removed_individual_household.active_individuals.count() == 0:
        removed_individual_household.withdraw()


def save_images(flex_fields, associated_with) -> None:
    from hct_mis_api.apps.core.core_fields_attributes import TYPE_IMAGE
    from hct_mis_api.apps.core.utils import serialize_flex_attributes

    if associated_with not in ("households", "individuals"):
        logger.error("associated_with argument must be one of ['household', 'individual']")
        raise ValueError("associated_with argument must be one of ['household', 'individual']")

    all_flex_fields = serialize_flex_attributes().get(associated_with, {})

    for name, value in flex_fields.items():
        flex_field = all_flex_fields.get(name)
        if flex_field is None:
            logger.error(f"{name} is not a correct `flex field")
            raise ValueError(f"{name} is not a correct `flex field")

        if flex_field["type"] == TYPE_IMAGE:
            if isinstance(value, InMemoryUploadedFile):
                file_name = "".join(random.choices(string.ascii_uppercase + string.digits, k=3))
                flex_fields[name] = default_storage.save(f"{file_name}-{timezone.now()}.jpg", value)
            elif isinstance(value, str):
                file_name = value.replace(default_storage.base_url, "")
                unquoted_value = urllib.parse.unquote(file_name)
                flex_fields[name] = unquoted_value


def generate_filename() -> str:
    file_name = "".join(random.choices(string.ascii_uppercase + string.digits, k=3))
    return f"{file_name}-{timezone.now()}"


def handle_photo(photo: Union[InMemoryUploadedFile, str], photoraw: str) -> Optional[str]:
    if isinstance(photo, InMemoryUploadedFile):
        return default_storage.save(f"{generate_filename()}.jpg", photo)
    elif isinstance(photo, str):
        return photoraw
    return None


def handle_document(document) -> Dict:
    photo = document.get("photo")
    photoraw = document.get("photoraw")
    document["photo"] = handle_photo(photo, photoraw)
    document["photoraw"] = document["photo"]
    return document


def handle_documents(documents) -> List[Dict]:
    return [handle_document(document) for document in documents]<|MERGE_RESOLUTION|>--- conflicted
+++ resolved
@@ -69,12 +69,8 @@
     return Document(document_number=number, individual=individual, type=document_type, photo=photo, country=country)
 
 
-<<<<<<< HEAD
 @transaction.atomic
-def handle_edit_document(document_data: Dict):
-=======
 def handle_edit_document(document_data: Dict) -> Document:
->>>>>>> 0f8dc39a
     from django.shortcuts import get_object_or_404
 
     from graphql import GraphQLError
