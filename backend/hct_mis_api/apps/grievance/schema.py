--- conflicted
+++ resolved
@@ -456,7 +456,6 @@
     grievance_ticket_urgency_choices = graphene.List(ChoiceObject)
 
     def resolve_all_grievance_ticket(self, info, **kwargs):
-<<<<<<< HEAD
         if settings.ELASTICSEARCH_GRIEVANCE_TURN_ON:
             grievance_es_query_dict = create_es_query(kwargs)
             grievance_ids = execute_es_query(grievance_es_query_dict)
@@ -465,12 +464,21 @@
                 GrievanceTicket.objects
                 .filter(id__in=grievance_ids)
                 .select_related("assigned_to", "created_by")
+                .annotate(
+                    total=Case(
+                        When(
+                            status=GrievanceTicket.STATUS_CLOSED,
+                            then=F("updated_at") - F("created_at"),
+                        ),
+                        default=timezone.now() - F("created_at"),
+                        output_field=DateField(),
+                    )
+                )
+                .annotate(total_days=F("total__day"))
             )
-        return GrievanceTicket.objects.filter(ignored=False).select_related("assigned_to", "created_by")
-=======
         return (
-            GrievanceTicket.objects.filter(ignored=False)
-            .select_related("assigned_to", "created_by")
+            GrievanceTicket.objects
+            .filter(ignored=False).select_related("assigned_to", "created_by")
             .annotate(
                 total=Case(
                     When(
@@ -483,7 +491,6 @@
             )
             .annotate(total_days=F("total__day"))
         )
->>>>>>> f0f245f6
 
     def resolve_grievance_ticket_status_choices(self, info, **kwargs):
         return to_choice_object(GrievanceTicket.STATUS_CHOICES)
