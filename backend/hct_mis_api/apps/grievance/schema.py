--- conflicted
+++ resolved
@@ -52,10 +52,7 @@
     TicketReferralDetails,
     TicketSensitiveDetails,
     TicketSystemFlaggingDetails,
-<<<<<<< HEAD
-=======
     GrievanceDocument,
->>>>>>> d3ba75df
 )
 from hct_mis_api.apps.account.schema import PartnerType
 from hct_mis_api.apps.household.schema import HouseholdNode, IndividualNode
@@ -98,7 +95,6 @@
     total_days = graphene.String()
     partner = graphene.Field(PartnerType)
     programme = graphene.Field(ProgramNode)
-    documentation = graphene.List(GrievanceDocumentNode)
 
     @classmethod
     def check_node_permission(cls, info, object_instance):
