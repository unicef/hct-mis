import graphene
from django.db import models
from django.db.models import Q
from django.db.models.functions import Coalesce
from django_filters import (
    FilterSet,
    CharFilter,
    ModelMultipleChoiceFilter,
    OrderingFilter,
    MultipleChoiceFilter,
    TypedMultipleChoiceFilter,
    ChoiceFilter,
    ModelChoiceFilter,
    UUIDFilter,
)
from graphene import relay
from graphene_django import DjangoObjectType
from graphql import GraphQLError

import datetime

from hct_mis_api.apps.account.permissions import (
    BaseNodePermissionMixin,
    DjangoPermissionFilterConnectionField,
    Permissions,
    hopePermissionClass,
)
from hct_mis_api.apps.core.core_fields_attributes import (
    CORE_FIELDS_ATTRIBUTES,
    _INDIVIDUAL,
    _HOUSEHOLD,
    KOBO_ONLY_INDIVIDUAL_FIELDS,
)
from hct_mis_api.apps.core.extended_connection import ExtendedConnection
from hct_mis_api.apps.core.filters import DateTimeRangeFilter
from hct_mis_api.apps.core.models import AdminArea, FlexibleAttribute
from hct_mis_api.apps.core.schema import ChoiceObject, FieldAttributeNode
from hct_mis_api.apps.core.utils import to_choice_object, choices_to_dict, nested_getattr, chart_map_choices, chart_get_filtered_qs
from hct_mis_api.apps.grievance.models import (
    GrievanceTicket,
    TicketNote,
    TicketSensitiveDetails,
    TicketComplaintDetails,
    TicketDeleteIndividualDetails,
    TicketIndividualDataUpdateDetails,
    TicketAddIndividualDetails,
    TicketHouseholdDataUpdateDetails,
    TicketNeedsAdjudicationDetails,
    TicketSystemFlaggingDetails,
    TicketPaymentVerificationDetails,
)
from hct_mis_api.apps.household.models import Household, Individual
from hct_mis_api.apps.household.schema import HouseholdNode, IndividualNode
from hct_mis_api.apps.payment.models import ServiceProvider, PaymentRecord
from hct_mis_api.apps.payment.schema import PaymentRecordNode
from hct_mis_api.apps.utils.schema import Arg, ChartDatasetNode


class GrievanceTicketFilter(FilterSet):
    SEARCH_TICKET_TYPES_LOOKUPS = {
        "complaint_ticket_details": {
            "individual": ("full_name", "unicef_id", "phone_no", "phone_no_alternative"),
            "household": ("unicef_id",),
        },
        "sensitive_ticket_details": {
            "individual": ("full_name", "unicef_id", "phone_no", "phone_no_alternative"),
            "household": ("unicef_id",),
        },
        "individual_data_update_ticket_details": {
            "individual": ("full_name", "unicef_id", "phone_no", "phone_no_alternative"),
        },
        "add_individual_ticket_details": {"household": ("unicef_id",)},
        "system_flagging_ticket_details": {
            "golden_records_individual": ("full_name", "unicef_id", "phone_no", "phone_no_alternative")
        },
        "needs_adjudication_ticket_details": {
            "golden_records_individual": ("full_name", "unicef_id", "phone_no", "phone_no_alternative")
        },
    }
    TICKET_TYPES_WITH_FSP = ("complaint_ticket_details", "sensitive_ticket_details")

    business_area = CharFilter(field_name="business_area__slug", required=True)
    search = CharFilter(method="search_filter")
    status = TypedMultipleChoiceFilter(field_name="status", choices=GrievanceTicket.STATUS_CHOICES, coerce=int)
    fsp = ModelMultipleChoiceFilter(method="fsp_filter", queryset=ServiceProvider.objects.all())
    admin = ModelMultipleChoiceFilter(
        field_name="admin", method="admin_filter", queryset=AdminArea.objects.filter(admin_area_level__admin_level=2)
    )
    created_at_range = DateTimeRangeFilter(field_name="created_at")
    permissions = MultipleChoiceFilter(choices=Permissions.choices(), method="permissions_filter")

    class Meta:
        fields = {
            "id": ["exact", "icontains"],
            "category": ["exact"],
            "area": ["exact", "icontains"],
            "assigned_to": ["exact"],
        }
        model = GrievanceTicket

    order_by = OrderingFilter(
        fields=(
            "id",
            "status",
            "assigned_to__last_name",
            "category",
            "created_at",
            "households_count",
            "user_modified",
            "household_unicef_id",
        )
    )

    @property
    def qs(self):
        return super().qs.annotate(
            household_unicef_id=Coalesce(
                "complaint_ticket_details__household__unicef_id",
                "sensitive_ticket_details__household__unicef_id",
                "sensitive_ticket_details__household__unicef_id",
                "individual_data_update_ticket_details__individual__household__unicef_id",
                "add_individual_ticket_details__household__unicef_id",
                "household_data_update_ticket_details__household__unicef_id",
                "delete_individual_ticket_details__individual__household__unicef_id",
                "system_flagging_ticket_details__golden_records_individual__household__unicef_id",
                "needs_adjudication_ticket_details__golden_records_individual__household__unicef_id",
            )
        )

    def search_filter(self, qs, name, value):
        values = value.split(" ")
        q_obj = Q()
        for value in values:
            q_obj |= Q(id__icontains=value)
            for ticket_type, ticket_fields in self.SEARCH_TICKET_TYPES_LOOKUPS.items():
                for field, lookups in ticket_fields.items():
                    for lookup in lookups:
                        q_obj |= Q(**{f"{ticket_type}__{field}__{lookup}__icontains": value})

        return qs.filter(q_obj)

    def fsp_filter(self, qs, name, value):
        if value:
            q_obj = Q()
            for ticket_type in self.TICKET_TYPES_WITH_FSP:
                q_obj |= Q(**{f"{ticket_type}__payment_record__service_provider__in": value})

            return qs.filter(q_obj)
        return qs

    def admin_filter(self, qs, name, value):
        if value:
            return qs.filter(admin__in=[admin.title for admin in value])
        return qs

    def permissions_filter(self, qs, name, value):
        can_view_ex_sensitive_all = Permissions.GRIEVANCES_VIEW_LIST_EXCLUDING_SENSITIVE.value in value
        can_view_sensitive_all = Permissions.GRIEVANCES_VIEW_LIST_SENSITIVE.value in value
        can_view_ex_sensitive_creator = Permissions.GRIEVANCES_VIEW_LIST_EXCLUDING_SENSITIVE_AS_CREATOR.value in value
        can_view_ex_sensitive_owner = Permissions.GRIEVANCES_VIEW_LIST_EXCLUDING_SENSITIVE_AS_OWNER.value in value
        can_view_sensitive_creator = Permissions.GRIEVANCES_VIEW_LIST_SENSITIVE_AS_CREATOR.value in value
        can_view_sensitive_owner = Permissions.GRIEVANCES_VIEW_LIST_SENSITIVE_AS_OWNER.value in value

        # can view all
        if can_view_ex_sensitive_all and can_view_sensitive_all:
            return qs

        filters_1 = {}
        filters_1_exclude = {}
        filters_2 = {}
        filters_2_exclude = {}
        sensitive_category_filter = {"category": GrievanceTicket.CATEGORY_SENSITIVE_GRIEVANCE}
        created_by_filter = {"created_by": self.request.user}
        assigned_to_filter = {"assigned_to": self.request.user}

        # can view one group full and potentially some of other group
        if can_view_ex_sensitive_all or can_view_sensitive_all:
            if can_view_sensitive_creator or can_view_ex_sensitive_creator:
                filters_1.update(created_by_filter)
            if can_view_sensitive_owner or can_view_ex_sensitive_owner:
                filters_2.update(assigned_to_filter)

            if can_view_ex_sensitive_all:
                return qs.filter(~Q(**sensitive_category_filter) | Q(**filters_1) | Q(**filters_2))
            else:
                return qs.filter(Q(**sensitive_category_filter) | Q(**filters_1) | Q(**filters_1))

        else:
            # no full lists so only creator and/or owner lists
            if can_view_ex_sensitive_creator:
                filters_1.update(created_by_filter)
                if not can_view_sensitive_creator:
                    filters_1_exclude.update(sensitive_category_filter)
            if can_view_ex_sensitive_owner:
                filters_2.update(assigned_to_filter)
                if not can_view_sensitive_owner:
                    filters_2_exclude.update(sensitive_category_filter)
            if filters_1 or filters_2:
                return qs.filter(
                    Q(Q(**filters_1), ~Q(**filters_1_exclude)) | Q(Q(**filters_2), ~Q(**filters_2_exclude))
                )
            else:
                return GrievanceTicket.objects.none()


class ExistingGrievanceTicketFilter(FilterSet):
    business_area = CharFilter(field_name="business_area__slug", required=True)
    category = ChoiceFilter(field_name="category", choices=GrievanceTicket.CATEGORY_CHOICES)
    issue_type = ChoiceFilter(field_name="issue_type", choices=GrievanceTicket.ALL_ISSUE_TYPES)
    household = ModelChoiceFilter(queryset=Household.objects.all())
    individual = ModelChoiceFilter(queryset=Individual.objects.all())
    payment_record = ModelMultipleChoiceFilter(queryset=PaymentRecord.objects.all())
    permissions = MultipleChoiceFilter(choices=Permissions.choices(), method="permissions_filter")

    class Meta:
        fields = ("id",)
        model = GrievanceTicket

    order_by = OrderingFilter(fields=("id",))

    def prepare_ticket_filters(self, lookup, obj):
        types_and_lookups = GrievanceTicket.SEARCH_TICKET_TYPES_LOOKUPS
        ticket_types = types_and_lookups.keys()

        q_obj = Q()
        for ticket_type in ticket_types:
            has_lookup = lookup in types_and_lookups[ticket_type]
            real_lookup = lookup
            if not has_lookup:
                for lookup_obj in types_and_lookups[ticket_type]:
                    if isinstance(lookup_obj, dict):
                        real_lookup = lookup_obj.get(lookup)
                        break
            if has_lookup:
                q_obj |= Q(**{f"{ticket_type}__{real_lookup}": obj})

        return q_obj

    def filter_queryset(self, queryset):
        cleaned_data = self.form.cleaned_data

        payment_record_objects = cleaned_data.pop("payment_record", None)
        household_object = cleaned_data.pop("household", None)
        individual_object = cleaned_data.pop("individual", None)
        # if any of these filters were passed in as wrong ids we need to return an empty queryset instead of completely ignore that filter value
        # as expected in OtherRelatedTickets.tsx component when passing random household id
        if (household_object is None and self.form.data.get("household")) or (
            payment_record_objects is None
            and self.form.data.get("payment_record")
            or (individual_object is None and self.form.data.get("individual"))
        ):
            return queryset.none()
        if household_object is None:
            queryset.model.objects.none()
        for name, value in cleaned_data.items():
            queryset = self.filters[name].filter(queryset, value)
            assert isinstance(
                queryset, models.QuerySet
            ), "Expected '%s.%s' to return a QuerySet, but got a %s instead." % (
                type(self).__name__,
                name,
                type(queryset).__name__,
            )

        if payment_record_objects:
            q_obj = Q()
            for payment_record in payment_record_objects:
                q_obj |= self.prepare_ticket_filters("payment_record", payment_record)
            return queryset.filter(q_obj)
        elif household_object:
            q_obj = self.prepare_ticket_filters("household", household_object)
            return queryset.filter(q_obj)
        elif individual_object:
            q_obj = self.prepare_ticket_filters("individual", individual_object)
            return queryset.filter(q_obj)

        return queryset

    def permissions_filter(self, qs, name, value):
        return GrievanceTicketFilter.permissions_filter(self, qs, name, value)


class TicketNoteFilter(FilterSet):
    ticket = UUIDFilter(field_name="ticket", required=True)

    class Meta:
        fields = ("id",)
        model = TicketNote


class GrievanceTicketNode(BaseNodePermissionMixin, DjangoObjectType):
    permission_classes = (
        hopePermissionClass(Permissions.GRIEVANCES_VIEW_DETAILS_EXCLUDING_SENSITIVE),
        hopePermissionClass(Permissions.GRIEVANCES_VIEW_DETAILS_EXCLUDING_SENSITIVE_AS_CREATOR),
        hopePermissionClass(Permissions.GRIEVANCES_VIEW_DETAILS_EXCLUDING_SENSITIVE_AS_OWNER),
        hopePermissionClass(Permissions.GRIEVANCES_VIEW_DETAILS_SENSITIVE),
        hopePermissionClass(Permissions.GRIEVANCES_VIEW_DETAILS_SENSITIVE_AS_CREATOR),
        hopePermissionClass(Permissions.GRIEVANCES_VIEW_DETAILS_SENSITIVE_AS_OWNER),
    )
    household = graphene.Field(HouseholdNode)
    individual = graphene.Field(IndividualNode)
    payment_record = graphene.Field(PaymentRecordNode)
    related_tickets = graphene.List(lambda: GrievanceTicketNode)

    @staticmethod
    def _search_for_lookup(grievance_ticket_obj, lookup_name):
        for field, lookups in GrievanceTicket.FIELD_TICKET_TYPES_LOOKUPS.items():
            # print(grievance_ticket_obj.status, lookup_name)
            extras_field = getattr(grievance_ticket_obj, field, None)
            if extras_field is None:
                continue
            # print(extras_field)
            real_lookup = lookup_name
            for lookup in lookups:
                if isinstance(lookup, dict):
                    tmp_lookup = lookup.get(lookup_name)
                    if tmp_lookup is not None:
                        real_lookup = tmp_lookup
                        break
            obj = nested_getattr(extras_field, real_lookup, None)
            if obj is not None:
                return obj

    @classmethod
    def check_node_permission(cls, info, object_instance):
        super().check_node_permission(info, object_instance)
        business_area = object_instance.business_area
        user = info.context.user

        if object_instance.category == GrievanceTicket.CATEGORY_SENSITIVE_GRIEVANCE:
            if not (
                user.has_permission(Permissions.GRIEVANCES_VIEW_DETAILS_SENSITIVE.value, business_area)
                or (
                    object_instance.created_by == user
                    and user.has_permission(
                        Permissions.GRIEVANCES_VIEW_DETAILS_SENSITIVE_AS_CREATOR.value, business_area
                    )
                )
                or (
                    object_instance.assigned_to == user
                    and user.has_permission(Permissions.GRIEVANCES_VIEW_DETAILS_SENSITIVE_AS_OWNER.value, business_area)
                )
            ):
                raise GraphQLError("Permission Denied")
        else:
            if not (
                user.has_permission(Permissions.GRIEVANCES_VIEW_DETAILS_EXCLUDING_SENSITIVE.value, business_area)
                or (
                    object_instance.created_by == user
                    and user.has_permission(
                        Permissions.GRIEVANCES_VIEW_DETAILS_EXCLUDING_SENSITIVE_AS_CREATOR.value, business_area
                    )
                )
                or (
                    object_instance.assigned_to == user
                    and user.has_permission(
                        Permissions.GRIEVANCES_VIEW_DETAILS_EXCLUDING_SENSITIVE_AS_OWNER.value, business_area
                    )
                )
            ):
                raise GraphQLError("Permission Denied")

    class Meta:
        model = GrievanceTicket
        convert_choices_to_enum = False
        interfaces = (relay.Node,)
        connection_class = ExtendedConnection

    def resolve_related_tickets(grievance_ticket, info):
        return grievance_ticket.related_tickets

    def resolve_household(grievance_ticket, info):
        return GrievanceTicketNode._search_for_lookup(grievance_ticket, "household")

    def resolve_individual(grievance_ticket, info):
        return GrievanceTicketNode._search_for_lookup(grievance_ticket, "individual")

    def resolve_payment_record(grievance_ticket, info):
        return GrievanceTicketNode._search_for_lookup(grievance_ticket, "payment_record")


class TicketNoteNode(DjangoObjectType):
    class Meta:
        model = TicketNote
        exclude = ("ticket",)
        interfaces = (relay.Node,)
        connection_class = ExtendedConnection


class TicketComplaintDetailsNode(DjangoObjectType):
    class Meta:
        model = TicketComplaintDetails
        exclude = ("ticket",)
        interfaces = (relay.Node,)
        connection_class = ExtendedConnection


class TicketSensitiveDetailsNode(DjangoObjectType):
    class Meta:
        model = TicketSensitiveDetails
        exclude = ("ticket",)
        interfaces = (relay.Node,)
        connection_class = ExtendedConnection


class TicketIndividualDataUpdateDetailsNode(DjangoObjectType):
    individual_data = Arg()

    class Meta:
        model = TicketIndividualDataUpdateDetails
        exclude = ("ticket",)
        interfaces = (relay.Node,)
        connection_class = ExtendedConnection


class TicketAddIndividualDetailsNode(DjangoObjectType):
    individual_data = Arg()

    class Meta:
        model = TicketAddIndividualDetails
        exclude = ("ticket",)
        interfaces = (relay.Node,)
        connection_class = ExtendedConnection


class TicketDeleteIndividualDetailsNode(DjangoObjectType):
    individual_data = Arg()

    class Meta:
        model = TicketDeleteIndividualDetails
        exclude = ("ticket",)
        interfaces = (relay.Node,)
        connection_class = ExtendedConnection


class TicketHouseholdDataUpdateDetailsNode(DjangoObjectType):
    household_data = Arg()

    class Meta:
        model = TicketHouseholdDataUpdateDetails
        exclude = ("ticket",)
        interfaces = (relay.Node,)
        connection_class = ExtendedConnection


class TicketNeedsAdjudicationDetailsNode(DjangoObjectType):
    class Meta:
        model = TicketNeedsAdjudicationDetails
        exclude = ("ticket",)
        interfaces = (relay.Node,)
        connection_class = ExtendedConnection


class TicketSystemFlaggingDetailsNode(DjangoObjectType):
    class Meta:
        model = TicketSystemFlaggingDetails
        exclude = ("ticket",)
        interfaces = (relay.Node,)
        connection_class = ExtendedConnection


class TicketPaymentVerificationDetailsNode(DjangoObjectType):
    class Meta:
        model = TicketPaymentVerificationDetails
        exclude = ("ticket",)
        interfaces = (relay.Node,)
        connection_class = ExtendedConnection


class IssueTypesObject(graphene.ObjectType):
    category = graphene.String()
    label = graphene.String()
    sub_categories = graphene.List(ChoiceObject)

    def resolve_sub_categories(self, info):
        return [{"name": value, "value": key} for key, value in self.get("sub_categories").items()]


class AddIndividualFiledObjectType(graphene.ObjectType):
    name = graphene.String()
    label = graphene.String()
    required = graphene.Boolean()
    type = graphene.String()
    flex_field = graphene.Boolean()


class ChartGrievanceTicketsNode(ChartDatasetNode):
    total = graphene.Int()
    total_data_change = graphene.Int()
    total_sensitive = graphene.Int()
    total_complaint = graphene.Int()
    total_negative_feedback = graphene.Int()
    total_referral = graphene.Int()
    total_positive_feedback = graphene.Int()


class Query(graphene.ObjectType):
    grievance_ticket = relay.Node.Field(GrievanceTicketNode)
    all_grievance_ticket = DjangoPermissionFilterConnectionField(
        GrievanceTicketNode,
        filterset_class=GrievanceTicketFilter,
        permission_classes=(
            hopePermissionClass(Permissions.GRIEVANCES_VIEW_LIST_EXCLUDING_SENSITIVE),
            hopePermissionClass(Permissions.GRIEVANCES_VIEW_LIST_EXCLUDING_SENSITIVE_AS_CREATOR),
            hopePermissionClass(Permissions.GRIEVANCES_VIEW_LIST_EXCLUDING_SENSITIVE_AS_OWNER),
            hopePermissionClass(Permissions.GRIEVANCES_VIEW_LIST_SENSITIVE),
            hopePermissionClass(Permissions.GRIEVANCES_VIEW_LIST_SENSITIVE_AS_CREATOR),
            hopePermissionClass(Permissions.GRIEVANCES_VIEW_LIST_SENSITIVE_AS_OWNER),
        ),
    )
    existing_grievance_tickets = DjangoPermissionFilterConnectionField(
        GrievanceTicketNode,
        filterset_class=ExistingGrievanceTicketFilter,
        permission_classes=(
            hopePermissionClass(Permissions.GRIEVANCES_VIEW_LIST_EXCLUDING_SENSITIVE),
            hopePermissionClass(Permissions.GRIEVANCES_VIEW_LIST_EXCLUDING_SENSITIVE_AS_CREATOR),
            hopePermissionClass(Permissions.GRIEVANCES_VIEW_LIST_EXCLUDING_SENSITIVE_AS_OWNER),
            hopePermissionClass(Permissions.GRIEVANCES_VIEW_LIST_SENSITIVE),
            hopePermissionClass(Permissions.GRIEVANCES_VIEW_LIST_SENSITIVE_AS_CREATOR),
            hopePermissionClass(Permissions.GRIEVANCES_VIEW_LIST_SENSITIVE_AS_OWNER),
        ),
    )
    all_ticket_notes = DjangoPermissionFilterConnectionField(
        TicketNoteNode,
        filterset_class=TicketNoteFilter,
    )
    chart_grievances = graphene.Field(
        ChartGrievanceTicketsNode,
        business_area_slug=graphene.String(required=True),
        year=graphene.Int(required=True)
    )
    all_add_individuals_fields_attributes = graphene.List(FieldAttributeNode, description="All field datatype meta.")
    all_edit_household_fields_attributes = graphene.List(FieldAttributeNode, description="All field datatype meta.")
    grievance_ticket_status_choices = graphene.List(ChoiceObject)
    grievance_ticket_category_choices = graphene.List(ChoiceObject)
    grievance_ticket_manual_category_choices = graphene.List(ChoiceObject)
    grievance_ticket_issue_type_choices = graphene.List(IssueTypesObject)

    def resolve_grievance_ticket_status_choices(self, info, **kwargs):
        return to_choice_object(GrievanceTicket.STATUS_CHOICES)

    def resolve_grievance_ticket_category_choices(self, info, **kwargs):
        return to_choice_object(GrievanceTicket.CATEGORY_CHOICES)

    def resolve_grievance_ticket_manual_category_choices(self, info, **kwargs):
        return [
            {"name": name, "value": value}
            for value, name in GrievanceTicket.CATEGORY_CHOICES
            if value in GrievanceTicket.MANUAL_CATEGORIES
        ]

    def resolve_grievance_ticket_all_category_choices(self, info, **kwargs):
        return [{"name": name, "value": value} for value, name in GrievanceTicket.CATEGORY_CHOICES]

    def resolve_grievance_ticket_issue_type_choices(self, info, **kwargs):
        categories = choices_to_dict(GrievanceTicket.CATEGORY_CHOICES)
        return [
            {"category": key, "label": categories[key], "sub_categories": value}
            for (key, value) in GrievanceTicket.ISSUE_TYPES_CHOICES.items()
        ]

    def resolve_all_add_individuals_fields_attributes(self, info, **kwargs):
        ACCEPTABLE_FIELDS = [
            "full_name",
            "given_name",
            "middle_name",
            "family_name",
            "sex",
            "birth_date",
            "estimated_birth_date",
            "marital_status",
            "phone_no",
            "phone_no_alternative",
            "relationship",
            "disability",
            "work_status",
            "enrolled_in_nutrition_programme",
            "administration_of_rutf",
            "pregnant",
            "observed_disability",
            "seeing_disability",
            "hearing_disability",
            "physical_disability",
            "memory_disability",
            "selfcare_disability",
            "comms_disability",
            "who_answers_phone",
            "who_answers_alt_phone",
        ]

        yield from [
            x
            for x in CORE_FIELDS_ATTRIBUTES
            if x.get("associated_with") == _INDIVIDUAL and x.get("name") in ACCEPTABLE_FIELDS
        ]
        yield from KOBO_ONLY_INDIVIDUAL_FIELDS.values()
        yield from FlexibleAttribute.objects.filter(
            associated_with=FlexibleAttribute.ASSOCIATED_WITH_INDIVIDUAL
        ).order_by("created_at")

    def resolve_all_edit_household_fields_attributes(self, info, **kwargs):
        ACCEPTABLE_FIELDS = [
            "status",
            "consent",
            "consent_sharing",
            "residence_status",
            "country_origin",
            "country",
            "size",
            "address",
            "female_age_group_0_5_count",
            "female_age_group_6_11_count",
            "female_age_group_12_17_count",
            "female_age_group_18_59_count",
            "female_age_group_60_count",
            "pregnant_count",
            "male_age_group_0_5_count",
            "male_age_group_6_11_count",
            "male_age_group_12_17_count",
            "male_age_group_18_59_count",
            "male_age_group_60_count",
            "female_age_group_0_5_disabled_count",
            "female_age_group_6_11_disabled_count",
            "female_age_group_12_17_disabled_count",
            "female_age_group_18_59_disabled_count",
            "female_age_group_60_disabled_count",
            "male_age_group_0_5_disabled_count",
            "male_age_group_6_11_disabled_count",
            "male_age_group_12_17_disabled_count",
            "male_age_group_18_59_disabled_count",
            "male_age_group_60_disabled_count",
            "returnee",
            "fchild_hoh",
            "child_hoh",
            "start",
            "end",
            "name_enumerator",
            "org_enumerator",
            "org_name_enumerator",
            "village",
            "registration_method",
            "collect_individual_data",
            "currency",
            "unhcr_id",
        ]

        # yield from FlexibleAttribute.objects.order_by("name").all()
        yield from [
            x
            for x in CORE_FIELDS_ATTRIBUTES
            if x.get("associated_with") == _HOUSEHOLD and x.get("name") in ACCEPTABLE_FIELDS
        ]
        yield from FlexibleAttribute.objects.filter(
            associated_with=FlexibleAttribute.ASSOCIATED_WITH_HOUSEHOLD
<<<<<<< HEAD
        ).order_by("name")

    def resolve_chart_grievances(self, info, business_area_slug, year, **kwargs):
        grievance_tickets = chart_get_filtered_qs(
            GrievanceTicket,
            year,
            business_area_slug_filter={'business_area__slug': business_area_slug}
        )
        grievance_status_labels = [
            "Resolved",
            "Unresolved",
            "Unresolved for longer than 30 days",
            "Unresolved for longer than 60 days"
        ]

        days_30_from_now = datetime.date.today() - datetime.timedelta(days=30)
        days_60_from_now = datetime.date.today() - datetime.timedelta(days=60)

        datasets = [
            {
                "data": [
                    grievance_tickets.filter(status=GrievanceTicket.STATUS_CLOSED).count(),  # Resolved
                    grievance_tickets.filter(~Q(status=GrievanceTicket.STATUS_CLOSED)).count(),  # Unresolved
                    grievance_tickets.filter(
                        ~Q(status=GrievanceTicket.STATUS_CLOSED),
                        created_at__lte=days_30_from_now,
                        created_at__gt=days_60_from_now
                    ).count(),  # Unresolved for longer than 30 daysxwxw
                    grievance_tickets.filter(
                        ~Q(status=GrievanceTicket.STATUS_CLOSED),
                        created_at__lte=days_60_from_now
                    ).count()  # Unresolved for longer than 60 days
                ]
            },
        ]
        return {
            "labels": grievance_status_labels,
            "datasets": datasets,
            "total": grievance_tickets.count(),
            "total_data_change": grievance_tickets.filter(category=GrievanceTicket.CATEGORY_DATA_CHANGE).count(),
            "total_sensitive": grievance_tickets.filter(category=GrievanceTicket.CATEGORY_SENSITIVE_GRIEVANCE).count(),
            "total_complaint": grievance_tickets.filter(category=GrievanceTicket.CATEGORY_GRIEVANCE_COMPLAINT).count(),
            "total_negative_feedback": grievance_tickets.filter(
                category=GrievanceTicket.CATEGORY_NEGATIVE_FEEDBACK
            ).count(),
            "total_referral": grievance_tickets.filter(category=GrievanceTicket.CATEGORY_REFERRAL).count(),
            "total_positive_feedback": grievance_tickets.filter(
                category=GrievanceTicket.CATEGORY_POSITIVE_FEEDBACK
            ).count(),
        }
=======
        ).order_by("created_at")
>>>>>>> 6bdbf2fb
<|MERGE_RESOLUTION|>--- conflicted
+++ resolved
@@ -652,8 +652,7 @@
         ]
         yield from FlexibleAttribute.objects.filter(
             associated_with=FlexibleAttribute.ASSOCIATED_WITH_HOUSEHOLD
-<<<<<<< HEAD
-        ).order_by("name")
+        ).order_by("created_at")
 
     def resolve_chart_grievances(self, info, business_area_slug, year, **kwargs):
         grievance_tickets = chart_get_filtered_qs(
@@ -680,7 +679,7 @@
                         ~Q(status=GrievanceTicket.STATUS_CLOSED),
                         created_at__lte=days_30_from_now,
                         created_at__gt=days_60_from_now
-                    ).count(),  # Unresolved for longer than 30 daysxwxw
+                    ).count(),  # Unresolved for longer than 30 days
                     grievance_tickets.filter(
                         ~Q(status=GrievanceTicket.STATUS_CLOSED),
                         created_at__lte=days_60_from_now
@@ -702,7 +701,4 @@
             "total_positive_feedback": grievance_tickets.filter(
                 category=GrievanceTicket.CATEGORY_POSITIVE_FEEDBACK
             ).count(),
-        }
-=======
-        ).order_by("created_at")
->>>>>>> 6bdbf2fb
+        }