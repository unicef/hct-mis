--- conflicted
+++ resolved
@@ -451,31 +451,9 @@
     grievance_ticket_urgency_choices = graphene.List(ChoiceObject)
 
     def resolve_all_grievance_ticket(self, info, **kwargs):
-<<<<<<< HEAD
-=======
-        if settings.ELASTICSEARCH_GRIEVANCE_TURN_ON:
-            grievance_es_query_dict = create_es_query(kwargs)
-            grievance_ids = execute_es_query(grievance_es_query_dict)
-
-            return (
-                GrievanceTicket.objects.filter(id__in=grievance_ids)
-                .select_related("assigned_to", "created_by")
-                .annotate(
-                    total=Case(
-                        When(
-                            status=GrievanceTicket.STATUS_CLOSED,
-                            then=F("updated_at") - F("created_at"),
-                        ),
-                        default=timezone.now() - F("created_at"),
-                        output_field=DateField(),
-                    )
-                )
-                .annotate(total_days=F("total__day"))
-            )
->>>>>>> 06f163b9
         return (
-            GrievanceTicket.objects.filter(ignored=False)
-            .select_related("assigned_to", "created_by")
+            GrievanceTicket.objects
+            .filter(ignored=False).select_related("assigned_to", "created_by")
             .annotate(
                 total=Case(
                     When(
