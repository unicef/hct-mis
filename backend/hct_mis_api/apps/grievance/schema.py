import datetime
import logging
from typing import TYPE_CHECKING, Any, Dict, List, Optional, Tuple, Type

from django.core.files.storage import default_storage
from django.db.models import Case, DateField, F, Q, Value, When
from django.utils import timezone

import graphene
from graphene import relay
from graphene_django import DjangoObjectType

from hct_mis_api.apps.account.permissions import (
    BaseNodePermissionMixin,
    BasePermission,
    DjangoPermissionFilterConnectionField,
    Permissions,
    hopePermissionClass,
)
from hct_mis_api.apps.account.schema import PartnerType
from hct_mis_api.apps.core.core_fields_attributes import TYPE_IMAGE, FieldFactory, Scope
from hct_mis_api.apps.core.extended_connection import ExtendedConnection
from hct_mis_api.apps.core.models import FlexibleAttribute
from hct_mis_api.apps.core.schema import (
    ChoiceObject,
    ChoiceObjectInt,
    FieldAttributeNode,
    sort_by_attr,
)
from hct_mis_api.apps.core.utils import (
    chart_filters_decoder,
    chart_get_filtered_qs,
    chart_permission_decorator,
    encode_ids,
    to_choice_object,
)
from hct_mis_api.apps.geo.models import Area
from hct_mis_api.apps.geo.schema import AreaNode
from hct_mis_api.apps.grievance.constants import PRIORITY_CHOICES, URGENCY_CHOICES
from hct_mis_api.apps.grievance.filters import (
    ExistingGrievanceTicketFilter,
    GrievanceTicketFilter,
    TicketNoteFilter,
)
from hct_mis_api.apps.grievance.models import (
    GrievanceDocument,
    GrievanceTicket,
    TicketAddIndividualDetails,
    TicketComplaintDetails,
    TicketDeleteHouseholdDetails,
    TicketDeleteIndividualDetails,
    TicketHouseholdDataUpdateDetails,
    TicketIndividualDataUpdateDetails,
    TicketNeedsAdjudicationDetails,
    TicketNegativeFeedbackDetails,
    TicketNote,
    TicketPaymentVerificationDetails,
    TicketPositiveFeedbackDetails,
    TicketReferralDetails,
    TicketSensitiveDetails,
    TicketSystemFlaggingDetails,
)
from hct_mis_api.apps.household.schema import HouseholdNode, IndividualNode
from hct_mis_api.apps.payment.schema import PaymentRecordNode
from hct_mis_api.apps.program.schema import ProgramNode
from hct_mis_api.apps.registration_datahub.schema import DeduplicationResultNode
from hct_mis_api.apps.utils.exceptions import log_and_raise
from hct_mis_api.apps.utils.schema import Arg, ChartDatasetNode

if TYPE_CHECKING:
    from django.db.models.query import QuerySet


logger = logging.getLogger(__name__)


class GrievanceDocumentNode(DjangoObjectType):
    file_path = graphene.String(source="file_path")
    file_name = graphene.String(source="file_name")

    class Meta:
        model = GrievanceDocument
        exclude = ("file",)
        interfaces = (relay.Node,)


class GrievanceTicketNode(BaseNodePermissionMixin, DjangoObjectType):
    permission_classes: Tuple[Type[BasePermission], ...] = (
        hopePermissionClass(Permissions.GRIEVANCES_VIEW_DETAILS_EXCLUDING_SENSITIVE),
        hopePermissionClass(Permissions.GRIEVANCES_VIEW_DETAILS_EXCLUDING_SENSITIVE_AS_CREATOR),
        hopePermissionClass(Permissions.GRIEVANCES_VIEW_DETAILS_EXCLUDING_SENSITIVE_AS_OWNER),
        hopePermissionClass(Permissions.GRIEVANCES_VIEW_DETAILS_SENSITIVE),
        hopePermissionClass(Permissions.GRIEVANCES_VIEW_DETAILS_SENSITIVE_AS_CREATOR),
        hopePermissionClass(Permissions.GRIEVANCES_VIEW_DETAILS_SENSITIVE_AS_OWNER),
    )
    household = graphene.Field(HouseholdNode)
    individual = graphene.Field(IndividualNode)
    payment_record = graphene.Field(PaymentRecordNode)
    related_tickets = graphene.List(lambda: GrievanceTicketNode)
    admin = graphene.String()
    admin2 = graphene.Field(AreaNode)
    existing_tickets = graphene.List(lambda: GrievanceTicketNode)
    priority = graphene.Int()
    urgency = graphene.Int()
    total_days = graphene.String()
    partner = graphene.Field(PartnerType)
    programme = graphene.Field(ProgramNode)
    documentation = graphene.List(GrievanceDocumentNode)

    @classmethod
    def check_node_permission(cls, info: Any, object_instance: GrievanceTicket) -> None:
        super().check_node_permission(info, object_instance)
        business_area = object_instance.business_area
        user = info.context.user

        if object_instance.category == GrievanceTicket.CATEGORY_SENSITIVE_GRIEVANCE:
            perm = Permissions.GRIEVANCES_VIEW_DETAILS_SENSITIVE.value
            creator_perm = Permissions.GRIEVANCES_VIEW_DETAILS_SENSITIVE_AS_CREATOR.value
            owner_perm = Permissions.GRIEVANCES_VIEW_DETAILS_SENSITIVE_AS_OWNER.value
        else:
            perm = Permissions.GRIEVANCES_VIEW_DETAILS_EXCLUDING_SENSITIVE.value
            creator_perm = Permissions.GRIEVANCES_VIEW_DETAILS_EXCLUDING_SENSITIVE_AS_CREATOR.value
            owner_perm = Permissions.GRIEVANCES_VIEW_DETAILS_EXCLUDING_SENSITIVE_AS_OWNER.value

        check_creator = object_instance.created_by == user and user.has_permission(creator_perm, business_area)
        check_assignee = object_instance.assigned_to == user and user.has_permission(owner_perm, business_area)
        if user.has_permission(perm, business_area) or check_creator or check_assignee:
            return None

        log_and_raise(f"User is not active creator/assignee and does not have '{perm}' permission")

    class Meta:
        model = GrievanceTicket
        convert_choices_to_enum = False
        interfaces = (relay.Node,)
        connection_class = ExtendedConnection

    @staticmethod
    def resolve_related_tickets(grievance_ticket: GrievanceTicket, info: Any) -> "QuerySet":
        return grievance_ticket.related_tickets

    @staticmethod
    def resolve_household(grievance_ticket: GrievanceTicket, info: Any) -> Optional[Any]:
        return getattr(grievance_ticket.ticket_details, "household", None)

    @staticmethod
    def resolve_individual(grievance_ticket: GrievanceTicket, info: Any) -> Optional[Any]:
        return getattr(grievance_ticket.ticket_details, "individual", None)

    @staticmethod
    def resolve_payment_record(grievance_ticket: GrievanceTicket, info: Any) -> Optional[Any]:
        return getattr(grievance_ticket.ticket_details, "payment_record", None)

    @staticmethod
    def resolve_admin(grievance_ticket: GrievanceTicket, info: Any) -> Optional[str]:
        return getattr(grievance_ticket.admin2, "name", None)

    @staticmethod
    def resolve_admin2(grievance_ticket: GrievanceTicket, info: Any) -> Area:
        return grievance_ticket.admin2

    @staticmethod
    def resolve_existing_tickets(grievance_ticket: GrievanceTicket, info: Any) -> "QuerySet":
        return (
            GrievanceTicket.objects.exclude(household_unicef_id__isnull=True)
            .filter(household_unicef_id=grievance_ticket.household_unicef_id)
            .exclude(pk=grievance_ticket.pk)
        )

    @staticmethod
    def resolve_priority(grievance_ticket: GrievanceTicket, info):
        return grievance_ticket.priority

    @staticmethod
    def resolve_urgency(grievance_ticket: GrievanceTicket, info):
        return grievance_ticket.urgency

    @staticmethod
    def resolve_partner(grievance_ticket: GrievanceTicket, info):
        return grievance_ticket.partner

    @staticmethod
    def resolve_programme(grievance_ticket: GrievanceTicket, info):
        return grievance_ticket.programme

    @staticmethod
    def resolve_documentation(grievance_ticket: GrievanceTicket, info):
        return grievance_ticket.support_documents.order_by("-created_at")


class TicketNoteNode(DjangoObjectType):
    class Meta:
        model = TicketNote
        exclude = ("ticket",)
        interfaces = (relay.Node,)
        connection_class = ExtendedConnection


class TicketComplaintDetailsNode(DjangoObjectType):
    class Meta:
        model = TicketComplaintDetails
        exclude = ("ticket",)
        interfaces = (relay.Node,)
        connection_class = ExtendedConnection


class TicketSensitiveDetailsNode(DjangoObjectType):
    class Meta:
        model = TicketSensitiveDetails
        exclude = ("ticket",)
        interfaces = (relay.Node,)
        connection_class = ExtendedConnection


class TicketIndividualDataUpdateDetailsNode(DjangoObjectType):
    individual_data = Arg()

    class Meta:
        model = TicketIndividualDataUpdateDetails
        exclude = ("ticket",)
        interfaces = (relay.Node,)
        connection_class = ExtendedConnection

    def resolve_individual_data(self, info: Any) -> Dict:
        individual_data: Dict = self.individual_data  # type: ignore
        if flex_fields := individual_data.get("flex_fields"):
            images_flex_fields_names = FlexibleAttribute.objects.filter(type=TYPE_IMAGE).values_list("name", flat=True)
            for name, value in flex_fields.items():
                if value and name in images_flex_fields_names:
                    try:
                        previous_value = value.get("previous_value", "")
                        if previous_value:
                            previous_value = default_storage.url(previous_value)
                        flex_fields[name]["previous_value"] = previous_value

                        current_value = value.get("value", "")
                        if current_value:
                            current_value = default_storage.url(current_value)
                        flex_fields[name]["value"] = current_value
                    except Exception:
                        pass
            individual_data["flex_fields"] = flex_fields

        if documents_to_edit := individual_data.get("documents_to_edit"):
            for index, document in enumerate(documents_to_edit):
                previous_value = document.get("previous_value", {})
                if previous_value and previous_value.get("photo"):
                    previous_value["photoraw"] = previous_value["photo"]
                    previous_value["photo"] = default_storage.url(previous_value.get("photo"))
                    documents_to_edit[index]["previous_value"] = previous_value

                current_value = document.get("value", {})
                if current_value and current_value.get("photo"):
                    current_value["photoraw"] = current_value["photo"]
                    current_value["photo"] = default_storage.url(current_value.get("photo"))
                    documents_to_edit[index]["value"] = current_value
            individual_data["documents_to_edit"] = documents_to_edit

        if documents := individual_data.get("documents"):
            for index, document in enumerate(documents):
                current_value = document.get("value", {})
                if current_value and current_value.get("photo"):
                    current_value["photoraw"] = current_value["photo"]
                    current_value["photo"] = default_storage.url(current_value.get("photo"))
                    documents[index]["value"] = current_value
            individual_data["documents"] = documents

        return individual_data


class TicketAddIndividualDetailsNode(DjangoObjectType):
    individual_data = Arg()

    class Meta:
        model = TicketAddIndividualDetails
        exclude = ("ticket",)
        interfaces = (relay.Node,)
        connection_class = ExtendedConnection

    def resolve_individual_data(self, info: Any) -> Dict:
        individual_data: Dict = self.individual_data  # type: ignore
        if flex_fields := individual_data.get("flex_fields"):
            images_flex_fields_names = FlexibleAttribute.objects.filter(type=TYPE_IMAGE).values_list("name", flat=True)
            for name, value in flex_fields.items():
                if value and name in images_flex_fields_names:
                    try:
                        if value:
                            flex_fields[name] = default_storage.url(value)
                        else:
                            flex_fields[name] = ""
                    except Exception:
                        pass
            individual_data["flex_fields"] = flex_fields

        if documents := individual_data.get("documents"):
            for index, document in enumerate(documents):
                if document and document["photo"]:
                    document["photoraw"] = document["photo"]
                    document["photo"] = default_storage.url(document["photo"])
                    documents[index] = document
            individual_data["documents"] = documents
        return individual_data


class TicketDeleteIndividualDetailsNode(DjangoObjectType):
    individual_data = Arg()

    class Meta:
        model = TicketDeleteIndividualDetails
        exclude = ("ticket",)
        interfaces = (relay.Node,)
        connection_class = ExtendedConnection


class TicketDeleteHouseholdDetailsNode(DjangoObjectType):
    household_data = Arg()

    class Meta:
        model = TicketDeleteHouseholdDetails
        exclude = ("ticket",)
        interfaces = (relay.Node,)
        connection_class = ExtendedConnection


class TicketHouseholdDataUpdateDetailsNode(DjangoObjectType):
    household_data = Arg()

    class Meta:
        model = TicketHouseholdDataUpdateDetails
        exclude = ("ticket",)
        interfaces = (relay.Node,)
        connection_class = ExtendedConnection


class TicketNeedsAdjudicationDetailsExtraDataNode(graphene.ObjectType):
    golden_records = graphene.List(DeduplicationResultNode)
    possible_duplicate = graphene.List(DeduplicationResultNode)

    def resolve_golden_records(self, info: Any) -> List[Dict]:
        return encode_ids(self.golden_records, "Individual", "hit_id")

    def resolve_possible_duplicate(self, info: Any) -> List[Dict]:
        return encode_ids(self.possible_duplicate, "Individual", "hit_id")


class TicketNeedsAdjudicationDetailsNode(DjangoObjectType):
    has_duplicated_document = graphene.Boolean()
    extra_data = graphene.Field(TicketNeedsAdjudicationDetailsExtraDataNode)
    possible_duplicates = graphene.List(IndividualNode)
    selected_individuals = graphene.List(IndividualNode)

    class Meta:
        model = TicketNeedsAdjudicationDetails
        exclude = ("ticket",)
        interfaces = (relay.Node,)
        connection_class = ExtendedConnection

    def resolve_extra_data(parent, info: Any) -> TicketNeedsAdjudicationDetailsExtraDataNode:
        golden_records = parent.extra_data.get("golden_records")
        possible_duplicate = parent.extra_data.get("possible_duplicate")
        return TicketNeedsAdjudicationDetailsExtraDataNode(golden_records, possible_duplicate)

    def resolve_possible_duplicates(self, info: Any) -> "QuerySet":
        return self.possible_duplicates.all()

    def resolve_selected_individuals(self, info: Any) -> "QuerySet":
        return self.selected_individuals.all()


class TicketSystemFlaggingDetailsNode(DjangoObjectType):
    class Meta:
        model = TicketSystemFlaggingDetails
        exclude = ("ticket",)
        interfaces = (relay.Node,)
        connection_class = ExtendedConnection


class TicketPaymentVerificationDetailsNode(DjangoObjectType):
    has_multiple_payment_verifications = graphene.Boolean(source="has_multiple_payment_verifications")

    class Meta:
        model = TicketPaymentVerificationDetails
        exclude = ("ticket",)
        interfaces = (relay.Node,)
        connection_class = ExtendedConnection


class TicketPositiveFeedbackDetailsNode(DjangoObjectType):
    class Meta:
        model = TicketPositiveFeedbackDetails
        exclude = ("ticket",)
        interfaces = (relay.Node,)
        connection_class = ExtendedConnection


class TicketNegativeFeedbackDetailsNode(DjangoObjectType):
    class Meta:
        model = TicketNegativeFeedbackDetails
        exclude = ("ticket",)
        interfaces = (relay.Node,)
        connection_class = ExtendedConnection


class TicketReferralDetailsNode(DjangoObjectType):
    class Meta:
        model = TicketReferralDetails
        exclude = ("ticket",)
        interfaces = (relay.Node,)
        connection_class = ExtendedConnection


class IssueTypesObject(graphene.ObjectType):
    category = graphene.String()
    label = graphene.String()
    sub_categories = graphene.List(ChoiceObject)

    def resolve_sub_categories(self, info: Any) -> List[Dict[str, str]]:
        return [{"name": value, "value": key} for key, value in self.get("sub_categories").items()]


class AddIndividualFiledObjectType(graphene.ObjectType):
    name = graphene.String()
    label = graphene.String()
    required = graphene.Boolean()
    type = graphene.String()
    flex_field = graphene.Boolean()


class ChartGrievanceTicketsNode(ChartDatasetNode):
    total_number_of_grievances = graphene.Int()
    total_number_of_feedback = graphene.Int()
    total_number_of_open_sensitive = graphene.Int()


class Query(graphene.ObjectType):
    grievance_ticket = relay.Node.Field(GrievanceTicketNode)
    all_grievance_ticket = DjangoPermissionFilterConnectionField(
        GrievanceTicketNode,
        filterset_class=GrievanceTicketFilter,
        permission_classes=(
            hopePermissionClass(Permissions.GRIEVANCES_VIEW_LIST_EXCLUDING_SENSITIVE),
            hopePermissionClass(Permissions.GRIEVANCES_VIEW_LIST_EXCLUDING_SENSITIVE_AS_CREATOR),
            hopePermissionClass(Permissions.GRIEVANCES_VIEW_LIST_EXCLUDING_SENSITIVE_AS_OWNER),
            hopePermissionClass(Permissions.GRIEVANCES_VIEW_LIST_SENSITIVE),
            hopePermissionClass(Permissions.GRIEVANCES_VIEW_LIST_SENSITIVE_AS_CREATOR),
            hopePermissionClass(Permissions.GRIEVANCES_VIEW_LIST_SENSITIVE_AS_OWNER),
        ),
    )
    existing_grievance_tickets = DjangoPermissionFilterConnectionField(
        GrievanceTicketNode,
        filterset_class=ExistingGrievanceTicketFilter,
        permission_classes=(
            hopePermissionClass(Permissions.GRIEVANCES_VIEW_LIST_EXCLUDING_SENSITIVE),
            hopePermissionClass(Permissions.GRIEVANCES_VIEW_LIST_EXCLUDING_SENSITIVE_AS_CREATOR),
            hopePermissionClass(Permissions.GRIEVANCES_VIEW_LIST_EXCLUDING_SENSITIVE_AS_OWNER),
            hopePermissionClass(Permissions.GRIEVANCES_VIEW_LIST_SENSITIVE),
            hopePermissionClass(Permissions.GRIEVANCES_VIEW_LIST_SENSITIVE_AS_CREATOR),
            hopePermissionClass(Permissions.GRIEVANCES_VIEW_LIST_SENSITIVE_AS_OWNER),
        ),
    )
    all_ticket_notes = DjangoPermissionFilterConnectionField(
        TicketNoteNode,
        filterset_class=TicketNoteFilter,
    )
    chart_grievances = graphene.Field(
        ChartGrievanceTicketsNode,
        business_area_slug=graphene.String(required=True),
        year=graphene.Int(required=True),
        administrative_area=graphene.String(required=False),
    )
    all_add_individuals_fields_attributes = graphene.List(FieldAttributeNode, description="All field datatype meta.")
    all_edit_household_fields_attributes = graphene.List(FieldAttributeNode, description="All field datatype meta.")
    grievance_ticket_status_choices = graphene.List(ChoiceObject)
    grievance_ticket_category_choices = graphene.List(ChoiceObject)
    grievance_ticket_manual_category_choices = graphene.List(ChoiceObject)
    grievance_ticket_system_category_choices = graphene.List(ChoiceObject)
    grievance_ticket_issue_type_choices = graphene.List(IssueTypesObject)
    grievance_ticket_priority_choices = graphene.List(ChoiceObjectInt)
    grievance_ticket_urgency_choices = graphene.List(ChoiceObjectInt)

<<<<<<< HEAD
    def resolve_all_grievance_ticket(self, info, **kwargs):
        return (
            GrievanceTicket.objects.filter(ignored=False)
            .select_related("assigned_to", "created_by")
            .annotate(
                total=Case(
                    When(
                        status=GrievanceTicket.STATUS_CLOSED,
                        then=F("updated_at") - F("created_at"),
                    ),
                    default=Value(timezone.now()) - F("created_at"),
                    output_field=DateField(),
                )
            )
            .annotate(total_days=F("total__day"))
        )
=======
    def resolve_all_grievance_ticket(self, info: Any, **kwargs: Any) -> "QuerySet":
        return GrievanceTicket.objects.filter(ignored=False).select_related("assigned_to", "created_by")
>>>>>>> f8e816f2

    def resolve_grievance_ticket_status_choices(self, info: Any, **kwargs: Any) -> List[Dict[str, Any]]:
        return to_choice_object(GrievanceTicket.STATUS_CHOICES)

    def resolve_grievance_ticket_category_choices(self, info: Any, **kwargs: Any) -> List[Dict[str, Any]]:
        return to_choice_object(GrievanceTicket.CATEGORY_CHOICES)

<<<<<<< HEAD
    def resolve_grievance_ticket_manual_category_choices(self, info, **kwargs):
        return [
            {"name": name, "value": value}
            for value, name in GrievanceTicket.CATEGORY_CHOICES
            if value in GrievanceTicket.MANUAL_CATEGORIES
            and value
            not in (
                GrievanceTicket.CATEGORY_NEGATIVE_FEEDBACK,
                GrievanceTicket.CATEGORY_POSITIVE_FEEDBACK,
            )  # feedback tickets are not available anymore via grievance ticket
        ]

    def resolve_grievance_ticket_system_category_choices(self, info, **kwargs):
        return [
            {"name": name, "value": value}
            for value, name in GrievanceTicket.CATEGORY_CHOICES
            if value not in GrievanceTicket.MANUAL_CATEGORIES
        ]

    def resolve_grievance_ticket_all_category_choices(self, info, **kwargs):
        return [{"name": name, "value": value} for value, name in GrievanceTicket.CATEGORY_CHOICES]
=======
    def resolve_grievance_ticket_manual_category_choices(self, info: Any, **kwargs: Any) -> List[Dict[str, Any]]:
        return to_choice_object(GrievanceTicket.MANUAL_CATEGORIES)
>>>>>>> f8e816f2

    def resolve_grievance_ticket_issue_type_choices(self, info: Any, **kwargs: Any) -> List[Dict]:
        categories = dict(GrievanceTicket.CATEGORY_CHOICES)
        return [
            {"category": key, "label": categories[key], "sub_categories": value}
            for (key, value) in GrievanceTicket.ISSUE_TYPES_CHOICES.items()
        ]

<<<<<<< HEAD
    def resolve_grievance_ticket_priority_choices(self, info, **kwargs):
        return to_choice_object(PRIORITY_CHOICES)

    def resolve_grievance_ticket_urgency_choices(self, info, **kwargs):
        return to_choice_object(URGENCY_CHOICES)

    def resolve_all_add_individuals_fields_attributes(self, info, **kwargs):
=======
    def resolve_all_add_individuals_fields_attributes(self, info: Any, **kwargs: Any) -> List:
>>>>>>> f8e816f2
        fields = FieldFactory.from_scope(Scope.INDIVIDUAL_UPDATE).associated_with_individual()
        all_options = list(fields) + list(
            FlexibleAttribute.objects.filter(associated_with=FlexibleAttribute.ASSOCIATED_WITH_INDIVIDUAL)
        )
        return sort_by_attr(all_options, "label.English(EN)")

    def resolve_all_edit_household_fields_attributes(self, info: Any, **kwargs: Any) -> List:
        business_area_slug = info.context.headers.get("Business-Area")
        fields = (
            FieldFactory.from_scope(Scope.HOUSEHOLD_UPDATE)
            .associated_with_household()
            .apply_business_area(business_area_slug)
        )
        all_options = list(fields) + list(
            FlexibleAttribute.objects.filter(associated_with=FlexibleAttribute.ASSOCIATED_WITH_HOUSEHOLD)
        )
        return sort_by_attr(all_options, "label.English(EN)")

    @chart_permission_decorator(permissions=[Permissions.DASHBOARD_VIEW_COUNTRY])
    def resolve_chart_grievances(
        self, info: Any, business_area_slug: str, year: int, **kwargs: Any
    ) -> Dict[str, object]:
        grievance_tickets = chart_get_filtered_qs(
            GrievanceTicket,
            year,
            business_area_slug_filter={"business_area__slug": business_area_slug},
        )

        filters = chart_filters_decoder(kwargs)
        if filters.get("administrative_area") is not None:
            try:
                grievance_tickets = grievance_tickets.filter(
                    admin2=Area.objects.get(id=filters.get("administrative_area"))
                )
            except Area.DoesNotExist:
                pass

        grievance_status_labels = [
            "Resolved",
            "Unresolved",
            "Unresolved for longer than 30 days",
            "Unresolved for longer than 60 days",
        ]

        days_30_from_now = datetime.date.today() - datetime.timedelta(days=30)
        days_60_from_now = datetime.date.today() - datetime.timedelta(days=60)

        feedback_categories = [
            GrievanceTicket.CATEGORY_POSITIVE_FEEDBACK,
            GrievanceTicket.CATEGORY_NEGATIVE_FEEDBACK,
        ]
        all_open_tickets = grievance_tickets.filter(~Q(status=GrievanceTicket.STATUS_CLOSED))
        all_closed_tickets = grievance_tickets.filter(status=GrievanceTicket.STATUS_CLOSED)

        datasets = [
            {
                "data": [
                    all_closed_tickets.count(),  # Resolved
                    all_open_tickets.filter(
                        created_at__gte=days_30_from_now,
                    ).count(),  # Unresolved less than 30 days
                    all_open_tickets.filter(
                        created_at__lt=days_30_from_now,
                        created_at__gte=days_60_from_now,
                    ).count(),  # Unresolved for longer than 30 days
                    all_open_tickets.filter(
                        created_at__lt=days_60_from_now
                    ).count(),  # Unresolved for longer than 60 days
                ]
            },
        ]
        return {
            "labels": grievance_status_labels,
            "datasets": datasets,
            "total_number_of_grievances": grievance_tickets.exclude(category__in=feedback_categories).count(),
            "total_number_of_feedback": grievance_tickets.filter(category__in=feedback_categories).count(),
            "total_number_of_open_sensitive": all_open_tickets.filter(
                category=GrievanceTicket.CATEGORY_SENSITIVE_GRIEVANCE,
            ).count(),
        }<|MERGE_RESOLUTION|>--- conflicted
+++ resolved
@@ -3,13 +3,13 @@
 from typing import TYPE_CHECKING, Any, Dict, List, Optional, Tuple, Type
 
 from django.core.files.storage import default_storage
-from django.db.models import Case, DateField, F, Q, Value, When
-from django.utils import timezone
+from django.db.models import Q
 
 import graphene
 from graphene import relay
 from graphene_django import DjangoObjectType
 
+from hct_mis_api.apps.account.models import Partner
 from hct_mis_api.apps.account.permissions import (
     BaseNodePermissionMixin,
     BasePermission,
@@ -62,6 +62,7 @@
 )
 from hct_mis_api.apps.household.schema import HouseholdNode, IndividualNode
 from hct_mis_api.apps.payment.schema import PaymentRecordNode
+from hct_mis_api.apps.program.models import Program
 from hct_mis_api.apps.program.schema import ProgramNode
 from hct_mis_api.apps.registration_datahub.schema import DeduplicationResultNode
 from hct_mis_api.apps.utils.exceptions import log_and_raise
@@ -168,23 +169,23 @@
         )
 
     @staticmethod
-    def resolve_priority(grievance_ticket: GrievanceTicket, info):
+    def resolve_priority(grievance_ticket: GrievanceTicket, info: Any) -> int:
         return grievance_ticket.priority
 
     @staticmethod
-    def resolve_urgency(grievance_ticket: GrievanceTicket, info):
+    def resolve_urgency(grievance_ticket: GrievanceTicket, info: Any) -> int:
         return grievance_ticket.urgency
 
     @staticmethod
-    def resolve_partner(grievance_ticket: GrievanceTicket, info):
+    def resolve_partner(grievance_ticket: GrievanceTicket, info: Any) -> Partner:
         return grievance_ticket.partner
 
     @staticmethod
-    def resolve_programme(grievance_ticket: GrievanceTicket, info):
+    def resolve_programme(grievance_ticket: GrievanceTicket, info: Any) -> Program:
         return grievance_ticket.programme
 
     @staticmethod
-    def resolve_documentation(grievance_ticket: GrievanceTicket, info):
+    def resolve_documentation(grievance_ticket: GrievanceTicket, info: Any) -> "QuerySet[GrievanceDocument]":
         return grievance_ticket.support_documents.order_by("-created_at")
 
 
@@ -478,27 +479,8 @@
     grievance_ticket_priority_choices = graphene.List(ChoiceObjectInt)
     grievance_ticket_urgency_choices = graphene.List(ChoiceObjectInt)
 
-<<<<<<< HEAD
-    def resolve_all_grievance_ticket(self, info, **kwargs):
-        return (
-            GrievanceTicket.objects.filter(ignored=False)
-            .select_related("assigned_to", "created_by")
-            .annotate(
-                total=Case(
-                    When(
-                        status=GrievanceTicket.STATUS_CLOSED,
-                        then=F("updated_at") - F("created_at"),
-                    ),
-                    default=Value(timezone.now()) - F("created_at"),
-                    output_field=DateField(),
-                )
-            )
-            .annotate(total_days=F("total__day"))
-        )
-=======
     def resolve_all_grievance_ticket(self, info: Any, **kwargs: Any) -> "QuerySet":
         return GrievanceTicket.objects.filter(ignored=False).select_related("assigned_to", "created_by")
->>>>>>> f8e816f2
 
     def resolve_grievance_ticket_status_choices(self, info: Any, **kwargs: Any) -> List[Dict[str, Any]]:
         return to_choice_object(GrievanceTicket.STATUS_CHOICES)
@@ -506,32 +488,8 @@
     def resolve_grievance_ticket_category_choices(self, info: Any, **kwargs: Any) -> List[Dict[str, Any]]:
         return to_choice_object(GrievanceTicket.CATEGORY_CHOICES)
 
-<<<<<<< HEAD
-    def resolve_grievance_ticket_manual_category_choices(self, info, **kwargs):
-        return [
-            {"name": name, "value": value}
-            for value, name in GrievanceTicket.CATEGORY_CHOICES
-            if value in GrievanceTicket.MANUAL_CATEGORIES
-            and value
-            not in (
-                GrievanceTicket.CATEGORY_NEGATIVE_FEEDBACK,
-                GrievanceTicket.CATEGORY_POSITIVE_FEEDBACK,
-            )  # feedback tickets are not available anymore via grievance ticket
-        ]
-
-    def resolve_grievance_ticket_system_category_choices(self, info, **kwargs):
-        return [
-            {"name": name, "value": value}
-            for value, name in GrievanceTicket.CATEGORY_CHOICES
-            if value not in GrievanceTicket.MANUAL_CATEGORIES
-        ]
-
-    def resolve_grievance_ticket_all_category_choices(self, info, **kwargs):
-        return [{"name": name, "value": value} for value, name in GrievanceTicket.CATEGORY_CHOICES]
-=======
     def resolve_grievance_ticket_manual_category_choices(self, info: Any, **kwargs: Any) -> List[Dict[str, Any]]:
         return to_choice_object(GrievanceTicket.MANUAL_CATEGORIES)
->>>>>>> f8e816f2
 
     def resolve_grievance_ticket_issue_type_choices(self, info: Any, **kwargs: Any) -> List[Dict]:
         categories = dict(GrievanceTicket.CATEGORY_CHOICES)
@@ -540,17 +498,13 @@
             for (key, value) in GrievanceTicket.ISSUE_TYPES_CHOICES.items()
         ]
 
-<<<<<<< HEAD
-    def resolve_grievance_ticket_priority_choices(self, info, **kwargs):
+    def resolve_grievance_ticket_priority_choices(self, info: Any, **kwargs: Any) -> List[Dict[str, Any]]:
         return to_choice_object(PRIORITY_CHOICES)
 
-    def resolve_grievance_ticket_urgency_choices(self, info, **kwargs):
+    def resolve_grievance_ticket_urgency_choices(self, info: Any, **kwargs: Any) -> List[Dict[str, Any]]:
         return to_choice_object(URGENCY_CHOICES)
 
-    def resolve_all_add_individuals_fields_attributes(self, info, **kwargs):
-=======
     def resolve_all_add_individuals_fields_attributes(self, info: Any, **kwargs: Any) -> List:
->>>>>>> f8e816f2
         fields = FieldFactory.from_scope(Scope.INDIVIDUAL_UPDATE).associated_with_individual()
         all_options = list(fields) + list(
             FlexibleAttribute.objects.filter(associated_with=FlexibleAttribute.ASSOCIATED_WITH_INDIVIDUAL)
