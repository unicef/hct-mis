--- conflicted
+++ resolved
@@ -111,16 +111,7 @@
         interfaces = (relay.Node,)
         connection_class = ExtendedConnection
 
-    @staticmethod
-<<<<<<< HEAD
-    def resolve_related_tickets(grievance_ticket: GrievanceTicket, info: Any) -> "QuerySet":
-        return grievance_ticket.related_tickets
-
-    @staticmethod
-    def resolve_household(grievance_ticket: GrievanceTicket, info: Any) -> Optional[Any]:
-=======
-    def resolve_household(grievance_ticket: GrievanceTicket, info):
->>>>>>> 46f6b1f9
+    def resolve_household(grievance_ticket: GrievanceTicket, info) -> Optional[Any]:
         return getattr(grievance_ticket.ticket_details, "household", None)
 
     @staticmethod
@@ -139,15 +130,6 @@
     def resolve_admin2(grievance_ticket: GrievanceTicket, info: Any) -> Area:
         return grievance_ticket.admin2
 
-    @staticmethod
-<<<<<<< HEAD
-    def resolve_existing_tickets(grievance_ticket: GrievanceTicket, info: Any) -> "QuerySet":
-        return (
-            GrievanceTicket.objects.exclude(household_unicef_id__isnull=True)
-            .filter(household_unicef_id=grievance_ticket.household_unicef_id)
-            .exclude(pk=grievance_ticket.pk)
-        )
-=======
     def resolve_linked_tickets(grievance_ticket: GrievanceTicket, info):
         return grievance_ticket._linked_tickets
 
@@ -158,7 +140,6 @@
     @staticmethod
     def resolve_related_tickets(grievance_ticket: GrievanceTicket, info):
         return grievance_ticket._related_tickets
->>>>>>> 46f6b1f9
 
 
 class TicketNoteNode(DjangoObjectType):
@@ -453,11 +434,7 @@
     grievance_ticket_manual_category_choices = graphene.List(ChoiceObject)
     grievance_ticket_issue_type_choices = graphene.List(IssueTypesObject)
 
-<<<<<<< HEAD
     def resolve_all_grievance_ticket(self, info: Any, **kwargs: Any) -> "QuerySet":
-        return GrievanceTicket.objects.filter(ignored=False).select_related("assigned_to", "created_by")
-=======
-    def resolve_all_grievance_ticket(self, info, **kwargs):
         queryset = GrievanceTicket.objects.filter(ignored=False).select_related("admin2", "assigned_to", "created_by")
         to_prefetch = []
         for key, value in GrievanceTicket.SEARCH_TICKET_TYPES_LOOKUPS.items():
@@ -470,7 +447,6 @@
         queryset = queryset.prefetch_related(*to_prefetch)
 
         return queryset
->>>>>>> 46f6b1f9
 
     def resolve_grievance_ticket_status_choices(self, info: Any, **kwargs: Any) -> List[Dict[str, Any]]:
         return to_choice_object(GrievanceTicket.STATUS_CHOICES)
