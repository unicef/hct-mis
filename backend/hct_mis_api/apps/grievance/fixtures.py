--- conflicted
+++ resolved
@@ -1,11 +1,8 @@
 import random
-<<<<<<< HEAD
 from io import BytesIO
+from typing import Any
 
 from django.core.files.uploadedfile import InMemoryUploadedFile
-=======
-from typing import Any
->>>>>>> f8e816f2
 
 import factory
 from pytz import utc
