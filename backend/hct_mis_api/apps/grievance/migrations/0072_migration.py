--- conflicted
+++ resolved
@@ -13,11 +13,7 @@
         TicketNeedsAdjudicationDetails,
     )  # need to use property has_duplicated_document
 
-<<<<<<< HEAD
-    qs_tickets = TicketNeedsAdjudicationDetails.objects.filter(ticket__issue_type__isnull=False).select_related("ticket")
-=======
     qs_tickets = TicketNeedsAdjudicationDetails.objects.filter(ticket__issue_type__isnull=False).select_related("ticket").order_by("id")
->>>>>>> 1943b5a2
     gt_to_update = []
 
     paginator = Paginator(qs_tickets, 500)
