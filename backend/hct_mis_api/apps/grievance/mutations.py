import logging
from enum import Enum
from typing import Union

from django.contrib.auth import get_user_model
from django.db import transaction
from django.db.models import Q
from django.shortcuts import get_object_or_404
from django.utils import timezone

import graphene
from graphql import GraphQLError

from hct_mis_api.apps.account.models import Partner
from hct_mis_api.apps.account.permissions import PermissionMutation, Permissions
from hct_mis_api.apps.account.schema import PartnerType, UserNode
from hct_mis_api.apps.activity_log.models import log_create
from hct_mis_api.apps.core.models import BusinessArea
from hct_mis_api.apps.core.permissions import is_authenticated
from hct_mis_api.apps.core.scalars import BigInt
from hct_mis_api.apps.core.schema import BusinessAreaNode
from hct_mis_api.apps.core.utils import (
    check_concurrency_version_in_mutation,
    decode_id_string,
    to_snake_case,
)
from hct_mis_api.apps.geo.models import Area
from hct_mis_api.apps.grievance.models import GrievanceTicket, TicketNote
from hct_mis_api.apps.grievance.mutations_extras.data_change import (
    close_add_individual_grievance_ticket,
    close_delete_household_ticket,
    close_delete_individual_ticket,
    close_update_household_grievance_ticket,
    close_update_individual_grievance_ticket,
    save_data_change_extras,
    update_data_change_extras,
)
from hct_mis_api.apps.grievance.mutations_extras.feedback import (
    save_negative_feedback_extras,
    save_positive_feedback_extras,
    update_negative_feedback_extras,
    update_positive_feedback_extras,
)
from hct_mis_api.apps.grievance.mutations_extras.grievance_complaint import (
    save_grievance_complaint_extras,
)
from hct_mis_api.apps.grievance.mutations_extras.main import (
    CreateGrievanceTicketExtrasInput,
    UpdateGrievanceTicketExtrasInput,
    _no_operation_close_method,
)
from hct_mis_api.apps.grievance.mutations_extras.payment_verification import (
    save_payment_verification_extras,
)
from hct_mis_api.apps.grievance.mutations_extras.referral import (
    save_referral_extras,
    update_referral_extras,
)
from hct_mis_api.apps.grievance.mutations_extras.sensitive_grievance import (
    save_sensitive_grievance_extras,
)
from hct_mis_api.apps.grievance.mutations_extras.system_tickets import (
    close_needs_adjudication_ticket,
    close_system_flagging_ticket,
)
from hct_mis_api.apps.grievance.mutations_extras.ticket_payment_verification_details import (
    update_ticket_payment_verification_details_extras,
)
from hct_mis_api.apps.grievance.mutations_extras.utils import (
    remove_parsed_data_fields,
    verify_required_arguments,
)
from hct_mis_api.apps.grievance.notifications import GrievanceNotification
from hct_mis_api.apps.grievance.schema import GrievanceTicketNode, TicketNoteNode
from hct_mis_api.apps.grievance.utils import get_individual, traverse_sibling_tickets
from hct_mis_api.apps.grievance.validators import DataChangeValidator
from hct_mis_api.apps.household.models import (
    HEAD,
    ROLE_ALTERNATE,
    ROLE_PRIMARY,
    Household,
    Individual,
    IndividualRoleInHousehold,
)
from hct_mis_api.apps.household.schema import HouseholdNode, IndividualNode

logger = logging.getLogger(__name__)


class CreateGrievanceTicketInput(graphene.InputObjectType):
    description = graphene.String(required=True)
    assigned_to = graphene.GlobalID(node=UserNode, required=False)
    category = graphene.Int(required=True)
    sub_category = graphene.Int()
    issue_type = graphene.Int()
    admin = graphene.String()
    area = graphene.String()
    language = graphene.String(required=True)
    consent = graphene.Boolean(required=True)
    business_area = graphene.GlobalID(node=BusinessAreaNode, required=True)
    linked_tickets = graphene.List(graphene.ID)
    extras = CreateGrievanceTicketExtrasInput()
    priority = graphene.Int(required=False)
    urgency = graphene.Int(required=False)
    partner = graphene.Int(node=PartnerType, required=False)


class UpdateGrievanceTicketInput(graphene.InputObjectType):
    ticket_id = graphene.GlobalID(node=GrievanceTicketNode, required=True)
    description = graphene.String()
    assigned_to = graphene.GlobalID(node=UserNode, required=False)
    admin = graphene.String()
    area = graphene.String()
    language = graphene.String()
    linked_tickets = graphene.List(graphene.ID)
    household = graphene.GlobalID(node=HouseholdNode, required=False)
    individual = graphene.GlobalID(node=IndividualNode, required=False)
    sub_category = graphene.Int()
    extras = UpdateGrievanceTicketExtrasInput()
    priority = graphene.Int(required=False)
    urgency = graphene.Int(required=False)
    partner = graphene.Int(node=PartnerType, required=False)


class CreateTicketNoteInput(graphene.InputObjectType):
    description = graphene.String(required=True)
    ticket = graphene.GlobalID(node=GrievanceTicketNode, required=True)


def get_partner(id: int):
    if id:
        try:
            return Partner.objects.get(id=id)
        except Partner.DoesNotExist as dne:
            logger.error(f"Partner {id} does not exist")
            raise GraphQLError(f"Partner {id} does not exist") from dne


class CreateGrievanceTicketMutation(PermissionMutation):
    grievance_tickets = graphene.List(GrievanceTicketNode)

    CATEGORY_OPTIONS = {
        GrievanceTicket.CATEGORY_POSITIVE_FEEDBACK: {
            "required": [],
            "not_allowed": [
                "extras.category.sensitive_grievance_ticket_extras",
                "extras.category.grievance_complaint_ticket_extras",
            ],
        },
        GrievanceTicket.CATEGORY_PAYMENT_VERIFICATION: {
            "required": [],
            "not_allowed": [
                "extras.category.sensitive_grievance_ticket_extras",
                "extras.category.grievance_complaint_ticket_extras",
            ],
        },
        GrievanceTicket.CATEGORY_DATA_CHANGE: {
            "required": [],
            "not_allowed": [
                "extras.category.sensitive_grievance_ticket_extras",
                "extras.category.grievance_complaint_ticket_extras",
            ],
        },
        GrievanceTicket.CATEGORY_SENSITIVE_GRIEVANCE: {
            "required": ["issue_type"],
            "not_allowed": ["extras.category.grievance_complaint_ticket_extras"],
        },
        GrievanceTicket.CATEGORY_GRIEVANCE_COMPLAINT: {
            "required": [],
            "not_allowed": ["extras.category.sensitive_grievance_ticket_extras"],
        },
        GrievanceTicket.CATEGORY_NEGATIVE_FEEDBACK: {
            "required": [],
            "not_allowed": [
                "extras.category.sensitive_grievance_ticket_extras",
                "extras.category.grievance_complaint_ticket_extras",
            ],
        },
        GrievanceTicket.CATEGORY_REFERRAL: {
            "required": [],
            "not_allowed": [
                "extras.category.sensitive_grievance_ticket_extras",
                "extras.category.grievance_complaint_ticket_extras",
            ],
        },
        GrievanceTicket.CATEGORY_SYSTEM_FLAGGING: {
            "required": [],
            "not_allowed": [
                "extras.category.sensitive_grievance_ticket_extras",
                "extras.category.grievance_complaint_ticket_extras",
            ],
        },
        GrievanceTicket.CATEGORY_NEEDS_ADJUDICATION: {
            "required": [],
            "not_allowed": [
                "extras.category.sensitive_grievance_ticket_extras",
                "extras.category.grievance_complaint_ticket_extras",
            ],
        },
    }

    ISSUE_TYPE_OPTIONS = {
        GrievanceTicket.ISSUE_TYPE_HOUSEHOLD_DATA_CHANGE_DATA_UPDATE: {
            "required": ["extras.issue_type.household_data_update_issue_type_extras"],
            "not_allowed": [
                "individual_data_update_issue_type_extras",
                "individual_delete_issue_type_extras",
            ],
        },
        GrievanceTicket.ISSUE_TYPE_DATA_CHANGE_DELETE_HOUSEHOLD: {
            "required": ["extras.issue_type.household_delete_issue_type_extras"],
            "not_allowed": [
                "household_data_update_issue_type_extras",
                "individual_data_update_issue_type_extras",
            ],
        },
        GrievanceTicket.ISSUE_TYPE_INDIVIDUAL_DATA_CHANGE_DATA_UPDATE: {
            "required": ["extras.issue_type.individual_data_update_issue_type_extras"],
            "not_allowed": [
                "household_data_update_issue_type_extras",
                "individual_delete_issue_type_extras",
            ],
        },
        GrievanceTicket.ISSUE_TYPE_DATA_CHANGE_ADD_INDIVIDUAL: {
            "required": ["extras.issue_type.add_individual_issue_type_extras"],
            "not_allowed": [
                "household_data_update_issue_type_extras",
                "individual_data_update_issue_type_extras",
                "individual_delete_issue_type_extras",
            ],
        },
        GrievanceTicket.ISSUE_TYPE_DATA_CHANGE_DELETE_INDIVIDUAL: {
            "required": ["extras.issue_type.individual_delete_issue_type_extras"],
            "not_allowed": [
                "household_data_update_issue_type_extras",
                "individual_data_update_issue_type_extras",
            ],
        },
        GrievanceTicket.ISSUE_TYPE_DATA_BREACH: {"required": [], "not_allowed": []},
        GrievanceTicket.ISSUE_TYPE_BRIBERY_CORRUPTION_KICKBACK: {
            "required": [],
            "not_allowed": [],
        },
        GrievanceTicket.ISSUE_TYPE_FRAUD_FORGERY: {"required": [], "not_allowed": []},
        GrievanceTicket.ISSUE_TYPE_FRAUD_MISUSE: {"required": [], "not_allowed": []},
        GrievanceTicket.ISSUE_TYPE_HARASSMENT: {"required": [], "not_allowed": []},
        GrievanceTicket.ISSUE_TYPE_INAPPROPRIATE_STAFF_CONDUCT: {
            "required": [],
            "not_allowed": [],
        },
        GrievanceTicket.ISSUE_TYPE_UNAUTHORIZED_USE: {
            "required": [],
            "not_allowed": [],
        },
        GrievanceTicket.ISSUE_TYPE_CONFLICT_OF_INTEREST: {
            "required": [],
            "not_allowed": [],
        },
        GrievanceTicket.ISSUE_TYPE_GROSS_MISMANAGEMENT: {
            "required": [],
            "not_allowed": [],
        },
        GrievanceTicket.ISSUE_TYPE_PERSONAL_DISPUTES: {
            "required": [],
            "not_allowed": [],
        },
        GrievanceTicket.ISSUE_TYPE_SEXUAL_HARASSMENT: {
            "required": [],
            "not_allowed": [],
        },
        GrievanceTicket.ISSUE_TYPE_MISCELLANEOUS: {"required": [], "not_allowed": []},
    }

    class Arguments:
        input = CreateGrievanceTicketInput(required=True)

    @classmethod
    @is_authenticated
    @transaction.atomic
    def mutate(cls, root, info, input, **kwargs):
        arg = lambda name, default=None: input.get(name, default)
        cls.has_permission(info, Permissions.GRIEVANCES_CREATE, arg("business_area"))

        verify_required_arguments(input, "category", cls.CATEGORY_OPTIONS)
        if arg("issue_type"):
            verify_required_arguments(input, "issue_type", cls.ISSUE_TYPE_OPTIONS)
        category = arg("category")
        grievance_ticket, extras = cls.save_basic_data(root, info, input, **kwargs)
        save_extra_methods = {
            GrievanceTicket.CATEGORY_PAYMENT_VERIFICATION: save_payment_verification_extras,
            GrievanceTicket.CATEGORY_DATA_CHANGE: save_data_change_extras,
            GrievanceTicket.CATEGORY_GRIEVANCE_COMPLAINT: save_grievance_complaint_extras,
            GrievanceTicket.CATEGORY_SENSITIVE_GRIEVANCE: save_sensitive_grievance_extras,
            GrievanceTicket.CATEGORY_POSITIVE_FEEDBACK: save_positive_feedback_extras,
            GrievanceTicket.CATEGORY_NEGATIVE_FEEDBACK: save_negative_feedback_extras,
            GrievanceTicket.CATEGORY_REFERRAL: save_referral_extras,
        }
        save_extra_method = save_extra_methods.get(category)
        grievances = [grievance_ticket]
        if save_extra_method:
            grievances = save_extra_method(root, info, input, grievance_ticket, extras, **kwargs)
        for grievance in grievances:
            log_create(
                GrievanceTicket.ACTIVITY_LOG_MAPPING,
                "business_area",
                info.context.user,
                None,
                grievance,
            )
        return cls(grievance_tickets=grievances)

    @classmethod
    def save_basic_data(cls, root, info, input, **kwargs):
        arg = lambda name, default=None: input.get(name, default)
        user = info.context.user
        assigned_to_id = decode_id_string(arg("assigned_to"))
        linked_tickets_encoded_ids = arg("linked_tickets", [])
        linked_tickets = [decode_id_string(encoded_id) for encoded_id in linked_tickets_encoded_ids]
        business_area_slug = arg("business_area")
        partner = get_partner(input.pop("partner", None))
        extras = arg("extras", {})
        remove_parsed_data_fields(input, ("linked_tickets", "extras", "business_area", "assigned_to"))
        admin = input.pop("admin", None)
        admin_object = None
        assigned_to = None
        if admin:
            admin_object = get_object_or_404(Area, p_code=admin)
        business_area = get_object_or_404(BusinessArea, slug=business_area_slug)
        if assigned_to_id is not None:
            assigned_to = get_object_or_404(get_user_model(), id=assigned_to_id)
        grievance_ticket = GrievanceTicket.objects.create(
            **input,
            admin2=admin_object,
            business_area=business_area,
            created_by=user,
            user_modified=timezone.now(),
            assigned_to=assigned_to,
            status=GrievanceTicket.STATUS_ASSIGNED,
            partner=partner,
        )
        GrievanceNotification.send_all_notifications(
            GrievanceNotification.prepare_notification_for_ticket_creation(grievance_ticket)
        )
        grievance_ticket.linked_tickets.set(linked_tickets)
        return grievance_ticket, extras


class UpdateGrievanceTicketMutation(PermissionMutation):
    grievance_ticket = graphene.Field(GrievanceTicketNode)

    EXTRAS_OPTIONS = {
        GrievanceTicket.ISSUE_TYPE_HOUSEHOLD_DATA_CHANGE_DATA_UPDATE: {
            "required": ["extras.household_data_update_issue_type_extras"],
            "not_allowed": [
                "individual_data_update_issue_type_extras",
                "add_individual_issue_type_extras",
            ],
        },
        GrievanceTicket.ISSUE_TYPE_INDIVIDUAL_DATA_CHANGE_DATA_UPDATE: {
            "required": ["extras.individual_data_update_issue_type_extras"],
            "not_allowed": [
                "household_data_update_issue_type_extras",
                "add_individual_issue_type_extras",
            ],
        },
        GrievanceTicket.ISSUE_TYPE_DATA_CHANGE_ADD_INDIVIDUAL: {
            "required": ["extras.add_individual_issue_type_extras"],
            "not_allowed": [
                "household_data_update_issue_type_extras",
                "individual_data_update_issue_type_extras",
            ],
        },
        GrievanceTicket.ISSUE_TYPE_DATA_CHANGE_DELETE_INDIVIDUAL: {
            "required": [],
            "not_allowed": [],
        },
        GrievanceTicket.ISSUE_TYPE_DATA_CHANGE_DELETE_INDIVIDUAL: {"required": [], "not_allowed": []},
        GrievanceTicket.ISSUE_TYPE_DATA_CHANGE_DELETE_HOUSEHOLD: {"required": [], "not_allowed": []},
        GrievanceTicket.ISSUE_TYPE_DATA_BREACH: {"required": [], "not_allowed": []},
        GrievanceTicket.ISSUE_TYPE_BRIBERY_CORRUPTION_KICKBACK: {
            "required": [],
            "not_allowed": [],
        },
        GrievanceTicket.ISSUE_TYPE_FRAUD_FORGERY: {"required": [], "not_allowed": []},
        GrievanceTicket.ISSUE_TYPE_FRAUD_MISUSE: {"required": [], "not_allowed": []},
        GrievanceTicket.ISSUE_TYPE_HARASSMENT: {"required": [], "not_allowed": []},
        GrievanceTicket.ISSUE_TYPE_INAPPROPRIATE_STAFF_CONDUCT: {
            "required": [],
            "not_allowed": [],
        },
        GrievanceTicket.ISSUE_TYPE_UNAUTHORIZED_USE: {
            "required": [],
            "not_allowed": [],
        },
        GrievanceTicket.ISSUE_TYPE_CONFLICT_OF_INTEREST: {
            "required": [],
            "not_allowed": [],
        },
        GrievanceTicket.ISSUE_TYPE_GROSS_MISMANAGEMENT: {
            "required": [],
            "not_allowed": [],
        },
        GrievanceTicket.ISSUE_TYPE_PERSONAL_DISPUTES: {
            "required": [],
            "not_allowed": [],
        },
        GrievanceTicket.ISSUE_TYPE_SEXUAL_HARASSMENT: {
            "required": [],
            "not_allowed": [],
        },
        GrievanceTicket.ISSUE_TYPE_MISCELLANEOUS: {"required": [], "not_allowed": []},
    }

    class Arguments:
        input = UpdateGrievanceTicketInput(required=True)
        version = BigInt(required=False)

    @classmethod
    @is_authenticated
    @transaction.atomic
    def mutate(cls, root, info, input, **kwargs):
        arg = lambda name, default=None: input.get(name, default)
        old_grievance_ticket = get_object_or_404(GrievanceTicket, id=decode_id_string(arg("ticket_id")))
        grievance_ticket = get_object_or_404(GrievanceTicket, id=decode_id_string(arg("ticket_id")))
        household, individual = None, None

        if arg("household") is not None:
            household = get_object_or_404(Household, id=decode_id_string(arg("household")))

        if arg("individual") is not None:
            individual = get_object_or_404(Individual, id=decode_id_string(arg("individual")))

        check_concurrency_version_in_mutation(kwargs.get("version"), grievance_ticket)
        business_area = grievance_ticket.business_area
        cls.has_creator_or_owner_permission(
            info,
            business_area,
            Permissions.GRIEVANCES_UPDATE,
            grievance_ticket.created_by == info.context.user,
            Permissions.GRIEVANCES_UPDATE_AS_CREATOR,
            grievance_ticket.assigned_to == info.context.user,
            Permissions.GRIEVANCES_UPDATE_AS_OWNER,
        )

        if grievance_ticket.status == GrievanceTicket.STATUS_CLOSED:
            logger.error("Grievance Ticket on status Closed is not editable")
            raise GraphQLError("Grievance Ticket on status Closed is not editable")

        if grievance_ticket.issue_type:
            verify_required_arguments(input, "issue_type", cls.EXTRAS_OPTIONS)
        grievance_ticket, extras = cls.update_basic_data(root, info, input, grievance_ticket, **kwargs)

        if cls.has_creator_or_owner_permission(
            info,
            business_area,
            Permissions.GRIEVANCES_UPDATE_REQUESTED_DATA_CHANGE,
            grievance_ticket.created_by == info.context.user,
            Permissions.GRIEVANCES_UPDATE_REQUESTED_DATA_CHANGE_AS_CREATOR,
            grievance_ticket.assigned_to == info.context.user,
            Permissions.GRIEVANCES_UPDATE_REQUESTED_DATA_CHANGE_AS_OWNER,
            False,
        ):
            update_extra_methods = {
                GrievanceTicket.CATEGORY_DATA_CHANGE: update_data_change_extras,
            }
            category = grievance_ticket.category
            update_extra_method = update_extra_methods.get(category)
            if update_extra_method:
                grievance_ticket = update_extra_method(root, info, input, grievance_ticket, extras, **kwargs)

        update_extra_methods = {
            GrievanceTicket.CATEGORY_REFERRAL: update_referral_extras,
            GrievanceTicket.CATEGORY_POSITIVE_FEEDBACK: update_positive_feedback_extras,
            GrievanceTicket.CATEGORY_NEGATIVE_FEEDBACK: update_negative_feedback_extras,
            GrievanceTicket.CATEGORY_PAYMENT_VERIFICATION: update_ticket_payment_verification_details_extras,
        }
        update_extra_method = update_extra_methods.get(grievance_ticket.category)
        if update_extra_method:
            grievance_ticket = update_extra_method(root, info, input, grievance_ticket, extras, **kwargs)

        if grievance_ticket.category in (
            GrievanceTicket.CATEGORY_SENSITIVE_GRIEVANCE,
            GrievanceTicket.CATEGORY_GRIEVANCE_COMPLAINT,
        ):
            ticket_details = grievance_ticket.ticket_details

            if ticket_details.household and ticket_details.household != household:
                raise GraphQLError("Cannot change household")
            if ticket_details.individual and ticket_details.individual != individual:
                raise GraphQLError("Cannot change individual")

            if household:
                ticket_details.household = household
            if individual:
                ticket_details.individual = individual
            ticket_details.save()

        log_create(
            GrievanceTicket.ACTIVITY_LOG_MAPPING,
            "business_area",
            info.context.user,
            old_grievance_ticket,
            grievance_ticket,
        )
        return cls(grievance_ticket=grievance_ticket)

    @classmethod
    def update_basic_data(cls, root, info, input, grievance_ticket, **kwargs):
        old_status = grievance_ticket.status
        old_assigned_to = grievance_ticket.assigned_to
        arg = lambda name, default=None: input.get(name, default)
        assigned_to_id = decode_id_string(arg("assigned_to"))
        linked_tickets_encoded_ids = arg("linked_tickets", [])
        linked_tickets = [decode_id_string(encoded_id) for encoded_id in linked_tickets_encoded_ids]
        partner = get_partner(input.pop("partner", None))
        if partner:
            grievance_ticket.partner = partner
        extras = arg("extras", {})
        remove_parsed_data_fields(input, ("linked_tickets", "extras", "assigned_to"))
        assigned_to = get_object_or_404(get_user_model(), id=assigned_to_id) if assigned_to_id else None
        for field, value in input.items():
            current_value = getattr(grievance_ticket, field, None)
            if not current_value:
                setattr(grievance_ticket, field, value)

        if assigned_to != grievance_ticket.assigned_to:
            if grievance_ticket.status == GrievanceTicket.STATUS_NEW and grievance_ticket.assigned_to is None:
                grievance_ticket.status = GrievanceTicket.STATUS_ASSIGNED
            grievance_ticket.assigned_to = assigned_to
            if grievance_ticket.status in (
                GrievanceTicket.STATUS_ON_HOLD,
                GrievanceTicket.STATUS_FOR_APPROVAL,
            ):
                grievance_ticket.status = GrievanceTicket.STATUS_IN_PROGRESS
        else:
            if grievance_ticket.status == GrievanceTicket.STATUS_FOR_APPROVAL:
                grievance_ticket.status = GrievanceTicket.STATUS_IN_PROGRESS

<<<<<<< HEAD
        grievance_ticket.partner = get_partner(input.pop("partner", None))

=======
>>>>>>> 5054b088
        admin = input.pop("admin", None)
        if admin:
            grievance_ticket.admin2 = get_object_or_404(Area, p_code=admin)
        grievance_ticket.user_modified = timezone.now()
        grievance_ticket.save()

        grievance_ticket.linked_tickets.set(linked_tickets)
        grievance_ticket.refresh_from_db()
        if (
            old_status == GrievanceTicket.STATUS_FOR_APPROVAL
            and grievance_ticket.status == GrievanceTicket.STATUS_IN_PROGRESS
        ):
            back_to_in_progress_notification = GrievanceNotification(
                grievance_ticket,
                GrievanceNotification.ACTION_SEND_BACK_TO_IN_PROGRESS,
                approver=info.context.user,
            )
            back_to_in_progress_notification.send_email_notification()
        if old_assigned_to != grievance_ticket.assigned_to:
            assignment_notification = GrievanceNotification(
                grievance_ticket, GrievanceNotification.ACTION_ASSIGNMENT_CHANGED
            )
            assignment_notification.send_email_notification()
        return grievance_ticket, extras


POSSIBLE_STATUS_FLOW = {
    GrievanceTicket.STATUS_NEW: (GrievanceTicket.STATUS_ASSIGNED,),
    GrievanceTicket.STATUS_ASSIGNED: (GrievanceTicket.STATUS_IN_PROGRESS,),
    GrievanceTicket.STATUS_IN_PROGRESS: (
        GrievanceTicket.STATUS_ON_HOLD,
        GrievanceTicket.STATUS_FOR_APPROVAL,
    ),
    GrievanceTicket.STATUS_ON_HOLD: (
        GrievanceTicket.STATUS_IN_PROGRESS,
        GrievanceTicket.STATUS_FOR_APPROVAL,
    ),
    GrievanceTicket.STATUS_FOR_APPROVAL: (
        GrievanceTicket.STATUS_IN_PROGRESS,
        GrievanceTicket.STATUS_CLOSED,
    ),
    GrievanceTicket.STATUS_CLOSED: (),
}
POSSIBLE_FEEDBACK_STATUS_FLOW = {
    GrievanceTicket.STATUS_NEW: (GrievanceTicket.STATUS_ASSIGNED,),
    GrievanceTicket.STATUS_ASSIGNED: (GrievanceTicket.STATUS_IN_PROGRESS,),
    GrievanceTicket.STATUS_IN_PROGRESS: (
        GrievanceTicket.STATUS_ON_HOLD,
        GrievanceTicket.STATUS_FOR_APPROVAL,
        GrievanceTicket.STATUS_CLOSED,
    ),
    GrievanceTicket.STATUS_ON_HOLD: (
        GrievanceTicket.STATUS_IN_PROGRESS,
        GrievanceTicket.STATUS_FOR_APPROVAL,
        GrievanceTicket.STATUS_CLOSED,
    ),
    GrievanceTicket.STATUS_FOR_APPROVAL: (
        GrievanceTicket.STATUS_IN_PROGRESS,
        GrievanceTicket.STATUS_CLOSED,
    ),
    GrievanceTicket.STATUS_CLOSED: (),
}


class GrievanceStatusChangeMutation(PermissionMutation):
    grievance_ticket = graphene.Field(GrievanceTicketNode)

    CATEGORY_ISSUE_TYPE_TO_CLOSE_FUNCTION_MAPPING = {
        GrievanceTicket.CATEGORY_DATA_CHANGE: {
            GrievanceTicket.ISSUE_TYPE_HOUSEHOLD_DATA_CHANGE_DATA_UPDATE: close_update_household_grievance_ticket,
            GrievanceTicket.ISSUE_TYPE_INDIVIDUAL_DATA_CHANGE_DATA_UPDATE: close_update_individual_grievance_ticket,
            GrievanceTicket.ISSUE_TYPE_DATA_CHANGE_ADD_INDIVIDUAL: close_add_individual_grievance_ticket,
            GrievanceTicket.ISSUE_TYPE_DATA_CHANGE_DELETE_INDIVIDUAL: close_delete_individual_ticket,
            GrievanceTicket.ISSUE_TYPE_DATA_CHANGE_DELETE_HOUSEHOLD: close_delete_household_ticket,
        },
        GrievanceTicket.CATEGORY_SENSITIVE_GRIEVANCE: {
            GrievanceTicket.ISSUE_TYPE_DATA_BREACH: _no_operation_close_method,
            GrievanceTicket.ISSUE_TYPE_BRIBERY_CORRUPTION_KICKBACK: _no_operation_close_method,
            GrievanceTicket.ISSUE_TYPE_FRAUD_FORGERY: _no_operation_close_method,
            GrievanceTicket.ISSUE_TYPE_FRAUD_MISUSE: _no_operation_close_method,
            GrievanceTicket.ISSUE_TYPE_HARASSMENT: _no_operation_close_method,
            GrievanceTicket.ISSUE_TYPE_INAPPROPRIATE_STAFF_CONDUCT: _no_operation_close_method,
            GrievanceTicket.ISSUE_TYPE_UNAUTHORIZED_USE: _no_operation_close_method,
            GrievanceTicket.ISSUE_TYPE_CONFLICT_OF_INTEREST: _no_operation_close_method,
            GrievanceTicket.ISSUE_TYPE_GROSS_MISMANAGEMENT: _no_operation_close_method,
            GrievanceTicket.ISSUE_TYPE_PERSONAL_DISPUTES: _no_operation_close_method,
            GrievanceTicket.ISSUE_TYPE_SEXUAL_HARASSMENT: _no_operation_close_method,
            GrievanceTicket.ISSUE_TYPE_MISCELLANEOUS: _no_operation_close_method,
        },
        GrievanceTicket.CATEGORY_PAYMENT_VERIFICATION: save_payment_verification_extras,
        GrievanceTicket.CATEGORY_GRIEVANCE_COMPLAINT: _no_operation_close_method,
        GrievanceTicket.CATEGORY_NEGATIVE_FEEDBACK: _no_operation_close_method,
        GrievanceTicket.CATEGORY_REFERRAL: _no_operation_close_method,
        GrievanceTicket.CATEGORY_POSITIVE_FEEDBACK: _no_operation_close_method,
        GrievanceTicket.CATEGORY_NEEDS_ADJUDICATION: close_needs_adjudication_ticket,
        GrievanceTicket.CATEGORY_SYSTEM_FLAGGING: close_system_flagging_ticket,
    }

    MOVE_TO_STATUS_PERMISSION_MAPPING: dict[str, dict[Union[str, int], list[Enum]]] = {
        GrievanceTicket.STATUS_ASSIGNED: {
            "any": [
                Permissions.GRIEVANCES_UPDATE,
                Permissions.GRIEVANCES_UPDATE_AS_CREATOR,
                Permissions.GRIEVANCES_UPDATE_AS_OWNER,
            ],
        },
        GrievanceTicket.STATUS_IN_PROGRESS: {
            GrievanceTicket.STATUS_ASSIGNED: [
                Permissions.GRIEVANCES_SET_IN_PROGRESS,
                Permissions.GRIEVANCES_SET_IN_PROGRESS_AS_CREATOR,
                Permissions.GRIEVANCES_SET_IN_PROGRESS_AS_OWNER,
            ],
            GrievanceTicket.STATUS_ON_HOLD: [
                Permissions.GRIEVANCES_SET_IN_PROGRESS,
                Permissions.GRIEVANCES_SET_IN_PROGRESS_AS_CREATOR,
                Permissions.GRIEVANCES_SET_IN_PROGRESS_AS_OWNER,
            ],
            GrievanceTicket.STATUS_FOR_APPROVAL: [
                Permissions.GRIEVANCES_SEND_BACK,
                Permissions.GRIEVANCES_SEND_BACK_AS_CREATOR,
                Permissions.GRIEVANCES_SEND_BACK_AS_OWNER,
            ],
        },
        GrievanceTicket.STATUS_ON_HOLD: {
            "any": [
                Permissions.GRIEVANCES_SET_ON_HOLD,
                Permissions.GRIEVANCES_SET_ON_HOLD_AS_CREATOR,
                Permissions.GRIEVANCES_SET_ON_HOLD_AS_OWNER,
            ]
        },
        GrievanceTicket.STATUS_CLOSED: {
            "feedback": [
                Permissions.GRIEVANCES_CLOSE_TICKET_FEEDBACK,
                Permissions.GRIEVANCES_CLOSE_TICKET_FEEDBACK_AS_CREATOR,
                Permissions.GRIEVANCES_CLOSE_TICKET_FEEDBACK_AS_OWNER,
            ],
            "any": [
                Permissions.GRIEVANCES_CLOSE_TICKET_EXCLUDING_FEEDBACK,
                Permissions.GRIEVANCES_CLOSE_TICKET_EXCLUDING_FEEDBACK_AS_CREATOR,
                Permissions.GRIEVANCES_CLOSE_TICKET_EXCLUDING_FEEDBACK_AS_OWNER,
            ],
        },
    }

    class Arguments:
        grievance_ticket_id = graphene.Argument(graphene.ID)
        status = graphene.Int()
        version = BigInt(required=False)

    @classmethod
    def get_close_function(cls, category, issue_type):
        function_or_nested_issue_types = cls.CATEGORY_ISSUE_TYPE_TO_CLOSE_FUNCTION_MAPPING.get(category)
        if isinstance(function_or_nested_issue_types, dict) and issue_type:
            return function_or_nested_issue_types.get(issue_type)
        return function_or_nested_issue_types

    @classmethod
    @is_authenticated
    @transaction.atomic
    def mutate(cls, root, info, grievance_ticket_id, status, **kwargs):
        grievance_ticket_id = decode_id_string(grievance_ticket_id)
        old_grievance_ticket = get_object_or_404(GrievanceTicket, id=grievance_ticket_id)
        grievance_ticket = get_object_or_404(GrievanceTicket, id=grievance_ticket_id)
        check_concurrency_version_in_mutation(kwargs.get("version"), grievance_ticket)
        if grievance_ticket.status == status:
            return cls(grievance_ticket)

        if cls.MOVE_TO_STATUS_PERMISSION_MAPPING.get(status):
            if cls.MOVE_TO_STATUS_PERMISSION_MAPPING[status].get("feedback"):
                if grievance_ticket.is_feedback:
                    permissions_to_use = cls.MOVE_TO_STATUS_PERMISSION_MAPPING[status].get("feedback")
                else:
                    permissions_to_use = cls.MOVE_TO_STATUS_PERMISSION_MAPPING[status].get("any")
            else:
                permissions_to_use = cls.MOVE_TO_STATUS_PERMISSION_MAPPING[status].get(
                    grievance_ticket.status
                ) or cls.MOVE_TO_STATUS_PERMISSION_MAPPING[status].get("any")
            if permissions_to_use:
                cls.has_creator_or_owner_permission(
                    info,
                    grievance_ticket.business_area,
                    permissions_to_use[0],
                    grievance_ticket.created_by == info.context.user,
                    permissions_to_use[1],
                    grievance_ticket.assigned_to == info.context.user,
                    permissions_to_use[2],
                )

        status_flow = POSSIBLE_STATUS_FLOW
        if grievance_ticket.is_feedback:
            status_flow = POSSIBLE_FEEDBACK_STATUS_FLOW
        if status not in status_flow[grievance_ticket.status]:
            logger.error("New status is incorrect")
            raise GraphQLError("New status is incorrect")
        if status == GrievanceTicket.STATUS_CLOSED:
            ticket_details = grievance_ticket.ticket_details
            if getattr(grievance_ticket.ticket_details, "is_multiple_duplicates_version", False):
                selected_individuals = ticket_details.selected_individuals.all()
                for individual in selected_individuals:
                    traverse_sibling_tickets(grievance_ticket, individual)

            close_function = cls.get_close_function(grievance_ticket.category, grievance_ticket.issue_type)
            close_function(grievance_ticket, info)
            grievance_ticket.refresh_from_db()
        if status == GrievanceTicket.STATUS_ASSIGNED and not grievance_ticket.assigned_to:
            cls.has_permission(info, Permissions.GRIEVANCE_ASSIGN, grievance_ticket.business_area)
            grievance_ticket.assigned_to = info.context.user
        grievance_ticket.status = status
        grievance_ticket.save()
        grievance_ticket.refresh_from_db()
        log_create(
            GrievanceTicket.ACTIVITY_LOG_MAPPING,
            "business_area",
            info.context.user,
            old_grievance_ticket,
            grievance_ticket,
        )
        if (
            old_grievance_ticket.status != GrievanceTicket.STATUS_FOR_APPROVAL
            and grievance_ticket.status == GrievanceTicket.STATUS_FOR_APPROVAL
        ):
            for_approval_notification = GrievanceNotification(
                grievance_ticket, GrievanceNotification.ACTION_SEND_TO_APPROVAL
            )
            for_approval_notification.send_email_notification()
        if (
            old_grievance_ticket.status == GrievanceTicket.STATUS_FOR_APPROVAL
            and grievance_ticket.status == GrievanceTicket.STATUS_IN_PROGRESS
        ):
            back_to_in_progress_notification = GrievanceNotification(
                grievance_ticket,
                GrievanceNotification.ACTION_SEND_BACK_TO_IN_PROGRESS,
                approver=info.context.user,
            )
            back_to_in_progress_notification.send_email_notification()
        if old_grievance_ticket.assigned_to != grievance_ticket.assigned_to:
            assignment_notification = GrievanceNotification(
                grievance_ticket, GrievanceNotification.ACTION_ASSIGNMENT_CHANGED
            )
            assignment_notification.send_email_notification()
        return cls(grievance_ticket=grievance_ticket)


class BulkUpdateGrievanceTicketsAssigneesMutation(PermissionMutation):
    grievance_tickets = graphene.List(GrievanceTicketNode)

    class Arguments:
        grievance_ticket_unicef_ids = graphene.List(graphene.ID)
        assigned_to = graphene.String()
        business_area_slug = graphene.String(required=True)

    @classmethod
    @is_authenticated
    @transaction.atomic
    def mutate(cls, root, info, grievance_ticket_unicef_ids, assigned_to, business_area_slug, **kwargs):
        cls.has_permission(info, Permissions.GRIEVANCES_UPDATE, business_area_slug)
        assigned_to_id = decode_id_string(assigned_to)
        assigned_to = get_object_or_404(get_user_model(), id=assigned_to_id)
        grievance_tickets = GrievanceTicket.objects.filter(
            ~Q(status=GrievanceTicket.STATUS_CLOSED),
            ~Q(assigned_to__id=assigned_to.id),
            unicef_id__in=grievance_ticket_unicef_ids,
        )
        grievance_tickets_ids = list(grievance_tickets.values_list("id", flat=True))

        if grievance_tickets.exists():
            grievance_tickets.update(assigned_to=assigned_to)

        return cls(grievance_tickets=GrievanceTicket.objects.filter(id__in=grievance_tickets_ids))


class CreateTicketNoteMutation(PermissionMutation):
    grievance_ticket_note = graphene.Field(TicketNoteNode)

    class Arguments:
        note_input = CreateTicketNoteInput(required=True)
        version = BigInt(required=False)

    @classmethod
    @is_authenticated
    @transaction.atomic
    def mutate(cls, root, info, note_input, **kwargs):
        grievance_ticket_id = decode_id_string(note_input["ticket"])
        grievance_ticket = get_object_or_404(GrievanceTicket, id=grievance_ticket_id)
        check_concurrency_version_in_mutation(kwargs.get("version"), grievance_ticket)
        cls.has_creator_or_owner_permission(
            info,
            grievance_ticket.business_area,
            Permissions.GRIEVANCES_ADD_NOTE,
            grievance_ticket.created_by == info.context.user,
            Permissions.GRIEVANCES_ADD_NOTE_AS_CREATOR,
            grievance_ticket.assigned_to == info.context.user,
            Permissions.GRIEVANCES_ADD_NOTE_AS_OWNER,
        )

        description = note_input["description"]
        created_by = info.context.user

        ticket_note = TicketNote.objects.create(ticket=grievance_ticket, description=description, created_by=created_by)
        notification = GrievanceNotification(
            grievance_ticket,
            GrievanceNotification.ACTION_NOTES_ADDED,
            created_by=created_by,
            ticket_note=ticket_note,
        )
        notification.send_email_notification()
        return cls(grievance_ticket_note=ticket_note)


class IndividualDataChangeApproveMutation(DataChangeValidator, PermissionMutation):
    grievance_ticket = graphene.Field(GrievanceTicketNode)

    class Arguments:
        grievance_ticket_id = graphene.Argument(graphene.ID, required=True)
        """
        individual_approve_data have to be a dictionary with field name as key and boolean as a value,
        indicating whether field change is approved or not.
        """
        individual_approve_data = graphene.JSONString()
        approved_documents_to_create = graphene.List(graphene.Int)
        approved_documents_to_edit = graphene.List(graphene.Int)
        approved_documents_to_remove = graphene.List(graphene.Int)
        approved_identities_to_create = graphene.List(graphene.Int)
        approved_identities_to_edit = graphene.List(graphene.Int)
        approved_identities_to_remove = graphene.List(graphene.Int)
        approved_payment_channels_to_create = graphene.List(graphene.Int)
        approved_payment_channels_to_edit = graphene.List(graphene.Int)
        approved_payment_channels_to_remove = graphene.List(graphene.Int)
        flex_fields_approve_data = graphene.JSONString()
        version = BigInt(required=False)

    @classmethod
    @is_authenticated
    @transaction.atomic
    def mutate(
        cls,
        root,
        info,
        grievance_ticket_id,
        individual_approve_data,
        approved_documents_to_create,
        approved_documents_to_edit,
        approved_documents_to_remove,
        approved_identities_to_create,
        approved_identities_to_edit,
        approved_identities_to_remove,
        approved_payment_channels_to_create,
        approved_payment_channels_to_edit,
        approved_payment_channels_to_remove,
        flex_fields_approve_data,
        **kwargs,
    ):
        grievance_ticket_id = decode_id_string(grievance_ticket_id)
        grievance_ticket = get_object_or_404(GrievanceTicket, id=grievance_ticket_id)
        check_concurrency_version_in_mutation(kwargs.get("version"), grievance_ticket)
        cls.has_creator_or_owner_permission(
            info,
            grievance_ticket.business_area,
            Permissions.GRIEVANCES_APPROVE_DATA_CHANGE,
            grievance_ticket.created_by == info.context.user,
            Permissions.GRIEVANCES_APPROVE_DATA_CHANGE_AS_CREATOR,
            grievance_ticket.assigned_to == info.context.user,
            Permissions.GRIEVANCES_APPROVE_DATA_CHANGE_AS_OWNER,
        )
        cls.verify_approve_data(individual_approve_data)
        cls.verify_approve_data(flex_fields_approve_data)
        individual_approve_data = {to_snake_case(key): value for key, value in individual_approve_data.items()}
        individual_data_details = grievance_ticket.individual_data_update_ticket_details
        individual_data = individual_data_details.individual_data
        cls.verify_approve_data_against_object_data(individual_data, individual_approve_data)
        cls.verify_approve_data_against_object_data(individual_data.get("flex_fields"), flex_fields_approve_data)

        documents_mapping = {
            "documents": approved_documents_to_create,
            "documents_to_remove": approved_documents_to_remove,
            "documents_to_edit": approved_documents_to_edit,
            "identities": approved_identities_to_create,
            "identities_to_remove": approved_identities_to_remove,
            "identities_to_edit": approved_identities_to_edit,
            "payment_channels": approved_payment_channels_to_create,
            "payment_channels_to_remove": approved_payment_channels_to_remove,
            "payment_channels_to_edit": approved_payment_channels_to_edit,
        }

        for field_name, item in individual_data.items():
            field_to_approve = individual_approve_data.get(field_name)
            if field_name in documents_mapping:
                for index, document_data in enumerate(individual_data[field_name]):
                    approved_documents_indexes = documents_mapping.get(field_name, [])
                    document_data["approve_status"] = index in approved_documents_indexes
            elif field_name == "flex_fields":
                for flex_field_name in item.keys():
                    individual_data["flex_fields"][flex_field_name]["approve_status"] = flex_fields_approve_data.get(
                        flex_field_name
                    )
            elif field_to_approve:
                individual_data[field_name]["approve_status"] = True
            else:
                individual_data[field_name]["approve_status"] = False

        individual_data_details.individual_data = individual_data
        individual_data_details.save()
        grievance_ticket.refresh_from_db()

        return cls(grievance_ticket=grievance_ticket)


class HouseholdDataChangeApproveMutation(DataChangeValidator, PermissionMutation):
    grievance_ticket = graphene.Field(GrievanceTicketNode)

    class Arguments:
        grievance_ticket_id = graphene.Argument(graphene.ID, required=True)
        """
        household_approve_data have to be a dictionary with field name as key and boolean as a value,
        indicating whether field change is approved or not.
        """
        household_approve_data = graphene.JSONString()
        flex_fields_approve_data = graphene.JSONString()
        version = BigInt(required=False)

    @classmethod
    @is_authenticated
    @transaction.atomic
    def mutate(
        cls,
        root,
        info,
        grievance_ticket_id,
        household_approve_data,
        flex_fields_approve_data,
        **kwargs,
    ):
        grievance_ticket_id = decode_id_string(grievance_ticket_id)
        grievance_ticket = get_object_or_404(GrievanceTicket, id=grievance_ticket_id)
        check_concurrency_version_in_mutation(kwargs.get("version"), grievance_ticket)
        cls.has_creator_or_owner_permission(
            info,
            grievance_ticket.business_area,
            Permissions.GRIEVANCES_APPROVE_DATA_CHANGE,
            grievance_ticket.created_by == info.context.user,
            Permissions.GRIEVANCES_APPROVE_DATA_CHANGE_AS_CREATOR,
            grievance_ticket.assigned_to == info.context.user,
            Permissions.GRIEVANCES_APPROVE_DATA_CHANGE_AS_OWNER,
        )
        cls.verify_approve_data(household_approve_data)
        cls.verify_approve_data(flex_fields_approve_data)
        household_approve_data = {to_snake_case(key): value for key, value in household_approve_data.items()}
        household_data_details = grievance_ticket.household_data_update_ticket_details
        household_data = household_data_details.household_data
        cls.verify_approve_data_against_object_data(household_data, household_approve_data)
        cls.verify_approve_data_against_object_data(household_data.get("flex_fields"), flex_fields_approve_data)

        for field_name, item in household_data.items():
            if field_name == "flex_fields":
                for flex_field_name in item.keys():
                    household_data["flex_fields"][flex_field_name]["approve_status"] = flex_fields_approve_data.get(
                        flex_field_name
                    )
            elif household_approve_data.get(field_name):
                household_data[field_name]["approve_status"] = True
            else:
                household_data[field_name]["approve_status"] = False

        household_data_details.household_data = household_data
        household_data_details.save()
        grievance_ticket.refresh_from_db()

        return cls(grievance_ticket=grievance_ticket)


class SimpleApproveMutation(PermissionMutation):
    grievance_ticket = graphene.Field(GrievanceTicketNode)

    class Arguments:
        grievance_ticket_id = graphene.Argument(graphene.ID, required=True)
        approve_status = graphene.Boolean(required=True)
        version = BigInt(required=False)

    @classmethod
    @is_authenticated
    @transaction.atomic
    def mutate(cls, root, info, grievance_ticket_id, approve_status, **kwargs):
        grievance_ticket_id = decode_id_string(grievance_ticket_id)
        grievance_ticket = get_object_or_404(GrievanceTicket, id=grievance_ticket_id)
        check_concurrency_version_in_mutation(kwargs.get("version"), grievance_ticket)
        if grievance_ticket.category in [
            GrievanceTicket.CATEGORY_SYSTEM_FLAGGING,
            GrievanceTicket.CATEGORY_NEEDS_ADJUDICATION,
        ]:
            cls.has_creator_or_owner_permission(
                info,
                grievance_ticket.business_area,
                Permissions.GRIEVANCES_APPROVE_FLAG_AND_DEDUPE,
                grievance_ticket.created_by == info.context.user,
                Permissions.GRIEVANCES_APPROVE_FLAG_AND_DEDUPE_AS_CREATOR,
                grievance_ticket.assigned_to == info.context.user,
                Permissions.GRIEVANCES_APPROVE_FLAG_AND_DEDUPE_AS_OWNER,
            )
        else:
            cls.has_creator_or_owner_permission(
                info,
                grievance_ticket.business_area,
                Permissions.GRIEVANCES_APPROVE_DATA_CHANGE,
                grievance_ticket.created_by == info.context.user,
                Permissions.GRIEVANCES_APPROVE_DATA_CHANGE_AS_CREATOR,
                grievance_ticket.assigned_to == info.context.user,
                Permissions.GRIEVANCES_APPROVE_DATA_CHANGE_AS_OWNER,
            )
        ticket_details = grievance_ticket.ticket_details
        ticket_details.approve_status = approve_status
        ticket_details.save()
        grievance_ticket.refresh_from_db()

        return cls(grievance_ticket=grievance_ticket)


class ReassignRoleMutation(graphene.Mutation):
    household = graphene.Field(HouseholdNode)
    individual = graphene.Field(IndividualNode)

    class Arguments:
        grievance_ticket_id = graphene.Argument(graphene.ID, required=True)
        household_id = graphene.Argument(graphene.ID, required=True)
        household_version = BigInt(required=False)
        individual_id = graphene.Argument(graphene.ID, required=True)
        new_individual_id = graphene.Argument(graphene.ID, required=False)
        individual_version = BigInt(required=False)
        role = graphene.String(required=True)
        version = BigInt(required=False)

    @classmethod
    def verify_role_choices(cls, role):
        if role not in (ROLE_PRIMARY, ROLE_ALTERNATE, HEAD):
            logger.error("Provided role is invalid! Please provide one of those: PRIMARY, ALTERNATE, HEAD")
            raise GraphQLError("Provided role is invalid! Please provide one of those: PRIMARY, ALTERNATE, HEAD")

    @classmethod
    def verify_if_role_exists(cls, household, current_individual, role):
        if role == HEAD:
            if household.head_of_household.id != current_individual.id:
                logger.error("This individual is not a head of provided household")
                raise GraphQLError("This individual is not a head of provided household")
        else:
            get_object_or_404(
                IndividualRoleInHousehold,
                individual=current_individual,
                household=household,
                role=role,
            )

    @classmethod
    @is_authenticated
    @transaction.atomic
    def mutate(
        cls,
        root,
        info,
        household_id,
        individual_id,
        grievance_ticket_id,
        role,
        **kwargs,
    ):
        cls.verify_role_choices(role)
        decoded_household_id = decode_id_string(household_id)
        decoded_individual_id = decode_id_string(individual_id)
        grievance_ticket_id = decode_id_string(grievance_ticket_id)

        grievance_ticket = get_object_or_404(GrievanceTicket, id=grievance_ticket_id)
        check_concurrency_version_in_mutation(kwargs.get("version"), grievance_ticket)
        household = get_object_or_404(Household, id=decoded_household_id)
        check_concurrency_version_in_mutation(kwargs.get("household_version"), household)
        individual = get_object_or_404(Individual, id=decoded_individual_id)
        check_concurrency_version_in_mutation(kwargs.get("individual_version"), individual)

        ticket_details = grievance_ticket.ticket_details
        if grievance_ticket.category == GrievanceTicket.CATEGORY_NEEDS_ADJUDICATION:
            if ticket_details.is_multiple_duplicates_version:
                ticket_individual = individual
            else:
                ticket_individual = ticket_details.selected_individual
        elif grievance_ticket.category == GrievanceTicket.CATEGORY_SYSTEM_FLAGGING:
            ticket_individual = ticket_details.golden_records_individual
        else:
            ticket_individual = ticket_details.individual
        cls.verify_if_role_exists(household, ticket_individual, role)

        if role == HEAD:
            role_data_key = role
        else:
            role_object = get_object_or_404(
                IndividualRoleInHousehold,
                individual=ticket_individual,
                household=household,
                role=role,
            )
            role_data_key = str(role_object.id)

        ticket_details.role_reassign_data[role_data_key] = {
            "role": role,
            "household": household_id,
            "individual": individual_id,
        }

        if getattr(ticket_details, "is_multiple_duplicates_version", False):
            new_individual_id = kwargs.get("new_individual_id")
            ticket_details.role_reassign_data[role_data_key]["new_individual"] = new_individual_id
        ticket_details.save()

        return cls(household=household, individual=individual)


class NeedsAdjudicationApproveMutation(PermissionMutation):
    grievance_ticket = graphene.Field(GrievanceTicketNode)

    class Arguments:
        grievance_ticket_id = graphene.Argument(graphene.ID, required=True)
        selected_individual_id = graphene.Argument(graphene.ID, required=False)
        selected_individual_ids = graphene.List(graphene.ID, required=False)
        version = BigInt(required=False)

    @classmethod
    @is_authenticated
    @transaction.atomic
    def mutate(cls, root, info, grievance_ticket_id, **kwargs):
        grievance_ticket_id = decode_id_string(grievance_ticket_id)
        grievance_ticket = get_object_or_404(GrievanceTicket, id=grievance_ticket_id)
        check_concurrency_version_in_mutation(kwargs.get("version"), grievance_ticket)
        cls.has_creator_or_owner_permission(
            info,
            grievance_ticket.business_area,
            Permissions.GRIEVANCES_APPROVE_FLAG_AND_DEDUPE,
            grievance_ticket.created_by == info.context.user,
            Permissions.GRIEVANCES_APPROVE_FLAG_AND_DEDUPE_AS_CREATOR,
            grievance_ticket.assigned_to == info.context.user,
            Permissions.GRIEVANCES_APPROVE_FLAG_AND_DEDUPE_AS_OWNER,
        )

        selected_individual_id = kwargs.get("selected_individual_id", None)
        selected_individual_ids = kwargs.get("selected_individual_ids", None)

        if selected_individual_id and selected_individual_ids:
            logger.error("Only one option for selected individuals is available")
            raise GraphQLError("Only one option for selected individuals is available")

        ticket_details = grievance_ticket.ticket_details

        if selected_individual_id:
            selected_individual = get_individual(selected_individual_id)

            if selected_individual not in (
                ticket_details.golden_records_individual,
                ticket_details.possible_duplicate,
            ):
                logger.error("The selected individual is not valid, must be one of those attached to the ticket")
                raise GraphQLError("The selected individual is not valid, must be one of those attached to the ticket")

            ticket_details.selected_individual = selected_individual
            ticket_details.role_reassign_data = {}

        if selected_individual_ids:  # Allow choosing multiple individuals
            selected_individuals = [get_individual(_id) for _id in selected_individual_ids]
            ticket_details.selected_individuals.remove(*ticket_details.selected_individuals.all())
            ticket_details.selected_individuals.add(*selected_individuals)

        ticket_details.save()
        grievance_ticket.refresh_from_db()

        return cls(grievance_ticket=grievance_ticket)


class PaymentDetailsApproveMutation(PermissionMutation):
    grievance_ticket = graphene.Field(GrievanceTicketNode)

    class Arguments:
        grievance_ticket_id = graphene.Argument(graphene.ID, required=True)
        approve_status = graphene.Boolean(required=True)
        version = BigInt(required=False)

    @classmethod
    @is_authenticated
    @transaction.atomic
    def mutate(cls, root, info, grievance_ticket_id, **kwargs):
        grievance_ticket_id = decode_id_string(grievance_ticket_id)
        grievance_ticket = get_object_or_404(GrievanceTicket, id=grievance_ticket_id)
        check_concurrency_version_in_mutation(kwargs.get("version"), grievance_ticket)
        cls.has_creator_or_owner_permission(
            info,
            grievance_ticket.business_area,
            Permissions.GRIEVANCES_APPROVE_PAYMENT_VERIFICATION,
            grievance_ticket.created_by == info.context.user,
            Permissions.GRIEVANCES_APPROVE_PAYMENT_VERIFICATION_AS_CREATOR,
            grievance_ticket.assigned_to == info.context.user,
            Permissions.GRIEVANCES_APPROVE_PAYMENT_VERIFICATION_AS_OWNER,
        )

        if grievance_ticket.status != GrievanceTicket.STATUS_FOR_APPROVAL:
            logger.error("Payment Details changes can approve only for Grievance Ticket on status For Approval")
            raise GraphQLError("Payment Details changes can approve only for Grievance Ticket on status For Approval")

        old_payment_verification_ticket_details = grievance_ticket.payment_verification_ticket_details
        grievance_ticket.payment_verification_ticket_details.approve_status = kwargs.get("approve_status", False)
        grievance_ticket.payment_verification_ticket_details.save()

        return cls(grievance_ticket=grievance_ticket)


class Mutations(graphene.ObjectType):
    create_grievance_ticket = CreateGrievanceTicketMutation.Field()
    update_grievance_ticket = UpdateGrievanceTicketMutation.Field()
    grievance_status_change = GrievanceStatusChangeMutation.Field()
    bulk_update_grievance_assignee = BulkUpdateGrievanceTicketsAssigneesMutation.Field()
    create_ticket_note = CreateTicketNoteMutation.Field()
    approve_individual_data_change = IndividualDataChangeApproveMutation.Field()
    approve_household_data_change = HouseholdDataChangeApproveMutation.Field()
    approve_add_individual = SimpleApproveMutation.Field()
    approve_delete_individual = SimpleApproveMutation.Field()
    approve_delete_household = SimpleApproveMutation.Field()
    approve_system_flagging = SimpleApproveMutation.Field()
    approve_needs_adjudication = NeedsAdjudicationApproveMutation.Field()
    approve_payment_details = PaymentDetailsApproveMutation.Field()
    reassign_role = ReassignRoleMutation.Field()<|MERGE_RESOLUTION|>--- conflicted
+++ resolved
@@ -536,14 +536,7 @@
             if grievance_ticket.status == GrievanceTicket.STATUS_FOR_APPROVAL:
                 grievance_ticket.status = GrievanceTicket.STATUS_IN_PROGRESS
 
-<<<<<<< HEAD
         grievance_ticket.partner = get_partner(input.pop("partner", None))
-
-=======
->>>>>>> 5054b088
-        admin = input.pop("admin", None)
-        if admin:
-            grievance_ticket.admin2 = get_object_or_404(Area, p_code=admin)
         grievance_ticket.user_modified = timezone.now()
         grievance_ticket.save()
 
