import logging
import os
from enum import Enum
from typing import Union

from django.contrib.auth import get_user_model
from django.db import transaction
from django.db.models import Q
from django.shortcuts import get_object_or_404
from django.utils import timezone
from graphene_file_upload.scalars import Upload

from hct_mis_api.apps.accountability.models import Feedback
from hct_mis_api.apps.grievance.documents import bulk_update_assigned_to
from hct_mis_api.apps.program.models import Program
from hct_mis_api.apps.payment.models import PaymentRecord

import graphene
from graphql import GraphQLError

from hct_mis_api.apps.account.models import Partner
from hct_mis_api.apps.account.permissions import PermissionMutation, Permissions
from hct_mis_api.apps.activity_log.models import log_create
from hct_mis_api.apps.core.models import BusinessArea
from hct_mis_api.apps.core.permissions import is_authenticated
from hct_mis_api.apps.core.scalars import BigInt
from hct_mis_api.apps.core.utils import (
    check_concurrency_version_in_mutation,
    decode_id_string,
    to_snake_case,
)
from hct_mis_api.apps.geo.models import Area
from hct_mis_api.apps.grievance.models import GrievanceTicket, TicketNote, GrievanceDocument
from hct_mis_api.apps.grievance.mutations_extras.data_change import (
    close_add_individual_grievance_ticket,
    close_delete_household_ticket,
    close_delete_individual_ticket,
    close_update_household_grievance_ticket,
    close_update_individual_grievance_ticket,
    save_data_change_extras,
    update_data_change_extras,
)
from hct_mis_api.apps.grievance.mutations_extras.feedback import (
    save_negative_feedback_extras,
    save_positive_feedback_extras,
    update_negative_feedback_extras,
    update_positive_feedback_extras,
)
from hct_mis_api.apps.grievance.mutations_extras.grievance_complaint import (
    save_grievance_complaint_extras,
)
from hct_mis_api.apps.grievance.mutations_extras.main import (
    _no_operation_close_method,
)
from hct_mis_api.apps.grievance.mutations_extras.payment_verification import (
    save_payment_verification_extras,
)
from hct_mis_api.apps.grievance.mutations_extras.referral import (
    save_referral_extras,
    update_referral_extras,
)
from hct_mis_api.apps.grievance.mutations_extras.sensitive_grievance import (
    save_sensitive_grievance_extras,
)
from hct_mis_api.apps.grievance.mutations_extras.system_tickets import (
    close_needs_adjudication_ticket,
    close_system_flagging_ticket,
)
from hct_mis_api.apps.grievance.mutations_extras.ticket_payment_verification_details import (
    update_ticket_payment_verification_details_extras,
)
from hct_mis_api.apps.grievance.mutations_extras.utils import (
    remove_parsed_data_fields,
    verify_required_arguments,
)
from hct_mis_api.apps.grievance.notifications import GrievanceNotification
from hct_mis_api.apps.grievance.schema import GrievanceTicketNode, TicketNoteNode, GrievanceDocumentNode
from hct_mis_api.apps.grievance.utils import (
    get_individual,
    traverse_sibling_tickets,
    create_grievance_documents,
    update_grievance_documents, delete_grievance_documents,
)
from hct_mis_api.apps.grievance.validators import DataChangeValidator, validate_grievance_documents_size
from hct_mis_api.apps.household.models import (
    HEAD,
    ROLE_ALTERNATE,
    ROLE_PRIMARY,
    Household,
    Individual,
    IndividualRoleInHousehold,
)
from hct_mis_api.apps.household.schema import HouseholdNode, IndividualNode
from hct_mis_api.apps.grievance.inputs import (
    CreateGrievanceTicketInput,
    CreateTicketNoteInput,
    UpdateGrievanceTicketInput,
)

logger = logging.getLogger(__name__)


<<<<<<< HEAD
=======
class GrievanceDocumentInput(graphene.InputObjectType):
    name = graphene.String(required=True)
    file = Upload(required=True)


class GrievanceDocumentUpdateInput(graphene.InputObjectType):
    id = graphene.Field(graphene.ID, required=True)
    name = graphene.String(required=False)
    file = Upload(required=False)


class CreateGrievanceTicketInput(graphene.InputObjectType):
    description = graphene.String(required=True)
    assigned_to = graphene.GlobalID(node=UserNode, required=False)
    category = graphene.Int(required=True)
    issue_type = graphene.Int()
    admin = graphene.String()
    area = graphene.String()
    language = graphene.String(required=True)
    consent = graphene.Boolean(required=True)
    business_area = graphene.GlobalID(node=BusinessAreaNode, required=True)
    linked_tickets = graphene.List(graphene.ID)
    extras = CreateGrievanceTicketExtrasInput()
    priority = graphene.Int(required=False)
    urgency = graphene.Int(required=False)
    partner = graphene.Int(node=PartnerType, required=False)
    programme = graphene.ID(node=ProgramNode)
    comments = graphene.String()
    documentation = graphene.List(GrievanceDocumentInput)


class UpdateGrievanceTicketInput(graphene.InputObjectType):
    ticket_id = graphene.GlobalID(node=GrievanceTicketNode, required=True)
    description = graphene.String()
    assigned_to = graphene.GlobalID(node=UserNode, required=False)
    admin = graphene.String()
    area = graphene.String()
    language = graphene.String()
    linked_tickets = graphene.List(graphene.ID)
    household = graphene.GlobalID(node=HouseholdNode, required=False)
    individual = graphene.GlobalID(node=IndividualNode, required=False)
    payment_record = graphene.GlobalID(node=PaymentRecordNode, required=False)
    extras = UpdateGrievanceTicketExtrasInput()
    priority = graphene.Int(required=False)
    urgency = graphene.Int(required=False)
    partner = graphene.Int(node=PartnerType, required=False)
    programme = graphene.ID(node=ProgramNode)
    comments = graphene.String()
    documentation = graphene.List(GrievanceDocumentInput)
    documentation_to_update = graphene.List(GrievanceDocumentUpdateInput)
    documentation_to_delete = graphene.List(graphene.ID)


class CreateTicketNoteInput(graphene.InputObjectType):
    description = graphene.String(required=True)
    ticket = graphene.GlobalID(node=GrievanceTicketNode, required=True)


>>>>>>> bddaae1b
def get_partner(id: int):
    if id:
        try:
            return Partner.objects.get(id=id)
        except Partner.DoesNotExist as dne:
            logger.error(f"Partner {id} does not exist")
            raise GraphQLError(f"Partner {id} does not exist") from dne


class CreateGrievanceTicketMutation(PermissionMutation):
    grievance_tickets = graphene.List(GrievanceTicketNode)

    CATEGORY_OPTIONS = {
        GrievanceTicket.CATEGORY_POSITIVE_FEEDBACK: {
            "required": [],
            "not_allowed": [
                "extras.category.sensitive_grievance_ticket_extras",
                "extras.category.grievance_complaint_ticket_extras",
            ],
        },
        GrievanceTicket.CATEGORY_PAYMENT_VERIFICATION: {
            "required": [],
            "not_allowed": [
                "extras.category.sensitive_grievance_ticket_extras",
                "extras.category.grievance_complaint_ticket_extras",
            ],
        },
        GrievanceTicket.CATEGORY_DATA_CHANGE: {
            "required": [],
            "not_allowed": [
                "extras.category.sensitive_grievance_ticket_extras",
                "extras.category.grievance_complaint_ticket_extras",
            ],
        },
        GrievanceTicket.CATEGORY_SENSITIVE_GRIEVANCE: {
            "required": ["issue_type"],
            "not_allowed": ["extras.category.grievance_complaint_ticket_extras"],
        },
        GrievanceTicket.CATEGORY_GRIEVANCE_COMPLAINT: {
            "required": ["issue_type"],
            "not_allowed": ["extras.category.sensitive_grievance_ticket_extras"],
        },
        GrievanceTicket.CATEGORY_NEGATIVE_FEEDBACK: {
            "required": [],
            "not_allowed": [
                "extras.category.sensitive_grievance_ticket_extras",
                "extras.category.grievance_complaint_ticket_extras",
            ],
        },
        GrievanceTicket.CATEGORY_REFERRAL: {
            "required": [],
            "not_allowed": [
                "extras.category.sensitive_grievance_ticket_extras",
                "extras.category.grievance_complaint_ticket_extras",
            ],
        },
        GrievanceTicket.CATEGORY_SYSTEM_FLAGGING: {
            "required": [],
            "not_allowed": [
                "extras.category.sensitive_grievance_ticket_extras",
                "extras.category.grievance_complaint_ticket_extras",
            ],
        },
        GrievanceTicket.CATEGORY_NEEDS_ADJUDICATION: {
            "required": [],
            "not_allowed": [
                "extras.category.sensitive_grievance_ticket_extras",
                "extras.category.grievance_complaint_ticket_extras",
            ],
        },
    }

    ISSUE_TYPE_OPTIONS = {
        GrievanceTicket.ISSUE_TYPE_HOUSEHOLD_DATA_CHANGE_DATA_UPDATE: {
            "required": ["extras.issue_type.household_data_update_issue_type_extras"],
            "not_allowed": [
                "individual_data_update_issue_type_extras",
                "individual_delete_issue_type_extras",
            ],
        },
        GrievanceTicket.ISSUE_TYPE_DATA_CHANGE_DELETE_HOUSEHOLD: {
            "required": ["extras.issue_type.household_delete_issue_type_extras"],
            "not_allowed": [
                "household_data_update_issue_type_extras",
                "individual_data_update_issue_type_extras",
            ],
        },
        GrievanceTicket.ISSUE_TYPE_INDIVIDUAL_DATA_CHANGE_DATA_UPDATE: {
            "required": ["extras.issue_type.individual_data_update_issue_type_extras"],
            "not_allowed": [
                "household_data_update_issue_type_extras",
                "individual_delete_issue_type_extras",
            ],
        },
        GrievanceTicket.ISSUE_TYPE_DATA_CHANGE_ADD_INDIVIDUAL: {
            "required": ["extras.issue_type.add_individual_issue_type_extras"],
            "not_allowed": [
                "household_data_update_issue_type_extras",
                "individual_data_update_issue_type_extras",
                "individual_delete_issue_type_extras",
            ],
        },
        GrievanceTicket.ISSUE_TYPE_DATA_CHANGE_DELETE_INDIVIDUAL: {
            "required": ["extras.issue_type.individual_delete_issue_type_extras"],
            "not_allowed": [
                "household_data_update_issue_type_extras",
                "individual_data_update_issue_type_extras",
            ],
        },
        GrievanceTicket.ISSUE_TYPE_DATA_BREACH: {"required": [], "not_allowed": []},
        GrievanceTicket.ISSUE_TYPE_BRIBERY_CORRUPTION_KICKBACK: {
            "required": [],
            "not_allowed": [],
        },
        GrievanceTicket.ISSUE_TYPE_FRAUD_FORGERY: {"required": [], "not_allowed": []},
        GrievanceTicket.ISSUE_TYPE_FRAUD_MISUSE: {"required": [], "not_allowed": []},
        GrievanceTicket.ISSUE_TYPE_HARASSMENT: {"required": [], "not_allowed": []},
        GrievanceTicket.ISSUE_TYPE_INAPPROPRIATE_STAFF_CONDUCT: {
            "required": [],
            "not_allowed": [],
        },
        GrievanceTicket.ISSUE_TYPE_UNAUTHORIZED_USE: {
            "required": [],
            "not_allowed": [],
        },
        GrievanceTicket.ISSUE_TYPE_CONFLICT_OF_INTEREST: {
            "required": [],
            "not_allowed": [],
        },
        GrievanceTicket.ISSUE_TYPE_GROSS_MISMANAGEMENT: {
            "required": [],
            "not_allowed": [],
        },
        GrievanceTicket.ISSUE_TYPE_PERSONAL_DISPUTES: {
            "required": [],
            "not_allowed": [],
        },
        GrievanceTicket.ISSUE_TYPE_SEXUAL_HARASSMENT: {
            "required": [],
            "not_allowed": [],
        },
        GrievanceTicket.ISSUE_TYPE_MISCELLANEOUS: {"required": [], "not_allowed": []},
    }

    class Arguments:
        input = CreateGrievanceTicketInput(required=True)

    @classmethod
    @is_authenticated
    @transaction.atomic
    def mutate(cls, root, info, input, **kwargs):
        arg = lambda name, default=None: input.get(name, default)
<<<<<<< HEAD
        cls.has_permission(info, Permissions.GRIEVANCES_CREATE, arg("business_area"))
=======
        business_area = arg("business_area")
        cls.has_permission(info, Permissions.GRIEVANCES_CREATE, business_area)
>>>>>>> bddaae1b
        verify_required_arguments(input, "category", cls.CATEGORY_OPTIONS)
        if arg("issue_type"):
            verify_required_arguments(input, "issue_type", cls.ISSUE_TYPE_OPTIONS)
        category = arg("category")
<<<<<<< HEAD

        # TODO
        # if category in (
        #     GrievanceTicket.CATEGORY_NEGATIVE_FEEDBACK,
        #     GrievanceTicket.CATEGORY_POSITIVE_FEEDBACK,
        # ):
        #     raise GraphQLError("Feedback tickets are not allowed to be created through this mutation.")

=======
        documents = input.pop("documentation", None)
>>>>>>> bddaae1b
        grievance_ticket, extras = cls.save_basic_data(root, info, input, **kwargs)
        if documents:
            cls.has_permission(info, Permissions.GRIEVANCE_DOCUMENTS_UPLOAD, business_area)
            validate_grievance_documents_size(grievance_ticket.id, documents)
            create_grievance_documents(info, grievance_ticket, documents)

        save_extra_methods = {
            GrievanceTicket.CATEGORY_PAYMENT_VERIFICATION: save_payment_verification_extras,
            GrievanceTicket.CATEGORY_DATA_CHANGE: save_data_change_extras,
            GrievanceTicket.CATEGORY_GRIEVANCE_COMPLAINT: save_grievance_complaint_extras,
            GrievanceTicket.CATEGORY_SENSITIVE_GRIEVANCE: save_sensitive_grievance_extras,
            GrievanceTicket.CATEGORY_POSITIVE_FEEDBACK: save_positive_feedback_extras,
            GrievanceTicket.CATEGORY_NEGATIVE_FEEDBACK: save_negative_feedback_extras,
            GrievanceTicket.CATEGORY_REFERRAL: save_referral_extras,
        }
        save_extra_method = save_extra_methods.get(category)
        grievances = [grievance_ticket]
        if save_extra_method:
            grievances = save_extra_method(root, info, input, grievance_ticket, extras, **kwargs)
        for grievance in grievances:
            log_create(
                GrievanceTicket.ACTIVITY_LOG_MAPPING,
                "business_area",
                info.context.user,
                None,
                grievance,
            )
        return cls(grievance_tickets=grievances)

    @classmethod
    def save_basic_data(cls, root, info, input, **kwargs):
        arg = lambda name, default=None: input.get(name, default)
        user = info.context.user
        assigned_to_id = decode_id_string(arg("assigned_to"))
        linked_tickets_encoded_ids = arg("linked_tickets", [])
        linked_tickets = [decode_id_string(encoded_id) for encoded_id in linked_tickets_encoded_ids]
        business_area_slug = arg("business_area")
        partner = get_partner(input.pop("partner", None))
        extras = arg("extras", {})
        remove_parsed_data_fields(input, ("linked_tickets", "extras", "business_area", "assigned_to"))
        admin = input.pop("admin", None)
        admin_object = None
        assigned_to = None
        if admin:
            admin_object = get_object_or_404(Area, p_code=admin)
        business_area = get_object_or_404(BusinessArea, slug=business_area_slug)
        if assigned_to_id is not None:
            assigned_to = get_object_or_404(get_user_model(), id=assigned_to_id)
        programme = input.pop("programme", None)
        if programme:
            programme = get_object_or_404(Program, pk=decode_id_string(programme))
        linked_feedback_id = input.pop("linked_feedback_id", None)
        grievance_ticket = GrievanceTicket.objects.create(
            **input,
            admin2=admin_object,
            business_area=business_area,
            created_by=user,
            user_modified=timezone.now(),
            assigned_to=assigned_to,
            status=GrievanceTicket.STATUS_ASSIGNED,
            partner=partner,
            programme=programme,
        )
        GrievanceNotification.send_all_notifications(
            GrievanceNotification.prepare_notification_for_ticket_creation(grievance_ticket)
        )
        if linked_feedback_id:
            linked_feedback = Feedback.objects.get(id=linked_feedback_id)
            linked_feedback.linked_grievance = grievance_ticket
            linked_feedback.save()
        grievance_ticket.linked_tickets.set(linked_tickets)
        return grievance_ticket, extras


class UpdateGrievanceTicketMutation(PermissionMutation):
    grievance_ticket = graphene.Field(GrievanceTicketNode)

    EXTRAS_OPTIONS = {
        GrievanceTicket.ISSUE_TYPE_HOUSEHOLD_DATA_CHANGE_DATA_UPDATE: {
            "required": ["extras.household_data_update_issue_type_extras"],
            "not_allowed": [
                "individual_data_update_issue_type_extras",
                "add_individual_issue_type_extras",
            ],
        },
        GrievanceTicket.ISSUE_TYPE_INDIVIDUAL_DATA_CHANGE_DATA_UPDATE: {
            "required": ["extras.individual_data_update_issue_type_extras"],
            "not_allowed": [
                "household_data_update_issue_type_extras",
                "add_individual_issue_type_extras",
            ],
        },
        GrievanceTicket.ISSUE_TYPE_DATA_CHANGE_ADD_INDIVIDUAL: {
            "required": ["extras.add_individual_issue_type_extras"],
            "not_allowed": [
                "household_data_update_issue_type_extras",
                "individual_data_update_issue_type_extras",
            ],
        },
        GrievanceTicket.ISSUE_TYPE_DATA_CHANGE_DELETE_INDIVIDUAL: {
            "required": [],
            "not_allowed": [],
        },
        GrievanceTicket.ISSUE_TYPE_DATA_CHANGE_DELETE_INDIVIDUAL: {"required": [], "not_allowed": []},
        GrievanceTicket.ISSUE_TYPE_DATA_CHANGE_DELETE_HOUSEHOLD: {"required": [], "not_allowed": []},
        GrievanceTicket.ISSUE_TYPE_DATA_BREACH: {"required": [], "not_allowed": []},
        GrievanceTicket.ISSUE_TYPE_BRIBERY_CORRUPTION_KICKBACK: {
            "required": [],
            "not_allowed": [],
        },
        GrievanceTicket.ISSUE_TYPE_FRAUD_FORGERY: {"required": [], "not_allowed": []},
        GrievanceTicket.ISSUE_TYPE_FRAUD_MISUSE: {"required": [], "not_allowed": []},
        GrievanceTicket.ISSUE_TYPE_HARASSMENT: {"required": [], "not_allowed": []},
        GrievanceTicket.ISSUE_TYPE_INAPPROPRIATE_STAFF_CONDUCT: {
            "required": [],
            "not_allowed": [],
        },
        GrievanceTicket.ISSUE_TYPE_UNAUTHORIZED_USE: {
            "required": [],
            "not_allowed": [],
        },
        GrievanceTicket.ISSUE_TYPE_CONFLICT_OF_INTEREST: {
            "required": [],
            "not_allowed": [],
        },
        GrievanceTicket.ISSUE_TYPE_GROSS_MISMANAGEMENT: {
            "required": [],
            "not_allowed": [],
        },
        GrievanceTicket.ISSUE_TYPE_PERSONAL_DISPUTES: {
            "required": [],
            "not_allowed": [],
        },
        GrievanceTicket.ISSUE_TYPE_SEXUAL_HARASSMENT: {
            "required": [],
            "not_allowed": [],
        },
        GrievanceTicket.ISSUE_TYPE_MISCELLANEOUS: {"required": [], "not_allowed": []},
    }

    class Arguments:
        input = UpdateGrievanceTicketInput(required=True)
        version = BigInt(required=False)

    @classmethod
    @is_authenticated
    @transaction.atomic
    def mutate(cls, root, info, input, **kwargs):
        arg = lambda name, default=None: input.get(name, default)
        ticket_id = decode_id_string(arg("ticket_id"))
        old_grievance_ticket = get_object_or_404(GrievanceTicket, id=ticket_id)
        grievance_ticket = get_object_or_404(GrievanceTicket, id=ticket_id)
        household, individual, payment_record = None, None, None

        if arg("household") is not None:
            household = get_object_or_404(Household, id=decode_id_string(arg("household")))

        if arg("individual") is not None:
            individual = get_object_or_404(Individual, id=decode_id_string(arg("individual")))

        if arg("payment_record") is not None:
            payment_record = get_object_or_404(PaymentRecord, id=decode_id_string(arg("payment_record")))

        if arg("priority") is not None:
            grievance_ticket.priority = arg("priority")

        if arg("urgency") is not None:
            grievance_ticket.urgency = arg("urgency")

        check_concurrency_version_in_mutation(kwargs.get("version"), grievance_ticket)
        business_area = grievance_ticket.business_area
        cls.has_creator_or_owner_permission(
            info,
            business_area,
            Permissions.GRIEVANCES_UPDATE,
            grievance_ticket.created_by == info.context.user,
            Permissions.GRIEVANCES_UPDATE_AS_CREATOR,
            grievance_ticket.assigned_to == info.context.user,
            Permissions.GRIEVANCES_UPDATE_AS_OWNER,
        )

        documents = input.pop("documentation", None)
        documents_to_update = input.pop("documentation_to_update", None)
        ids_to_delete = input.pop("documentation_to_delete", None)

        if ids_to_delete:
            delete_grievance_documents(ticket_id, ids_to_delete)

        if documents_to_update:
            validate_grievance_documents_size(ticket_id, documents_to_update, is_updated=True)
            update_grievance_documents(documents_to_update)

        if documents:
            validate_grievance_documents_size(ticket_id, documents)
            create_grievance_documents(info, grievance_ticket, documents)

        if grievance_ticket.status == GrievanceTicket.STATUS_CLOSED:
            logger.error("Grievance Ticket on status Closed is not editable")
            raise GraphQLError("Grievance Ticket on status Closed is not editable")

        if grievance_ticket.issue_type:
            verify_required_arguments(input, "issue_type", cls.EXTRAS_OPTIONS)
        grievance_ticket, extras = cls.update_basic_data(root, info, input, grievance_ticket, **kwargs)

        if cls.has_creator_or_owner_permission(
            info,
            business_area,
            Permissions.GRIEVANCES_UPDATE_REQUESTED_DATA_CHANGE,
            grievance_ticket.created_by == info.context.user,
            Permissions.GRIEVANCES_UPDATE_REQUESTED_DATA_CHANGE_AS_CREATOR,
            grievance_ticket.assigned_to == info.context.user,
            Permissions.GRIEVANCES_UPDATE_REQUESTED_DATA_CHANGE_AS_OWNER,
            False,
        ):
            update_extra_methods = {
                GrievanceTicket.CATEGORY_DATA_CHANGE: update_data_change_extras,
            }
            category = grievance_ticket.category
            update_extra_method = update_extra_methods.get(category)
            if update_extra_method:
                grievance_ticket = update_extra_method(root, info, input, grievance_ticket, extras, **kwargs)

        update_extra_methods = {
            GrievanceTicket.CATEGORY_REFERRAL: update_referral_extras,
            GrievanceTicket.CATEGORY_POSITIVE_FEEDBACK: update_positive_feedback_extras,
            GrievanceTicket.CATEGORY_NEGATIVE_FEEDBACK: update_negative_feedback_extras,
            GrievanceTicket.CATEGORY_PAYMENT_VERIFICATION: update_ticket_payment_verification_details_extras,
        }
        update_extra_method = update_extra_methods.get(grievance_ticket.category)
        if update_extra_method:
            grievance_ticket = update_extra_method(root, info, input, grievance_ticket, extras, **kwargs)

        if grievance_ticket.category in (
            GrievanceTicket.CATEGORY_SENSITIVE_GRIEVANCE,
            GrievanceTicket.CATEGORY_GRIEVANCE_COMPLAINT,
        ):
            ticket_details = grievance_ticket.ticket_details

            if ticket_details.household and ticket_details.household != household:
                raise GraphQLError("Cannot change household")
            if ticket_details.individual and ticket_details.individual != individual:
                raise GraphQLError("Cannot change individual")

            if household:
                ticket_details.household = household
            if individual:
                ticket_details.individual = individual
            if payment_record:
                ticket_details.payment_record = payment_record
            ticket_details.save()

        log_create(
            GrievanceTicket.ACTIVITY_LOG_MAPPING,
            "business_area",
            info.context.user,
            old_grievance_ticket,
            grievance_ticket,
        )
        return cls(grievance_ticket=grievance_ticket)

    @classmethod
    def update_basic_data(cls, root, info, input, grievance_ticket, **kwargs):
        old_status = grievance_ticket.status
        old_assigned_to = grievance_ticket.assigned_to
        arg = lambda name, default=None: input.get(name, default)
        assigned_to_id = decode_id_string(arg("assigned_to"))
        linked_tickets_encoded_ids = arg("linked_tickets", [])
        linked_tickets = [decode_id_string(encoded_id) for encoded_id in linked_tickets_encoded_ids]
        partner = get_partner(input.pop("partner", None))
        if partner:
            grievance_ticket.partner = partner
        programme = input.pop("programme", None)
        if programme:
            grievance_ticket.programme = get_object_or_404(Program, pk=decode_id_string(programme))
        extras = arg("extras", {})
        remove_parsed_data_fields(input, ("linked_tickets", "extras", "assigned_to"))
        assigned_to = get_object_or_404(get_user_model(), id=assigned_to_id) if assigned_to_id else None
        for field, value in input.items():
            current_value = getattr(grievance_ticket, field, None)
            if not current_value:
                setattr(grievance_ticket, field, value)

        if assigned_to != grievance_ticket.assigned_to:
            if grievance_ticket.status == GrievanceTicket.STATUS_NEW and grievance_ticket.assigned_to is None:
                grievance_ticket.status = GrievanceTicket.STATUS_ASSIGNED
            grievance_ticket.assigned_to = assigned_to
            if grievance_ticket.status in (
                GrievanceTicket.STATUS_ON_HOLD,
                GrievanceTicket.STATUS_FOR_APPROVAL,
            ):
                grievance_ticket.status = GrievanceTicket.STATUS_IN_PROGRESS
        else:
            if grievance_ticket.status == GrievanceTicket.STATUS_FOR_APPROVAL:
                grievance_ticket.status = GrievanceTicket.STATUS_IN_PROGRESS

        grievance_ticket.partner = get_partner(input.pop("partner", None))
        grievance_ticket.user_modified = timezone.now()
        grievance_ticket.save()

        grievance_ticket.linked_tickets.set(linked_tickets)
        grievance_ticket.refresh_from_db()
        if (
            old_status == GrievanceTicket.STATUS_FOR_APPROVAL
            and grievance_ticket.status == GrievanceTicket.STATUS_IN_PROGRESS
        ):
            back_to_in_progress_notification = GrievanceNotification(
                grievance_ticket,
                GrievanceNotification.ACTION_SEND_BACK_TO_IN_PROGRESS,
                approver=info.context.user,
            )
            back_to_in_progress_notification.send_email_notification()
        if old_assigned_to != grievance_ticket.assigned_to:
            assignment_notification = GrievanceNotification(
                grievance_ticket, GrievanceNotification.ACTION_ASSIGNMENT_CHANGED
            )
            assignment_notification.send_email_notification()
        return grievance_ticket, extras


POSSIBLE_STATUS_FLOW = {
    GrievanceTicket.STATUS_NEW: (GrievanceTicket.STATUS_ASSIGNED,),
    GrievanceTicket.STATUS_ASSIGNED: (GrievanceTicket.STATUS_IN_PROGRESS,),
    GrievanceTicket.STATUS_IN_PROGRESS: (
        GrievanceTicket.STATUS_ON_HOLD,
        GrievanceTicket.STATUS_FOR_APPROVAL,
    ),
    GrievanceTicket.STATUS_ON_HOLD: (
        GrievanceTicket.STATUS_IN_PROGRESS,
        GrievanceTicket.STATUS_FOR_APPROVAL,
    ),
    GrievanceTicket.STATUS_FOR_APPROVAL: (
        GrievanceTicket.STATUS_IN_PROGRESS,
        GrievanceTicket.STATUS_CLOSED,
    ),
    GrievanceTicket.STATUS_CLOSED: (),
}
POSSIBLE_FEEDBACK_STATUS_FLOW = {
    GrievanceTicket.STATUS_NEW: (GrievanceTicket.STATUS_ASSIGNED,),
    GrievanceTicket.STATUS_ASSIGNED: (GrievanceTicket.STATUS_IN_PROGRESS,),
    GrievanceTicket.STATUS_IN_PROGRESS: (
        GrievanceTicket.STATUS_ON_HOLD,
        GrievanceTicket.STATUS_FOR_APPROVAL,
        GrievanceTicket.STATUS_CLOSED,
    ),
    GrievanceTicket.STATUS_ON_HOLD: (
        GrievanceTicket.STATUS_IN_PROGRESS,
        GrievanceTicket.STATUS_FOR_APPROVAL,
        GrievanceTicket.STATUS_CLOSED,
    ),
    GrievanceTicket.STATUS_FOR_APPROVAL: (
        GrievanceTicket.STATUS_IN_PROGRESS,
        GrievanceTicket.STATUS_CLOSED,
    ),
    GrievanceTicket.STATUS_CLOSED: (),
}


class GrievanceStatusChangeMutation(PermissionMutation):
    grievance_ticket = graphene.Field(GrievanceTicketNode)

    CATEGORY_ISSUE_TYPE_TO_CLOSE_FUNCTION_MAPPING = {
        GrievanceTicket.CATEGORY_DATA_CHANGE: {
            GrievanceTicket.ISSUE_TYPE_HOUSEHOLD_DATA_CHANGE_DATA_UPDATE: close_update_household_grievance_ticket,
            GrievanceTicket.ISSUE_TYPE_INDIVIDUAL_DATA_CHANGE_DATA_UPDATE: close_update_individual_grievance_ticket,
            GrievanceTicket.ISSUE_TYPE_DATA_CHANGE_ADD_INDIVIDUAL: close_add_individual_grievance_ticket,
            GrievanceTicket.ISSUE_TYPE_DATA_CHANGE_DELETE_INDIVIDUAL: close_delete_individual_ticket,
            GrievanceTicket.ISSUE_TYPE_DATA_CHANGE_DELETE_HOUSEHOLD: close_delete_household_ticket,
        },
        GrievanceTicket.CATEGORY_SENSITIVE_GRIEVANCE: {
            GrievanceTicket.ISSUE_TYPE_DATA_BREACH: _no_operation_close_method,
            GrievanceTicket.ISSUE_TYPE_BRIBERY_CORRUPTION_KICKBACK: _no_operation_close_method,
            GrievanceTicket.ISSUE_TYPE_FRAUD_FORGERY: _no_operation_close_method,
            GrievanceTicket.ISSUE_TYPE_FRAUD_MISUSE: _no_operation_close_method,
            GrievanceTicket.ISSUE_TYPE_HARASSMENT: _no_operation_close_method,
            GrievanceTicket.ISSUE_TYPE_INAPPROPRIATE_STAFF_CONDUCT: _no_operation_close_method,
            GrievanceTicket.ISSUE_TYPE_UNAUTHORIZED_USE: _no_operation_close_method,
            GrievanceTicket.ISSUE_TYPE_CONFLICT_OF_INTEREST: _no_operation_close_method,
            GrievanceTicket.ISSUE_TYPE_GROSS_MISMANAGEMENT: _no_operation_close_method,
            GrievanceTicket.ISSUE_TYPE_PERSONAL_DISPUTES: _no_operation_close_method,
            GrievanceTicket.ISSUE_TYPE_SEXUAL_HARASSMENT: _no_operation_close_method,
            GrievanceTicket.ISSUE_TYPE_MISCELLANEOUS: _no_operation_close_method,
        },
        GrievanceTicket.CATEGORY_PAYMENT_VERIFICATION: save_payment_verification_extras,
        GrievanceTicket.CATEGORY_GRIEVANCE_COMPLAINT: _no_operation_close_method,
        GrievanceTicket.CATEGORY_NEGATIVE_FEEDBACK: _no_operation_close_method,
        GrievanceTicket.CATEGORY_REFERRAL: _no_operation_close_method,
        GrievanceTicket.CATEGORY_POSITIVE_FEEDBACK: _no_operation_close_method,
        GrievanceTicket.CATEGORY_NEEDS_ADJUDICATION: close_needs_adjudication_ticket,
        GrievanceTicket.CATEGORY_SYSTEM_FLAGGING: close_system_flagging_ticket,
    }

    MOVE_TO_STATUS_PERMISSION_MAPPING: dict[str, dict[Union[str, int], list[Enum]]] = {
        GrievanceTicket.STATUS_ASSIGNED: {
            "any": [
                Permissions.GRIEVANCES_UPDATE,
                Permissions.GRIEVANCES_UPDATE_AS_CREATOR,
                Permissions.GRIEVANCES_UPDATE_AS_OWNER,
            ],
        },
        GrievanceTicket.STATUS_IN_PROGRESS: {
            GrievanceTicket.STATUS_ASSIGNED: [
                Permissions.GRIEVANCES_SET_IN_PROGRESS,
                Permissions.GRIEVANCES_SET_IN_PROGRESS_AS_CREATOR,
                Permissions.GRIEVANCES_SET_IN_PROGRESS_AS_OWNER,
            ],
            GrievanceTicket.STATUS_ON_HOLD: [
                Permissions.GRIEVANCES_SET_IN_PROGRESS,
                Permissions.GRIEVANCES_SET_IN_PROGRESS_AS_CREATOR,
                Permissions.GRIEVANCES_SET_IN_PROGRESS_AS_OWNER,
            ],
            GrievanceTicket.STATUS_FOR_APPROVAL: [
                Permissions.GRIEVANCES_SEND_BACK,
                Permissions.GRIEVANCES_SEND_BACK_AS_CREATOR,
                Permissions.GRIEVANCES_SEND_BACK_AS_OWNER,
            ],
        },
        GrievanceTicket.STATUS_ON_HOLD: {
            "any": [
                Permissions.GRIEVANCES_SET_ON_HOLD,
                Permissions.GRIEVANCES_SET_ON_HOLD_AS_CREATOR,
                Permissions.GRIEVANCES_SET_ON_HOLD_AS_OWNER,
            ]
        },
        GrievanceTicket.STATUS_CLOSED: {
            "feedback": [
                Permissions.GRIEVANCES_CLOSE_TICKET_FEEDBACK,
                Permissions.GRIEVANCES_CLOSE_TICKET_FEEDBACK_AS_CREATOR,
                Permissions.GRIEVANCES_CLOSE_TICKET_FEEDBACK_AS_OWNER,
            ],
            "any": [
                Permissions.GRIEVANCES_CLOSE_TICKET_EXCLUDING_FEEDBACK,
                Permissions.GRIEVANCES_CLOSE_TICKET_EXCLUDING_FEEDBACK_AS_CREATOR,
                Permissions.GRIEVANCES_CLOSE_TICKET_EXCLUDING_FEEDBACK_AS_OWNER,
            ],
        },
    }

    class Arguments:
        grievance_ticket_id = graphene.Argument(graphene.ID)
        status = graphene.Int()
        version = BigInt(required=False)

    @classmethod
    def get_close_function(cls, category, issue_type):
        function_or_nested_issue_types = cls.CATEGORY_ISSUE_TYPE_TO_CLOSE_FUNCTION_MAPPING.get(category)
        if isinstance(function_or_nested_issue_types, dict) and issue_type:
            return function_or_nested_issue_types.get(issue_type)
        return function_or_nested_issue_types

    @classmethod
    @is_authenticated
    @transaction.atomic
    def mutate(cls, root, info, grievance_ticket_id, status, **kwargs):
        grievance_ticket_id = decode_id_string(grievance_ticket_id)
        old_grievance_ticket = get_object_or_404(GrievanceTicket, id=grievance_ticket_id)
        grievance_ticket = get_object_or_404(GrievanceTicket, id=grievance_ticket_id)
        check_concurrency_version_in_mutation(kwargs.get("version"), grievance_ticket)
        if grievance_ticket.status == status:
            return cls(grievance_ticket)

        if cls.MOVE_TO_STATUS_PERMISSION_MAPPING.get(status):
            if cls.MOVE_TO_STATUS_PERMISSION_MAPPING[status].get("feedback"):
                if grievance_ticket.is_feedback:
                    permissions_to_use = cls.MOVE_TO_STATUS_PERMISSION_MAPPING[status].get("feedback")
                else:
                    permissions_to_use = cls.MOVE_TO_STATUS_PERMISSION_MAPPING[status].get("any")
            else:
                permissions_to_use = cls.MOVE_TO_STATUS_PERMISSION_MAPPING[status].get(
                    grievance_ticket.status
                ) or cls.MOVE_TO_STATUS_PERMISSION_MAPPING[status].get("any")
            if permissions_to_use:
                cls.has_creator_or_owner_permission(
                    info,
                    grievance_ticket.business_area,
                    permissions_to_use[0],
                    grievance_ticket.created_by == info.context.user,
                    permissions_to_use[1],
                    grievance_ticket.assigned_to == info.context.user,
                    permissions_to_use[2],
                )

        status_flow = POSSIBLE_STATUS_FLOW
        if grievance_ticket.is_feedback:
            status_flow = POSSIBLE_FEEDBACK_STATUS_FLOW
        if status not in status_flow[grievance_ticket.status]:
            logger.error("New status is incorrect")
            raise GraphQLError("New status is incorrect")
        if status == GrievanceTicket.STATUS_CLOSED:
            ticket_details = grievance_ticket.ticket_details
            if getattr(grievance_ticket.ticket_details, "is_multiple_duplicates_version", False):
                selected_individuals = ticket_details.selected_individuals.all()
                for individual in selected_individuals:
                    traverse_sibling_tickets(grievance_ticket, individual)

            close_function = cls.get_close_function(grievance_ticket.category, grievance_ticket.issue_type)
            close_function(grievance_ticket, info)
            grievance_ticket.refresh_from_db()
        if status == GrievanceTicket.STATUS_ASSIGNED and not grievance_ticket.assigned_to:
            cls.has_permission(info, Permissions.GRIEVANCE_ASSIGN, grievance_ticket.business_area)
            grievance_ticket.assigned_to = info.context.user
        grievance_ticket.status = status
        grievance_ticket.save()
        grievance_ticket.refresh_from_db()
        log_create(
            GrievanceTicket.ACTIVITY_LOG_MAPPING,
            "business_area",
            info.context.user,
            old_grievance_ticket,
            grievance_ticket,
        )
        if (
            old_grievance_ticket.status != GrievanceTicket.STATUS_FOR_APPROVAL
            and grievance_ticket.status == GrievanceTicket.STATUS_FOR_APPROVAL
        ):
            for_approval_notification = GrievanceNotification(
                grievance_ticket, GrievanceNotification.ACTION_SEND_TO_APPROVAL
            )
            for_approval_notification.send_email_notification()
        if (
            old_grievance_ticket.status == GrievanceTicket.STATUS_FOR_APPROVAL
            and grievance_ticket.status == GrievanceTicket.STATUS_IN_PROGRESS
        ):
            back_to_in_progress_notification = GrievanceNotification(
                grievance_ticket,
                GrievanceNotification.ACTION_SEND_BACK_TO_IN_PROGRESS,
                approver=info.context.user,
            )
            back_to_in_progress_notification.send_email_notification()
        if old_grievance_ticket.assigned_to != grievance_ticket.assigned_to:
            assignment_notification = GrievanceNotification(
                grievance_ticket, GrievanceNotification.ACTION_ASSIGNMENT_CHANGED
            )
            assignment_notification.send_email_notification()
        return cls(grievance_ticket=grievance_ticket)


class BulkUpdateGrievanceTicketsAssigneesMutation(PermissionMutation):
    grievance_tickets = graphene.List(GrievanceTicketNode)

    class Arguments:
        grievance_ticket_unicef_ids = graphene.List(graphene.ID)
        assigned_to = graphene.String()
        business_area_slug = graphene.String(required=True)

    @classmethod
    @is_authenticated
    @transaction.atomic
    def mutate(cls, root, info, grievance_ticket_unicef_ids, assigned_to, business_area_slug, **kwargs):
        cls.has_permission(info, Permissions.GRIEVANCES_UPDATE, business_area_slug)
        assigned_to_id = decode_id_string(assigned_to)
        assigned_to = get_object_or_404(get_user_model(), id=assigned_to_id)
        grievance_tickets = GrievanceTicket.objects.filter(
            ~Q(status=GrievanceTicket.STATUS_CLOSED),
            ~Q(assigned_to__id=assigned_to.id),
            unicef_id__in=grievance_ticket_unicef_ids,
        )
        grievance_tickets_ids = list(grievance_tickets.values_list("id", flat=True))

        if grievance_tickets.exists():
            grievance_tickets.update(assigned_to=assigned_to)
            bulk_update_assigned_to(grievance_tickets_ids, assigned_to_id)

        return cls(grievance_tickets=GrievanceTicket.objects.filter(id__in=grievance_tickets_ids))


class CreateTicketNoteMutation(PermissionMutation):
    grievance_ticket_note = graphene.Field(TicketNoteNode)

    class Arguments:
        note_input = CreateTicketNoteInput(required=True)
        version = BigInt(required=False)

    @classmethod
    @is_authenticated
    @transaction.atomic
    def mutate(cls, root, info, note_input, **kwargs):
        grievance_ticket_id = decode_id_string(note_input["ticket"])
        grievance_ticket = get_object_or_404(GrievanceTicket, id=grievance_ticket_id)
        check_concurrency_version_in_mutation(kwargs.get("version"), grievance_ticket)
        cls.has_creator_or_owner_permission(
            info,
            grievance_ticket.business_area,
            Permissions.GRIEVANCES_ADD_NOTE,
            grievance_ticket.created_by == info.context.user,
            Permissions.GRIEVANCES_ADD_NOTE_AS_CREATOR,
            grievance_ticket.assigned_to == info.context.user,
            Permissions.GRIEVANCES_ADD_NOTE_AS_OWNER,
        )

        description = note_input["description"]
        created_by = info.context.user

        ticket_note = TicketNote.objects.create(ticket=grievance_ticket, description=description, created_by=created_by)
        notification = GrievanceNotification(
            grievance_ticket,
            GrievanceNotification.ACTION_NOTES_ADDED,
            created_by=created_by,
            ticket_note=ticket_note,
        )
        notification.send_email_notification()
        return cls(grievance_ticket_note=ticket_note)


class IndividualDataChangeApproveMutation(DataChangeValidator, PermissionMutation):
    grievance_ticket = graphene.Field(GrievanceTicketNode)

    class Arguments:
        grievance_ticket_id = graphene.Argument(graphene.ID, required=True)
        """
        individual_approve_data have to be a dictionary with field name as key and boolean as a value,
        indicating whether field change is approved or not.
        """
        individual_approve_data = graphene.JSONString()
        approved_documents_to_create = graphene.List(graphene.Int)
        approved_documents_to_edit = graphene.List(graphene.Int)
        approved_documents_to_remove = graphene.List(graphene.Int)
        approved_identities_to_create = graphene.List(graphene.Int)
        approved_identities_to_edit = graphene.List(graphene.Int)
        approved_identities_to_remove = graphene.List(graphene.Int)
        approved_payment_channels_to_create = graphene.List(graphene.Int)
        approved_payment_channels_to_edit = graphene.List(graphene.Int)
        approved_payment_channels_to_remove = graphene.List(graphene.Int)
        flex_fields_approve_data = graphene.JSONString()
        version = BigInt(required=False)

    @classmethod
    @is_authenticated
    @transaction.atomic
    def mutate(
        cls,
        root,
        info,
        grievance_ticket_id,
        individual_approve_data,
        approved_documents_to_create,
        approved_documents_to_edit,
        approved_documents_to_remove,
        approved_identities_to_create,
        approved_identities_to_edit,
        approved_identities_to_remove,
        approved_payment_channels_to_create,
        approved_payment_channels_to_edit,
        approved_payment_channels_to_remove,
        flex_fields_approve_data,
        **kwargs,
    ):
        grievance_ticket_id = decode_id_string(grievance_ticket_id)
        grievance_ticket = get_object_or_404(GrievanceTicket, id=grievance_ticket_id)
        check_concurrency_version_in_mutation(kwargs.get("version"), grievance_ticket)
        cls.has_creator_or_owner_permission(
            info,
            grievance_ticket.business_area,
            Permissions.GRIEVANCES_APPROVE_DATA_CHANGE,
            grievance_ticket.created_by == info.context.user,
            Permissions.GRIEVANCES_APPROVE_DATA_CHANGE_AS_CREATOR,
            grievance_ticket.assigned_to == info.context.user,
            Permissions.GRIEVANCES_APPROVE_DATA_CHANGE_AS_OWNER,
        )
        cls.verify_approve_data(individual_approve_data)
        cls.verify_approve_data(flex_fields_approve_data)
        individual_approve_data = {to_snake_case(key): value for key, value in individual_approve_data.items()}
        individual_data_details = grievance_ticket.individual_data_update_ticket_details
        individual_data = individual_data_details.individual_data
        cls.verify_approve_data_against_object_data(individual_data, individual_approve_data)
        cls.verify_approve_data_against_object_data(individual_data.get("flex_fields"), flex_fields_approve_data)

        documents_mapping = {
            "documents": approved_documents_to_create,
            "documents_to_remove": approved_documents_to_remove,
            "documents_to_edit": approved_documents_to_edit,
            "identities": approved_identities_to_create,
            "identities_to_remove": approved_identities_to_remove,
            "identities_to_edit": approved_identities_to_edit,
            "payment_channels": approved_payment_channels_to_create,
            "payment_channels_to_remove": approved_payment_channels_to_remove,
            "payment_channels_to_edit": approved_payment_channels_to_edit,
        }

        for field_name, item in individual_data.items():
            field_to_approve = individual_approve_data.get(field_name)
            if field_name in documents_mapping:
                for index, document_data in enumerate(individual_data[field_name]):
                    approved_documents_indexes = documents_mapping.get(field_name, [])
                    document_data["approve_status"] = index in approved_documents_indexes
            elif field_name == "flex_fields":
                for flex_field_name in item.keys():
                    individual_data["flex_fields"][flex_field_name]["approve_status"] = flex_fields_approve_data.get(
                        flex_field_name
                    )
            elif field_to_approve:
                individual_data[field_name]["approve_status"] = True
            else:
                individual_data[field_name]["approve_status"] = False

        individual_data_details.individual_data = individual_data
        individual_data_details.save()
        grievance_ticket.refresh_from_db()

        return cls(grievance_ticket=grievance_ticket)


class HouseholdDataChangeApproveMutation(DataChangeValidator, PermissionMutation):
    grievance_ticket = graphene.Field(GrievanceTicketNode)

    class Arguments:
        grievance_ticket_id = graphene.Argument(graphene.ID, required=True)
        """
        household_approve_data have to be a dictionary with field name as key and boolean as a value,
        indicating whether field change is approved or not.
        """
        household_approve_data = graphene.JSONString()
        flex_fields_approve_data = graphene.JSONString()
        version = BigInt(required=False)

    @classmethod
    @is_authenticated
    @transaction.atomic
    def mutate(
        cls,
        root,
        info,
        grievance_ticket_id,
        household_approve_data,
        flex_fields_approve_data,
        **kwargs,
    ):
        grievance_ticket_id = decode_id_string(grievance_ticket_id)
        grievance_ticket = get_object_or_404(GrievanceTicket, id=grievance_ticket_id)
        check_concurrency_version_in_mutation(kwargs.get("version"), grievance_ticket)
        cls.has_creator_or_owner_permission(
            info,
            grievance_ticket.business_area,
            Permissions.GRIEVANCES_APPROVE_DATA_CHANGE,
            grievance_ticket.created_by == info.context.user,
            Permissions.GRIEVANCES_APPROVE_DATA_CHANGE_AS_CREATOR,
            grievance_ticket.assigned_to == info.context.user,
            Permissions.GRIEVANCES_APPROVE_DATA_CHANGE_AS_OWNER,
        )
        cls.verify_approve_data(household_approve_data)
        cls.verify_approve_data(flex_fields_approve_data)
        household_approve_data = {to_snake_case(key): value for key, value in household_approve_data.items()}
        household_data_details = grievance_ticket.household_data_update_ticket_details
        household_data = household_data_details.household_data
        cls.verify_approve_data_against_object_data(household_data, household_approve_data)
        cls.verify_approve_data_against_object_data(household_data.get("flex_fields"), flex_fields_approve_data)

        for field_name, item in household_data.items():
            if field_name == "flex_fields":
                for flex_field_name in item.keys():
                    household_data["flex_fields"][flex_field_name]["approve_status"] = flex_fields_approve_data.get(
                        flex_field_name
                    )
            elif household_approve_data.get(field_name):
                household_data[field_name]["approve_status"] = True
            else:
                household_data[field_name]["approve_status"] = False

        household_data_details.household_data = household_data
        household_data_details.save()
        grievance_ticket.refresh_from_db()

        return cls(grievance_ticket=grievance_ticket)


class SimpleApproveMutation(PermissionMutation):
    grievance_ticket = graphene.Field(GrievanceTicketNode)

    class Arguments:
        grievance_ticket_id = graphene.Argument(graphene.ID, required=True)
        approve_status = graphene.Boolean(required=True)
        version = BigInt(required=False)

    @classmethod
    @is_authenticated
    @transaction.atomic
    def mutate(cls, root, info, grievance_ticket_id, approve_status, **kwargs):
        grievance_ticket_id = decode_id_string(grievance_ticket_id)
        grievance_ticket = get_object_or_404(GrievanceTicket, id=grievance_ticket_id)
        check_concurrency_version_in_mutation(kwargs.get("version"), grievance_ticket)
        if grievance_ticket.category in [
            GrievanceTicket.CATEGORY_SYSTEM_FLAGGING,
            GrievanceTicket.CATEGORY_NEEDS_ADJUDICATION,
        ]:
            cls.has_creator_or_owner_permission(
                info,
                grievance_ticket.business_area,
                Permissions.GRIEVANCES_APPROVE_FLAG_AND_DEDUPE,
                grievance_ticket.created_by == info.context.user,
                Permissions.GRIEVANCES_APPROVE_FLAG_AND_DEDUPE_AS_CREATOR,
                grievance_ticket.assigned_to == info.context.user,
                Permissions.GRIEVANCES_APPROVE_FLAG_AND_DEDUPE_AS_OWNER,
            )
        else:
            cls.has_creator_or_owner_permission(
                info,
                grievance_ticket.business_area,
                Permissions.GRIEVANCES_APPROVE_DATA_CHANGE,
                grievance_ticket.created_by == info.context.user,
                Permissions.GRIEVANCES_APPROVE_DATA_CHANGE_AS_CREATOR,
                grievance_ticket.assigned_to == info.context.user,
                Permissions.GRIEVANCES_APPROVE_DATA_CHANGE_AS_OWNER,
            )
        ticket_details = grievance_ticket.ticket_details
        ticket_details.approve_status = approve_status
        ticket_details.save()
        grievance_ticket.refresh_from_db()

        return cls(grievance_ticket=grievance_ticket)


class ReassignRoleMutation(graphene.Mutation):
    household = graphene.Field(HouseholdNode)
    individual = graphene.Field(IndividualNode)

    class Arguments:
        grievance_ticket_id = graphene.Argument(graphene.ID, required=True)
        household_id = graphene.Argument(graphene.ID, required=True)
        household_version = BigInt(required=False)
        individual_id = graphene.Argument(graphene.ID, required=True)
        new_individual_id = graphene.Argument(graphene.ID, required=False)
        individual_version = BigInt(required=False)
        role = graphene.String(required=True)
        version = BigInt(required=False)

    @classmethod
    def verify_role_choices(cls, role):
        if role not in (ROLE_PRIMARY, ROLE_ALTERNATE, HEAD):
            logger.error("Provided role is invalid! Please provide one of those: PRIMARY, ALTERNATE, HEAD")
            raise GraphQLError("Provided role is invalid! Please provide one of those: PRIMARY, ALTERNATE, HEAD")

    @classmethod
    def verify_if_role_exists(cls, household, current_individual, role):
        if role == HEAD:
            if household.head_of_household.id != current_individual.id:
                logger.error("This individual is not a head of provided household")
                raise GraphQLError("This individual is not a head of provided household")
        else:
            get_object_or_404(
                IndividualRoleInHousehold,
                individual=current_individual,
                household=household,
                role=role,
            )

    @classmethod
    @is_authenticated
    @transaction.atomic
    def mutate(
        cls,
        root,
        info,
        household_id,
        individual_id,
        grievance_ticket_id,
        role,
        **kwargs,
    ):
        cls.verify_role_choices(role)
        decoded_household_id = decode_id_string(household_id)
        decoded_individual_id = decode_id_string(individual_id)
        grievance_ticket_id = decode_id_string(grievance_ticket_id)

        grievance_ticket = get_object_or_404(GrievanceTicket, id=grievance_ticket_id)
        check_concurrency_version_in_mutation(kwargs.get("version"), grievance_ticket)
        household = get_object_or_404(Household, id=decoded_household_id)
        check_concurrency_version_in_mutation(kwargs.get("household_version"), household)
        individual = get_object_or_404(Individual, id=decoded_individual_id)
        check_concurrency_version_in_mutation(kwargs.get("individual_version"), individual)

        ticket_details = grievance_ticket.ticket_details
        if grievance_ticket.category == GrievanceTicket.CATEGORY_NEEDS_ADJUDICATION:
            if ticket_details.is_multiple_duplicates_version:
                ticket_individual = individual
            else:
                ticket_individual = ticket_details.selected_individual
        elif grievance_ticket.category == GrievanceTicket.CATEGORY_SYSTEM_FLAGGING:
            ticket_individual = ticket_details.golden_records_individual
        else:
            ticket_individual = ticket_details.individual
        cls.verify_if_role_exists(household, ticket_individual, role)

        if role == HEAD:
            role_data_key = role
        else:
            role_object = get_object_or_404(
                IndividualRoleInHousehold,
                individual=ticket_individual,
                household=household,
                role=role,
            )
            role_data_key = str(role_object.id)

        ticket_details.role_reassign_data[role_data_key] = {
            "role": role,
            "household": household_id,
            "individual": individual_id,
        }

        if getattr(ticket_details, "is_multiple_duplicates_version", False):
            new_individual_id = kwargs.get("new_individual_id")
            ticket_details.role_reassign_data[role_data_key]["new_individual"] = new_individual_id
        ticket_details.save()

        return cls(household=household, individual=individual)


class NeedsAdjudicationApproveMutation(PermissionMutation):
    grievance_ticket = graphene.Field(GrievanceTicketNode)

    class Arguments:
        grievance_ticket_id = graphene.Argument(graphene.ID, required=True)
        selected_individual_id = graphene.Argument(graphene.ID, required=False)
        selected_individual_ids = graphene.List(graphene.ID, required=False)
        version = BigInt(required=False)

    @classmethod
    @is_authenticated
    @transaction.atomic
    def mutate(cls, root, info, grievance_ticket_id, **kwargs):
        grievance_ticket_id = decode_id_string(grievance_ticket_id)
        grievance_ticket = get_object_or_404(GrievanceTicket, id=grievance_ticket_id)
        check_concurrency_version_in_mutation(kwargs.get("version"), grievance_ticket)
        cls.has_creator_or_owner_permission(
            info,
            grievance_ticket.business_area,
            Permissions.GRIEVANCES_APPROVE_FLAG_AND_DEDUPE,
            grievance_ticket.created_by == info.context.user,
            Permissions.GRIEVANCES_APPROVE_FLAG_AND_DEDUPE_AS_CREATOR,
            grievance_ticket.assigned_to == info.context.user,
            Permissions.GRIEVANCES_APPROVE_FLAG_AND_DEDUPE_AS_OWNER,
        )

        selected_individual_id = kwargs.get("selected_individual_id", None)
        selected_individual_ids = kwargs.get("selected_individual_ids", None)

        if selected_individual_id and selected_individual_ids:
            logger.error("Only one option for selected individuals is available")
            raise GraphQLError("Only one option for selected individuals is available")

        ticket_details = grievance_ticket.ticket_details

        if selected_individual_id:
            selected_individual = get_individual(selected_individual_id)

            if selected_individual not in (
                ticket_details.golden_records_individual,
                ticket_details.possible_duplicate,
            ):
                logger.error("The selected individual is not valid, must be one of those attached to the ticket")
                raise GraphQLError("The selected individual is not valid, must be one of those attached to the ticket")

            ticket_details.selected_individual = selected_individual
            ticket_details.role_reassign_data = {}

        if selected_individual_ids:  # Allow choosing multiple individuals
            selected_individuals = [get_individual(_id) for _id in selected_individual_ids]
            ticket_details.selected_individuals.remove(*ticket_details.selected_individuals.all())
            ticket_details.selected_individuals.add(*selected_individuals)

        ticket_details.save()
        grievance_ticket.refresh_from_db()

        return cls(grievance_ticket=grievance_ticket)


class PaymentDetailsApproveMutation(PermissionMutation):
    grievance_ticket = graphene.Field(GrievanceTicketNode)

    class Arguments:
        grievance_ticket_id = graphene.Argument(graphene.ID, required=True)
        approve_status = graphene.Boolean(required=True)
        version = BigInt(required=False)

    @classmethod
    @is_authenticated
    @transaction.atomic
    def mutate(cls, root, info, grievance_ticket_id, **kwargs):
        grievance_ticket_id = decode_id_string(grievance_ticket_id)
        grievance_ticket = get_object_or_404(GrievanceTicket, id=grievance_ticket_id)
        check_concurrency_version_in_mutation(kwargs.get("version"), grievance_ticket)
        cls.has_creator_or_owner_permission(
            info,
            grievance_ticket.business_area,
            Permissions.GRIEVANCES_APPROVE_PAYMENT_VERIFICATION,
            grievance_ticket.created_by == info.context.user,
            Permissions.GRIEVANCES_APPROVE_PAYMENT_VERIFICATION_AS_CREATOR,
            grievance_ticket.assigned_to == info.context.user,
            Permissions.GRIEVANCES_APPROVE_PAYMENT_VERIFICATION_AS_OWNER,
        )

        if grievance_ticket.status != GrievanceTicket.STATUS_FOR_APPROVAL:
            logger.error("Payment Details changes can approve only for Grievance Ticket on status For Approval")
            raise GraphQLError("Payment Details changes can approve only for Grievance Ticket on status For Approval")

        old_payment_verification_ticket_details = grievance_ticket.payment_verification_ticket_details
        grievance_ticket.payment_verification_ticket_details.approve_status = kwargs.get("approve_status", False)
        grievance_ticket.payment_verification_ticket_details.save()

        return cls(grievance_ticket=grievance_ticket)


class Mutations(graphene.ObjectType):
    create_grievance_ticket = CreateGrievanceTicketMutation.Field()
    update_grievance_ticket = UpdateGrievanceTicketMutation.Field()
    grievance_status_change = GrievanceStatusChangeMutation.Field()
    bulk_update_grievance_assignee = BulkUpdateGrievanceTicketsAssigneesMutation.Field()
    create_ticket_note = CreateTicketNoteMutation.Field()
    approve_individual_data_change = IndividualDataChangeApproveMutation.Field()
    approve_household_data_change = HouseholdDataChangeApproveMutation.Field()
    approve_add_individual = SimpleApproveMutation.Field()
    approve_delete_individual = SimpleApproveMutation.Field()
    approve_delete_household = SimpleApproveMutation.Field()
    approve_system_flagging = SimpleApproveMutation.Field()
    approve_needs_adjudication = NeedsAdjudicationApproveMutation.Field()
    approve_payment_details = PaymentDetailsApproveMutation.Field()
    reassign_role = ReassignRoleMutation.Field()<|MERGE_RESOLUTION|>--- conflicted
+++ resolved
@@ -79,7 +79,8 @@
     get_individual,
     traverse_sibling_tickets,
     create_grievance_documents,
-    update_grievance_documents, delete_grievance_documents,
+    update_grievance_documents,
+    delete_grievance_documents,
 )
 from hct_mis_api.apps.grievance.validators import DataChangeValidator, validate_grievance_documents_size
 from hct_mis_api.apps.household.models import (
@@ -100,67 +101,6 @@
 logger = logging.getLogger(__name__)
 
 
-<<<<<<< HEAD
-=======
-class GrievanceDocumentInput(graphene.InputObjectType):
-    name = graphene.String(required=True)
-    file = Upload(required=True)
-
-
-class GrievanceDocumentUpdateInput(graphene.InputObjectType):
-    id = graphene.Field(graphene.ID, required=True)
-    name = graphene.String(required=False)
-    file = Upload(required=False)
-
-
-class CreateGrievanceTicketInput(graphene.InputObjectType):
-    description = graphene.String(required=True)
-    assigned_to = graphene.GlobalID(node=UserNode, required=False)
-    category = graphene.Int(required=True)
-    issue_type = graphene.Int()
-    admin = graphene.String()
-    area = graphene.String()
-    language = graphene.String(required=True)
-    consent = graphene.Boolean(required=True)
-    business_area = graphene.GlobalID(node=BusinessAreaNode, required=True)
-    linked_tickets = graphene.List(graphene.ID)
-    extras = CreateGrievanceTicketExtrasInput()
-    priority = graphene.Int(required=False)
-    urgency = graphene.Int(required=False)
-    partner = graphene.Int(node=PartnerType, required=False)
-    programme = graphene.ID(node=ProgramNode)
-    comments = graphene.String()
-    documentation = graphene.List(GrievanceDocumentInput)
-
-
-class UpdateGrievanceTicketInput(graphene.InputObjectType):
-    ticket_id = graphene.GlobalID(node=GrievanceTicketNode, required=True)
-    description = graphene.String()
-    assigned_to = graphene.GlobalID(node=UserNode, required=False)
-    admin = graphene.String()
-    area = graphene.String()
-    language = graphene.String()
-    linked_tickets = graphene.List(graphene.ID)
-    household = graphene.GlobalID(node=HouseholdNode, required=False)
-    individual = graphene.GlobalID(node=IndividualNode, required=False)
-    payment_record = graphene.GlobalID(node=PaymentRecordNode, required=False)
-    extras = UpdateGrievanceTicketExtrasInput()
-    priority = graphene.Int(required=False)
-    urgency = graphene.Int(required=False)
-    partner = graphene.Int(node=PartnerType, required=False)
-    programme = graphene.ID(node=ProgramNode)
-    comments = graphene.String()
-    documentation = graphene.List(GrievanceDocumentInput)
-    documentation_to_update = graphene.List(GrievanceDocumentUpdateInput)
-    documentation_to_delete = graphene.List(graphene.ID)
-
-
-class CreateTicketNoteInput(graphene.InputObjectType):
-    description = graphene.String(required=True)
-    ticket = graphene.GlobalID(node=GrievanceTicketNode, required=True)
-
-
->>>>>>> bddaae1b
 def get_partner(id: int):
     if id:
         try:
@@ -313,17 +253,12 @@
     @transaction.atomic
     def mutate(cls, root, info, input, **kwargs):
         arg = lambda name, default=None: input.get(name, default)
-<<<<<<< HEAD
-        cls.has_permission(info, Permissions.GRIEVANCES_CREATE, arg("business_area"))
-=======
         business_area = arg("business_area")
         cls.has_permission(info, Permissions.GRIEVANCES_CREATE, business_area)
->>>>>>> bddaae1b
         verify_required_arguments(input, "category", cls.CATEGORY_OPTIONS)
         if arg("issue_type"):
             verify_required_arguments(input, "issue_type", cls.ISSUE_TYPE_OPTIONS)
         category = arg("category")
-<<<<<<< HEAD
 
         # TODO
         # if category in (
@@ -332,9 +267,7 @@
         # ):
         #     raise GraphQLError("Feedback tickets are not allowed to be created through this mutation.")
 
-=======
         documents = input.pop("documentation", None)
->>>>>>> bddaae1b
         grievance_ticket, extras = cls.save_basic_data(root, info, input, **kwargs)
         if documents:
             cls.has_permission(info, Permissions.GRIEVANCE_DOCUMENTS_UPLOAD, business_area)
