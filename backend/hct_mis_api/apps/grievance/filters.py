--- conflicted
+++ resolved
@@ -1,8 +1,4 @@
-<<<<<<< HEAD
-from typing import Dict, List
-=======
-from typing import List
->>>>>>> 6175dd13
+from typing import Any, Dict, List
 
 from django.db import models
 from django.db.models import Count, F, Func, Q, QuerySet, Window
@@ -22,7 +18,6 @@
 from hct_mis_api.apps.account.permissions import Permissions
 from hct_mis_api.apps.core.es_filters import ElasticSearchFilterSet
 from hct_mis_api.apps.core.filters import DateTimeRangeFilter, IntegerFilter
-from hct_mis_api.apps.core.utils import choices_to_dict
 from hct_mis_api.apps.geo.models import Area, ValidityQuerySet
 from hct_mis_api.apps.grievance.constants import PRIORITY_CHOICES, URGENCY_CHOICES
 from hct_mis_api.apps.grievance.es_query import create_es_query, execute_es_query
@@ -36,14 +31,14 @@
 
 
 class GrievanceOrderingFilter(OrderingFilter):
-    def __init__(self, *args, **kwargs) -> None:
+    def __init__(self, *args: Any, **kwargs: Any) -> None:
         super().__init__(*args, **kwargs)
         self.extra["choices"] += [
             ("linked_tickets", "Linked tickets"),
             ("-linked_tickets", "Linked tickets (descending)"),
         ]
 
-    def filter(self, qs, value):
+    def filter(self, qs: QuerySet, value: List[str]) -> QuerySet:
         if value and any(v in ["linked_tickets", "-linked_tickets"] for v in value):
             qs = super().filter(qs, value)
             qs = (
@@ -87,7 +82,7 @@
         grievance_es_query_dict = create_es_query(self.prepare_filters(self.USE_SPECIFIC_FIELDS_AS_ELASTIC_SEARCH))
         return execute_es_query(grievance_es_query_dict)
 
-    def prepare_filters(self, allowed_fields) -> Dict:
+    def prepare_filters(self, allowed_fields: List[str]) -> Dict:
         filters = {}
         for field in allowed_fields:
             if self.form.data.get(field):
@@ -217,8 +212,7 @@
         )
     )
 
-<<<<<<< HEAD
-    def search_filter(self, qs, name, value):
+    def search_filter(self, qs: QuerySet, name: str, value: str) -> QuerySet:
         label, value = tuple(value.split(" ", 1))
         if label == "ticket_id":
             q = Q(unicef_id=value)
@@ -232,19 +226,6 @@
             )
             q = Q(household_unicef_id__in=ids)
         return qs.filter(q)
-=======
-    def search_filter(self, qs: QuerySet, name: str, value: str) -> QuerySet:
-        values = value.split(" ")
-        q_obj = Q()
-        for value in values:
-            q_obj |= Q(unicef_id__regex=rf"^(GRV-(0)+)?{value}$") | Q(registration_data_import__name__icontains=value)
-            for ticket_type, ticket_fields in self.SEARCH_TICKET_TYPES_LOOKUPS.items():
-                for field, lookups in ticket_fields.items():
-                    for lookup in lookups:
-                        q_obj |= Q(**{f"{ticket_type}__{field}__{lookup}__istartswith": value})
-
-        return qs.filter(q_obj)
->>>>>>> 6175dd13
 
     def fsp_filter(self, qs: QuerySet, name: str, value: str) -> QuerySet:
         if value:
@@ -309,19 +290,17 @@
             else:
                 return GrievanceTicket.objects.none()
 
-    def filter_grievance_type(self, qs, name, val):
-        choices = choices_to_dict(GrievanceTicket.CATEGORY_CHOICES)
-        user_generated = []
-        for value in choices:
-            if value in GrievanceTicket.MANUAL_CATEGORIES:
-                user_generated.append(value)
-        if val == "user":
+    def filter_grievance_type(self, qs: QuerySet, name: Any, val: str) -> QuerySet:
+        choices = dict(GrievanceTicket.CATEGORY_CHOICES)
+        user_generated = [value for value in choices if value in dict(GrievanceTicket.MANUAL_CATEGORIES)]
+
+        if val == "system":
+            return qs.filter(~Q(category__in=user_generated))
+        elif val == "user":
             return qs.filter(category__in=user_generated)
-        elif val == "system":
-            return qs.filter(~Q(category__in=user_generated))
         return qs
 
-    def filter_grievance_status(self, qs, name, val):
+    def filter_grievance_status(self, qs: QuerySet, name: Any, val: str) -> QuerySet:
         if val == "active":
             return qs.filter(~Q(status=GrievanceTicket.STATUS_CLOSED))
         return qs
