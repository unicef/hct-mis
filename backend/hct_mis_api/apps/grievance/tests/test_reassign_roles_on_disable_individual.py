from django.core.exceptions import ValidationError

from hct_mis_api.apps.account.fixtures import UserFactory
from hct_mis_api.apps.core.base_test_case import APITestCase
from hct_mis_api.apps.core.fixtures import create_afghanistan
from hct_mis_api.apps.core.models import BusinessArea
from hct_mis_api.apps.grievance.services.reassign_roles_services import (
    reassign_roles_on_disable_individual_service,
)
from hct_mis_api.apps.household.fixtures import HouseholdFactory, IndividualFactory
from hct_mis_api.apps.household.models import (
    HEAD,
    ROLE_ALTERNATE,
    ROLE_PRIMARY,
    IndividualRoleInHousehold,
)
from hct_mis_api.apps.program.fixtures import ProgramFactory


class TestReassignRolesOnDisableIndividual(APITestCase):
    @classmethod
    def setUpTestData(cls) -> None:
        create_afghanistan()
        business_area = BusinessArea.objects.get(slug="afghanistan")
        program_one = ProgramFactory(name="Test program ONE", business_area=business_area)

        cls.household = HouseholdFactory.build(id="b5cb9bb2-a4f3-49f0-a9c8-a2f260026054")
        cls.household.registration_data_import.imported_by.save()
        cls.household.registration_data_import.save()
        cls.household.programs.add(program_one)

        cls.primary_collector_individual = IndividualFactory(household=None)
        cls.household.head_of_household = cls.primary_collector_individual
        cls.household.save()
        cls.primary_collector_individual.household = cls.household
        cls.primary_collector_individual.save()

        cls.household.refresh_from_db()
        cls.primary_collector_individual.refresh_from_db()

        cls.primary_role = IndividualRoleInHousehold.objects.create(
            household=cls.household,
            individual=cls.primary_collector_individual,
            role=ROLE_PRIMARY,
        )

        cls.alternate_collector_individual = IndividualFactory(household=None)
        cls.alternate_collector_individual.household = cls.household
        cls.alternate_collector_individual.save()

        cls.alternate_role = IndividualRoleInHousehold.objects.create(
            household=cls.household,
            individual=cls.alternate_collector_individual,
            role=ROLE_ALTERNATE,
        )

    def test_reassign_role_to_another_individual(self) -> None:
        individual = IndividualFactory(household=None)

        individual.household = self.household
        individual.save()

        role_reassign_data = {
            "HEAD": {
                "role": "HEAD",
                "household": self.id_to_base64(self.household.id, "HouseholdNode"),
                "individual": self.id_to_base64(individual.id, "IndividualNode"),
            },
            str(self.primary_role.id): {
                "role": "PRIMARY",
                "household": self.id_to_base64(self.household.id, "HouseholdNode"),
                "individual": self.id_to_base64(individual.id, "IndividualNode"),
            },
        }

        reassign_roles_on_disable_individual_service(
            self.primary_collector_individual, role_reassign_data, UserFactory()
        )

        individual.refresh_from_db()
        self.household.refresh_from_db()

        self.assertEqual(self.household.head_of_household, individual)
        self.assertEqual(individual.relationship, HEAD)
        role = IndividualRoleInHousehold.objects.get(household=self.household, individual=individual).role
        self.assertEqual(role, ROLE_PRIMARY)

    def test_reassign_alternate_role_to_primary_collector(self) -> None:
        role_reassign_data = {
            str(self.alternate_role.id): {
                "role": "ALTERNATE",
                "household": self.id_to_base64(self.household.id, "HouseholdNode"),
                "individual": self.id_to_base64(self.primary_collector_individual.id, "IndividualNode"),
            },
        }

        with self.assertRaises(ValidationError) as context:
<<<<<<< HEAD
<<<<<<< HEAD
            reassign_roles_on_disable_individual_service(
                self.alternate_collector_individual, role_reassign_data, UserFactory()
            )
=======
=======
>>>>>>> 1706c370
            reassign_roles_on_disable_individual(self.alternate_collector_individual, role_reassign_data)
>>>>>>> origin

        self.assertTrue("Cannot reassign the role" in str(context.exception))

    def test_reassign_alternate_role(self) -> None:
        individual = IndividualFactory(household=None)
        individual.household = self.household
        individual.save()

        role_reassign_data = {
            str(self.alternate_role.id): {
                "role": "ALTERNATE",
                "household": self.id_to_base64(self.household.id, "HouseholdNode"),
                "individual": self.id_to_base64(individual.id, "IndividualNode"),
            },
        }

        reassign_roles_on_disable_individual_service(
            self.alternate_collector_individual, role_reassign_data, UserFactory()
        )

        role = IndividualRoleInHousehold.objects.get(household=self.household, individual=individual).role
        self.assertEqual(role, ROLE_ALTERNATE)<|MERGE_RESOLUTION|>--- conflicted
+++ resolved
@@ -95,16 +95,9 @@
         }
 
         with self.assertRaises(ValidationError) as context:
-<<<<<<< HEAD
-<<<<<<< HEAD
             reassign_roles_on_disable_individual_service(
                 self.alternate_collector_individual, role_reassign_data, UserFactory()
             )
-=======
-=======
->>>>>>> 1706c370
-            reassign_roles_on_disable_individual(self.alternate_collector_individual, role_reassign_data)
->>>>>>> origin
 
         self.assertTrue("Cannot reassign the role" in str(context.exception))
 
