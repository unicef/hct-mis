from django.core.exceptions import ValidationError
from django.core.management import call_command

<<<<<<< HEAD
<<<<<<< HEAD
from hct_mis_api.apps.account.fixtures import UserFactory
=======
>>>>>>> origin
=======
>>>>>>> 66a0eb31
from hct_mis_api.apps.core.base_test_case import APITestCase
from hct_mis_api.apps.core.models import BusinessArea
from hct_mis_api.apps.grievance.services.reassign_roles_services import (
    reassign_roles_on_update_service,
)
from hct_mis_api.apps.household.fixtures import HouseholdFactory, IndividualFactory
from hct_mis_api.apps.household.models import (
    HEAD,
    ROLE_ALTERNATE,
    ROLE_PRIMARY,
    IndividualRoleInHousehold,
)
from hct_mis_api.apps.program.fixtures import ProgramFactory


class TestReassignRolesOnUpdate(APITestCase):
    @classmethod
    def setUpTestData(cls) -> None:
        call_command("loadbusinessareas")

        business_area = BusinessArea.objects.get(slug="afghanistan")
        program_one = ProgramFactory(name="Test program ONE", business_area=business_area)

        cls.household = HouseholdFactory.build(id="b5cb9bb2-a4f3-49f0-a9c8-a2f260026054")
        cls.household.registration_data_import.imported_by.save()
        cls.household.registration_data_import.save()
        cls.household.programs.add(program_one)

        cls.primary_collector_individual = IndividualFactory(household=None)
        cls.household.head_of_household = cls.primary_collector_individual
        cls.household.save()
        cls.primary_collector_individual.household = cls.household
        cls.primary_collector_individual.save()

        cls.household.refresh_from_db()
        cls.primary_collector_individual.refresh_from_db()

        cls.primary_role = IndividualRoleInHousehold.objects.create(
            household=cls.household,
            individual=cls.primary_collector_individual,
            role=ROLE_PRIMARY,
        )

        cls.alternate_collector_individual = IndividualFactory(household=None)
        cls.alternate_collector_individual.household = cls.household
        cls.alternate_collector_individual.save()

        cls.alternate_role = IndividualRoleInHousehold.objects.create(
            household=cls.household,
            individual=cls.alternate_collector_individual,
            role=ROLE_ALTERNATE,
        )

    def test_reassign_role_to_another_individual(self) -> None:
        individual = IndividualFactory(household=None)

        individual.household = self.household
        individual.save()

        role_reassign_data = {
            "HEAD": {
                "role": "HEAD",
                "household": self.id_to_base64(self.household.id, "HouseholdNode"),
                "individual": self.id_to_base64(individual.id, "IndividualNode"),
            },
            self.primary_role.id: {
                "role": "PRIMARY",
                "household": self.id_to_base64(self.household.id, "HouseholdNode"),
                "individual": self.id_to_base64(individual.id, "IndividualNode"),
            },
        }

        reassign_roles_on_update_service(self.primary_collector_individual, role_reassign_data, UserFactory())

        individual.refresh_from_db()
        self.household.refresh_from_db()

        self.assertEqual(self.household.head_of_household, individual)
        self.assertEqual(individual.relationship, HEAD)
        role = IndividualRoleInHousehold.objects.get(household=self.household, individual=individual).role
        self.assertEqual(role, ROLE_PRIMARY)

    def test_reassign_alternate_role_to_primary_collector(self) -> None:
        role_reassign_data = {
            self.alternate_role.id: {
                "role": "ALTERNATE",
                "household": self.id_to_base64(self.household.id, "HouseholdNode"),
                "individual": self.id_to_base64(self.primary_collector_individual.id, "IndividualNode"),
            },
        }

        with self.assertRaises(ValidationError) as context:
<<<<<<< HEAD
<<<<<<< HEAD
            reassign_roles_on_update_service(self.alternate_collector_individual, role_reassign_data, UserFactory())
=======
=======
>>>>>>> 66a0eb31
            reassign_roles_on_update(self.alternate_collector_individual, role_reassign_data)
>>>>>>> origin

        self.assertTrue("Cannot reassign the role" in str(context.exception))

    def test_reassign_alternate_role(self) -> None:
        individual = IndividualFactory(household=None)
        individual.household = self.household
        individual.save()

        role_reassign_data = {
            self.alternate_role.id: {
                "role": "ALTERNATE",
                "household": self.id_to_base64(self.household.id, "HouseholdNode"),
                "individual": self.id_to_base64(individual.id, "IndividualNode"),
            },
        }

        reassign_roles_on_update_service(self.alternate_collector_individual, role_reassign_data, UserFactory())

        role = IndividualRoleInHousehold.objects.get(household=self.household, individual=individual).role
        self.assertEqual(role, ROLE_ALTERNATE)<|MERGE_RESOLUTION|>--- conflicted
+++ resolved
@@ -1,13 +1,7 @@
 from django.core.exceptions import ValidationError
 from django.core.management import call_command
 
-<<<<<<< HEAD
-<<<<<<< HEAD
 from hct_mis_api.apps.account.fixtures import UserFactory
-=======
->>>>>>> origin
-=======
->>>>>>> 66a0eb31
 from hct_mis_api.apps.core.base_test_case import APITestCase
 from hct_mis_api.apps.core.models import BusinessArea
 from hct_mis_api.apps.grievance.services.reassign_roles_services import (
@@ -100,14 +94,7 @@
         }
 
         with self.assertRaises(ValidationError) as context:
-<<<<<<< HEAD
-<<<<<<< HEAD
             reassign_roles_on_update_service(self.alternate_collector_individual, role_reassign_data, UserFactory())
-=======
-=======
->>>>>>> 66a0eb31
-            reassign_roles_on_update(self.alternate_collector_individual, role_reassign_data)
->>>>>>> origin
 
         self.assertTrue("Cannot reassign the role" in str(context.exception))
 
