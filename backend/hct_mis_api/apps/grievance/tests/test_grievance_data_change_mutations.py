from datetime import date
from unittest import mock

from django.core.files.uploadedfile import SimpleUploadedFile
from django.core.management import call_command

from parameterized import parameterized

from hct_mis_api.apps.account.fixtures import UserFactory
from hct_mis_api.apps.account.permissions import Permissions
from hct_mis_api.apps.core.base_test_case import APITestCase
from hct_mis_api.apps.core.fixtures import create_afghanistan
from hct_mis_api.apps.core.models import BusinessArea
from hct_mis_api.apps.geo import models as geo_models
from hct_mis_api.apps.geo.fixtures import AreaFactory, AreaTypeFactory
from hct_mis_api.apps.grievance.models import GrievanceTicket
from hct_mis_api.apps.household.fixtures import (
    BankAccountInfoFactory,
    DocumentFactory,
    HouseholdFactory,
    IndividualFactory,
    IndividualIdentityFactory,
)
from hct_mis_api.apps.household.models import (
    FEMALE,
    IDENTIFICATION_TYPE_NATIONAL_ID,
    IDENTIFICATION_TYPE_NATIONAL_PASSPORT,
    RELATIONSHIP_UNKNOWN,
    ROLE_NO_ROLE,
    SINGLE,
    UNHCR,
    WIDOWED,
    Agency,
    DocumentType,
)
from hct_mis_api.apps.program.fixtures import ProgramFactory


class TestGrievanceCreateDataChangeMutation(APITestCase):
    CREATE_DATA_CHANGE_GRIEVANCE_MUTATION = """
    mutation createGrievanceTicket($input:CreateGrievanceTicketInput!){
      createGrievanceTicket(input:$input){
        grievanceTickets{
          description
          category
          issueType
          individualDataUpdateTicketDetails{
            individual{
              fullName
            }
            individualData
          }
          sensitiveTicketDetails{
            id
          }
          householdDataUpdateTicketDetails{
            household{
              id
            }
            householdData
          }
          addIndividualTicketDetails{
            household{
              id
            }
            individualData
          }
        }
      }
    }
    """

    @classmethod
    def setUpTestData(cls):
        create_afghanistan()
        call_command("loadcountries")
        cls.generate_document_types_for_all_countries()

        cls.user = UserFactory.create()
        cls.business_area = BusinessArea.objects.get(slug="afghanistan")

        country = geo_models.Country.objects.get(name="Afghanistan")
        area_type = AreaTypeFactory(
            name="Admin type one",
            country=country,
            area_level=2,
        )
        AreaFactory(name="City Test", area_type=area_type, p_code="dffgh565556")
        AreaFactory(name="City Example", area_type=area_type, p_code="fggtyjyj")

        program_one = ProgramFactory(
            name="Test program ONE",
            business_area=BusinessArea.objects.first(),
        )
        program_two = ProgramFactory(
            name="Test program TWO",
            business_area=BusinessArea.objects.first(),
        )

        household_one = HouseholdFactory.build(id="07a901ed-d2a5-422a-b962-3570da1d5d07", size=3, country=country)
        household_two = HouseholdFactory.build(id="ac540aa1-5c7a-47d0-a013-32054e2af454")
        household_one.registration_data_import.imported_by.save()
        household_one.registration_data_import.save()
        household_two.registration_data_import.imported_by.save()
        household_two.registration_data_import.save()
        household_one.programs.add(program_one)
        household_two.programs.add(program_two)

        cls.individuals_to_create = [
            {
                "id": "b6ffb227-a2dd-4103-be46-0c9ebe9f001a",
                "full_name": "Benjamin Butler",
                "given_name": "Benjamin",
                "family_name": "Butler",
                "phone_no": "(953)682-4596",
                "birth_date": "1943-07-30",
                "sex": FEMALE,
                "marital_status": WIDOWED,
                "estimated_birth_date": False,
                "relationship": RELATIONSHIP_UNKNOWN,
            },
            {
                "id": "e6b0acc8-f4db-4d70-8f50-c2080b3ba9ec",
                "full_name": "Robin Ford",
                "given_name": "Robin",
                "family_name": "Ford",
                "phone_no": "+18663567905",
                "birth_date": "1946-02-15",
                "sex": FEMALE,
                "marital_status": WIDOWED,
                "estimated_birth_date": False,
                "relationship": RELATIONSHIP_UNKNOWN,
            },
            {
                "id": "667be49c-6620-4381-a69a-211ba9f7d8c8",
                "full_name": "Timothy Perry",
                "given_name": "Timothy",
                "family_name": "Perry",
                "phone_no": "(548)313-1700-902",
                "birth_date": "1983-12-21",
                "sex": FEMALE,
                "marital_status": WIDOWED,
                "estimated_birth_date": False,
                "relationship": RELATIONSHIP_UNKNOWN,
            },
            {
                "id": "ef52d4d7-3142-4d51-a31b-2ad231120c58",
                "full_name": "Eric Torres",
                "given_name": "Eric",
                "family_name": "Torres",
                "phone_no": "(228)231-5473",
                "birth_date": "1973-03-23",
                "sex": FEMALE,
                "marital_status": WIDOWED,
                "estimated_birth_date": False,
                "relationship": RELATIONSHIP_UNKNOWN,
            },
            {
                "id": "cb2e2e3a-d9c4-40ce-8777-707ca18d7fc8",
                "full_name": "Jenna Franklin",
                "given_name": "Jenna",
                "family_name": "Franklin",
                "phone_no": "001-296-358-5428-607",
                "birth_date": "1969-11-29",
                "sex": FEMALE,
                "marital_status": WIDOWED,
                "estimated_birth_date": False,
                "relationship": RELATIONSHIP_UNKNOWN,
            },
        ]

        cls.individuals = [
            IndividualFactory(household=household_one if index % 2 else household_two, **individual)
            for index, individual in enumerate(cls.individuals_to_create)
        ]
        household_one.head_of_household = cls.individuals[0]
        household_two.head_of_household = cls.individuals[1]
        household_one.save()
        household_two.save()
        cls.household_one = household_one

        country_pl = geo_models.Country.objects.get(iso_code2="PL")
        national_id_type = DocumentType.objects.get(country=country_pl, type=IDENTIFICATION_TYPE_NATIONAL_ID)
        cls.national_id = DocumentFactory.create(
            id="d367e431-b807-4c1f-a811-ef2e0d217cc4",
            type=national_id_type,
            document_number="789-789-645",
            individual=cls.individuals[0],
        )

        unhcr_agency = Agency.objects.create(type="UNHCR", label="UNHCR", country=country_pl)
        cls.identity = IndividualIdentityFactory.create(
            id=1,
            agency=unhcr_agency,
            individual=cls.individuals[0],
            number="1111",
        )

    @parameterized.expand(
        [
            (
                "with_permission",
                [Permissions.GRIEVANCES_CREATE],
            ),
            ("without_permission", []),
        ]
    )
    @mock.patch("django.core.files.storage.default_storage.save", lambda filename, file: "test_file_name.jpg")
    def test_grievance_create_individual_data_change(self, _, permissions):
        self.create_user_role_with_permissions(self.user, permissions, self.business_area)

        variables = {
            "input": {
                "description": "Test",
                "businessArea": "afghanistan",
                "assignedTo": self.id_to_base64(self.user.id, "UserNode"),
                "issueType": 16,
                "category": 2,
                "consent": True,
                "language": "PL",
                "extras": {
                    "issueType": {
                        "addIndividualIssueTypeExtras": {
                            "household": self.id_to_base64(self.household_one.id, "HouseholdNode"),
                            "individualData": {
                                "givenName": "Test",
                                "fullName": "Test Test",
                                "familyName": "Romaniak",
                                "sex": "MALE",
                                "birthDate": date(year=1980, month=2, day=1).isoformat(),
                                "maritalStatus": SINGLE,
                                "estimatedBirthDate": False,
                                "relationship": RELATIONSHIP_UNKNOWN,
                                "role": ROLE_NO_ROLE,
                                "documents": [
                                    {
                                        "type": IDENTIFICATION_TYPE_NATIONAL_ID,
                                        "country": "POL",
                                        "number": "123-123-UX-321",
                                        "photo": SimpleUploadedFile(name="test.jpg", content=b""),
                                    }
                                ],
                                "identities": [
                                    {
                                        "agency": UNHCR,
                                        "country": "POL",
                                        "number": "2222",
                                    }
                                ],
                                "paymentChannels": [
                                    {
                                        "type": "BANK_TRANSFER",
                                        "bankName": "privatbank",
                                        "bankAccountNumber": 2356789789789789,
                                    },
                                ],
                            },
                        }
                    }
                },
            }
        }
        self.snapshot_graphql_request(
            request_string=self.CREATE_DATA_CHANGE_GRIEVANCE_MUTATION,
            context={"user": self.user},
            variables=variables,
        )

    @parameterized.expand(
        [
            (
                "with_permission",
                [Permissions.GRIEVANCES_CREATE],
            ),
            ("without_permission", []),
        ]
    )
    @mock.patch("django.core.files.storage.default_storage.save", lambda filename, file: "test_file_name.jpg")
    def test_grievance_update_individual_data_change(self, _, permissions):
        self.maxDiff = None
        self.create_user_role_with_permissions(self.user, permissions, self.business_area)

        variables = {
            "input": {
                "description": "Test",
                "businessArea": "afghanistan",
                "assignedTo": self.id_to_base64(self.user.id, "UserNode"),
                "issueType": 14,
                "category": 2,
                "consent": True,
                "language": "PL",
                "extras": {
                    "issueType": {
                        "individualDataUpdateIssueTypeExtras": {
                            "individual": self.id_to_base64(self.individuals[0].id, "IndividualNode"),
                            "individualData": {
                                "givenName": "Test",
                                "fullName": "Test Test",
                                "sex": "MALE",
                                "birthDate": date(year=1980, month=2, day=1).isoformat(),
                                "maritalStatus": SINGLE,
                                "documents": [
                                    {
                                        "type": IDENTIFICATION_TYPE_NATIONAL_PASSPORT,
                                        "country": "POL",
                                        "number": "321-321-XU-987",
                                        "photo": SimpleUploadedFile(name="test.jpg", content=b""),
                                    }
                                ],
                                "documentsToEdit": [
                                    {
                                        "id": self.id_to_base64(self.national_id.id, "DocumentNode"),
                                        "type": IDENTIFICATION_TYPE_NATIONAL_ID,
                                        "country": "POL",
                                        "number": "321-321-XU-123",
                                        "photo": SimpleUploadedFile(name="test.jpg", content=b""),
                                    }
                                ],
                                "identities": [
                                    {
                                        "agency": UNHCR,
                                        "country": "POL",
                                        "number": "2222",
                                    }
                                ],
                                "identitiesToEdit": [
                                    {
                                        "id": self.id_to_base64(self.identity.id, "IndividualIdentityNode"),
                                        "agency": UNHCR,
                                        "country": "POL",
                                        "number": "3333",
                                    }
                                ],
                                "disability": "disabled",
                            },
                        }
                    }
                },
            }
        }
<<<<<<< HEAD
=======
        self.maxDiff = None
>>>>>>> 9bb0d5ac
        self.snapshot_graphql_request(
            request_string=self.CREATE_DATA_CHANGE_GRIEVANCE_MUTATION,
            context={"user": self.user},
            variables=variables,
        )

    @parameterized.expand(
        [
            (
                "with_permission",
                [Permissions.GRIEVANCES_CREATE],
            ),
            ("without_permission", []),
        ]
    )
    def test_create_payment_channel_for_individual(self, _, permissions):
        self.create_user_role_with_permissions(self.user, permissions, self.business_area)

        variables = {
            "input": {
                "description": "Test",
                "businessArea": "afghanistan",
                "assignedTo": self.id_to_base64(self.user.id, "UserNode"),
                "issueType": 14,
                "category": 2,
                "consent": True,
                "language": "PL",
                "extras": {
                    "issueType": {
                        "individualDataUpdateIssueTypeExtras": {
                            "individual": self.id_to_base64(self.individuals[0].id, "IndividualNode"),
                            "individualData": {
                                "paymentChannels": [
                                    {
                                        "type": "BANK_TRANSFER",
                                        "bankName": "privatbank",
                                        "bankAccountNumber": 2356789789789789,
                                    },
                                ],
                            },
                        }
                    }
                },
            }
        }
        self.snapshot_graphql_request(
            request_string=self.CREATE_DATA_CHANGE_GRIEVANCE_MUTATION,
            context={"user": self.user},
            variables=variables,
        )

    @parameterized.expand(
        [
            (
                "with_permission",
                [Permissions.GRIEVANCES_CREATE],
            ),
            ("without_permission", []),
        ]
    )
    def test_edit_payment_channel_for_individual(self, _, permissions):
        self.create_user_role_with_permissions(self.user, permissions, self.business_area)

        bank_account = BankAccountInfoFactory(
            id="413b2a07-4bc1-43a7-80e6-91abb486aa9d",
            individual=self.individuals[0],
            bank_name="privatbank",
            bank_account_number=2356789789789789,
        )

        variables = {
            "input": {
                "description": "Test",
                "businessArea": "afghanistan",
                "assignedTo": self.id_to_base64(self.user.id, "UserNode"),
                "issueType": 14,
                "category": 2,
                "consent": True,
                "language": "PL",
                "extras": {
                    "issueType": {
                        "individualDataUpdateIssueTypeExtras": {
                            "individual": self.id_to_base64(self.individuals[0].id, "IndividualNode"),
                            "individualData": {
                                "paymentChannelsToEdit": [
                                    {
                                        "id": self.id_to_base64(bank_account.id, "BankAccountInfoNode"),
                                        "type": "BANK_TRANSFER",
                                        "bankName": "privatbank",
                                        "bankAccountNumber": 1111222233334444,
                                    },
                                ],
                            },
                        }
                    }
                },
            }
        }
        self.snapshot_graphql_request(
            request_string=self.CREATE_DATA_CHANGE_GRIEVANCE_MUTATION,
            context={"user": self.user},
            variables=variables,
        )

    @parameterized.expand(
        [
            (
                "with_permission",
                [Permissions.GRIEVANCES_CREATE],
            ),
            ("without_permission", []),
        ]
    )
    def test_grievance_delete_individual_data_change(self, _, permissions):
        self.create_user_role_with_permissions(self.user, permissions, self.business_area)

        variables = {
            "input": {
                "description": "Test",
                "businessArea": "afghanistan",
                "assignedTo": self.id_to_base64(self.user.id, "UserNode"),
                "issueType": 15,
                "category": 2,
                "consent": True,
                "language": "PL",
                "extras": {
                    "issueType": {
                        "individualDeleteIssueTypeExtras": {
                            "individual": self.id_to_base64(self.individuals[0].id, "IndividualNode"),
                        }
                    }
                },
            }
        }
        self.snapshot_graphql_request(
            request_string=self.CREATE_DATA_CHANGE_GRIEVANCE_MUTATION,
            context={"user": self.user},
            variables=variables,
        )

    @parameterized.expand(
        [
            (
                "with_permission",
                [Permissions.GRIEVANCES_CREATE],
            ),
            ("without_permission", []),
        ]
    )
    def test_grievance_update_household_data_change(self, _, permissions):
        self.create_user_role_with_permissions(self.user, permissions, self.business_area)
        self.household_one.female_age_group_6_11_count = 2
        self.household_one.save()

        variables = {
            "input": {
                "description": "Test",
                "businessArea": "afghanistan",
                "assignedTo": self.id_to_base64(self.user.id, "UserNode"),
                "issueType": 13,
                "category": GrievanceTicket.CATEGORY_DATA_CHANGE,
                "consent": True,
                "language": "PL",
                "extras": {
                    "issueType": {
                        "householdDataUpdateIssueTypeExtras": {
                            "household": self.id_to_base64(self.household_one.id, "HouseholdNode"),
                            "householdData": {
                                "femaleAgeGroup611Count": 14,
                                "country": "AFG",
                                "size": 4,
                            },
                        }
                    }
                },
            }
        }
        self.snapshot_graphql_request(
            request_string=self.CREATE_DATA_CHANGE_GRIEVANCE_MUTATION,
            context={"user": self.user},
            variables=variables,
        )

    @parameterized.expand(
        [
            (
                "with_permission",
                [Permissions.GRIEVANCES_CREATE],
            ),
            ("without_permission", []),
        ]
    )
    def test_grievance_delete_household_data_change(self, _, permissions):
        self.create_user_role_with_permissions(self.user, permissions, self.business_area)

        variables = {
            "input": {
                "description": "Test",
                "businessArea": "afghanistan",
                "assignedTo": self.id_to_base64(self.user.id, "UserNode"),
                "issueType": 17,
                "category": 2,
                "consent": True,
                "language": "PL",
                "extras": {
                    "issueType": {
                        "householdDeleteIssueTypeExtras": {
                            "household": self.id_to_base64(self.household_one.id, "HouseholdNode"),
                        }
                    }
                },
            }
        }
        self.snapshot_graphql_request(
            request_string=self.CREATE_DATA_CHANGE_GRIEVANCE_MUTATION,
            context={"user": self.user},
            variables=variables,
        )<|MERGE_RESOLUTION|>--- conflicted
+++ resolved
@@ -338,10 +338,7 @@
                 },
             }
         }
-<<<<<<< HEAD
-=======
-        self.maxDiff = None
->>>>>>> 9bb0d5ac
+
         self.snapshot_graphql_request(
             request_string=self.CREATE_DATA_CHANGE_GRIEVANCE_MUTATION,
             context={"user": self.user},
