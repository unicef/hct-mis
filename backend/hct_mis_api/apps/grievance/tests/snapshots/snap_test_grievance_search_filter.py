--- conflicted
+++ resolved
@@ -44,14 +44,7 @@
         'allGrievanceTicket': {
             'edges': [
             ],
-<<<<<<< HEAD
-            'message': '"Invalid search search_type \'invalid\'"',
-            'path': [
-                'allGrievanceTicket'
-            ]
-=======
             'totalCount': 0
->>>>>>> 6f96b6a1
         }
     }
 }
