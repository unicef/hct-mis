from datetime import date
from typing import Any, Dict, List, Optional
from unittest import mock

from django.conf import settings
from django.core.files.uploadedfile import SimpleUploadedFile

from factory import Factory
from parameterized import parameterized

from hct_mis_api.apps.account.fixtures import UserFactory
from hct_mis_api.apps.account.models import Partner
from hct_mis_api.apps.account.permissions import Permissions
from hct_mis_api.apps.core.base_test_case import APITestCase
from hct_mis_api.apps.core.fixtures import create_afghanistan
from hct_mis_api.apps.core.models import BusinessArea
from hct_mis_api.apps.geo import models as geo_models
from hct_mis_api.apps.geo.fixtures import AreaFactory, AreaTypeFactory
from hct_mis_api.apps.grievance.fixtures import (
    GrievanceComplaintTicketWithoutExtrasFactory,
    GrievanceTicketFactory,
    PositiveFeedbackTicketWithoutExtrasFactory,
    SensitiveGrievanceTicketWithoutExtrasFactory,
    TicketAddIndividualDetailsFactory,
    TicketHouseholdDataUpdateDetailsFactory,
    TicketIndividualDataUpdateDetailsFactory,
)
from hct_mis_api.apps.grievance.models import GrievanceTicket
from hct_mis_api.apps.household.fixtures import (
    DocumentFactory,
    HouseholdFactory,
    IndividualFactory,
    create_household,
)
from hct_mis_api.apps.household.models import (
    DIVORCED,
    FEMALE,
    IDENTIFICATION_TYPE_BIRTH_CERTIFICATE,
    IDENTIFICATION_TYPE_NATIONAL_ID,
    MALE,
    RELATIONSHIP_UNKNOWN,
    ROLE_PRIMARY,
    SINGLE,
    UNHCR,
    DocumentType,
    IndividualIdentity,
)
from hct_mis_api.apps.program.fixtures import ProgramFactory


class TestUpdateGrievanceTickets(APITestCase):
    fixtures = (f"{settings.PROJECT_ROOT}/apps/geo/fixtures/data.json",)

    UPDATE_GRIEVANCE_TICKET_MUTATION = """
    mutation UpdateGrievanceTicket(
      $input: UpdateGrievanceTicketInput!
    ) {
      updateGrievanceTicket(input: $input) {
        grievanceTicket {
          id
          addIndividualTicketDetails {
            individualData
          }
          householdDataUpdateTicketDetails {
            householdData
          }
          individualDataUpdateTicketDetails {
            individualData
          }
          description
          assignedTo {
            id
          }
          status
          area
          admin
          description
          language
        }
      }
    }
    """

    @classmethod
    def setUpTestData(cls) -> None:
        create_afghanistan()
        cls.generate_document_types_for_all_countries()
        cls.user = UserFactory(id="a5c44eeb-482e-49c2-b5ab-d769f83db116")
        cls.user_two = UserFactory(id="a34716d8-aaf1-4c70-bdd8-0d58be94981a")
        cls.business_area = BusinessArea.objects.get(slug="afghanistan")

        country = geo_models.Country.objects.get(name="Afghanistan")
        area_type = AreaTypeFactory(
            name="Admin type one",
            country=country,
            area_level=2,
        )
        cls.admin_area_1 = AreaFactory(name="City Test", area_type=area_type, p_code="123333")
        cls.admin_area_2 = AreaFactory(name="City Example", area_type=area_type, p_code="2343123")

        program_one = ProgramFactory(
            name="Test program ONE",
            business_area=BusinessArea.objects.first(),
        )

        household_one = HouseholdFactory.build(id="07a901ed-d2a5-422a-b962-3570da1d5d07", size=2, village="Example")
        household_one.registration_data_import.imported_by.save()
        household_one.registration_data_import.save()
        household_one.programs.add(program_one)

        cls.individuals_to_create = [
            {
                "full_name": "Benjamin Butler",
                "given_name": "Benjamin",
                "family_name": "Butler",
                "sex": FEMALE,
                "phone_no": "(953)682-4596",
                "birth_date": "1943-07-30",
                "marital_status": DIVORCED,
            },
            {
                "full_name": "Robin Ford",
                "given_name": "Robin",
                "family_name": "Ford",
                "sex": FEMALE,
                "phone_no": "+18663567905",
                "birth_date": "1946-02-15",
                "marital_status": DIVORCED,
            },
        ]

        cls.individuals = [
            IndividualFactory(household=household_one, **individual) for individual in cls.individuals_to_create
        ]

        first_individual = cls.individuals[0]
        country_pl = geo_models.Country.objects.get(iso_code2="PL")
        national_id_type = DocumentType.objects.get(type=IDENTIFICATION_TYPE_NATIONAL_ID)
        birth_certificate_type = DocumentType.objects.get(type=IDENTIFICATION_TYPE_BIRTH_CERTIFICATE)
        cls.national_id = DocumentFactory(
            country=country_pl, type=national_id_type, document_number="789-789-645", individual=first_individual
        )
        cls.birth_certificate = DocumentFactory(
            country=country_pl, type=birth_certificate_type, document_number="ITY8456", individual=first_individual
        )
        household_one.head_of_household = cls.individuals[0]
        household_one.save()
        cls.household_one = household_one
        cls.add_individual_grievance_ticket = GrievanceTicketFactory(
            id="43c59eda-6664-41d6-9339-05efcb11da82",
            category=GrievanceTicket.CATEGORY_DATA_CHANGE,
            issue_type=GrievanceTicket.ISSUE_TYPE_DATA_CHANGE_ADD_INDIVIDUAL,
            admin2=cls.admin_area_1,
            business_area=cls.business_area,
            status=GrievanceTicket.STATUS_FOR_APPROVAL,
        )
        TicketAddIndividualDetailsFactory(
            ticket=cls.add_individual_grievance_ticket,
            household=cls.household_one,
            individual_data={
                "given_name": "Test",
                "full_name": "Test Example",
                "family_name": "Example",
                "sex": "MALE",
                "relationship": RELATIONSHIP_UNKNOWN,
                "estimated_birth_date": False,
                "birth_date": date(year=1980, month=2, day=1).isoformat(),
                "marital_status": SINGLE,
                "role": ROLE_PRIMARY,
                "documents": [{"type": IDENTIFICATION_TYPE_NATIONAL_ID, "country": "POL", "number": "123-123-UX-321"}],
            },
            approve_status=True,
        )

        cls.individual_data_change_grievance_ticket = GrievanceTicketFactory(
            id="acd57aa1-efd8-4c81-ac19-b8cabebe8089",
            category=GrievanceTicket.CATEGORY_DATA_CHANGE,
            issue_type=GrievanceTicket.ISSUE_TYPE_INDIVIDUAL_DATA_CHANGE_DATA_UPDATE,
            admin2=cls.admin_area_1,
            business_area=cls.business_area,
            status=GrievanceTicket.STATUS_FOR_APPROVAL,
        )
        TicketIndividualDataUpdateDetailsFactory(
            ticket=cls.individual_data_change_grievance_ticket,
            individual=cls.individuals[0],
            individual_data={
                "given_name": {"value": "Test", "approve_status": True},
                "full_name": {"value": "Test Example", "approve_status": True},
                "family_name": {"value": "Example", "approve_status": True},
                "relationship": RELATIONSHIP_UNKNOWN,
                "estimated_birth_date": False,
                "sex": {"value": "MALE", "approve_status": False},
                "birth_date": {"value": date(year=1980, month=2, day=1).isoformat(), "approve_status": False},
                "marital_status": {"value": SINGLE, "approve_status": True},
                "role": {"value": ROLE_PRIMARY, "approve_status": True},
                "documents": [
                    {
                        "value": {"country": "POL", "type": IDENTIFICATION_TYPE_NATIONAL_ID, "number": "999-888-777"},
                        "approve_status": True,
                    },
                ],
                "documents_to_remove": [
                    {"value": cls.id_to_base64(cls.national_id.id, "DocumentNode"), "approve_status": True},
                    {"value": cls.id_to_base64(cls.birth_certificate.id, "DocumentNode"), "approve_status": False},
                ],
            },
        )

        cls.household_data_change_grievance_ticket = GrievanceTicketFactory(
            id="72ee7d98-6108-4ef0-85bd-2ef20e1d5410",
            category=GrievanceTicket.CATEGORY_DATA_CHANGE,
            issue_type=GrievanceTicket.ISSUE_TYPE_HOUSEHOLD_DATA_CHANGE_DATA_UPDATE,
            admin2=cls.admin_area_1,
            business_area=cls.business_area,
            status=GrievanceTicket.STATUS_FOR_APPROVAL,
        )
        TicketHouseholdDataUpdateDetailsFactory(
            ticket=cls.household_data_change_grievance_ticket,
            household=cls.household_one,
            household_data={
                "village": {"value": "Test Village", "approve_status": True},
                "size": {"value": 19, "approve_status": True},
                "country": "AFG",
            },
        )

        cls.positive_feedback_grievance_ticket = GrievanceTicketFactory(
            id="a2a15944-f836-4764-8163-30e0c47ce3bb",
            category=GrievanceTicket.CATEGORY_POSITIVE_FEEDBACK,
            issue_type=None,
            business_area=cls.business_area,
            status=GrievanceTicket.STATUS_FOR_APPROVAL,
            description="",
            language="Spanish",
            admin2=cls.admin_area_2,
        )
        PositiveFeedbackTicketWithoutExtrasFactory(ticket=cls.positive_feedback_grievance_ticket)

        unhcr, _ = Partner.objects.get_or_create(name="UNHCR", defaults={"is_un": True})
        cls.identity_to_update = IndividualIdentity.objects.create(
            partner=unhcr,
            individual=cls.individuals[0],
            number="1111",
            country=country_pl,
        )

        cls.identity_to_remove = IndividualIdentity.objects.create(
            partner=unhcr,
            individual=cls.individuals[0],
            number="3456",
            country=country_pl,
        )

    @parameterized.expand(
        [
            (
                "with_permission",
                [Permissions.GRIEVANCES_UPDATE, Permissions.GRIEVANCES_UPDATE_REQUESTED_DATA_CHANGE],
            ),
            (
                "with_partial_permission",
                [Permissions.GRIEVANCES_UPDATE],
            ),
            ("without_permission", []),
        ]
    )
    @mock.patch("django.core.files.storage.default_storage.save", lambda filename, file: "test_file_name.jpg")
    def test_update_add_individual(self, name: str, permissions: List[Permissions]) -> None:
        self.create_user_role_with_permissions(self.user, permissions, self.business_area)
        self.add_individual_grievance_ticket.status = GrievanceTicket.STATUS_FOR_APPROVAL
        self.add_individual_grievance_ticket.save()
        input_data = {
            "input": {
                "description": self.add_individual_grievance_ticket.description,
                "assignedTo": self.id_to_base64(self.add_individual_grievance_ticket.assigned_to.id, "UserNode"),
                "admin": self.add_individual_grievance_ticket.admin2.p_code,
                "language": self.add_individual_grievance_ticket.language,
                "area": self.add_individual_grievance_ticket.area,
                "ticketId": self.id_to_base64(self.add_individual_grievance_ticket.id, "GrievanceTicketNode"),
                "extras": {
                    "addIndividualIssueTypeExtras": {
                        "individualData": {
                            "givenName": "John",
                            "fullName": "John Example",
                            "familyName": "Example",
                            "relationship": RELATIONSHIP_UNKNOWN,
                            "estimatedBirthDate": False,
                            "sex": "MALE",
                            "birthDate": date(year=1981, month=2, day=2).isoformat(),
                            "maritalStatus": SINGLE,
                            "role": ROLE_PRIMARY,
                            "documents": [
                                {
                                    "type": IDENTIFICATION_TYPE_NATIONAL_ID,
                                    "country": "USA",
                                    "number": "321-321-UX-321",
                                    "photo": SimpleUploadedFile(name="test.jpg", content=b""),
                                }
                            ],
                            "identities": [
                                {
                                    "partner": UNHCR,
                                    "country": "POL",
                                    "number": "2222",
                                }
                            ],
                            "paymentChannels": [
                                {
                                    "type": "BANK_TRANSFER",
                                    "bankName": "privatbank",
                                    "bankAccountNumber": 2356789789789789,
                                },
                            ],
                        }
                    }
                },
            }
        }
        self.graphql_request(
            request_string=self.UPDATE_GRIEVANCE_TICKET_MUTATION,
            context={"user": self.user},
            variables=input_data,
        )
        self.add_individual_grievance_ticket.refresh_from_db()
        result = self.add_individual_grievance_ticket.add_individual_ticket_details.individual_data
        # TODO: test shouldn't use conditional logic
        if name == "with_permission":
            expected_result = {
                "sex": "MALE",
                "role": "PRIMARY",
                "documents": [
                    {
                        "type": "NATIONAL_ID",
                        "number": "321-321-UX-321",
                        "country": "USA",
                        "photo": "test_file_name.jpg",
                        "photoraw": "test_file_name.jpg",
                    }
                ],
                "payment_channels": [
                    {
                        "type": "BANK_TRANSFER",
                        "bank_name": "privatbank",
                        "bank_account_number": "2356789789789789",
                    },
                ],
                "identities": [{"partner": "UNHCR", "country": "POL", "number": "2222"}],
                "full_name": "John Example",
                "birth_date": "1981-02-02",
                "given_name": "John",
                "family_name": "Example",
                "flex_fields": {},
                "relationship": "UNKNOWN",
                "marital_status": "SINGLE",
                "estimated_birth_date": False,
            }
            self.assertFalse(self.add_individual_grievance_ticket.add_individual_ticket_details.approve_status)

        else:
            expected_result = {
                "given_name": "Test",
                "full_name": "Test Example",
                "family_name": "Example",
                "sex": "MALE",
                "birth_date": "1980-02-01",
                "marital_status": "SINGLE",
                "role": "PRIMARY",
                "documents": [{"type": "NATIONAL_ID", "country": "POL", "number": "123-123-UX-321"}],
                "relationship": "UNKNOWN",
                "estimated_birth_date": False,
            }
            self.assertTrue(self.add_individual_grievance_ticket.add_individual_ticket_details.approve_status)

        self.assertEqual(result, expected_result)
        if name == "without_permission":
            self.assertEqual(self.add_individual_grievance_ticket.status, GrievanceTicket.STATUS_FOR_APPROVAL)
        else:
            self.assertEqual(self.add_individual_grievance_ticket.status, GrievanceTicket.STATUS_IN_PROGRESS)

    @parameterized.expand(
        [
            (
                "with_permission",
                [Permissions.GRIEVANCES_UPDATE, Permissions.GRIEVANCES_UPDATE_REQUESTED_DATA_CHANGE],
            ),
            (
                "with_partial_permission",
                [Permissions.GRIEVANCES_UPDATE],
            ),
            ("without_permission", []),
        ]
    )
    @mock.patch("django.core.files.storage.default_storage.save", lambda filename, file: "test_file_name.jpg")
    def test_update_change_individual(self, name: str, permissions: List[Permissions]) -> None:
        self.create_user_role_with_permissions(self.user, permissions, self.business_area)
        self.individual_data_change_grievance_ticket.status = GrievanceTicket.STATUS_FOR_APPROVAL
        self.individual_data_change_grievance_ticket.save()
        input_data = {
            "input": {
                "description": self.individual_data_change_grievance_ticket.description,
                "assignedTo": self.id_to_base64(
                    self.individual_data_change_grievance_ticket.assigned_to.id, "UserNode"
                ),
                "admin": self.individual_data_change_grievance_ticket.admin2.p_code,
                "language": self.individual_data_change_grievance_ticket.language,
                "area": self.individual_data_change_grievance_ticket.area,
                "ticketId": self.id_to_base64(self.individual_data_change_grievance_ticket.id, "GrievanceTicketNode"),
                "extras": {
                    "individualDataUpdateIssueTypeExtras": {
                        "individualData": {
                            "givenName": "John",
                            "fullName": "John Example",
                            "familyName": "Example",
                            "sex": MALE,
                            "birthDate": date(year=1962, month=12, day=21).isoformat(),
                            "maritalStatus": SINGLE,
                            "role": ROLE_PRIMARY,
                            "documents": [
                                {
                                    "country": "POL",
                                    "type": IDENTIFICATION_TYPE_NATIONAL_ID,
                                    "number": "111-222-777",
                                    "photo": SimpleUploadedFile(name="test.jpg", content=b""),
                                },
                            ],
                            "documentsToRemove": [],
                            "identities": [
                                {
                                    "partner": UNHCR,
                                    "country": "POL",
                                    "number": "2222",
                                }
                            ],
                            "identitiesToEdit": [
                                {
                                    "id": self.id_to_base64(self.identity_to_update.id, "IndividualIdentityNode"),
                                    "partner": UNHCR,
                                    "country": "POL",
                                    "number": "3333",
                                }
                            ],
                        }
                    }
                },
            }
        }
        self.graphql_request(
            request_string=self.UPDATE_GRIEVANCE_TICKET_MUTATION,
            context={"user": self.user},
            variables=input_data,
        )
        self.individual_data_change_grievance_ticket.refresh_from_db()
        result = self.individual_data_change_grievance_ticket.individual_data_update_ticket_details.individual_data
        expected_result: Dict
        # TODO: test shouldn't use conditional logic
        if name == "with_permission":
            expected_result = {
                "sex": {"value": "MALE", "approve_status": False, "previous_value": "FEMALE"},
                "role": {"value": "PRIMARY", "approve_status": False, "previous_value": "NO_ROLE"},
                "documents": [
                    {
                        "value": {
                            "type": "NATIONAL_ID",
                            "number": "111-222-777",
                            "country": "POL",
                            "photo": "test_file_name.jpg",
                            "photoraw": "test_file_name.jpg",
                        },
                        "approve_status": False,
                    },
                ],
                "identities": [
                    {
                        "value": {"partner": "UNHCR", "number": "2222", "country": "POL"},
                        "approve_status": False,
                    },
                ],
                "identities_to_edit": [
                    {
                        "value": {
                            "id": self.id_to_base64(self.identity_to_update.id, "IndividualIdentityNode"),
                            "partner": "UNHCR",
                            "number": "3333",
                            "country": "POL",
                            "individual": self.id_to_base64(self.individuals[0].id, "IndividualNode"),
                        },
                        "previous_value": {
                            "id": self.id_to_base64(self.identity_to_update.id, "IndividualIdentityNode"),
                            "partner": "UNHCR",
                            "number": "1111",
                            "country": "POL",
                            "individual": self.id_to_base64(self.individuals[0].id, "IndividualNode"),
                        },
                        "approve_status": False,
                    },
                ],
                "full_name": {"value": "John Example", "approve_status": False, "previous_value": "Benjamin Butler"},
                "birth_date": {"value": "1962-12-21", "approve_status": False, "previous_value": "1943-07-30"},
                "given_name": {"value": "John", "approve_status": False, "previous_value": "Benjamin"},
                "family_name": {"value": "Example", "approve_status": False, "previous_value": "Butler"},
                "flex_fields": {},
                "marital_status": {"value": "SINGLE", "approve_status": False, "previous_value": "DIVORCED"},
                "payment_channels": [],
                "payment_channels_to_edit": [],
                "payment_channels_to_remove": [],
                "previous_payment_channels": {},
                "documents_to_edit": [],
                "previous_documents": {},
                "documents_to_remove": [],
                "previous_identities": {},
                "identities_to_remove": [],
            }

        else:
<<<<<<< HEAD
<<<<<<< HEAD
            expected_result: Dict = {  # type: ignore # FIXME: defined above; once it's refactored, it shouldn't be an issue
=======
            expected_result = {
>>>>>>> origin
=======
            expected_result = {
>>>>>>> 66a0eb31
                "sex": {"value": "MALE", "approve_status": False},
                "role": {"value": "PRIMARY", "approve_status": True},
                "documents": [
                    {
                        "value": {"type": "NATIONAL_ID", "number": "999-888-777", "country": "POL"},
                        "approve_status": True,
                    }
                ],
                "full_name": {"value": "Test Example", "approve_status": True},
                "birth_date": {"value": "1980-02-01", "approve_status": False},
                "given_name": {"value": "Test", "approve_status": True},
                "family_name": {"value": "Example", "approve_status": True},
                "relationship": "UNKNOWN",
                "marital_status": {"value": "SINGLE", "approve_status": True},
                "documents_to_remove": [
                    {"value": self.id_to_base64(self.national_id.id, "DocumentNode"), "approve_status": True},
                    {"value": self.id_to_base64(self.birth_certificate.id, "DocumentNode"), "approve_status": False},
                ],
                "estimated_birth_date": False,
            }
        self.assertEqual(result, expected_result)
        if name == "without_permission":
            self.assertEqual(self.individual_data_change_grievance_ticket.status, GrievanceTicket.STATUS_FOR_APPROVAL)
        else:
            self.assertEqual(self.individual_data_change_grievance_ticket.status, GrievanceTicket.STATUS_IN_PROGRESS)

    @parameterized.expand(
        [
            (
                "with_permission",
                [Permissions.GRIEVANCES_UPDATE, Permissions.GRIEVANCES_UPDATE_REQUESTED_DATA_CHANGE],
            ),
            (
                "with_partial_permission",
                [Permissions.GRIEVANCES_UPDATE],
            ),
            ("without_permission", []),
        ]
    )
    def test_update_change_household(self, name: str, permissions: List[Permissions]) -> None:
        self.create_user_role_with_permissions(self.user, permissions, self.business_area)

        input_data = {
            "input": {
                "description": "this is new description",
                "assignedTo": self.id_to_base64(self.user_two.id, "UserNode"),
                "admin": self.household_data_change_grievance_ticket.admin2.p_code,
                "language": self.household_data_change_grievance_ticket.language,
                "area": self.household_data_change_grievance_ticket.area,
                "ticketId": self.id_to_base64(self.household_data_change_grievance_ticket.id, "GrievanceTicketNode"),
                "extras": {
                    "householdDataUpdateIssueTypeExtras": {
                        "householdData": {
                            "village": "Test Town",
                            "size": 3,
                            "country": "AFG",
                        }
                    }
                },
            }
        }
        self.graphql_request(
            request_string=self.UPDATE_GRIEVANCE_TICKET_MUTATION,
            context={"user": self.user},
            variables=input_data,
        )
        self.household_data_change_grievance_ticket.refresh_from_db()
        result = self.household_data_change_grievance_ticket.household_data_update_ticket_details.household_data

        # TODO: test shouldn't use conditional logic
        if name == "with_permission":
            expected_result = {
                "size": {"value": 3, "approve_status": False, "previous_value": 2},
                "country": {
                    "value": "AFG",
                    "approve_status": False,
                    "previous_value": self.household_one.country.iso_code3,
                },
                "village": {"value": "Test Town", "approve_status": False, "previous_value": "Example"},
                "flex_fields": {},
            }
        else:
            expected_result = {
                "village": {"value": "Test Village", "approve_status": True},
                "size": {"value": 19, "approve_status": True},
                "country": "AFG",
            }
        self.assertEqual(result, expected_result)
        if name in ["with_permission", "with_partial_permission"]:
            self.assertEqual(str(self.household_data_change_grievance_ticket.assigned_to.id), self.user_two.id)
            self.assertNotEqual(self.household_data_change_grievance_ticket.description, "this is new description")
            self.assertEqual(self.household_data_change_grievance_ticket.status, GrievanceTicket.STATUS_IN_PROGRESS)
        else:
            self.assertNotEqual(str(self.household_data_change_grievance_ticket.assigned_to.id), self.user_two.id)
            self.assertNotEqual(self.household_data_change_grievance_ticket.description, "this is new description")
            self.assertEqual(self.household_data_change_grievance_ticket.status, GrievanceTicket.STATUS_FOR_APPROVAL)

    @parameterized.expand(
        [
            (
                "with_permission",
                [Permissions.GRIEVANCES_UPDATE],
            ),
            ("without_permission", []),
        ]
    )
    def test_update_feedback_ticket(self, name: str, permissions: List[Permissions]) -> None:
        self.create_user_role_with_permissions(self.user, permissions, self.business_area)

        input_data = {
            "input": {
                "description": "New Description",
                "assignedTo": self.id_to_base64(self.user_two.id, "UserNode"),
                "admin": self.admin_area_1.p_code,
                "language": "Polish, English",
                "area": "Example Town",
                "ticketId": self.id_to_base64(self.positive_feedback_grievance_ticket.id, "GrievanceTicketNode"),
            }
        }
        self.snapshot_graphql_request(
            request_string=self.UPDATE_GRIEVANCE_TICKET_MUTATION,
            context={"user": self.user},
            variables=input_data,
        )

    @parameterized.expand(
        [
            (
                "SensitiveGrievanceTicket",
                SensitiveGrievanceTicketWithoutExtrasFactory,
            ),
            (
                "GrievanceComplaintTicket",
                GrievanceComplaintTicketWithoutExtrasFactory,
            ),
        ]
    )
    def test_set_household_if_not_set(self, _: Any, factory: Factory) -> None:
        self.create_user_role_with_permissions(self.user, [Permissions.GRIEVANCES_UPDATE], self.business_area)

        ticket = factory()
        ticket.ticket.status = GrievanceTicket.STATUS_NEW
        ticket.ticket.save()
        household, _ = create_household()
        ticket_id = self.id_to_base64(ticket.ticket.id, "GrievanceTicketNode")
        household_id = self.id_to_base64(household.id, "HouseholdNode")

        self.graphql_request(
            request_string=self.UPDATE_GRIEVANCE_TICKET_MUTATION,
            context={"user": self.user},
            variables=self._prepare_input_data(ticket_id, household_id),
        )
        ticket.refresh_from_db()

        self.assertEqual(ticket.household, household)

    @parameterized.expand(
        [
            (
                "SensitiveGrievanceTicket",
                SensitiveGrievanceTicketWithoutExtrasFactory,
            ),
            (
                "GrievanceComplaintTicket",
                GrievanceComplaintTicketWithoutExtrasFactory,
            ),
        ]
    )
    def test_set_individual_if_not_set(self, _: Any, factory: Factory) -> None:
        self.create_user_role_with_permissions(self.user, [Permissions.GRIEVANCES_UPDATE], self.business_area)

        ticket = factory()
        ticket.ticket.status = GrievanceTicket.STATUS_NEW
        ticket.ticket.save()
        _, individuals = create_household()
        ticket_id = self.id_to_base64(ticket.ticket.id, "GrievanceTicketNode")
        individual_id = self.id_to_base64(individuals[0].id, "IndividualNode")

        self.graphql_request(
            request_string=self.UPDATE_GRIEVANCE_TICKET_MUTATION,
            context={"user": self.user},
            variables=self._prepare_input_data(ticket_id, individual_id=individual_id),
        )
        ticket.refresh_from_db()

        self.assertEqual(ticket.individual, individuals[0])

    @parameterized.expand(
        [
            (
                "SensitiveGrievanceTicket",
                SensitiveGrievanceTicketWithoutExtrasFactory,
            ),
            (
                "GrievanceComplaintTicket",
                GrievanceComplaintTicketWithoutExtrasFactory,
            ),
        ]
    )
    def test_raise_exception_if_household_already_set(self, _: Any, factory: Factory) -> None:
        self.create_user_role_with_permissions(self.user, [Permissions.GRIEVANCES_UPDATE], self.business_area)

        household, _ = create_household()
        ticket = factory(household=self.household_one)
        ticket.ticket.status = GrievanceTicket.STATUS_NEW
        ticket.ticket.save()
        ticket_id = self.id_to_base64(ticket.ticket.id, "GrievanceTicketNode")
        household_id = self.id_to_base64(household.id, "HouseholdNode")

        response = self.graphql_request(
            request_string=self.UPDATE_GRIEVANCE_TICKET_MUTATION,
            context={"user": self.user},
            variables=self._prepare_input_data(ticket_id, household_id),
        )
        ticket.refresh_from_db()

        self.assertTrue("Cannot change household" in response["errors"][0]["message"])

    @parameterized.expand(
        [
            (
                "SensitiveGrievanceTicket",
                SensitiveGrievanceTicketWithoutExtrasFactory,
            ),
            (
                "GrievanceComplaintTicket",
                GrievanceComplaintTicketWithoutExtrasFactory,
            ),
        ]
    )
    def test_raise_exception_if_individual_already_set(self, _: Any, factory: Factory) -> None:
        self.create_user_role_with_permissions(self.user, [Permissions.GRIEVANCES_UPDATE], self.business_area)

        household, individuals = create_household()
        ticket = factory(individual=individuals[1])
        ticket.ticket.status = GrievanceTicket.STATUS_NEW
        ticket.ticket.save()
        ticket_id = self.id_to_base64(ticket.ticket.id, "GrievanceTicketNode")
        individual_id = self.id_to_base64(individuals[0].id, "IndividualNode")

        response = self.graphql_request(
            request_string=self.UPDATE_GRIEVANCE_TICKET_MUTATION,
            context={"user": self.user},
            variables=self._prepare_input_data(ticket_id, individual_id=individual_id),
        )
        ticket.refresh_from_db()

        self.assertTrue("Cannot change individual" in response["errors"][0]["message"])

    def _prepare_input_data(
        self, ticket_id: str, household_id: Optional[str] = None, individual_id: Optional[str] = None
    ) -> Dict:
        return {
            "input": {
                "description": "New Description",
                "assignedTo": self.id_to_base64(self.user_two.id, "UserNode"),
                "admin": self.admin_area_1.p_code,
                "language": "Polish, English",
                "area": "Example Town",
                "ticketId": ticket_id,
                "household": household_id,
                "individual": individual_id,
            }
        }<|MERGE_RESOLUTION|>--- conflicted
+++ resolved
@@ -512,15 +512,7 @@
             }
 
         else:
-<<<<<<< HEAD
-<<<<<<< HEAD
-            expected_result: Dict = {  # type: ignore # FIXME: defined above; once it's refactored, it shouldn't be an issue
-=======
             expected_result = {
->>>>>>> origin
-=======
-            expected_result = {
->>>>>>> 66a0eb31
                 "sex": {"value": "MALE", "approve_status": False},
                 "role": {"value": "PRIMARY", "approve_status": True},
                 "documents": [
