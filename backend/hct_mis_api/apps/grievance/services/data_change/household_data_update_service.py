from datetime import date, datetime
from typing import List

from django.contrib.auth.models import AbstractUser
from django.shortcuts import get_object_or_404

from django_countries.fields import Country

from hct_mis_api.apps.activity_log.models import log_create
from hct_mis_api.apps.activity_log.utils import copy_model_object
from hct_mis_api.apps.core.utils import decode_id_string, to_snake_case
from hct_mis_api.apps.geo import models as geo_models
from hct_mis_api.apps.geo.models import Area
from hct_mis_api.apps.grievance.models import (
    GrievanceTicket,
    TicketHouseholdDataUpdateDetails,
)
from hct_mis_api.apps.grievance.services.data_change.data_change_service import (
    DataChangeService,
)
from hct_mis_api.apps.grievance.services.data_change.utils import (
    cast_flex_fields,
    is_approved,
    to_date_string,
    verify_flex_fields,
)
from hct_mis_api.apps.household.models import Household
from hct_mis_api.apps.household.services.household_recalculate_data import (
    recalculate_data,
)


class HouseholdDataUpdateService(DataChangeService):
    def save(self) -> List[GrievanceTicket]:
        data_change_extras = self.extras.get("issue_type")
        household_data_update_issue_type_extras = data_change_extras.get("household_data_update_issue_type_extras")
        household_encoded_id = household_data_update_issue_type_extras.get("household")
        household_id = decode_id_string(household_encoded_id)
        household = get_object_or_404(Household, id=household_id)
        household_data = household_data_update_issue_type_extras.get("household_data", {})
        to_date_string(household_data, "start")
        to_date_string(household_data, "end")
        flex_fields = {to_snake_case(field): value for field, value in household_data.pop("flex_fields", {}).items()}
        verify_flex_fields(flex_fields, "households")
        household_data_with_approve_status = {
            to_snake_case(field): {"value": value, "approve_status": False} for field, value in household_data.items()
        }
        for field in household_data_with_approve_status.keys():
            current_value = getattr(household, field, None)
            if isinstance(current_value, (datetime, date)):
                current_value = current_value.isoformat()
            if isinstance(current_value, Country):
                current_value = current_value.alpha3
            if isinstance(current_value, geo_models.Country):
                current_value = current_value.iso_code3
            household_data_with_approve_status[field]["previous_value"] = current_value
        flex_fields_with_approve_status = {
            field: {"value": value, "approve_status": False, "previous_value": household.flex_fields.get(field)}
            for field, value in flex_fields.items()
        }
        household_data_with_approve_status["flex_fields"] = flex_fields_with_approve_status
        ticket_individual_data_update_details = TicketHouseholdDataUpdateDetails(
            household_data=household_data_with_approve_status,
            household=household,
            ticket=self.grievance_ticket,
        )
        ticket_individual_data_update_details.save()
        self.grievance_ticket.refresh_from_db()
        return [self.grievance_ticket]

    def update(self) -> GrievanceTicket:
        ticket_details = self.grievance_ticket.household_data_update_ticket_details
        household_data_update_new_extras = self.extras.get("household_data_update_issue_type_extras")
        household = ticket_details.household
        new_household_data = household_data_update_new_extras.get("household_data", {})
        to_date_string(new_household_data, "start")
        to_date_string(new_household_data, "end")
        flex_fields = {
            to_snake_case(field): value for field, value in new_household_data.pop("flex_fields", {}).items()
        }
        verify_flex_fields(flex_fields, "households")
        household_data_with_approve_status = {
            to_snake_case(field): {"value": value, "approve_status": False}
            for field, value in new_household_data.items()
        }
        for field in household_data_with_approve_status.keys():
            current_value = getattr(household, field, None)
            if isinstance(current_value, (datetime, date)):
                current_value = current_value.isoformat()
            if isinstance(current_value, Country):
                current_value = current_value.alpha3
            if isinstance(current_value, geo_models.Country):
                current_value = current_value.iso_code3
            household_data_with_approve_status[field]["previous_value"] = current_value
        flex_fields_with_approve_status = {
            field: {"value": value, "approve_status": False, "previous_value": household.flex_fields.get(field)}
            for field, value in flex_fields.items()
        }
        household_data_with_approve_status["flex_fields"] = flex_fields_with_approve_status
        ticket_details.household_data = household_data_with_approve_status
        ticket_details.save()
        self.grievance_ticket.refresh_from_db()
        return self.grievance_ticket

    def close(self, user: AbstractUser) -> None:
        ticket_details = self.grievance_ticket.household_data_update_ticket_details
        if not ticket_details:
            return
        details = self.grievance_ticket.household_data_update_ticket_details
        household = details.household
        old_household = copy_model_object(household)
        household_data = details.household_data
        country_origin = household_data.get("country_origin", {})
        country = household_data.get("country", {})
        admin_area_title = household_data.pop("admin_area_title", {})
        flex_fields_with_additional_data = household_data.pop("flex_fields", {})
        flex_fields = {
            field: data.get("value")
            for field, data in flex_fields_with_additional_data.items()
            if data.get("approve_status") is True
        }
        if country_origin.get("value") is not None:
            household_data["country_origin"]["value"] = geo_models.Country.objects.filter(
                iso_code3=country_origin.get("value")
            ).first()
        if country.get("value") is not None:
            household_data["country"]["value"] = geo_models.Country.objects.filter(
                iso_code3=country.get("value")
            ).first()
        if admin_area_title.get("value") is not None:
            household_data["admin_area"] = admin_area_title.copy()
            household_data["admin_area"]["value"] = Area.objects.filter(p_code=admin_area_title.get("value")).first()
        only_approved_data = {
            field: value_and_approve_status.get("value")
            for field, value_and_approve_status in household_data.items()
            if is_approved(value_and_approve_status)
        }
        merged_flex_fields = {}
        cast_flex_fields(flex_fields)
        if household.flex_fields is not None:
            merged_flex_fields.update(household.flex_fields)
        merged_flex_fields.update(flex_fields)

        Household.objects.filter(id=household.id).update(flex_fields=merged_flex_fields, **only_approved_data)
        updated_household = Household.objects.get(id=household.id)
        updated_household.set_admin_areas()

        new_household = Household.objects.select_for_update().get(id=household.id)
        recalculate_data(new_household)
<<<<<<< HEAD
        log_create(
            Household.ACTIVITY_LOG_MAPPING,
            "business_area",
            user,
            getattr(self.grievance_ticket.programme, "pk", None),
            old_household,
            updated_household,
        )
=======
        updated_household = Household.objects.get(id=household.id)  # refresh_from_db() doesn't work here
        log_create(Household.ACTIVITY_LOG_MAPPING, "business_area", user, old_household, updated_household)
>>>>>>> 30db16d6
<|MERGE_RESOLUTION|>--- conflicted
+++ resolved
@@ -147,7 +147,7 @@
 
         new_household = Household.objects.select_for_update().get(id=household.id)
         recalculate_data(new_household)
-<<<<<<< HEAD
+        updated_household = Household.objects.get(id=household.id)  # refresh_from_db() doesn't work here
         log_create(
             Household.ACTIVITY_LOG_MAPPING,
             "business_area",
@@ -155,8 +155,4 @@
             getattr(self.grievance_ticket.programme, "pk", None),
             old_household,
             updated_household,
-        )
-=======
-        updated_household = Household.objects.get(id=household.id)  # refresh_from_db() doesn't work here
-        log_create(Household.ACTIVITY_LOG_MAPPING, "business_area", user, old_household, updated_household)
->>>>>>> 30db16d6
+        )