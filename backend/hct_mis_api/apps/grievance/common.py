--- conflicted
+++ resolved
@@ -22,25 +22,9 @@
         return None, None
 
     registration_data_import = kwargs.get("registration_data_import", None)
-<<<<<<< HEAD
-    if registration_data_import:
-        ticket_details_to_check = TicketNeedsAdjudicationDetails.objects.exclude(
-            ticket__status=GrievanceTicket.STATUS_CLOSED
-        ).filter(ticket__registration_data_import_id=registration_data_import.pk)
-=======
->>>>>>> 2e059b93
 
     ticket_all_individuals = {main_individual, *possible_duplicates}
 
-<<<<<<< HEAD
-        for ticket_detail in ticket_details_to_check:
-            other_ticket_all_individuals = {
-                ticket_detail.golden_records_individual,
-                *ticket_detail.possible_duplicates.all(),
-            }
-            if set.intersection(ticket_all_individuals, other_ticket_all_individuals):
-                return None, None
-=======
     ticket_already_exists = (
         TicketNeedsAdjudicationDetails.objects.exclude(ticket__status=GrievanceTicket.STATUS_CLOSED)
         .filter(golden_records_individual__in=ticket_all_individuals, possible_duplicates__in=ticket_all_individuals)
@@ -49,7 +33,6 @@
 
     if ticket_already_exists:
         return None, None
->>>>>>> 2e059b93
 
     household = main_individual.household
     admin_level_2 = household.admin2 if household else None
