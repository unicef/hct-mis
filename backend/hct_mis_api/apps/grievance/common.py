from hct_mis_api.apps.grievance.notifications import GrievanceNotification

import logging

logger = logging.getLogger(__name__)


def _get_min_max_score(golden_records):
    items = [item.get("score", 0.0) for item in golden_records]

    return min(items, default=0.0), max(items, default=0.0)


def create_grievance_ticket_with_details(main_individual, possible_duplicate, business_area, **kwargs):
    from hct_mis_api.apps.grievance.models import (
        GrievanceTicket,
        TicketNeedsAdjudicationDetails,
    )

    possible_duplicates = kwargs.get("possible_duplicates")
    if not possible_duplicates:
        return None, None

    registration_data_import = kwargs.get("registration_data_import", None)
    if registration_data_import:
        ticket_details_to_check = TicketNeedsAdjudicationDetails.objects.exclude(
            ticket__status=GrievanceTicket.STATUS_CLOSED
        ).filter(
            ticket__registration_data_import_id=registration_data_import.pk
        )

        ticket_all_individuals = {main_individual, *possible_duplicates}

        for ticket_detail in ticket_details_to_check:
            other_ticket_all_individuals = {
                ticket_detail.golden_records_individual,
                *ticket_detail.possible_duplicates.all()
            }
            if set.intersection(ticket_all_individuals, other_ticket_all_individuals):
                return None, None

    household = main_individual.household
    admin_level_2 = household.admin2 if household else None
    admin_level_2_new = household.admin2_new if household else None
    area = household.village if household else ""

    ticket = GrievanceTicket.objects.create(
        category=GrievanceTicket.CATEGORY_NEEDS_ADJUDICATION,
        business_area=business_area,
        admin2=admin_level_2,
        admin2_new=admin_level_2_new,
        area=area,
        registration_data_import=registration_data_import,
    )
<<<<<<< HEAD
=======
    golden_records = main_individual.get_deduplication_golden_record()
    extra_data = {
        "golden_records": golden_records,
        "possible_duplicate": possible_duplicate.get_deduplication_golden_record(),
    }
    score_min, score_max = _get_min_max_score(golden_records)
>>>>>>> b8cf50ea
    ticket_details = TicketNeedsAdjudicationDetails.objects.create(
        ticket=ticket,
        golden_records_individual=main_individual,
        possible_duplicate=possible_duplicate,
        is_multiple_duplicates_version=kwargs.get("is_multiple_duplicates_version", False),
        selected_individual=None,
<<<<<<< HEAD
        extra_data={
            "golden_records": main_individual.get_deduplication_golden_record(),
            "possible_duplicate": possible_duplicate.get_deduplication_golden_record(),
        }
    )

    ticket_details.possible_duplicates.add(*possible_duplicates)

    GrievanceNotification.send_all_notifications(
        GrievanceNotification.prepare_notification_for_ticket_creation(ticket)
=======
        extra_data=extra_data,
        score_min=score_min,
        score_max=score_max
>>>>>>> b8cf50ea
    )

    return ticket, ticket_details


def create_needs_adjudication_tickets(individuals_queryset, results_key, business_area, **kwargs):
    from hct_mis_api.apps.household.models import Individual

    if not individuals_queryset:
        return

    ticket_details_to_create = []
    for possible_duplicate in individuals_queryset:
        linked_tickets = []
        possible_duplicates = []

        for individual in possible_duplicate.deduplication_golden_record_results[results_key]:
            duplicate = Individual.objects.filter(id=individual.get("hit_id")).first()
            if not duplicate:
                continue

            possible_duplicates.append(duplicate)

        ticket, ticket_details = create_grievance_ticket_with_details(
            main_individual=possible_duplicate,
            possible_duplicate=possible_duplicate,  # for backward compatibility
            business_area=business_area,
            registration_data_import=kwargs.get("registration_data_import", None),
            possible_duplicates=possible_duplicates,
            is_multiple_duplicates_version=True
        )

        if ticket and ticket_details:
            linked_tickets.append(ticket)
            ticket_details_to_create.append(ticket_details)

        for ticket in linked_tickets:
            ticket.linked_tickets.set([t for t in linked_tickets if t != ticket])

    return ticket_details_to_create<|MERGE_RESOLUTION|>--- conflicted
+++ resolved
@@ -52,37 +52,27 @@
         area=area,
         registration_data_import=registration_data_import,
     )
-<<<<<<< HEAD
-=======
     golden_records = main_individual.get_deduplication_golden_record()
     extra_data = {
         "golden_records": golden_records,
         "possible_duplicate": possible_duplicate.get_deduplication_golden_record(),
     }
     score_min, score_max = _get_min_max_score(golden_records)
->>>>>>> b8cf50ea
     ticket_details = TicketNeedsAdjudicationDetails.objects.create(
         ticket=ticket,
         golden_records_individual=main_individual,
         possible_duplicate=possible_duplicate,
         is_multiple_duplicates_version=kwargs.get("is_multiple_duplicates_version", False),
         selected_individual=None,
-<<<<<<< HEAD
-        extra_data={
-            "golden_records": main_individual.get_deduplication_golden_record(),
-            "possible_duplicate": possible_duplicate.get_deduplication_golden_record(),
-        }
+        extra_data=extra_data,
+        score_min=score_min,
+        score_max=score_max
     )
 
     ticket_details.possible_duplicates.add(*possible_duplicates)
 
     GrievanceNotification.send_all_notifications(
         GrievanceNotification.prepare_notification_for_ticket_creation(ticket)
-=======
-        extra_data=extra_data,
-        score_min=score_min,
-        score_max=score_max
->>>>>>> b8cf50ea
     )
 
     return ticket, ticket_details
