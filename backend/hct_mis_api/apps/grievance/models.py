--- conflicted
+++ resolved
@@ -357,7 +357,6 @@
         return GrievanceTicket.objects.filter(id__in=ids)
 
     @property
-<<<<<<< HEAD
     def existing_tickets(self):  # temporarily linked tickets
         all_through_objects = GrievanceTicketThrough.objects.filter(
             Q(linked_ticket=self) | Q(main_ticket=self)
@@ -367,10 +366,7 @@
         return GrievanceTicket.objects.filter(id__in=ids)
 
     @property
-    def is_feedback(self):
-=======
     def is_feedback(self) -> bool:
->>>>>>> 607ea849
         return self.category in (
             self.CATEGORY_NEGATIVE_FEEDBACK,
             self.CATEGORY_POSITIVE_FEEDBACK,
