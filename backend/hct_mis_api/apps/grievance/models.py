import logging
from decimal import Decimal
from itertools import chain

from django.conf import settings
from django.core.exceptions import ValidationError
from django.core.validators import MinValueValidator
from django.db import models
from django.db.models import JSONField, Q
from django.db.models.signals import post_save
from django.dispatch import receiver
from django.utils.translation import gettext_lazy as _

from hct_mis_api.apps.activity_log.utils import create_mapping_dict
from hct_mis_api.apps.core.utils import choices_to_dict
from hct_mis_api.apps.payment.models import PaymentVerification
from hct_mis_api.apps.utils.models import ConcurrencyModel, TimeStampedUUIDModel

logger = logging.getLogger(__name__)


class GrievanceTicketManager(models.Manager):
    def belong_household(self, household):
        individuals = household.individuals.values_list("id", flat=True)
        return chain(
            (TicketReferralDetails.objects.filter(Q(individual__in=individuals) | Q(household=household))),
            (TicketNegativeFeedbackDetails.objects.filter(Q(individual__in=individuals) | Q(household=household))),
            (TicketPositiveFeedbackDetails.objects.filter(Q(individual__in=individuals) | Q(household=household))),
            (
                TicketNeedsAdjudicationDetails.objects.filter(
                    Q(selected_individual__in=individuals) | Q(golden_records_individual__in=individuals)
                )
            ).distinct(),
            (TicketSystemFlaggingDetails.objects.filter(golden_records_individual__in=individuals)),
            (TicketDeleteIndividualDetails.objects.filter(individual__in=individuals)),
            (TicketDeleteHouseholdDetails.objects.filter(household=household)),
            (TicketAddIndividualDetails.objects.filter(household=household)),
            (TicketIndividualDataUpdateDetails.objects.filter(individual__in=individuals)),
            (TicketHouseholdDataUpdateDetails.objects.filter(household=household)),
            (TicketSensitiveDetails.objects.filter(Q(individual__in=individuals) | Q(household=household))),
            (TicketComplaintDetails.objects.filter(Q(individual__in=individuals) | Q(household=household))),
        )


class GrievanceTicket(TimeStampedUUIDModel, ConcurrencyModel):
    ACTIVITY_LOG_MAPPING = create_mapping_dict(
        [
            "user_modified",
            "created_by",
            "assigned_to",
            "description",
            "admin2",
            "area",
            "language",
            "consent",
        ],
        {
            "complaint_ticket_details.payment_record": "payment_record",
            "complaint_ticket_details.household": "household",
            "complaint_ticket_details.individual": "individual",
            "sensitive_ticket_details.payment_record": "payment_record",
            "sensitive_ticket_details.household": "household",
            "sensitive_ticket_details.individual": "individual",
            "positive_feedback_ticket_details.household": "household",
            "positive_feedback_ticket_details.individual": "individual",
            "negative_feedback_ticket_details.household": "household",
            "negative_feedback_ticket_details.individual": "individual",
            "referral_ticket_details.household": "household",
            "referral_ticket_details.individual": "individual",
            "household_data_update_ticket_details.household": "household",
            "household_data_update_ticket_details.household_data": "household_data",
            "individual_data_update_ticket_details.individual": "individual",
            "individual_data_update_ticket_details.individual_data": "individual_data",
            "add_individual_ticket_details.household": "household",
            "add_individual_ticket_details.individual_data": "individual_data",
            "delete_individual_ticket_details.individual": "individual",
            "delete_individual_ticket_details.role_reassign_data": "role_reassign_data",
            "system_flagging_ticket_details.golden_records_individual": "golden_records_individual",
            "system_flagging_ticket_details.sanction_list_individual": "sanction_list_individual",
            "needs_adjudication_ticket_details.golden_records_individual": "golden_records_individual",
            "needs_adjudication_ticket_details.possible_duplicate": "possible_duplicate",
            "needs_adjudication_ticket_details.selected_individual": "selected_individual",
            "needs_adjudication_ticket_details.role_reassign_data": "role_reassign_data",
            "payment_verification_ticket_details.payment_verifications": "payment_verifications",
            "payment_verification_ticket_details.payment_verification_status": "payment_verification_status",
            "status_log": "status",
            "category_log": "category",
            "issue_type_log": "issue_type",
        },
    )

    STATUS_NEW = 1
    STATUS_ASSIGNED = 2
    STATUS_IN_PROGRESS = 3
    STATUS_ON_HOLD = 4
    STATUS_FOR_APPROVAL = 5
    STATUS_CLOSED = 6

    CATEGORY_PAYMENT_VERIFICATION = 1
    CATEGORY_DATA_CHANGE = 2
    CATEGORY_SENSITIVE_GRIEVANCE = 3
    CATEGORY_GRIEVANCE_COMPLAINT = 4
    CATEGORY_NEGATIVE_FEEDBACK = 5
    CATEGORY_REFERRAL = 6
    CATEGORY_POSITIVE_FEEDBACK = 7
    CATEGORY_NEEDS_ADJUDICATION = 8
    CATEGORY_SYSTEM_FLAGGING = 9

    ISSUE_TYPE_DATA_BREACH = 1
    ISSUE_TYPE_BRIBERY_CORRUPTION_KICKBACK = 2
    ISSUE_TYPE_FRAUD_FORGERY = 3
    ISSUE_TYPE_FRAUD_MISUSE = 4
    ISSUE_TYPE_HARASSMENT = 5
    ISSUE_TYPE_INAPPROPRIATE_STAFF_CONDUCT = 6
    ISSUE_TYPE_UNAUTHORIZED_USE = 7
    ISSUE_TYPE_CONFLICT_OF_INTEREST = 8
    ISSUE_TYPE_GROSS_MISMANAGEMENT = 9
    ISSUE_TYPE_PERSONAL_DISPUTES = 10
    ISSUE_TYPE_SEXUAL_HARASSMENT = 11
    ISSUE_TYPE_MISCELLANEOUS = 12

    ISSUE_TYPE_HOUSEHOLD_DATA_CHANGE_DATA_UPDATE = 13
    ISSUE_TYPE_INDIVIDUAL_DATA_CHANGE_DATA_UPDATE = 14
    ISSUE_TYPE_DATA_CHANGE_DELETE_INDIVIDUAL = 15
    ISSUE_TYPE_DATA_CHANGE_ADD_INDIVIDUAL = 16
    ISSUE_TYPE_DATA_CHANGE_DELETE_HOUSEHOLD = 17
    ISSUE_TYPES_CHOICES = {
        CATEGORY_DATA_CHANGE: {
            ISSUE_TYPE_DATA_CHANGE_ADD_INDIVIDUAL: _("Add Individual"),
            ISSUE_TYPE_HOUSEHOLD_DATA_CHANGE_DATA_UPDATE: _("Household Data Update"),
            ISSUE_TYPE_INDIVIDUAL_DATA_CHANGE_DATA_UPDATE: _("Individual Data Update"),
            ISSUE_TYPE_DATA_CHANGE_DELETE_INDIVIDUAL: _("Withdraw Individual"),
            ISSUE_TYPE_DATA_CHANGE_DELETE_HOUSEHOLD: _("Withdraw Household"),
        },
        CATEGORY_SENSITIVE_GRIEVANCE: {
            ISSUE_TYPE_BRIBERY_CORRUPTION_KICKBACK: _("Bribery, corruption or kickback"),
            ISSUE_TYPE_DATA_BREACH: _("Data breach"),
            ISSUE_TYPE_CONFLICT_OF_INTEREST: _("Conflict of interest"),
            ISSUE_TYPE_FRAUD_FORGERY: _("Fraud and forgery"),
            ISSUE_TYPE_FRAUD_MISUSE: _("Fraud involving misuse of programme funds by third party"),
            ISSUE_TYPE_GROSS_MISMANAGEMENT: _("Gross mismanagement"),
            ISSUE_TYPE_HARASSMENT: _("Harassment and abuse of authority"),
            ISSUE_TYPE_INAPPROPRIATE_STAFF_CONDUCT: _("Inappropriate staff conduct"),
            ISSUE_TYPE_MISCELLANEOUS: _("Miscellaneous"),
            ISSUE_TYPE_PERSONAL_DISPUTES: _("Personal disputes"),
            ISSUE_TYPE_SEXUAL_HARASSMENT: _("Sexual harassment and sexual exploitation"),
            ISSUE_TYPE_UNAUTHORIZED_USE: _("Unauthorized use, misuse or waste of UNICEF property or funds"),
        },
    }
    ALL_ISSUE_TYPES = [choice for choices_group in ISSUE_TYPES_CHOICES.values() for choice in choices_group.items()]
    STATUS_CHOICES = (
        (STATUS_NEW, _("New")),
        (STATUS_ASSIGNED, _("Assigned")),
        (STATUS_CLOSED, _("Closed")),
        (STATUS_FOR_APPROVAL, _("For Approval")),
        (STATUS_IN_PROGRESS, _("In Progress")),
        (STATUS_ON_HOLD, _("On Hold")),
    )

    CATEGORY_CHOICES = (
        (CATEGORY_DATA_CHANGE, _("Data Change")),
        (CATEGORY_GRIEVANCE_COMPLAINT, _("Grievance Complaint")),
        (CATEGORY_NEEDS_ADJUDICATION, _("Needs Adjudication")),
        (CATEGORY_NEGATIVE_FEEDBACK, _("Negative Feedback")),
        (CATEGORY_PAYMENT_VERIFICATION, _("Payment Verification")),
        (CATEGORY_POSITIVE_FEEDBACK, _("Positive Feedback")),
        (CATEGORY_REFERRAL, _("Referral")),
        (CATEGORY_SENSITIVE_GRIEVANCE, _("Sensitive Grievance")),
        (CATEGORY_SYSTEM_FLAGGING, _("System Flagging")),
    )
    MANUAL_CATEGORIES = (
        CATEGORY_DATA_CHANGE,
        CATEGORY_GRIEVANCE_COMPLAINT,
        CATEGORY_NEGATIVE_FEEDBACK,
        CATEGORY_POSITIVE_FEEDBACK,
        CATEGORY_REFERRAL,
        CATEGORY_SENSITIVE_GRIEVANCE,
    )

    SEARCH_TICKET_TYPES_LOOKUPS = {
        "complaint_ticket_details": {
            "individual": "individual",
            "household": "household",
            "payment_record": "payment_record",
        },
        "sensitive_ticket_details": {
            "individual": "individual",
            "household": "household",
            "payment_record": "payment_record",
        },
        "positive_feedback_ticket_details": {
            "individual": "individual",
            "household": "household",
        },
        "negative_feedback_ticket_details": {
            "individual": "individual",
            "household": "household",
        },
        "referral_ticket_details": {
            "individual": "individual",
            "household": "household",
        },
        "individual_data_update_ticket_details": {
            "individual": "individual",
            "household": "individual__household",
        },
        "add_individual_ticket_details": {
            "household": "household",
        },
        "household_data_update_ticket_details": {
            "household": "household",
        },
        "system_flagging_ticket_details": {
            "golden_records_individual": "golden_records_individual",
        },
        "needs_adjudication_ticket_details": {
            "golden_records_individual": "golden_records_individual",
        },
    }
<<<<<<< HEAD
    FIELD_TICKET_TYPES_LOOKUPS = {
        "complaint_ticket_details": (
            "individual",
            "household",
            "payment_record",
        ),
        "sensitive_ticket_details": (
            "individual",
            "household",
            "payment_record",
        ),
        "positive_feedback_ticket_details": (
            "individual",
            "household",
        ),
        "negative_feedback_ticket_details": (
            "individual",
            "household",
        ),
        "referral_ticket_details": (
            "individual",
            "household",
        ),
        "individual_data_update_ticket_details": ("individual", "household"),
        "add_individual_ticket_details": ("household",),
        "household_data_update_ticket_details": ("household",),
        "delete_individual_ticket_details": ("individual",),
        "delete_household_ticket_details": ("household",),
        "system_flagging_ticket_details": (
            {"individual": "golden_records_individual"},
            {"household": "golden_records_individual.household"},
        ),
        "needs_adjudication_ticket_details": (
            {"individual": "golden_records_individual"},
            {"household": "golden_records_individual.household"},
        ),
        "payment_verification_ticket_details": (
            {"payment_record": "payment_verification.payment_record"},
            {"household": "payment_verification.payment_record.household"},
            {"individual": "payment_verification.payment_record.head_of_household"},
        ),
    }
=======
>>>>>>> 02731530

    TICKET_DETAILS_NAME_MAPPING = {
        CATEGORY_DATA_CHANGE: {
            ISSUE_TYPE_HOUSEHOLD_DATA_CHANGE_DATA_UPDATE: "household_data_update_ticket_details",
            ISSUE_TYPE_INDIVIDUAL_DATA_CHANGE_DATA_UPDATE: "individual_data_update_ticket_details",
            ISSUE_TYPE_DATA_CHANGE_ADD_INDIVIDUAL: "add_individual_ticket_details",
            ISSUE_TYPE_DATA_CHANGE_DELETE_INDIVIDUAL: "delete_individual_ticket_details",
            ISSUE_TYPE_DATA_CHANGE_DELETE_HOUSEHOLD: "delete_household_ticket_details",
        },
        CATEGORY_SENSITIVE_GRIEVANCE: {
            ISSUE_TYPE_DATA_BREACH: "sensitive_ticket_details",
            ISSUE_TYPE_BRIBERY_CORRUPTION_KICKBACK: "sensitive_ticket_details",
            ISSUE_TYPE_FRAUD_FORGERY: "sensitive_ticket_details",
            ISSUE_TYPE_FRAUD_MISUSE: "sensitive_ticket_details",
            ISSUE_TYPE_HARASSMENT: "sensitive_ticket_details",
            ISSUE_TYPE_INAPPROPRIATE_STAFF_CONDUCT: "sensitive_ticket_details",
            ISSUE_TYPE_UNAUTHORIZED_USE: "sensitive_ticket_details",
            ISSUE_TYPE_CONFLICT_OF_INTEREST: "sensitive_ticket_details",
            ISSUE_TYPE_GROSS_MISMANAGEMENT: "sensitive_ticket_details",
            ISSUE_TYPE_PERSONAL_DISPUTES: "sensitive_ticket_details",
            ISSUE_TYPE_SEXUAL_HARASSMENT: "sensitive_ticket_details",
            ISSUE_TYPE_MISCELLANEOUS: "sensitive_ticket_details",
        },
        CATEGORY_PAYMENT_VERIFICATION: "",
        CATEGORY_GRIEVANCE_COMPLAINT: "complaint_ticket_details",
        CATEGORY_NEGATIVE_FEEDBACK: "negative_feedback_ticket_details",
        CATEGORY_REFERRAL: "referral_ticket_details",
        CATEGORY_POSITIVE_FEEDBACK: "positive_feedback_ticket_details",
        CATEGORY_NEEDS_ADJUDICATION: "needs_adjudication_ticket_details",
        CATEGORY_SYSTEM_FLAGGING: "system_flagging_ticket_details",
    }

    user_modified = models.DateTimeField(
        verbose_name=_("Modified"),
        null=True,
        blank=True,
        help_text=_("Date this ticket was most recently changed."),
        db_index=True,
    )
    last_notification_sent = models.DateTimeField(
        verbose_name=_("Modified"),
        null=True,
        blank=True,
        help_text=_("Date this ticket was most recently changed."),
        db_index=True,
    )
    created_by = models.ForeignKey(
        settings.AUTH_USER_MODEL,
        on_delete=models.SET_NULL,
        related_name="created_tickets",
        null=True,
        blank=True,
        verbose_name=_("Created by"),
    )
    assigned_to = models.ForeignKey(
        settings.AUTH_USER_MODEL,
        on_delete=models.SET_NULL,
        related_name="assigned_tickets",
        null=True,
        blank=True,
        verbose_name=_("Assigned to"),
    )
    status = models.IntegerField(verbose_name=_("Status"), choices=STATUS_CHOICES, default=STATUS_NEW)
    category = models.IntegerField(verbose_name=_("Category"), choices=CATEGORY_CHOICES)
    issue_type = models.IntegerField(verbose_name=_("Type"), null=True, blank=True)
    description = models.TextField(
        verbose_name=_("Description"),
        blank=True,
        help_text=_("The content of the customers query."),
    )
    admin2 = models.ForeignKey("core.AdminArea", null=True, blank=True, on_delete=models.SET_NULL)
    admin2_new = models.ForeignKey("geo.Area", null=True, blank=True, on_delete=models.SET_NULL)
    area = models.CharField(max_length=250, blank=True)
    language = models.TextField(blank=True)
    consent = models.BooleanField(default=True)
    business_area = models.ForeignKey("core.BusinessArea", related_name="tickets", on_delete=models.CASCADE)
    linked_tickets = models.ManyToManyField(
        to="GrievanceTicket",
        through="GrievanceTicketThrough",
        related_name="linked_tickets_related",
    )
    registration_data_import = models.ForeignKey(
        "registration_data.RegistrationDataImport",
        null=True,
        blank=True,
        on_delete=models.CASCADE,
    )
    unicef_id = models.CharField(max_length=250, blank=True, default="")
    extras = JSONField(blank=True, default=dict)
    ignored = models.BooleanField(default=False, db_index=True)
    household_unicef_id = models.CharField(max_length=250, blank=True, null=True)

    objects = GrievanceTicketManager()

    def flatten(self, t):
        return [item for sublist in t for item in sublist]

    @property
    def related_tickets(self):
        all_through_objects = GrievanceTicketThrough.objects.filter(
            Q(linked_ticket=self) | Q(main_ticket=self)
        ).values_list("main_ticket", "linked_ticket")
        ids = set(self.flatten(all_through_objects))
        ids.discard(self.id)
        return GrievanceTicket.objects.filter(id__in=ids)

    @property
    def is_feedback(self):
        return self.category in (
            self.CATEGORY_NEGATIVE_FEEDBACK,
            self.CATEGORY_POSITIVE_FEEDBACK,
            self.CATEGORY_REFERRAL,
        )

    @property
    def ticket_details(self):
        nested_dict_or_value = self.TICKET_DETAILS_NAME_MAPPING.get(self.category)
        if isinstance(nested_dict_or_value, dict):
            details_name = nested_dict_or_value.get(self.issue_type)
        else:
            details_name = nested_dict_or_value

        return getattr(self, details_name, None)

    @property
    def status_log(self):
        return choices_to_dict(GrievanceTicket.STATUS_CHOICES)[self.status]

    @property
    def category_log(self):
        return choices_to_dict(GrievanceTicket.CATEGORY_CHOICES)[self.category]

    @property
    def issue_type_log(self):
        if self.issue_type is None:
            return None
        issue_type_choices_dict = {}
        for key, value in GrievanceTicket.ISSUE_TYPES_CHOICES.items():
            issue_type_choices_dict.update(value)
        return issue_type_choices_dict[self.issue_type]

    class Meta:
        ordering = (
            "status",
            "created_at",
        )
        verbose_name = "Grievance Ticket"

    def clean(self):
        issue_types = self.ISSUE_TYPES_CHOICES.get(self.category)
        should_contain_issue_types = bool(issue_types)
        has_invalid_issue_type = should_contain_issue_types is True and self.issue_type not in issue_types
        has_issue_type_for_category_without_issue_types = bool(should_contain_issue_types is False and self.issue_type)
        if has_invalid_issue_type or has_issue_type_for_category_without_issue_types:
            logger.error(f"Invalid issue type {self.issue_type} for selected category {self.category}")
            raise ValidationError({"issue_type": "Invalid issue type for selected category"})

    def save(self, *args, **kwargs):
        self.full_clean()
        return super().save(*args, **kwargs)

    def __str__(self):
        return self.description or str(self.pk)

    def get_issue_type(self):
        return dict(self.ALL_ISSUE_TYPES).get(self.issue_type, "")


class GrievanceTicketThrough(TimeStampedUUIDModel):
    main_ticket = models.ForeignKey(
        "GrievanceTicket",
        on_delete=models.CASCADE,
        related_name="grievance_tickets_through_main",
    )
    linked_ticket = models.ForeignKey(
        "GrievanceTicket",
        on_delete=models.CASCADE,
        related_name="grievance_tickets_through_linked",
    )


class TicketNote(TimeStampedUUIDModel):
    description = models.TextField(
        verbose_name=_("Description"),
        help_text=_("The content of the customers query."),
    )
    ticket = models.ForeignKey(
        "grievance.GrievanceTicket",
        related_name="ticket_notes",
        on_delete=models.CASCADE,
    )
    created_by = models.ForeignKey(
        settings.AUTH_USER_MODEL,
        on_delete=models.SET_NULL,
        related_name="ticket_notes",
        blank=True,
        null=True,
        verbose_name=_("Created by"),
    )


class TicketComplaintDetails(TimeStampedUUIDModel):
    ticket = models.OneToOneField(
        "grievance.GrievanceTicket",
        related_name="complaint_ticket_details",
        on_delete=models.CASCADE,
    )
    payment_record = models.ForeignKey(
        "payment.PaymentRecord",
        related_name="complaint_ticket_details",
        on_delete=models.CASCADE,
        null=True,
    )
    household = models.ForeignKey(
        "household.Household",
        related_name="complaint_ticket_details",
        on_delete=models.CASCADE,
        null=True,
    )
    individual = models.ForeignKey(
        "household.Individual",
        related_name="complaint_ticket_details",
        on_delete=models.CASCADE,
        null=True,
    )


class TicketSensitiveDetails(TimeStampedUUIDModel):
    ticket = models.OneToOneField(
        "grievance.GrievanceTicket",
        related_name="sensitive_ticket_details",
        on_delete=models.CASCADE,
    )
    payment_record = models.ForeignKey(
        "payment.PaymentRecord",
        related_name="sensitive_ticket_details",
        on_delete=models.CASCADE,
        null=True,
    )
    household = models.ForeignKey(
        "household.Household",
        related_name="sensitive_ticket_details",
        on_delete=models.CASCADE,
        null=True,
    )
    individual = models.ForeignKey(
        "household.Individual",
        related_name="sensitive_ticket_details",
        on_delete=models.CASCADE,
        null=True,
    )


class TicketHouseholdDataUpdateDetails(TimeStampedUUIDModel):
    ticket = models.OneToOneField(
        "grievance.GrievanceTicket",
        related_name="household_data_update_ticket_details",
        on_delete=models.CASCADE,
    )
    household = models.ForeignKey(
        "household.Household",
        related_name="household_data_update_ticket_details",
        on_delete=models.CASCADE,
        null=True,
    )
    household_data = JSONField(null=True)


class TicketIndividualDataUpdateDetails(TimeStampedUUIDModel):
    ticket = models.OneToOneField(
        "grievance.GrievanceTicket",
        related_name="individual_data_update_ticket_details",
        on_delete=models.CASCADE,
    )
    individual = models.ForeignKey(
        "household.Individual",
        related_name="individual_data_update_ticket_details",
        on_delete=models.CASCADE,
        null=True,
    )
    individual_data = JSONField(null=True)
    role_reassign_data = JSONField(default=dict)

    @property
    def household(self):
        return self.individual.household


class TicketAddIndividualDetails(TimeStampedUUIDModel):
    ticket = models.OneToOneField(
        "grievance.GrievanceTicket",
        related_name="add_individual_ticket_details",
        on_delete=models.CASCADE,
    )
    household = models.ForeignKey(
        "household.Household",
        related_name="add_individual_ticket_details",
        on_delete=models.CASCADE,
        null=True,
    )
    individual_data = JSONField(null=True)
    approve_status = models.BooleanField(default=False)


class TicketDeleteIndividualDetails(TimeStampedUUIDModel):
    ticket = models.OneToOneField(
        "grievance.GrievanceTicket",
        related_name="delete_individual_ticket_details",
        on_delete=models.CASCADE,
    )
    individual = models.ForeignKey(
        "household.Individual",
        related_name="delete_individual_ticket_details",
        on_delete=models.CASCADE,
        null=True,
    )
    role_reassign_data = JSONField(default=dict)
    approve_status = models.BooleanField(default=False)

    @property
    def household(self):
        return self.individual.household


class TicketDeleteHouseholdDetails(TimeStampedUUIDModel):
    ticket = models.OneToOneField(
        "grievance.GrievanceTicket", related_name="delete_household_ticket_details", on_delete=models.CASCADE
    )
    household = models.ForeignKey(
        "household.Household",
        related_name="delete_household_ticket_details",
        on_delete=models.CASCADE,
        null=True,
    )
    role_reassign_data = JSONField(default=dict)
    approve_status = models.BooleanField(default=False)


class TicketSystemFlaggingDetails(TimeStampedUUIDModel):
    ticket = models.OneToOneField(
        "grievance.GrievanceTicket",
        related_name="system_flagging_ticket_details",
        on_delete=models.CASCADE,
    )
    golden_records_individual = models.ForeignKey("household.Individual", on_delete=models.CASCADE)
    sanction_list_individual = models.ForeignKey(
        "sanction_list.SanctionListIndividual",
        related_name="+",
        on_delete=models.CASCADE,
    )
    approve_status = models.BooleanField(default=False)
    role_reassign_data = JSONField(default=dict)

    @property
    def household(self):
        return self.golden_records_individual.household

    @property
    def individual(self):
        return self.golden_records_individual


class TicketNeedsAdjudicationDetails(TimeStampedUUIDModel):
    ticket = models.OneToOneField(
        "grievance.GrievanceTicket",
        related_name="needs_adjudication_ticket_details",
        on_delete=models.CASCADE,
    )
    golden_records_individual = models.ForeignKey("household.Individual", related_name="+", on_delete=models.CASCADE)
    is_multiple_duplicates_version = models.BooleanField(default=False)
    possible_duplicate = models.ForeignKey(
        "household.Individual", related_name="+", on_delete=models.CASCADE
    )  # this field will be deprecated
    possible_duplicates = models.ManyToManyField("household.Individual", related_name="ticket_duplicates")
    selected_individual = models.ForeignKey(
        "household.Individual", null=True, related_name="+", on_delete=models.CASCADE
    )  # this field will be deprecated
    selected_individuals = models.ManyToManyField("household.Individual", related_name="ticket_selected")
    role_reassign_data = JSONField(default=dict)
    extra_data = JSONField(default=dict)
    score_min = models.FloatField(default=0.0)
    score_max = models.FloatField(default=0.0)

    @property
    def has_duplicated_document(self):
        if not self.is_multiple_duplicates_version:
            documents1 = [f"{x.document_number}--{x.type_id}" for x in self.golden_records_individual.documents.all()]
            documents2 = [f"{x.document_number}--{x.type_id}" for x in self.possible_duplicate.documents.all()]
            return bool(set(documents1) & set(documents2))
        else:
            possible_duplicates = [self.golden_records_individual, *self.possible_duplicates.all()]
            selected_individuals = self.selected_individuals.all()

            unselected_individuals = [
                individual for individual in possible_duplicates if individual not in selected_individuals
            ]

            if unselected_individuals and len(unselected_individuals) > 1:
                documents = []
                for individual in unselected_individuals:
                    documents.append(set([f"{x.document_number}--{x.type_id}" for x in individual.documents.all()]))
                return bool(set.intersection(*documents))
            return False

    @property
    def household(self):
        return self.golden_records_individual.household

    @property
    def individual(self):
        return self.golden_records_individual


class TicketPaymentVerificationDetails(TimeStampedUUIDModel):
    ticket = models.OneToOneField(
        "grievance.GrievanceTicket",
        related_name="payment_verification_ticket_details",
        on_delete=models.CASCADE,
    )
    # deprecated for future use fk payment_verification
    payment_verifications = models.ManyToManyField("payment.PaymentVerification", related_name="ticket_details")
    payment_verification_status = models.CharField(
        max_length=50,
        choices=PaymentVerification.STATUS_CHOICES,
    )
    payment_verification = models.ForeignKey(
        "payment.PaymentVerification", related_name="ticket_detail", on_delete=models.SET_NULL, null=True
    )
    new_status = models.CharField(max_length=50, choices=PaymentVerification.STATUS_CHOICES, default=None, null=True)
    new_received_amount = models.DecimalField(
        decimal_places=2,
        max_digits=12,
        validators=[MinValueValidator(Decimal("0.01"))],
        null=True,
    )
    approve_status = models.BooleanField(default=False)

    @property
    def has_multiple_payment_verifications(self):
        return bool(self.payment_verifications.count())

    @property
    def household(self):
        return self.payment_verification.payment_record.household

    @property
    def payment_record(self):
        return self.payment_verification.payment_record


class TicketPositiveFeedbackDetails(TimeStampedUUIDModel):
    ticket = models.OneToOneField(
        "grievance.GrievanceTicket",
        related_name="positive_feedback_ticket_details",
        on_delete=models.CASCADE,
    )
    household = models.ForeignKey(
        "household.Household",
        related_name="positive_feedback_ticket_details",
        on_delete=models.CASCADE,
        null=True,
    )
    individual = models.ForeignKey(
        "household.Individual",
        related_name="positive_feedback_ticket_details",
        on_delete=models.CASCADE,
        null=True,
    )


class TicketNegativeFeedbackDetails(TimeStampedUUIDModel):
    ticket = models.OneToOneField(
        "grievance.GrievanceTicket",
        related_name="negative_feedback_ticket_details",
        on_delete=models.CASCADE,
    )
    household = models.ForeignKey(
        "household.Household",
        related_name="negative_feedback_ticket_details",
        on_delete=models.CASCADE,
        null=True,
    )
    individual = models.ForeignKey(
        "household.Individual",
        related_name="negative_feedback_ticket_details",
        on_delete=models.CASCADE,
        null=True,
    )


class TicketReferralDetails(TimeStampedUUIDModel):
    ticket = models.OneToOneField(
        "grievance.GrievanceTicket",
        related_name="referral_ticket_details",
        on_delete=models.CASCADE,
    )
    household = models.ForeignKey(
        "household.Household",
        related_name="referral_ticket_details",
        on_delete=models.CASCADE,
        null=True,
    )
    individual = models.ForeignKey(
        "household.Individual",
        related_name="referral_ticket_details",
        on_delete=models.CASCADE,
        null=True,
    )


@receiver(post_save, sender=TicketComplaintDetails)
@receiver(post_save, sender=TicketSensitiveDetails)
@receiver(post_save, sender=TicketPositiveFeedbackDetails)
@receiver(post_save, sender=TicketNegativeFeedbackDetails)
@receiver(post_save, sender=TicketReferralDetails)
@receiver(post_save, sender=TicketIndividualDataUpdateDetails)
@receiver(post_save, sender=TicketAddIndividualDetails)
@receiver(post_save, sender=TicketHouseholdDataUpdateDetails)
@receiver(post_save, sender=TicketDeleteIndividualDetails)
@receiver(post_save, sender=TicketDeleteHouseholdDetails)
@receiver(post_save, sender=TicketSystemFlaggingDetails)
@receiver(post_save, sender=TicketNeedsAdjudicationDetails)
@receiver(post_save, sender=TicketPaymentVerificationDetails)
def update_household_unicef_id(sender, instance, *args, **kwargs):
    instance.ticket.household_unicef_id = getattr(instance.household, "unicef_id", None)
    instance.ticket.save(update_fields=("household_unicef_id",))<|MERGE_RESOLUTION|>--- conflicted
+++ resolved
@@ -217,51 +217,6 @@
             "golden_records_individual": "golden_records_individual",
         },
     }
-<<<<<<< HEAD
-    FIELD_TICKET_TYPES_LOOKUPS = {
-        "complaint_ticket_details": (
-            "individual",
-            "household",
-            "payment_record",
-        ),
-        "sensitive_ticket_details": (
-            "individual",
-            "household",
-            "payment_record",
-        ),
-        "positive_feedback_ticket_details": (
-            "individual",
-            "household",
-        ),
-        "negative_feedback_ticket_details": (
-            "individual",
-            "household",
-        ),
-        "referral_ticket_details": (
-            "individual",
-            "household",
-        ),
-        "individual_data_update_ticket_details": ("individual", "household"),
-        "add_individual_ticket_details": ("household",),
-        "household_data_update_ticket_details": ("household",),
-        "delete_individual_ticket_details": ("individual",),
-        "delete_household_ticket_details": ("household",),
-        "system_flagging_ticket_details": (
-            {"individual": "golden_records_individual"},
-            {"household": "golden_records_individual.household"},
-        ),
-        "needs_adjudication_ticket_details": (
-            {"individual": "golden_records_individual"},
-            {"household": "golden_records_individual.household"},
-        ),
-        "payment_verification_ticket_details": (
-            {"payment_record": "payment_verification.payment_record"},
-            {"household": "payment_verification.payment_record.household"},
-            {"individual": "payment_verification.payment_record.head_of_household"},
-        ),
-    }
-=======
->>>>>>> 02731530
 
     TICKET_DETAILS_NAME_MAPPING = {
         CATEGORY_DATA_CHANGE: {
@@ -706,6 +661,10 @@
     @property
     def household(self):
         return self.payment_verification.payment_record.household
+
+    @property
+    def individual(self):
+        return self.payment_verification.payment_record.head_of_household
 
     @property
     def payment_record(self):
