--- conflicted
+++ resolved
@@ -499,17 +499,14 @@
     )
     photo = graphene.String()
     age = graphene.Int()
-<<<<<<< HEAD
     bank_account_info = graphene.Field(BankAccountInfoNode, required=False)
+    sanction_list_last_check = graphene.DateTime()
 
     def resolve_bank_account_info(parent, info):
         bank_account_info = parent.bank_account_info.first()
         if bank_account_info:
             return bank_account_info
         return None
-=======
-    sanction_list_last_check = graphene.DateTime()
->>>>>>> a9138e7c
 
     def resolve_role(parent, info):
         role = parent.households_and_roles.first()
