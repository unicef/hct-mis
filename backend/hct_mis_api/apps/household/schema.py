from django.db.models import Prefetch, Sum, Value

import graphene
from graphene import relay
from graphene_django import DjangoObjectType

from hct_mis_api.apps.account.permissions import (
    ALL_GRIEVANCES_CREATE_MODIFY,
    BaseNodePermissionMixin,
    DjangoPermissionFilterConnectionField,
    Permissions,
    hopeOneOfPermissionClass,
    hopePermissionClass,
)
from hct_mis_api.apps.core.countries import Countries
from hct_mis_api.apps.core.extended_connection import ExtendedConnection
from hct_mis_api.apps.core.models import FlexibleAttribute
from hct_mis_api.apps.core.querysets import ExtendedQuerySetSequence
from hct_mis_api.apps.core.schema import (
    ChoiceObject,
    FieldAttributeNode,
    _custom_dict_or_attr_resolver,
)
from hct_mis_api.apps.core.utils import (
    chart_filters_decoder,
    chart_permission_decorator,
    encode_ids,
    get_model_choices_fields,
    resolve_flex_fields_choices_to_string,
    sum_lists_with_values,
    to_choice_object,
)
from hct_mis_api.apps.geo.schema import AreaNode
from hct_mis_api.apps.grievance.models import GrievanceTicket
from hct_mis_api.apps.household.filters import HouseholdFilter, IndividualFilter
from hct_mis_api.apps.household.models import (
    AGENCY_TYPE_CHOICES,
    DUPLICATE,
    DUPLICATE_IN_BATCH,
    IDENTIFICATION_TYPE_CHOICE,
    INDIVIDUAL_FLAGS_CHOICES,
    MARITAL_STATUS_CHOICE,
    OBSERVED_DISABILITY_CHOICE,
    RELATIONSHIP_CHOICE,
    RESIDENCE_STATUS_CHOICE,
    ROLE_CHOICE,
    ROLE_NO_ROLE,
    SEVERITY_OF_DISABILITY_CHOICES,
    SEX_CHOICE,
    WORK_STATUS_CHOICE,
    Agency,
    BankAccountInfo,
    Document,
    DocumentType,
    Household,
    Individual,
    IndividualIdentity,
    IndividualRoleInHousehold,
)
from hct_mis_api.apps.household.services.household_programs_with_delivered_quantity import (
    programs_with_delivered_quantity,
)
<<<<<<< HEAD
from hct_mis_api.apps.payment.utils import get_payment_items_for_dashboard
=======
from hct_mis_api.apps.payment.utils import get_payment_records_for_dashboard
>>>>>>> 2e059b93
from hct_mis_api.apps.registration_datahub.schema import DeduplicationResultNode
from hct_mis_api.apps.targeting.models import HouseholdSelection
from hct_mis_api.apps.utils.schema import (
    ChartDatasetNode,
    ChartDetailedDatasetsNode,
    FlexFieldsScalar,
    SectionTotalNode,
)

INDIVIDUALS_CHART_LABELS = [
    "Females 0-5",
    "Females 6-11",
    "Females 12-17",
    "Females 18-59",
    "Females 60+",
    "Males 0-5",
    "Males 6-11",
    "Males 12-17",
    "Males 18-59",
    "Males 60+",
]


class DocumentTypeNode(DjangoObjectType):
    country = graphene.String(description="Country name")
    country_iso3 = graphene.String(description="Country ISO3")

    def resolve_country(parent: DocumentType, info):
        return parent.country.name

    def resolve_country_iso3(parent: DocumentType, info):
        return parent.country.iso_code3

    class Meta:
        model = DocumentType


class AgencyNode(DjangoObjectType):
    country = graphene.String(description="Country name")
    country_iso3 = graphene.String(description="Country ISO3")

    def resolve_country(parent: Agency, info):
        return parent.country.name

    def resolve_country_iso3(parent: Agency, info):
        return parent.country.iso_code3

    class Meta:
        model = Agency


class IndividualIdentityNode(DjangoObjectType):
    type = graphene.String(description="Agency type")
    country = graphene.String(description="Agency country")

    def resolve_type(parent, info):
        return parent.agency.type

    def resolve_country(parent, info):
        return getattr(parent.agency.country, "name", parent.agency.country)

    class Meta:
        model = IndividualIdentity
        filter_fields = []
        interfaces = (relay.Node,)
        connection_class = ExtendedConnection


class DocumentNode(DjangoObjectType):
    country = graphene.String(description="Document country")
    photo = graphene.String(description="Photo url")

    def resolve_country(parent, info):
        return getattr(parent.type.country, "name", parent.type.country)

    def resolve_photo(parent, info):
        if parent.photo:
            return parent.photo.url
        return

    class Meta:
        model = Document
        filter_fields = []
        interfaces = (relay.Node,)
        connection_class = ExtendedConnection


class ExtendedHouseHoldConnection(graphene.Connection):
    class Meta:
        abstract = True

    total_count = graphene.Int()
    individuals_count = graphene.Int()
    edge_count = graphene.Int()

    def resolve_total_count(root, info, **kwargs):
        return root.length

    def resolve_edge_count(root, info, **kwargs):
        return len(root.edges)

    def resolve_individuals_count(root, info, **kwargs):
        return root.iterable.aggregate(sum=Sum("size")).get("sum")


# FIXME: This need to be changed to HouseholdSelectionNode
class HouseholdSelection(DjangoObjectType):
    class Meta:
        model = HouseholdSelection


class DeliveredQuantityNode(graphene.ObjectType):
    total_delivered_quantity = graphene.Decimal()
    currency = graphene.String()


class ProgramsWithDeliveredQuantityNode(graphene.ObjectType):
    class Meta:
        default_resolver = _custom_dict_or_attr_resolver

    id = graphene.ID()
    name = graphene.String()
    quantity = graphene.List(DeliveredQuantityNode)


class HouseholdNode(BaseNodePermissionMixin, DjangoObjectType):
    permission_classes = (
        hopePermissionClass(Permissions.POPULATION_VIEW_HOUSEHOLDS_DETAILS),
        hopePermissionClass(Permissions.GRIEVANCES_VIEW_HOUSEHOLD_DETAILS),
        hopePermissionClass(Permissions.GRIEVANCES_VIEW_HOUSEHOLD_DETAILS_AS_CREATOR),
        hopePermissionClass(Permissions.GRIEVANCES_VIEW_HOUSEHOLD_DETAILS_AS_OWNER),
    )

    admin_area_title = graphene.String(description="Admin area title")
    total_cash_received = graphene.Decimal()
    total_cash_received_usd = graphene.Decimal()
    country_origin = graphene.String(description="Country origin name")
    country = graphene.String(description="Country name")
    currency = graphene.String()
    flex_fields = FlexFieldsScalar()
    selection = graphene.Field(HouseholdSelection)
    sanction_list_possible_match = graphene.Boolean()
    sanction_list_confirmed_match = graphene.Boolean()
    has_duplicates = graphene.Boolean(description="Mark household if any of individuals has Duplicate status")
    consent_sharing = graphene.List(graphene.String)
    admin1 = graphene.Field(AreaNode)
    admin2 = graphene.Field(AreaNode)
    status = graphene.String()
    programs_with_delivered_quantity = graphene.List(ProgramsWithDeliveredQuantityNode)
    active_individuals_count = graphene.Int()
    admin_area = graphene.Field(AreaNode)

    def resolve_admin1(parent, info):
        return parent.admin1

    def resolve_admin2(parent, info):
        return parent.admin2

    def resolve_admin_area(parent, info):
        return parent.admin_area

    def resolve_admin_area_title(parent, info):
        if parent.admin_area:
            return parent.admin_area.name
        return ""

    def resolve_programs_with_delivered_quantity(parent, info):
        return programs_with_delivered_quantity(parent)

    def resolve_country(parent, info):
        if parent.country:
            return parent.country.name
        return ""

    def resolve_country_origin(parent, info):
<<<<<<< HEAD
        if not parent.country_origin:
            return None
        return parent.country_origin.name
=======
        if parent.country_origin:
            return parent.country_origin.name
        return ""
>>>>>>> 2e059b93

    def resolve_selection(parent, info):
        selection = parent.selections.first()
        return selection

    def resolve_individuals(parent, info):
        individuals_ids = list(parent.individuals.values_list("id", flat=True))
        collectors_ids = list(parent.representatives.values_list("id", flat=True))
        ids = list(set(individuals_ids + collectors_ids))
        return Individual.objects.filter(id__in=ids).prefetch_related(
            Prefetch(
                "households_and_roles",
                queryset=IndividualRoleInHousehold.objects.filter(household=parent.id),
            )
        )

    def resolve_has_duplicates(parent, info):
        return parent.individuals.filter(deduplication_golden_record_status=DUPLICATE).exists()

    def resolve_flex_fields(parent, info):
        return resolve_flex_fields_choices_to_string(parent)

    def resolve_active_individuals_count(parent, info):
        return parent.active_individuals.count()

    @classmethod
    def check_node_permission(cls, info, object_instance):
        super().check_node_permission(info, object_instance)
        user = info.context.user

        # if user doesn't have permission to view all households, we check based on their grievance tickets
        if not user.has_permission(Permissions.POPULATION_VIEW_HOUSEHOLDS_DETAILS.value, object_instance.business_area):
            grievance_tickets = GrievanceTicket.objects.filter(
                complaint_ticket_details__in=object_instance.complaint_ticket_details.all()
            )
            cls.check_creator_or_owner_permission(
                info,
                object_instance,
                Permissions.GRIEVANCES_VIEW_HOUSEHOLD_DETAILS.value,
                any(user_ticket in user.created_tickets.all() for user_ticket in grievance_tickets),
                Permissions.GRIEVANCES_VIEW_HOUSEHOLD_DETAILS_AS_CREATOR.value,
                any(user_ticket in user.assigned_tickets.all() for user_ticket in grievance_tickets),
                Permissions.GRIEVANCES_VIEW_HOUSEHOLD_DETAILS_AS_OWNER.value,
            )

    # I don't think this is needed because it would skip check_node_permission call
    # @classmethod
    # def get_node(cls, info, id):
    #     # This will skip permission check from BaseNodePermissionMixin, check if okay
    #     queryset = cls.get_queryset(cls._meta.model.all_objects, info)
    #     try:
    #         return queryset.get(pk=id)
    #     except cls._meta.model.DoesNotExist:
    #         return None

    class Meta:
        model = Household
        filter_fields = []
        interfaces = (relay.Node,)
        connection_class = ExtendedHouseHoldConnection


class IndividualRoleInHouseholdNode(DjangoObjectType):
    class Meta:
        model = IndividualRoleInHousehold


class BankAccountInfoNode(DjangoObjectType):
    type = graphene.String(required=False)

    class Meta:
        model = BankAccountInfo
        exclude = ("debit_card_number",)
        interfaces = (relay.Node,)
        connection_class = ExtendedConnection


class IndividualNode(BaseNodePermissionMixin, DjangoObjectType):
    permission_classes = (
        hopePermissionClass(Permissions.POPULATION_VIEW_INDIVIDUALS_DETAILS),
        hopePermissionClass(Permissions.GRIEVANCES_VIEW_INDIVIDUALS_DETAILS),
        hopePermissionClass(Permissions.GRIEVANCES_VIEW_INDIVIDUALS_DETAILS_AS_CREATOR),
        hopePermissionClass(Permissions.GRIEVANCES_VIEW_INDIVIDUALS_DETAILS_AS_OWNER),
    )
    status = graphene.String()
    estimated_birth_date = graphene.Boolean(required=False)
    role = graphene.String()
    flex_fields = FlexFieldsScalar()
    deduplication_golden_record_results = graphene.List(DeduplicationResultNode)
    deduplication_batch_results = graphene.List(DeduplicationResultNode)
    observed_disability = graphene.List(graphene.String)
    relationship = graphene.Enum(
        "IndividualRelationship",
        [(x[0], x[0]) for x in RELATIONSHIP_CHOICE],
    )
    photo = graphene.String()
    age = graphene.Int()
    bank_account_info = graphene.Field(BankAccountInfoNode, required=False)
    sanction_list_last_check = graphene.DateTime()
    phone_no_valid = graphene.Boolean()
    phone_no_alternative_valid = graphene.Boolean()
    payment_channels = graphene.List(BankAccountInfoNode)

    @staticmethod
    def resolve_payment_channels(parent: Individual, info):
        return BankAccountInfo.objects.filter(individual=parent).annotate(type=Value("BANK_TRANSFER"))

    def resolve_bank_account_info(parent, info):
        bank_account_info = parent.bank_account_info.first()
        if bank_account_info:
            return bank_account_info
        return None

    def resolve_role(parent, info):
        role = parent.households_and_roles.first()
        if role is not None:
            return role.role
        return ROLE_NO_ROLE

    def resolve_deduplication_golden_record_results(parent, info):
        key = "duplicates" if parent.deduplication_golden_record_status == DUPLICATE else "possible_duplicates"
        results = parent.deduplication_golden_record_results.get(key, {})
        return encode_ids(results, "Individual", "hit_id")

    def resolve_deduplication_batch_results(parent, info):
        key = "duplicates" if parent.deduplication_batch_status == DUPLICATE_IN_BATCH else "possible_duplicates"
        results = parent.deduplication_batch_results.get(key, {})
        return encode_ids(results, "ImportedIndividual", "hit_id")

    def resolve_relationship(parent, info):
        # custom resolver so when relationship value is empty string, query does not break (since empty string is not one of enum choices, we need to return None)
        if not parent.relationship:
            return None
        return parent.relationship

    def resolve_photo(parent, info):
        if parent.photo:
            return parent.photo.url
        return

    def resolve_flex_fields(parent, info):
        return resolve_flex_fields_choices_to_string(parent)

    def resolve_age(parent, info):
        return parent.age

    def resolve_sanction_list_last_check(parent, info):
        return parent.sanction_list_last_check

    def resolve_phone_no_valid(parent, info):
        return parent.phone_no_valid

    def resolve_phone_no_alternative_valid(parent, info):
        return parent.phone_no_alternative_valid

    @classmethod
    def check_node_permission(cls, info, object_instance):
        super().check_node_permission(info, object_instance)
        user = info.context.user
        # if user can't simply view all individuals, we check if they can do it because of grievance
        if not user.has_permission(
            Permissions.POPULATION_VIEW_INDIVIDUALS_DETAILS.value, object_instance.business_area
        ):
            grievance_tickets = GrievanceTicket.objects.filter(
                complaint_ticket_details__in=object_instance.complaint_ticket_details.all()
            )
            cls.check_creator_or_owner_permission(
                info,
                object_instance,
                Permissions.GRIEVANCES_VIEW_INDIVIDUALS_DETAILS.value,
                any(user_ticket in user.created_tickets.all() for user_ticket in grievance_tickets),
                Permissions.GRIEVANCES_VIEW_INDIVIDUALS_DETAILS_AS_CREATOR.value,
                any(user_ticket in user.assigned_tickets.all() for user_ticket in grievance_tickets),
                Permissions.GRIEVANCES_VIEW_INDIVIDUALS_DETAILS_AS_OWNER.value,
            )

    # I don't think this is needed because it would skip check_node_permission call
    # @classmethod
    # def get_node(cls, info, id):
    #     queryset = cls.get_queryset(cls._meta.model.all_objects, info)
    #     try:
    #         return queryset.get(pk=id)
    #     except cls._meta.model.DoesNotExist:
    #         return None

    class Meta:
        model = Individual
        exclude = ("vector_column",)
        filter_fields = []
        interfaces = (relay.Node,)
        connection_class = ExtendedConnection
        convert_choices_to_enum = get_model_choices_fields(
            Individual,
            excluded=[
                "seeing_disability",
                "hearing_disability",
                "physical_disability",
                "memory_disability",
                "selfcare_disability",
                "comms_disability",
                "work_status",
            ],
        )


class Query(graphene.ObjectType):
    household = relay.Node.Field(HouseholdNode)
    all_households = DjangoPermissionFilterConnectionField(
        HouseholdNode,
        filterset_class=HouseholdFilter,
        permission_classes=(
            hopeOneOfPermissionClass(Permissions.POPULATION_VIEW_HOUSEHOLDS_LIST, *ALL_GRIEVANCES_CREATE_MODIFY),
        ),
    )
    individual = relay.Node.Field(IndividualNode)
    all_individuals = DjangoPermissionFilterConnectionField(
        IndividualNode,
        filterset_class=IndividualFilter,
        permission_classes=(
            hopeOneOfPermissionClass(Permissions.POPULATION_VIEW_INDIVIDUALS_LIST, *ALL_GRIEVANCES_CREATE_MODIFY),
        ),
    )

    section_households_reached = graphene.Field(
        SectionTotalNode,
        business_area_slug=graphene.String(required=True),
        year=graphene.Int(required=True),
        program=graphene.String(required=False),
        administrative_area=graphene.String(required=False),
    )
    section_individuals_reached = graphene.Field(
        SectionTotalNode,
        business_area_slug=graphene.String(required=True),
        year=graphene.Int(required=True),
        program=graphene.String(required=False),
        administrative_area=graphene.String(required=False),
    )
    section_child_reached = graphene.Field(
        SectionTotalNode,
        business_area_slug=graphene.String(required=True),
        year=graphene.Int(required=True),
        program=graphene.String(required=False),
        administrative_area=graphene.String(required=False),
    )
    chart_individuals_reached_by_age_and_gender = graphene.Field(
        ChartDatasetNode,
        business_area_slug=graphene.String(required=True),
        year=graphene.Int(required=True),
        program=graphene.String(required=False),
        administrative_area=graphene.String(required=False),
    )
    chart_individuals_with_disability_reached_by_age = graphene.Field(
        ChartDetailedDatasetsNode,
        business_area_slug=graphene.String(required=True),
        year=graphene.Int(required=True),
        program=graphene.String(required=False),
        administrative_area=graphene.String(required=False),
    )

    residence_status_choices = graphene.List(ChoiceObject)
    sex_choices = graphene.List(ChoiceObject)
    marital_status_choices = graphene.List(ChoiceObject)
    work_status_choices = graphene.List(ChoiceObject)
    relationship_choices = graphene.List(ChoiceObject)
    role_choices = graphene.List(ChoiceObject)
    document_type_choices = graphene.List(ChoiceObject)
    identity_type_choices = graphene.List(ChoiceObject)
    countries_choices = graphene.List(ChoiceObject)
    observed_disability_choices = graphene.List(ChoiceObject)
    severity_of_disability_choices = graphene.List(ChoiceObject)
    flag_choices = graphene.List(ChoiceObject)

    all_households_flex_fields_attributes = graphene.List(FieldAttributeNode)
    all_individuals_flex_fields_attributes = graphene.List(FieldAttributeNode)

    def resolve_all_households_flex_fields_attributes(self, info, **kwargs):
        yield from FlexibleAttribute.objects.filter(
            associated_with=FlexibleAttribute.ASSOCIATED_WITH_HOUSEHOLD
        ).order_by("created_at")

    def resolve_all_individuals_flex_fields_attributes(self, info, **kwargs):
        yield from FlexibleAttribute.objects.filter(
            associated_with=FlexibleAttribute.ASSOCIATED_WITH_INDIVIDUAL
        ).order_by("created_at")

    def resolve_all_households(self, info, **kwargs):
        return Household.objects.order_by("created_at")

    def resolve_residence_status_choices(self, info, **kwargs):
        return to_choice_object(RESIDENCE_STATUS_CHOICE)

    def resolve_sex_choices(self, info, **kwargs):
        return to_choice_object(SEX_CHOICE)

    def resolve_marital_status_choices(self, info, **kwargs):
        return to_choice_object(MARITAL_STATUS_CHOICE)

    def resolve_relationship_choices(self, info, **kwargs):
        return to_choice_object(RELATIONSHIP_CHOICE)

    def resolve_role_choices(self, info, **kwargs):
        return to_choice_object(ROLE_CHOICE)

    def resolve_document_type_choices(self, info, **kwargs):
        return to_choice_object(IDENTIFICATION_TYPE_CHOICE)

    def resolve_identity_type_choices(self, info, **kwargs):
        return to_choice_object(AGENCY_TYPE_CHOICES)

    def resolve_countries_choices(self, info, **kwargs):
        return to_choice_object([(alpha3, label) for (label, alpha2, alpha3) in Countries.get_countries()])

    def resolve_severity_of_disability_choices(self, info, **kwargs):
        return to_choice_object(SEVERITY_OF_DISABILITY_CHOICES)

    def resolve_observed_disability_choices(self, info, **kwargs):
        return to_choice_object(OBSERVED_DISABILITY_CHOICE)

    def resolve_flag_choices(self, info, **kwargs):
        return to_choice_object(INDIVIDUAL_FLAGS_CHOICES)

    def resolve_work_status_choices(self, info, **kwargs):
        return to_choice_object(WORK_STATUS_CHOICE)

    @chart_permission_decorator(permissions=[Permissions.DASHBOARD_VIEW_COUNTRY])
    def resolve_section_households_reached(self, info, business_area_slug, year, **kwargs):
        payment_items_qs: ExtendedQuerySetSequence = get_payment_items_for_dashboard(
            year, business_area_slug, chart_filters_decoder(kwargs), True
        )
        return {"total": payment_items_qs.values_list("household", flat=True).distinct().count()}

    @chart_permission_decorator(permissions=[Permissions.DASHBOARD_VIEW_COUNTRY])
    def resolve_section_individuals_reached(self, info, business_area_slug, year, **kwargs):
        households_individuals_params = [
            "household__female_age_group_0_5_count",
            "household__female_age_group_6_11_count",
            "household__female_age_group_12_17_count",
            "household__female_age_group_18_59_count",
            "household__female_age_group_60_count",
            "household__male_age_group_0_5_count",
            "household__male_age_group_6_11_count",
            "household__male_age_group_12_17_count",
            "household__male_age_group_18_59_count",
            "household__male_age_group_60_count",
        ]
        payment_items_qs: ExtendedQuerySetSequence = get_payment_items_for_dashboard(
            year, business_area_slug, chart_filters_decoder(kwargs), True
        )
        individuals_counts = (
            payment_items_qs.select_related("household")
            .distinct("household__id")
            .values_list(*households_individuals_params)
        )
        return {"total": sum(sum_lists_with_values(individuals_counts, len(households_individuals_params)))}

    @chart_permission_decorator(permissions=[Permissions.DASHBOARD_VIEW_COUNTRY])
    def resolve_section_child_reached(self, info, business_area_slug, year, **kwargs):
        households_child_params = [
            "household__female_age_group_0_5_count",
            "household__female_age_group_6_11_count",
            "household__female_age_group_12_17_count",
            "household__male_age_group_0_5_count",
            "household__male_age_group_6_11_count",
            "household__male_age_group_12_17_count",
        ]
        payment_items_qs: ExtendedQuerySetSequence = get_payment_items_for_dashboard(
            year, business_area_slug, chart_filters_decoder(kwargs), True
        )

        household_child_counts = (
            payment_items_qs.select_related("household").distinct("household__id").values_list(*households_child_params)
        )
        return {"total": sum(sum_lists_with_values(household_child_counts, len(households_child_params)))}

    @chart_permission_decorator(permissions=[Permissions.DASHBOARD_VIEW_COUNTRY])
    def resolve_chart_individuals_reached_by_age_and_gender(self, info, business_area_slug, year, **kwargs):
        households_params = [
            "household__female_age_group_0_5_count",
            "household__female_age_group_6_11_count",
            "household__female_age_group_12_17_count",
            "household__female_age_group_18_59_count",
            "household__female_age_group_60_count",
            "household__male_age_group_0_5_count",
            "household__male_age_group_6_11_count",
            "household__male_age_group_12_17_count",
            "household__male_age_group_18_59_count",
            "household__male_age_group_60_count",
        ]
        payment_items_qs: ExtendedQuerySetSequence = get_payment_items_for_dashboard(
            year, business_area_slug, chart_filters_decoder(kwargs), True
        )
        household_child_counts = (
            payment_items_qs.select_related("household").distinct("household__id").values_list(*households_params)
        )

        return {
            "labels": INDIVIDUALS_CHART_LABELS,
            "datasets": [{"data": sum_lists_with_values(household_child_counts, len(households_params))}],
        }

    @chart_permission_decorator(permissions=[Permissions.DASHBOARD_VIEW_COUNTRY])
    def resolve_chart_individuals_with_disability_reached_by_age(self, info, business_area_slug, year, **kwargs):
        households_params_with_disability = [
            "household__female_age_group_0_5_disabled_count",
            "household__female_age_group_6_11_disabled_count",
            "household__female_age_group_12_17_disabled_count",
            "household__female_age_group_18_59_disabled_count",
            "household__female_age_group_60_disabled_count",
            "household__male_age_group_0_5_disabled_count",
            "household__male_age_group_6_11_disabled_count",
            "household__male_age_group_12_17_disabled_count",
            "household__male_age_group_18_59_disabled_count",
            "household__male_age_group_60_disabled_count",
        ]
        households_params_total = [
            "household__female_age_group_0_5_count",
            "household__female_age_group_6_11_count",
            "household__female_age_group_12_17_count",
            "household__female_age_group_18_59_count",
            "household__female_age_group_60_count",
            "household__male_age_group_0_5_count",
            "household__male_age_group_6_11_count",
            "household__male_age_group_12_17_count",
            "household__male_age_group_18_59_count",
            "household__male_age_group_60_count",
        ]

        payment_items_qs: ExtendedQuerySetSequence = get_payment_items_for_dashboard(
            year, business_area_slug, chart_filters_decoder(kwargs), True
        )

        # aggregate with distinct by household__id is not possible
        households_with_disability_counts = (
            payment_items_qs.select_related("household")
            .distinct("household__id")
            .values_list(*households_params_with_disability)
        )
        sum_of_with_disability = sum_lists_with_values(
            households_with_disability_counts, len(households_params_with_disability)
        )

        households_totals_counts = (
            payment_items_qs.select_related("household").distinct("household__id").values_list(*households_params_total)
        )
        sum_of_totals = sum_lists_with_values(households_totals_counts, len(households_params_total))

        sum_of_without_disability = []

        for i, total in enumerate(sum_of_totals):
            if not total:
                sum_of_without_disability.append(0)
            elif not sum_of_with_disability[i]:
                sum_of_without_disability.append(total)
            else:
                sum_of_without_disability.append(total - sum_of_with_disability[i])

        datasets = [
            {"label": "with disability", "data": sum_of_with_disability},
            {"label": "without disability", "data": sum_of_without_disability},
            {"label": "total", "data": sum_of_totals},
        ]
        return {"labels": INDIVIDUALS_CHART_LABELS, "datasets": datasets}<|MERGE_RESOLUTION|>--- conflicted
+++ resolved
@@ -60,11 +60,7 @@
 from hct_mis_api.apps.household.services.household_programs_with_delivered_quantity import (
     programs_with_delivered_quantity,
 )
-<<<<<<< HEAD
-from hct_mis_api.apps.payment.utils import get_payment_items_for_dashboard
-=======
 from hct_mis_api.apps.payment.utils import get_payment_records_for_dashboard
->>>>>>> 2e059b93
 from hct_mis_api.apps.registration_datahub.schema import DeduplicationResultNode
 from hct_mis_api.apps.targeting.models import HouseholdSelection
 from hct_mis_api.apps.utils.schema import (
@@ -240,15 +236,9 @@
         return ""
 
     def resolve_country_origin(parent, info):
-<<<<<<< HEAD
-        if not parent.country_origin:
-            return None
-        return parent.country_origin.name
-=======
         if parent.country_origin:
             return parent.country_origin.name
         return ""
->>>>>>> 2e059b93
 
     def resolve_selection(parent, info):
         selection = parent.selections.first()
