from django.db.models import DecimalField, IntegerField, Prefetch, Sum
from django.db.models.functions import Coalesce

import graphene
from graphene import relay
from graphene_django import DjangoObjectType

from hct_mis_api.apps.account.permissions import (
    ALL_GRIEVANCES_CREATE_MODIFY,
    BaseNodePermissionMixin,
    DjangoPermissionFilterConnectionField,
    Permissions,
    hopeOneOfPermissionClass,
    hopePermissionClass,
)
from hct_mis_api.apps.core.countries import Countries
from hct_mis_api.apps.core.extended_connection import ExtendedConnection
<<<<<<< HEAD
from hct_mis_api.apps.core.filters import (
    AgeRangeFilter,
    DateRangeFilter,
    IntegerRangeFilter, BusinessAreaSlugFilter,
)
=======
>>>>>>> 57745e66
from hct_mis_api.apps.core.models import FlexibleAttribute
from hct_mis_api.apps.core.schema import (
    ChoiceObject,
    FieldAttributeNode,
    _custom_dict_or_attr_resolver,
)
from hct_mis_api.apps.core.utils import (
    chart_filters_decoder,
    chart_permission_decorator,
    encode_ids,
    get_model_choices_fields,
    resolve_flex_fields_choices_to_string,
    sum_lists_with_values,
    to_choice_object,
)
from hct_mis_api.apps.geo.schema import AreaNode
from hct_mis_api.apps.grievance.models import GrievanceTicket
from hct_mis_api.apps.household.filters import IndividualFilter, HouseholdFilter
from hct_mis_api.apps.household.models import (
    AGENCY_TYPE_CHOICES,
    DUPLICATE,
    DUPLICATE_IN_BATCH,
    IDENTIFICATION_TYPE_CHOICE,
    INDIVIDUAL_FLAGS_CHOICES,
    MARITAL_STATUS_CHOICE,
    OBSERVED_DISABILITY_CHOICE,
    RELATIONSHIP_CHOICE,
    RESIDENCE_STATUS_CHOICE,
    ROLE_CHOICE,
    ROLE_NO_ROLE,
    SEVERITY_OF_DISABILITY_CHOICES,
    SEX_CHOICE,
    WORK_STATUS_CHOICE,
    Agency,
    BankAccountInfo,
    Document,
    DocumentType,
    Household,
    Individual,
    IndividualIdentity,
    IndividualRoleInHousehold,
)
from hct_mis_api.apps.payment.utils import get_payment_records_for_dashboard
from hct_mis_api.apps.registration_datahub.schema import DeduplicationResultNode
from hct_mis_api.apps.targeting.models import HouseholdSelection
from hct_mis_api.apps.utils.schema import (
    ChartDatasetNode,
    ChartDetailedDatasetsNode,
    FlexFieldsScalar,
    SectionTotalNode,
)

INDIVIDUALS_CHART_LABELS = [
    "Females 0-5",
    "Females 6-11",
    "Females 12-17",
    "Females 18-59",
    "Females 60+",
    "Males 0-5",
    "Males 6-11",
    "Males 12-17",
    "Males 18-59",
    "Males 60+",
]


<<<<<<< HEAD
class HouseholdFilter(FilterSet):
    business_area = BusinessAreaSlugFilter()
    size = IntegerRangeFilter(field_name="size")
    search = CharFilter(method="search_filter")
    head_of_household__full_name = CharFilter(field_name="head_of_household__full_name", lookup_expr="startswith")
    last_registration_date = DateRangeFilter(field_name="last_registration_date")
    admin2 = ModelMultipleChoiceFilter(
        field_name="admin_area_new", queryset=Area.objects.filter(area_type__area_level=2)
    )
    withdrawn = BooleanFilter(field_name="withdrawn")

    class Meta:
        model = Household
        fields = {
            "business_area": ["exact"],
            "country_origin": ["exact", "startswith"],
            "address": ["exact", "startswith"],
            "head_of_household__full_name": ["exact", "startswith"],
            "size": ["range", "lte", "gte"],
            "admin_area_new": ["exact"],
            "target_populations": ["exact"],
            "programs": ["exact"],
            "residence_status": ["exact"],
            "withdrawn": ["exact"],
        }

    order_by = CustomOrderingFilter(
        fields=(
            "age",
            "sex",
            "household__id",
            "id",
            "unicef_id",
            "household_ca_id",
            "size",
            Lower("head_of_household__full_name"),
            Lower("admin_area_new__name"),
            "residence_status",
            Lower("registration_data_import__name"),
            "total_cash_received",
            "last_registration_date",
            "first_registration_date",
        )
    )

    def search_filter(self, qs, name, value):
        if re.match(r"([\"\']).+\1", value):
            values = [value.replace('"', "").strip()]
        else:
            values = value.split(" ")
        q_obj = Q()
        for value in values:
            inner_query = Q()
            inner_query |= Q(head_of_household__full_name__istartswith=value)
            inner_query |= Q(head_of_household__given_name__istartswith=value)
            inner_query |= Q(head_of_household__middle_name__istartswith=value)
            inner_query |= Q(head_of_household__family_name__istartswith=value)
            inner_query |= Q(residence_status__istartswith=value)
            inner_query |= Q(admin_area__title__istartswith=value)
            inner_query |= Q(admin_area_new__name__istartswith=value)
            inner_query |= Q(unicef_id__istartswith=value)
            inner_query |= Q(unicef_id__iendswith=value)
            q_obj &= inner_query
        return qs.filter(q_obj).distinct()


class IndividualFilter(FilterSet):
    business_area = BusinessAreaSlugFilter()
    age = AgeRangeFilter(field_name="birth_date")
    sex = MultipleChoiceFilter(field_name="sex", choices=SEX_CHOICE)
    programs = ModelMultipleChoiceFilter(field_name="household__programs", queryset=Program.objects.all())
    search = CharFilter(method="search_filter")
    last_registration_date = DateRangeFilter(field_name="last_registration_date")
    admin2 = ModelMultipleChoiceFilter(
        field_name="household__admin_area_new", queryset=Area.objects.filter(area_type__area_level=2)
    )
    status = MultipleChoiceFilter(choices=INDIVIDUAL_STATUS_CHOICES, method="status_filter")
    excluded_id = CharFilter(method="filter_excluded_id")
    withdrawn = BooleanFilter(field_name="withdrawn")
    flags = MultipleChoiceFilter(choices=INDIVIDUAL_FLAGS_CHOICES, method="flags_filter")

    class Meta:
        model = Individual
        fields = {
            "household__id": ["exact"],
            "programs": ["exact"],
            "business_area": ["exact"],
            "full_name": ["exact", "startswith", "endswith"],
            "age": ["range", "lte", "gte"],
            "sex": ["exact"],
            "household__admin_area": ["exact"],
            "household__admin_area_new": ["exact"],
            "withdrawn": ["exact"],
        }

    order_by = CustomOrderingFilter(
        fields=(
            "id",
            "unicef_id",
            Lower("full_name"),
            "household__id",
            "household__unicef_id",
            "birth_date",
            "sex",
            "relationship",
            Lower("household__admin_area_new__name"),
            "last_registration_date",
            "first_registration_date",
        )
    )

    def flags_filter(self, qs, name, value):
        q_obj = Q()
        if NEEDS_ADJUDICATION in value:
            q_obj |= Q(deduplication_golden_record_status=NEEDS_ADJUDICATION)
        if DUPLICATE in value:
            q_obj |= Q(duplicate=True)
        if SANCTION_LIST_POSSIBLE_MATCH in value:
            q_obj |= Q(sanction_list_possible_match=True, sanction_list_confirmed_match=False)
        if SANCTION_LIST_CONFIRMED_MATCH in value:
            q_obj |= Q(sanction_list_confirmed_match=True)

        return qs.filter(q_obj)

    def search_filter(self, qs, name, value):
        if re.match(r"([\"\']).+\1", value):
            values = [value.replace('"', "").strip()]
        else:
            values = value.split(" ")
        q_obj = Q()
        for value in values:
            inner_query = Q(household__admin_area__title__istartswith=value)
            inner_query |= Q(household__admin_area_new__name__istartswith=value)
            inner_query |= Q(unicef_id__istartswith=value)
            inner_query |= Q(unicef_id__iendswith=value)
            inner_query |= Q(household__unicef_id__istartswith=value)
            inner_query |= Q(full_name__istartswith=value)
            inner_query |= Q(given_name__istartswith=value)
            inner_query |= Q(middle_name__istartswith=value)
            inner_query |= Q(family_name__istartswith=value)
            inner_query |= Q(documents__document_number__istartswith=value)
            inner_query |= Q(phone_no__istartswith=value)
            inner_query |= Q(phone_no_alternative__istartswith=value)
            inner_query |= Q(relationship__istartswith=value)
            q_obj &= inner_query
        return qs.filter(q_obj).distinct()

    def status_filter(self, qs, name, value):
        q_obj = Q()
        if STATUS_DUPLICATE in value:
            q_obj |= Q(duplicate=True)
        if STATUS_WITHDRAWN in value:
            q_obj |= Q(withdrawn=True)
        if STATUS_ACTIVE in value:
            q_obj |= Q(duplicate=False, withdrawn=False)

        return qs.filter(q_obj).distinct()

    def filter_excluded_id(self, qs, name, value):
        return qs.exclude(id=decode_id_string(value))


=======
>>>>>>> 57745e66
class DocumentTypeNode(DjangoObjectType):
    country = graphene.String(description="Country name")
    country_iso3 = graphene.String(description="Country ISO3")

    def resolve_country(parent, info):
        return parent.country.name

    def resolve_country_iso3(parent, info):
        return parent.country.alpha3

    class Meta:
        model = DocumentType


class AgencyNode(DjangoObjectType):
    country = graphene.String(description="Country name")
    country_iso3 = graphene.String(description="Country ISO3")

    def resolve_country(parent, info):
        return parent.country.name

    def resolve_country_iso3(parent, info):
        return parent.country.alpha3

    class Meta:
        model = Agency


class IndividualIdentityNode(DjangoObjectType):
    type = graphene.String(description="Agency type")
    country = graphene.String(description="Agency country")

    def resolve_type(parent, info):
        return parent.agency.type

    def resolve_country(parent, info):
        return getattr(parent.agency.country, "name", parent.agency.country)

    class Meta:
        model = IndividualIdentity
        filter_fields = []
        interfaces = (relay.Node,)
        connection_class = ExtendedConnection


class DocumentNode(DjangoObjectType):
    country = graphene.String(description="Document country")
    photo = graphene.String(description="Photo url")

    def resolve_country(parent, info):
        return getattr(parent.type.country, "name", parent.type.country)

    def resolve_photo(parent, info):
        if parent.photo:
            return parent.photo.url
        return

    class Meta:
        model = Document
        filter_fields = []
        interfaces = (relay.Node,)
        connection_class = ExtendedConnection


class ExtendedHouseHoldConnection(graphene.Connection):
    class Meta:
        abstract = True

    total_count = graphene.Int()
    individuals_count = graphene.Int()
    edge_count = graphene.Int()

    def resolve_total_count(root, info, **kwargs):
        return root.length

    def resolve_edge_count(root, info, **kwargs):
        return len(root.edges)

    def resolve_individuals_count(root, info, **kwargs):
        return root.iterable.aggregate(sum=Sum("size")).get("sum")


# FIXME: This need to be changed to HouseholdSelectionNode
class HouseholdSelection(DjangoObjectType):
    class Meta:
        model = HouseholdSelection


class DeliveredQuantityNode(graphene.ObjectType):
    total_delivered_quantity = graphene.Decimal()
    currency = graphene.String()


class ProgramsWithDeliveredQuantityNode(graphene.ObjectType):
    class Meta:
        default_resolver = _custom_dict_or_attr_resolver

    id = graphene.ID()
    name = graphene.String()
    quantity = graphene.List(DeliveredQuantityNode)


class HouseholdNode(BaseNodePermissionMixin, DjangoObjectType):
    permission_classes = (
        hopePermissionClass(Permissions.POPULATION_VIEW_HOUSEHOLDS_DETAILS),
        hopePermissionClass(Permissions.GRIEVANCES_VIEW_HOUSEHOLD_DETAILS),
        hopePermissionClass(Permissions.GRIEVANCES_VIEW_HOUSEHOLD_DETAILS_AS_CREATOR),
        hopePermissionClass(Permissions.GRIEVANCES_VIEW_HOUSEHOLD_DETAILS_AS_OWNER),
    )

    admin_area_title = graphene.String(description="Admin area title")
    total_cash_received = graphene.Decimal()
    total_cash_received_usd = graphene.Decimal()
    country_origin = graphene.String(description="Country origin name")
    country = graphene.String(description="Country name")
    currency = graphene.String()
    flex_fields = FlexFieldsScalar()
    selection = graphene.Field(HouseholdSelection)
    sanction_list_possible_match = graphene.Boolean()
    sanction_list_confirmed_match = graphene.Boolean()
    has_duplicates = graphene.Boolean(description="Mark household if any of individuals has Duplicate status")
    consent_sharing = graphene.List(graphene.String)
    admin1 = graphene.Field(AreaNode)
    admin2 = graphene.Field(AreaNode)
    status = graphene.String()
    programs_with_delivered_quantity = graphene.List(ProgramsWithDeliveredQuantityNode)
    active_individuals_count = graphene.Int()
    admin_area = graphene.Field(AreaNode)

    def resolve_admin1(parent, info):
        return parent.admin1_new

    def resolve_admin2(parent, info):
        return parent.admin2_new

    def resolve_admin_area(parent, info):
        return parent.admin_area_new

    def resolve_admin_area_title(parent, info):
        if parent.admin_area_new:
            return parent.admin_area_new.name
        return ""

    def resolve_programs_with_delivered_quantity(parent, info):
        return parent.programs_with_delivered_quantity

    def resolve_country(parent, info):
        return parent.country.name

    def resolve_country_origin(parent, info):
        return parent.country_origin.name

    def resolve_selection(parent, info):
        selection = parent.selections.first()
        return selection

    def resolve_individuals(parent, info):
        individuals_ids = list(parent.individuals.values_list("id", flat=True))
        collectors_ids = list(parent.representatives.values_list("id", flat=True))
        ids = list(set(individuals_ids + collectors_ids))
        return Individual.objects.filter(id__in=ids).prefetch_related(
            Prefetch(
                "households_and_roles",
                queryset=IndividualRoleInHousehold.objects.filter(household=parent.id),
            )
        )

    def resolve_has_duplicates(parent, info):
        return parent.individuals.filter(deduplication_golden_record_status=DUPLICATE).exists()

    def resolve_flex_fields(parent, info):
        return resolve_flex_fields_choices_to_string(parent)

    def resolve_active_individuals_count(parent, info):
        return parent.active_individuals.count()

    @classmethod
    def check_node_permission(cls, info, object_instance):
        super().check_node_permission(info, object_instance)
        user = info.context.user

        # if user doesn't have permission to view all households, we check based on their grievance tickets
        if not user.has_permission(Permissions.POPULATION_VIEW_HOUSEHOLDS_DETAILS.value, object_instance.business_area):
            grievance_tickets = GrievanceTicket.objects.filter(
                complaint_ticket_details__in=object_instance.complaint_ticket_details.all()
            )
            cls.check_creator_or_owner_permission(
                info,
                object_instance,
                Permissions.GRIEVANCES_VIEW_HOUSEHOLD_DETAILS.value,
                any(user_ticket in user.created_tickets.all() for user_ticket in grievance_tickets),
                Permissions.GRIEVANCES_VIEW_HOUSEHOLD_DETAILS_AS_CREATOR.value,
                any(user_ticket in user.assigned_tickets.all() for user_ticket in grievance_tickets),
                Permissions.GRIEVANCES_VIEW_HOUSEHOLD_DETAILS_AS_OWNER.value,
            )

    # I don't think this is needed because it would skip check_node_permission call
    # @classmethod
    # def get_node(cls, info, id):
    #     # This will skip permission check from BaseNodePermissionMixin, check if okay
    #     queryset = cls.get_queryset(cls._meta.model.all_objects, info)
    #     try:
    #         return queryset.get(pk=id)
    #     except cls._meta.model.DoesNotExist:
    #         return None

    class Meta:
        model = Household
        filter_fields = []
        interfaces = (relay.Node,)
        connection_class = ExtendedHouseHoldConnection


class IndividualRoleInHouseholdNode(DjangoObjectType):
    class Meta:
        model = IndividualRoleInHousehold


class BankAccountInfoNode(DjangoObjectType):
    class Meta:
        model = BankAccountInfo
        fields = (
            "bank_name",
            "bank_account_number",
        )


class IndividualNode(BaseNodePermissionMixin, DjangoObjectType):
    permission_classes = (
        hopePermissionClass(Permissions.POPULATION_VIEW_INDIVIDUALS_DETAILS),
        hopePermissionClass(Permissions.GRIEVANCES_VIEW_INDIVIDUALS_DETAILS),
        hopePermissionClass(Permissions.GRIEVANCES_VIEW_INDIVIDUALS_DETAILS_AS_CREATOR),
        hopePermissionClass(Permissions.GRIEVANCES_VIEW_INDIVIDUALS_DETAILS_AS_OWNER),
    )
    status = graphene.String()
    estimated_birth_date = graphene.Boolean(required=False)
    role = graphene.String()
    flex_fields = FlexFieldsScalar()
    deduplication_golden_record_results = graphene.List(DeduplicationResultNode)
    deduplication_batch_results = graphene.List(DeduplicationResultNode)
    observed_disability = graphene.List(graphene.String)
    relationship = graphene.Enum(
        "IndividualRelationship",
        [(x[0], x[0]) for x in RELATIONSHIP_CHOICE],
    )
    photo = graphene.String()
    age = graphene.Int()
    bank_account_info = graphene.Field(BankAccountInfoNode, required=False)
    sanction_list_last_check = graphene.DateTime()

    def resolve_bank_account_info(parent, info):
        bank_account_info = parent.bank_account_info.first()
        if bank_account_info:
            return bank_account_info
        return None

    def resolve_role(parent, info):
        role = parent.households_and_roles.first()
        if role is not None:
            return role.role
        return ROLE_NO_ROLE

    def resolve_deduplication_golden_record_results(parent, info):
        key = "duplicates" if parent.deduplication_golden_record_status == DUPLICATE else "possible_duplicates"
        results = parent.deduplication_golden_record_results.get(key, {})
        return encode_ids(results, "Individual", "hit_id")

    def resolve_deduplication_batch_results(parent, info):
        key = "duplicates" if parent.deduplication_batch_status == DUPLICATE_IN_BATCH else "possible_duplicates"
        results = parent.deduplication_batch_results.get(key, {})
        return encode_ids(results, "ImportedIndividual", "hit_id")

    def resolve_relationship(parent, info):
        # custom resolver so when relationship value is empty string, query does not break (since empty string is not one of enum choices, we need to return None)
        if not parent.relationship:
            return None
        return parent.relationship

    def resolve_photo(parent, info):
        if parent.photo:
            return parent.photo.url
        return

    def resolve_flex_fields(parent, info):
        return resolve_flex_fields_choices_to_string(parent)

    def resolve_age(parent, info):
        return parent.age

    def resolve_sanction_list_last_check(parent, info):
        return parent.sanction_list_last_check


    @classmethod
    def check_node_permission(cls, info, object_instance):
        super().check_node_permission(info, object_instance)
        user = info.context.user
        # if user can't simply view all individuals, we check if they can do it because of grievance
        if not user.has_permission(
            Permissions.POPULATION_VIEW_INDIVIDUALS_DETAILS.value, object_instance.business_area
        ):
            grievance_tickets = GrievanceTicket.objects.filter(
                complaint_ticket_details__in=object_instance.complaint_ticket_details.all()
            )
            cls.check_creator_or_owner_permission(
                info,
                object_instance,
                Permissions.GRIEVANCES_VIEW_INDIVIDUALS_DETAILS.value,
                any(user_ticket in user.created_tickets.all() for user_ticket in grievance_tickets),
                Permissions.GRIEVANCES_VIEW_INDIVIDUALS_DETAILS_AS_CREATOR.value,
                any(user_ticket in user.assigned_tickets.all() for user_ticket in grievance_tickets),
                Permissions.GRIEVANCES_VIEW_INDIVIDUALS_DETAILS_AS_OWNER.value,
            )

    # I don't think this is needed because it would skip check_node_permission call
    # @classmethod
    # def get_node(cls, info, id):
    #     queryset = cls.get_queryset(cls._meta.model.all_objects, info)
    #     try:
    #         return queryset.get(pk=id)
    #     except cls._meta.model.DoesNotExist:
    #         return None

    class Meta:
        model = Individual
        filter_fields = []
        interfaces = (relay.Node,)
        connection_class = ExtendedConnection
        convert_choices_to_enum = get_model_choices_fields(
            Individual,
            excluded=[
                "seeing_disability",
                "hearing_disability",
                "physical_disability",
                "memory_disability",
                "selfcare_disability",
                "comms_disability",
                "work_status",
                "collect_individual_data",
            ],
        )


class Query(graphene.ObjectType):
    household = relay.Node.Field(HouseholdNode)
    all_households = DjangoPermissionFilterConnectionField(
        HouseholdNode,
        filterset_class=HouseholdFilter,
        permission_classes=(
            hopeOneOfPermissionClass(Permissions.POPULATION_VIEW_HOUSEHOLDS_LIST, *ALL_GRIEVANCES_CREATE_MODIFY),
        ),
    )
    individual = relay.Node.Field(IndividualNode)
    all_individuals = DjangoPermissionFilterConnectionField(
        IndividualNode,
        filterset_class=IndividualFilter,
        permission_classes=(
            hopeOneOfPermissionClass(Permissions.POPULATION_VIEW_INDIVIDUALS_LIST, *ALL_GRIEVANCES_CREATE_MODIFY),
        ),
    )

    section_households_reached = graphene.Field(
        SectionTotalNode,
        business_area_slug=graphene.String(required=True),
        year=graphene.Int(required=True),
        program=graphene.String(required=False),
        administrative_area=graphene.String(required=False),
    )
    section_individuals_reached = graphene.Field(
        SectionTotalNode,
        business_area_slug=graphene.String(required=True),
        year=graphene.Int(required=True),
        program=graphene.String(required=False),
        administrative_area=graphene.String(required=False),
    )
    section_child_reached = graphene.Field(
        SectionTotalNode,
        business_area_slug=graphene.String(required=True),
        year=graphene.Int(required=True),
        program=graphene.String(required=False),
        administrative_area=graphene.String(required=False),
    )
    chart_individuals_reached_by_age_and_gender = graphene.Field(
        ChartDatasetNode,
        business_area_slug=graphene.String(required=True),
        year=graphene.Int(required=True),
        program=graphene.String(required=False),
        administrative_area=graphene.String(required=False),
    )
    chart_individuals_with_disability_reached_by_age = graphene.Field(
        ChartDetailedDatasetsNode,
        business_area_slug=graphene.String(required=True),
        year=graphene.Int(required=True),
        program=graphene.String(required=False),
        administrative_area=graphene.String(required=False),
    )

    residence_status_choices = graphene.List(ChoiceObject)
    sex_choices = graphene.List(ChoiceObject)
    marital_status_choices = graphene.List(ChoiceObject)
    work_status_choices = graphene.List(ChoiceObject)
    relationship_choices = graphene.List(ChoiceObject)
    role_choices = graphene.List(ChoiceObject)
    document_type_choices = graphene.List(ChoiceObject)
    identity_type_choices = graphene.List(ChoiceObject)
    countries_choices = graphene.List(ChoiceObject)
    observed_disability_choices = graphene.List(ChoiceObject)
    severity_of_disability_choices = graphene.List(ChoiceObject)
    flag_choices = graphene.List(ChoiceObject)

    all_households_flex_fields_attributes = graphene.List(FieldAttributeNode)
    all_individuals_flex_fields_attributes = graphene.List(FieldAttributeNode)

    def resolve_all_households_flex_fields_attributes(self, info, **kwargs):
        yield from FlexibleAttribute.objects.filter(
            associated_with=FlexibleAttribute.ASSOCIATED_WITH_HOUSEHOLD
        ).order_by("created_at")

    def resolve_all_individuals_flex_fields_attributes(self, info, **kwargs):
        yield from FlexibleAttribute.objects.filter(
            associated_with=FlexibleAttribute.ASSOCIATED_WITH_INDIVIDUAL
        ).order_by("created_at")

    def resolve_all_households(self, info, **kwargs):
        return Household.objects.order_by("created_at")

    def resolve_residence_status_choices(self, info, **kwargs):
        return to_choice_object(RESIDENCE_STATUS_CHOICE)

    def resolve_sex_choices(self, info, **kwargs):
        return to_choice_object(SEX_CHOICE)

    def resolve_marital_status_choices(self, info, **kwargs):
        return to_choice_object(MARITAL_STATUS_CHOICE)

    def resolve_relationship_choices(self, info, **kwargs):
        return to_choice_object(RELATIONSHIP_CHOICE)

    def resolve_role_choices(self, info, **kwargs):
        return to_choice_object(ROLE_CHOICE)

    def resolve_document_type_choices(self, info, **kwargs):
        return to_choice_object(IDENTIFICATION_TYPE_CHOICE)

    def resolve_identity_type_choices(self, info, **kwargs):
        return to_choice_object(AGENCY_TYPE_CHOICES)

    def resolve_countries_choices(self, info, **kwargs):
        return to_choice_object([(alpha3, label) for (label, alpha2, alpha3) in Countries.get_countries()])

    def resolve_severity_of_disability_choices(self, info, **kwargs):
        return to_choice_object(SEVERITY_OF_DISABILITY_CHOICES)

    def resolve_observed_disability_choices(self, info, **kwargs):
        return to_choice_object(OBSERVED_DISABILITY_CHOICE)

    def resolve_flag_choices(self, info, **kwargs):
        return to_choice_object(INDIVIDUAL_FLAGS_CHOICES)

    def resolve_work_status_choices(self, info, **kwargs):
        return to_choice_object(WORK_STATUS_CHOICE)

    @chart_permission_decorator(permissions=[Permissions.DASHBOARD_VIEW_COUNTRY])
    def resolve_section_households_reached(self, info, business_area_slug, year, **kwargs):
        payment_records_qs = get_payment_records_for_dashboard(
            year, business_area_slug, chart_filters_decoder(kwargs), True
        )
        return {"total": payment_records_qs.values_list("household", flat=True).distinct().count()}

    @chart_permission_decorator(permissions=[Permissions.DASHBOARD_VIEW_COUNTRY])
    def resolve_section_individuals_reached(self, info, business_area_slug, year, **kwargs):
        households_individuals_params = [
            "household__female_age_group_0_5_count",
            "household__female_age_group_6_11_count",
            "household__female_age_group_12_17_count",
            "household__female_age_group_18_59_count",
            "household__female_age_group_60_count",
            "household__male_age_group_0_5_count",
            "household__male_age_group_6_11_count",
            "household__male_age_group_12_17_count",
            "household__male_age_group_18_59_count",
            "household__male_age_group_60_count",
        ]
        payment_records_qs = get_payment_records_for_dashboard(
            year, business_area_slug, chart_filters_decoder(kwargs), True
        )
        individuals_counts = (
            payment_records_qs.select_related("household")
            .values_list(*households_individuals_params)
            .distinct("household__id")
        )
        return {"total": sum(sum_lists_with_values(individuals_counts, len(households_individuals_params)))}

    @chart_permission_decorator(permissions=[Permissions.DASHBOARD_VIEW_COUNTRY])
    def resolve_section_child_reached(self, info, business_area_slug, year, **kwargs):
        households_child_params = [
            "household__female_age_group_0_5_count",
            "household__female_age_group_6_11_count",
            "household__female_age_group_12_17_count",
            "household__male_age_group_0_5_count",
            "household__male_age_group_6_11_count",
            "household__male_age_group_12_17_count",
        ]
        payment_records_qs = get_payment_records_for_dashboard(
            year, business_area_slug, chart_filters_decoder(kwargs), True
        )

        household_child_counts = (
            payment_records_qs.select_related("household")
            .values_list(*households_child_params)
            .distinct("household__id")
        )
        return {"total": sum(sum_lists_with_values(household_child_counts, len(households_child_params)))}

    @chart_permission_decorator(permissions=[Permissions.DASHBOARD_VIEW_COUNTRY])
    def resolve_chart_individuals_reached_by_age_and_gender(self, info, business_area_slug, year, **kwargs):
        households_params = [
            "household__female_age_group_0_5_count",
            "household__female_age_group_6_11_count",
            "household__female_age_group_12_17_count",
            "household__female_age_group_18_59_count",
            "household__female_age_group_60_count",
            "household__male_age_group_0_5_count",
            "household__male_age_group_6_11_count",
            "household__male_age_group_12_17_count",
            "household__male_age_group_18_59_count",
            "household__male_age_group_60_count",
        ]

        payment_records_qs = get_payment_records_for_dashboard(
            year, business_area_slug, chart_filters_decoder(kwargs), True
        )

        household_child_counts = (
            payment_records_qs.select_related("household").values_list(*households_params).distinct("household__id")
        )
        return {
            "labels": INDIVIDUALS_CHART_LABELS,
            "datasets": [{"data": sum_lists_with_values(household_child_counts, len(households_params))}],
        }

    @chart_permission_decorator(permissions=[Permissions.DASHBOARD_VIEW_COUNTRY])
    def resolve_chart_individuals_with_disability_reached_by_age(self, info, business_area_slug, year, **kwargs):
        households_params_with_disability = [
            "household__female_age_group_0_5_disabled_count",
            "household__female_age_group_6_11_disabled_count",
            "household__female_age_group_12_17_disabled_count",
            "household__female_age_group_18_59_disabled_count",
            "household__female_age_group_60_disabled_count",
            "household__male_age_group_0_5_disabled_count",
            "household__male_age_group_6_11_disabled_count",
            "household__male_age_group_12_17_disabled_count",
            "household__male_age_group_18_59_disabled_count",
            "household__male_age_group_60_disabled_count",
        ]
        households_params_total = [
            "household__female_age_group_0_5_count",
            "household__female_age_group_6_11_count",
            "household__female_age_group_12_17_count",
            "household__female_age_group_18_59_count",
            "household__female_age_group_60_count",
            "household__male_age_group_0_5_count",
            "household__male_age_group_6_11_count",
            "household__male_age_group_12_17_count",
            "household__male_age_group_18_59_count",
            "household__male_age_group_60_count",
        ]

        payment_records_qs = get_payment_records_for_dashboard(
            year, business_area_slug, chart_filters_decoder(kwargs), True
        )
        # aggregate with distinct by household__id is not possible
        households_with_disability_counts = (
            payment_records_qs.select_related("household")
            .values_list(*households_params_with_disability)
            .distinct("household__id")
        )
        sum_of_with_disability = sum_lists_with_values(
            households_with_disability_counts, len(households_params_with_disability)
        )

        households_totals_counts = (
            payment_records_qs.select_related("household")
            .values_list(*households_params_total)
            .distinct("household__id")
        )
        sum_of_totals = sum_lists_with_values(households_totals_counts, len(households_params_total))

        sum_of_without_disability = []

        for i, total in enumerate(sum_of_totals):
            if not total:
                sum_of_without_disability.append(0)
            elif not sum_of_with_disability[i]:
                sum_of_without_disability.append(total)
            else:
                sum_of_without_disability.append(total - sum_of_with_disability[i])

        datasets = [
            {"label": "with disability", "data": sum_of_with_disability},
            {"label": "without disability", "data": sum_of_without_disability},
            {"label": "total", "data": sum_of_totals},
        ]
        return {"labels": INDIVIDUALS_CHART_LABELS, "datasets": datasets}<|MERGE_RESOLUTION|>--- conflicted
+++ resolved
@@ -15,14 +15,6 @@
 )
 from hct_mis_api.apps.core.countries import Countries
 from hct_mis_api.apps.core.extended_connection import ExtendedConnection
-<<<<<<< HEAD
-from hct_mis_api.apps.core.filters import (
-    AgeRangeFilter,
-    DateRangeFilter,
-    IntegerRangeFilter, BusinessAreaSlugFilter,
-)
-=======
->>>>>>> 57745e66
 from hct_mis_api.apps.core.models import FlexibleAttribute
 from hct_mis_api.apps.core.schema import (
     ChoiceObject,
@@ -89,171 +81,6 @@
 ]
 
 
-<<<<<<< HEAD
-class HouseholdFilter(FilterSet):
-    business_area = BusinessAreaSlugFilter()
-    size = IntegerRangeFilter(field_name="size")
-    search = CharFilter(method="search_filter")
-    head_of_household__full_name = CharFilter(field_name="head_of_household__full_name", lookup_expr="startswith")
-    last_registration_date = DateRangeFilter(field_name="last_registration_date")
-    admin2 = ModelMultipleChoiceFilter(
-        field_name="admin_area_new", queryset=Area.objects.filter(area_type__area_level=2)
-    )
-    withdrawn = BooleanFilter(field_name="withdrawn")
-
-    class Meta:
-        model = Household
-        fields = {
-            "business_area": ["exact"],
-            "country_origin": ["exact", "startswith"],
-            "address": ["exact", "startswith"],
-            "head_of_household__full_name": ["exact", "startswith"],
-            "size": ["range", "lte", "gte"],
-            "admin_area_new": ["exact"],
-            "target_populations": ["exact"],
-            "programs": ["exact"],
-            "residence_status": ["exact"],
-            "withdrawn": ["exact"],
-        }
-
-    order_by = CustomOrderingFilter(
-        fields=(
-            "age",
-            "sex",
-            "household__id",
-            "id",
-            "unicef_id",
-            "household_ca_id",
-            "size",
-            Lower("head_of_household__full_name"),
-            Lower("admin_area_new__name"),
-            "residence_status",
-            Lower("registration_data_import__name"),
-            "total_cash_received",
-            "last_registration_date",
-            "first_registration_date",
-        )
-    )
-
-    def search_filter(self, qs, name, value):
-        if re.match(r"([\"\']).+\1", value):
-            values = [value.replace('"', "").strip()]
-        else:
-            values = value.split(" ")
-        q_obj = Q()
-        for value in values:
-            inner_query = Q()
-            inner_query |= Q(head_of_household__full_name__istartswith=value)
-            inner_query |= Q(head_of_household__given_name__istartswith=value)
-            inner_query |= Q(head_of_household__middle_name__istartswith=value)
-            inner_query |= Q(head_of_household__family_name__istartswith=value)
-            inner_query |= Q(residence_status__istartswith=value)
-            inner_query |= Q(admin_area__title__istartswith=value)
-            inner_query |= Q(admin_area_new__name__istartswith=value)
-            inner_query |= Q(unicef_id__istartswith=value)
-            inner_query |= Q(unicef_id__iendswith=value)
-            q_obj &= inner_query
-        return qs.filter(q_obj).distinct()
-
-
-class IndividualFilter(FilterSet):
-    business_area = BusinessAreaSlugFilter()
-    age = AgeRangeFilter(field_name="birth_date")
-    sex = MultipleChoiceFilter(field_name="sex", choices=SEX_CHOICE)
-    programs = ModelMultipleChoiceFilter(field_name="household__programs", queryset=Program.objects.all())
-    search = CharFilter(method="search_filter")
-    last_registration_date = DateRangeFilter(field_name="last_registration_date")
-    admin2 = ModelMultipleChoiceFilter(
-        field_name="household__admin_area_new", queryset=Area.objects.filter(area_type__area_level=2)
-    )
-    status = MultipleChoiceFilter(choices=INDIVIDUAL_STATUS_CHOICES, method="status_filter")
-    excluded_id = CharFilter(method="filter_excluded_id")
-    withdrawn = BooleanFilter(field_name="withdrawn")
-    flags = MultipleChoiceFilter(choices=INDIVIDUAL_FLAGS_CHOICES, method="flags_filter")
-
-    class Meta:
-        model = Individual
-        fields = {
-            "household__id": ["exact"],
-            "programs": ["exact"],
-            "business_area": ["exact"],
-            "full_name": ["exact", "startswith", "endswith"],
-            "age": ["range", "lte", "gte"],
-            "sex": ["exact"],
-            "household__admin_area": ["exact"],
-            "household__admin_area_new": ["exact"],
-            "withdrawn": ["exact"],
-        }
-
-    order_by = CustomOrderingFilter(
-        fields=(
-            "id",
-            "unicef_id",
-            Lower("full_name"),
-            "household__id",
-            "household__unicef_id",
-            "birth_date",
-            "sex",
-            "relationship",
-            Lower("household__admin_area_new__name"),
-            "last_registration_date",
-            "first_registration_date",
-        )
-    )
-
-    def flags_filter(self, qs, name, value):
-        q_obj = Q()
-        if NEEDS_ADJUDICATION in value:
-            q_obj |= Q(deduplication_golden_record_status=NEEDS_ADJUDICATION)
-        if DUPLICATE in value:
-            q_obj |= Q(duplicate=True)
-        if SANCTION_LIST_POSSIBLE_MATCH in value:
-            q_obj |= Q(sanction_list_possible_match=True, sanction_list_confirmed_match=False)
-        if SANCTION_LIST_CONFIRMED_MATCH in value:
-            q_obj |= Q(sanction_list_confirmed_match=True)
-
-        return qs.filter(q_obj)
-
-    def search_filter(self, qs, name, value):
-        if re.match(r"([\"\']).+\1", value):
-            values = [value.replace('"', "").strip()]
-        else:
-            values = value.split(" ")
-        q_obj = Q()
-        for value in values:
-            inner_query = Q(household__admin_area__title__istartswith=value)
-            inner_query |= Q(household__admin_area_new__name__istartswith=value)
-            inner_query |= Q(unicef_id__istartswith=value)
-            inner_query |= Q(unicef_id__iendswith=value)
-            inner_query |= Q(household__unicef_id__istartswith=value)
-            inner_query |= Q(full_name__istartswith=value)
-            inner_query |= Q(given_name__istartswith=value)
-            inner_query |= Q(middle_name__istartswith=value)
-            inner_query |= Q(family_name__istartswith=value)
-            inner_query |= Q(documents__document_number__istartswith=value)
-            inner_query |= Q(phone_no__istartswith=value)
-            inner_query |= Q(phone_no_alternative__istartswith=value)
-            inner_query |= Q(relationship__istartswith=value)
-            q_obj &= inner_query
-        return qs.filter(q_obj).distinct()
-
-    def status_filter(self, qs, name, value):
-        q_obj = Q()
-        if STATUS_DUPLICATE in value:
-            q_obj |= Q(duplicate=True)
-        if STATUS_WITHDRAWN in value:
-            q_obj |= Q(withdrawn=True)
-        if STATUS_ACTIVE in value:
-            q_obj |= Q(duplicate=False, withdrawn=False)
-
-        return qs.filter(q_obj).distinct()
-
-    def filter_excluded_id(self, qs, name, value):
-        return qs.exclude(id=decode_id_string(value))
-
-
-=======
->>>>>>> 57745e66
 class DocumentTypeNode(DjangoObjectType):
     country = graphene.String(description="Country name")
     country_iso3 = graphene.String(description="Country ISO3")
