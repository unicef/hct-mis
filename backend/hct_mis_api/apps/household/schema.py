from django.db.models import Prefetch, Q, Sum
from django.db.models.functions import Lower

import graphene
from django_filters import (
    CharFilter,
    FilterSet,
    ModelMultipleChoiceFilter,
    MultipleChoiceFilter,
)
from graphene import relay
from graphene_django import DjangoObjectType

from hct_mis_api.apps.targeting.models import HouseholdSelection
from hct_mis_api.apps.account.permissions import (
    BaseNodePermissionMixin,
    DjangoPermissionFilterConnectionField,
    Permissions,
    hopePermissionClass,
)
from hct_mis_api.apps.core.countries import Countries
from hct_mis_api.apps.core.extended_connection import ExtendedConnection
from hct_mis_api.apps.core.filters import AgeRangeFilter, DateRangeFilter, IntegerRangeFilter
from hct_mis_api.apps.core.models import AdminArea
from hct_mis_api.apps.core.schema import ChoiceObject, AdminAreaNode
from hct_mis_api.apps.core.utils import (
    CustomOrderingFilter,
    decode_id_string,
    encode_ids,
    to_choice_object,
    chart_get_filtered_qs,
    sum_lists
)
from hct_mis_api.apps.grievance.models import GrievanceTicket
from hct_mis_api.apps.household.models import (
    DUPLICATE,
    DUPLICATE_IN_BATCH,
    IDENTIFICATION_TYPE_CHOICE,
    INDIVIDUAL_HOUSEHOLD_STATUS,
    MARITAL_STATUS_CHOICE,
    RELATIONSHIP_CHOICE,
    RESIDENCE_STATUS_CHOICE,
    ROLE_CHOICE,
    ROLE_NO_ROLE,
    SEX_CHOICE,
    Document,
    DocumentType,
    Household,
    Individual,
    IndividualIdentity,
    IndividualRoleInHousehold,
)
from hct_mis_api.apps.program.models import Program
from hct_mis_api.apps.payment.models import PaymentVerification
from hct_mis_api.apps.registration_datahub.schema import DeduplicationResultNode
from hct_mis_api.apps.utils.schema import ChartDatasetNode, ChartDetailedDatasetsNode, SectionTotalNode


INDIVIDUALS_CHART_LABELS = [
    'Females 0-5',
    'Females 6-11',
    'Females 12-17',
    'Females 18-59',
    'Females 60+',
    'Males 0-5',
    'Males 6-11',
    'Males 12-17',
    'Males 18-59',
    'Males 60+'
]


class HouseholdFilter(FilterSet):
    business_area = CharFilter(field_name="business_area__slug")
    size = IntegerRangeFilter(field_name="size")
    search = CharFilter(method="search_filter")
    last_registration_date = DateRangeFilter(field_name="last_registration_date")
    admin2 = ModelMultipleChoiceFilter(
        field_name="admin_area", queryset=AdminArea.objects.filter(level=2)
    )

    class Meta:
        model = Household
        fields = {
            "business_area": ["exact"],
            "country_origin": ["exact", "icontains"],
            "address": ["exact", "icontains"],
            "head_of_household__full_name": ["exact", "icontains"],
            "size": ["range", "lte", "gte"],
            "admin_area": ["exact"],
            "target_populations": ["exact"],
            "programs": ["exact"],
            "residence_status": ["exact"],
        }

    order_by = CustomOrderingFilter(
        fields=(
            "age",
            "sex",
            "household__id",
            "id",
            "unicef_id",
            "household_ca_id",
            "size",
            Lower("head_of_household__full_name"),
            Lower("admin_area__title"),
            "residence_status",
            Lower("registration_data_import__name"),
            "total_cash",
            "last_registration_date",
            "first_registration_date",
        )
    )

    def search_filter(self, qs, name, value):
        values = value.split(" ")
        q_obj = Q()
        for value in values:
            q_obj |= Q(head_of_household__given_name__icontains=value)
            q_obj |= Q(head_of_household__family_name__icontains=value)
            q_obj |= Q(unicef_id__icontains=value)
            q_obj |= Q(id__icontains=value)
        return qs.filter(q_obj)


class IndividualFilter(FilterSet):
    business_area = CharFilter(
        field_name="household__business_area__slug",
    )
    age = AgeRangeFilter(field_name="birth_date")
    sex = MultipleChoiceFilter(field_name="sex", choices=SEX_CHOICE)
    programs = ModelMultipleChoiceFilter(field_name="household__programs", queryset=Program.objects.all())
    search = CharFilter(method="search_filter")
    last_registration_date = DateRangeFilter(field_name="last_registration_date")
    admin2 = ModelMultipleChoiceFilter(
        field_name="household__admin_area", queryset=AdminArea.objects.filter(level=2)
    )
    status = MultipleChoiceFilter(field_name="status", choices=INDIVIDUAL_HOUSEHOLD_STATUS)
    excluded_id = CharFilter(method="filter_excluded_id")

    class Meta:
        model = Individual
        fields = {
            "household__id": ["exact"],
            "programs": ["exact"],
            "business_area": ["exact"],
            "full_name": ["exact", "icontains"],
            "age": ["range", "lte", "gte"],
            "sex": ["exact"],
            "household__admin_area": ["exact"],
        }

    order_by = CustomOrderingFilter(
        fields=(
            "id",
            "unicef_id",
            Lower("full_name"),
            "household__id",
            "birth_date",
            "sex",
            "relationship",
            Lower("household__admin_area__title"),
            "last_registration_date",
            "first_registration_date",
        )
    )

    def search_filter(self, qs, name, value):
        values = value.split(" ")
        q_obj = Q()
        for value in values:
            q_obj |= Q(household__admin_area__title__icontains=value)
            q_obj |= Q(unicef_id__icontains=value)
            q_obj |= Q(household__id__icontains=value)
            q_obj |= Q(household__unicef_id=value)
            q_obj |= Q(full_name__icontains=value)
        return qs.filter(q_obj)

    def filter_excluded_id(self, qs, name, value):
        return qs.exclude(id=decode_id_string(value))


class DocumentTypeNode(DjangoObjectType):
    country = graphene.String(description="Country name")

    def resolve_country(parent, info):
        return parent.country.name

    class Meta:
        model = DocumentType


class IndividualIdentityNode(DjangoObjectType):
    type = graphene.String(description="Agency type")

    def resolve_type(parent, info):
        return parent.agency.type

    class Meta:
        model = IndividualIdentity


class DocumentNode(DjangoObjectType):
    class Meta:
        model = Document
        filter_fields = []
        interfaces = (relay.Node,)
        connection_class = ExtendedConnection


class FlexFieldsScalar(graphene.Scalar):
    """
    Allows use of a JSON String for input / output from the GraphQL schema.

    Use of this type is *not recommended* as you lose the benefits of having a defined, static
    schema (one of the key benefits of GraphQL).
    """

    @staticmethod
    def serialize(dt):
        return dt

    @staticmethod
    def parse_literal(node):
        return node

    @staticmethod
    def parse_value(value):
        return value


class ExtendedHouseHoldConnection(graphene.Connection):
    class Meta:
        abstract = True

    total_count = graphene.Int()
    individuals_count = graphene.Int()
    edge_count = graphene.Int()

    def resolve_total_count(root, info, **kwargs):
        return root.length

    def resolve_edge_count(root, info, **kwargs):
        return len(root.edges)

    def resolve_individuals_count(root, info, **kwargs):
        return root.iterable.aggregate(sum=Sum("size")).get("sum")


# FIXME: This need to be changed to HouseholdSelectionNode
class HouseholdSelection(DjangoObjectType):
    class Meta:
        model = HouseholdSelection


class HouseholdNode(BaseNodePermissionMixin, DjangoObjectType):
    permission_classes = (
        hopePermissionClass(Permissions.POPULATION_VIEW_HOUSEHOLDS_DETAILS),
        hopePermissionClass(Permissions.GRIEVANCES_VIEW_HOUSEHOLD_DETAILS),
        hopePermissionClass(Permissions.GRIEVANCES_VIEW_HOUSEHOLD_DETAILS_AS_CREATOR),
        hopePermissionClass(Permissions.GRIEVANCES_VIEW_HOUSEHOLD_DETAILS_AS_OWNER),
    )

    total_cash_received = graphene.Decimal()
    country_origin = graphene.String(description="Country origin name")
    country = graphene.String(description="Country name")
    flex_fields = FlexFieldsScalar()
    selection = graphene.Field(HouseholdSelection)
    sanction_list_possible_match = graphene.Boolean()
    has_duplicates = graphene.Boolean(description="Mark household if any of individuals has Duplicate status")
    consent_sharing = graphene.List(graphene.String)
    admin1 = graphene.Field(AdminAreaNode)
    admin2 = graphene.Field(AdminAreaNode)

    def resolve_country(parent, info):
        return parent.country.name

    def resolve_country_origin(parent, info):
        return parent.country_origin.name

    def resolve_selection(parent, info):
        selection = parent.selections.first()
        return selection

    def resolve_individuals(parent, info):
        individuals_ids = list(parent.individuals.values_list("id", flat=True))
        collectors_ids = list(parent.representatives.values_list("id", flat=True))
        ids = list(set(individuals_ids + collectors_ids))
        return Individual.objects.filter(id__in=ids).prefetch_related(
            Prefetch(
                "households_and_roles",
                queryset=IndividualRoleInHousehold.objects.filter(household=parent.id),
            )
        )

    def resolve_has_duplicates(parent, info):
        return parent.individuals.filter(deduplication_golden_record_status=DUPLICATE).exists()

    @classmethod
    def check_node_permission(cls, info, object_instance):
        super().check_node_permission(info, object_instance)
        user = info.context.user

        # if user doesn't have permission to view all households, we check based on their grievance tickets
        if not user.has_permission(Permissions.POPULATION_VIEW_HOUSEHOLDS_DETAILS.value, object_instance.business_area):
            grievance_tickets = GrievanceTicket.objects.filter(
                complaint_ticket_details__in=object_instance.complaint_ticket_details.all()
            )
            cls.check_creator_or_owner_permission(
                info,
                object_instance,
                Permissions.GRIEVANCES_VIEW_HOUSEHOLD_DETAILS.value,
                any(user_ticket in user.created_tickets.all() for user_ticket in grievance_tickets),
                Permissions.GRIEVANCES_VIEW_HOUSEHOLD_DETAILS_AS_CREATOR.value,
                any(user_ticket in user.assigned_tickets.all() for user_ticket in grievance_tickets),
                Permissions.GRIEVANCES_VIEW_HOUSEHOLD_DETAILS_AS_OWNER.value,
            )

    # I don't think this is needed because it would skip check_node_permission call
    # @classmethod
    # def get_node(cls, info, id):
    #     # This will skip permission check from BaseNodePermissionMixin, check if okay
    #     queryset = cls.get_queryset(cls._meta.model.all_objects, info)
    #     try:
    #         return queryset.get(pk=id)
    #     except cls._meta.model.DoesNotExist:
    #         return None

    class Meta:
        model = Household
        filter_fields = []
        interfaces = (relay.Node,)
        connection_class = ExtendedHouseHoldConnection


class IndividualRoleInHouseholdNode(DjangoObjectType):
    class Meta:
        model = IndividualRoleInHousehold


class IndividualNode(BaseNodePermissionMixin, DjangoObjectType):
    permission_classes = (
        hopePermissionClass(Permissions.POPULATION_VIEW_INDIVIDUALS_DETAILS),
        hopePermissionClass(Permissions.GRIEVANCES_VIEW_INDIVIDUALS_DETAILS),
        hopePermissionClass(Permissions.GRIEVANCES_VIEW_INDIVIDUALS_DETAILS_AS_CREATOR),
        hopePermissionClass(Permissions.GRIEVANCES_VIEW_INDIVIDUALS_DETAILS_AS_OWNER),
    )

    estimated_birth_date = graphene.Boolean(required=False)
    role = graphene.String()
    flex_fields = FlexFieldsScalar()
    deduplication_golden_record_results = graphene.List(DeduplicationResultNode)
    deduplication_batch_results = graphene.List(DeduplicationResultNode)
    observed_disability = graphene.List(graphene.String)
    relationship = graphene.Enum(
        "IndividualRelationship",
        [(x[0], x[0]) for x in RELATIONSHIP_CHOICE],
    )

    def resolve_role(parent, info):
        role = parent.households_and_roles.first()
        if role is not None:
            return role.role
        return ROLE_NO_ROLE

    def resolve_deduplication_golden_record_results(parent, info):
        key = "duplicates" if parent.deduplication_golden_record_status == DUPLICATE else "possible_duplicates"
        results = parent.deduplication_golden_record_results.get(key, {})
        return encode_ids(results, "Individual", "hit_id")

    def resolve_deduplication_batch_results(parent, info):
        key = "duplicates" if parent.deduplication_batch_status == DUPLICATE_IN_BATCH else "possible_duplicates"
        results = parent.deduplication_batch_results.get(key, {})
        return encode_ids(results, "ImportedIndividual", "hit_id")

    def resolve_relationship(parent, info):
        # custom resolver so when relationship value is empty string, query does not break (since empty string is not one of enum choices, we need to return None)
        if not parent.relationship:
            return None
        return parent.relationship

    @classmethod
    def check_node_permission(cls, info, object_instance):
        super().check_node_permission(info, object_instance)
        user = info.context.user
        # if user can't simply view all individuals, we check if they can do it because of grievance
        if not user.has_permission(
            Permissions.POPULATION_VIEW_INDIVIDUALS_DETAILS.value, object_instance.business_area
        ):
            grievance_tickets = GrievanceTicket.objects.filter(
                complaint_ticket_details__in=object_instance.complaint_ticket_details.all()
            )
            cls.check_creator_or_owner_permission(
                info,
                object_instance,
                Permissions.GRIEVANCES_VIEW_INDIVIDUALS_DETAILS.value,
                any(user_ticket in user.created_tickets.all() for user_ticket in grievance_tickets),
                Permissions.GRIEVANCES_VIEW_INDIVIDUALS_DETAILS_AS_CREATOR.value,
                any(user_ticket in user.assigned_tickets.all() for user_ticket in grievance_tickets),
                Permissions.GRIEVANCES_VIEW_INDIVIDUALS_DETAILS_AS_OWNER.value,
            )

    # I don't think this is needed because it would skip check_node_permission call
    # @classmethod
    # def get_node(cls, info, id):
    #     queryset = cls.get_queryset(cls._meta.model.all_objects, info)
    #     try:
    #         return queryset.get(pk=id)
    #     except cls._meta.model.DoesNotExist:
    #         return None

    class Meta:
        model = Individual
        filter_fields = []
        interfaces = (relay.Node,)
        connection_class = ExtendedConnection


class ChartAllHouseHoldsReached(ChartDatasetNode):
    female_age_group_0_5_count = graphene.Int()
    female_age_group_6_11_count = graphene.Int()
    female_age_group_12_17_count = graphene.Int()
    female_age_group_18_59_count = graphene.Int()
    female_age_group_60_count = graphene.Int()
    male_age_group_0_5_count = graphene.Int()
    male_age_group_6_11_count = graphene.Int()
    male_age_group_12_17_count = graphene.Int()
    male_age_group_18_59_count = graphene.Int()
    male_age_group_60_count = graphene.Int()


class Query(graphene.ObjectType):
    household = relay.Node.Field(HouseholdNode)
    all_households = DjangoPermissionFilterConnectionField(
        HouseholdNode,
        filterset_class=HouseholdFilter,
        permission_classes=(hopePermissionClass(Permissions.POPULATION_VIEW_HOUSEHOLDS_LIST),),
    )
    individual = relay.Node.Field(IndividualNode)
    all_individuals = DjangoPermissionFilterConnectionField(
        IndividualNode,
        filterset_class=IndividualFilter,
        permission_classes=(hopePermissionClass(Permissions.POPULATION_VIEW_INDIVIDUALS_LIST),),
    )
    chart_all_individuals_reached = graphene.Field(
        ChartDatasetNode,
        business_area_slug=graphene.String(required=True),
        year=graphene.Int(required=True)
    )
    section_households_reached = graphene.Field(
        SectionTotalNode,
        business_area_slug=graphene.String(required=True),
        year=graphene.Int(required=True)
    )
    section_individuals_reached = graphene.Field(
        SectionTotalNode,
        business_area_slug=graphene.String(required=True),
        year=graphene.Int(required=True)
    )
    section_child_reached = graphene.Field(
        SectionTotalNode,
        business_area_slug=graphene.String(required=True),
        year=graphene.Int(required=True)
    )
    chart_individuals_reached_by_age_and_gender = graphene.Field(
        ChartDatasetNode,
        business_area_slug=graphene.String(required=True),
        year=graphene.Int(required=True)
    )
    chart_individuals_with_disability_reached_by_age = graphene.Field(
        ChartDetailedDatasetsNode,
        business_area_slug=graphene.String(required=True),
        year=graphene.Int(required=True)
    )

    residence_status_choices = graphene.List(ChoiceObject)
    sex_choices = graphene.List(ChoiceObject)
    marital_status_choices = graphene.List(ChoiceObject)
    relationship_choices = graphene.List(ChoiceObject)
    role_choices = graphene.List(ChoiceObject)
    document_type_choices = graphene.List(ChoiceObject)
    countries_choices = graphene.List(ChoiceObject)

    def resolve_all_households(self, info, **kwargs):
        return Household.objects.annotate(total_cash=Sum("payment_records__delivered_quantity")).order_by("created_at")

    def resolve_residence_status_choices(self, info, **kwargs):
        return to_choice_object(RESIDENCE_STATUS_CHOICE)

    def resolve_sex_choices(self, info, **kwargs):
        return to_choice_object(SEX_CHOICE)

    def resolve_marital_status_choices(self, info, **kwargs):
        return to_choice_object(MARITAL_STATUS_CHOICE)

    def resolve_relationship_choices(self, info, **kwargs):
        return to_choice_object(RELATIONSHIP_CHOICE)

    def resolve_role_choices(self, info, **kwargs):
        return to_choice_object(ROLE_CHOICE)

    def resolve_document_type_choices(self, info, **kwargs):
        return to_choice_object(IDENTIFICATION_TYPE_CHOICE)

    def resolve_countries_choices(self, info, **kwargs):
<<<<<<< HEAD
        return to_choice_object([(alpha3, label) for (label, alpha2, alpha3) in Countries.COUNTRIES])

    # def resolve_chart_all_individuals_reached(self, info, business_area_slug, year, **kwargs):
    #     households_qs = chart_get_filtered_qs(Household, business_area_slug, year)

    def resolve_section_households_reached(self, info, business_area_slug, year, **kwargs):
        payment_verifications_qs = chart_get_filtered_qs(
            PaymentVerification,
            year,
            business_area_slug_filter={'payment_record__business_area__slug': business_area_slug},
            additional_filters={"status": PaymentVerification.STATUS_RECEIVED},
        )
        return {
            "total": payment_verifications_qs.values_list('payment_record__household', flat=True).distinct().count()
        }

    def resolve_section_individuals_reached(self, info, business_area_slug, year, **kwargs):
        payment_verifications_qs = chart_get_filtered_qs(
            PaymentVerification,
            year,
            business_area_slug_filter={'payment_record__business_area__slug': business_area_slug},
            additional_filters={"status": PaymentVerification.STATUS_RECEIVED},
        )
        reached_households = set([pv.payment_record.household for pv in payment_verifications_qs])
        return {"total": sum([hh.individuals.all().count() for hh in reached_households])}

    def resolve_section_child_reached(self, info, business_area_slug, year, **kwargs):
        payment_verifications_qs = chart_get_filtered_qs(
            PaymentVerification,
            year,
            business_area_slug_filter={'payment_record__business_area__slug': business_area_slug},
            additional_filters={"status": PaymentVerification.STATUS_RECEIVED},
        )

        households_child_params = [
            'payment_record__household__female_age_group_0_5_count',
            'payment_record__household__female_age_group_0_5_disabled_count',
            'payment_record__household__female_age_group_6_11_count',
            'payment_record__household__female_age_group_6_11_disabled_count',
            'payment_record__household__female_age_group_12_17_count',
            'payment_record__household__female_age_group_12_17_disabled_count',
        ]

        households_child_values = payment_verifications_qs.values_list(
            *households_child_params
        ).distinct()

        return {"total": sum(sum_lists(households_child_values, len(households_child_params)))}

    def resolve_chart_individuals_reached_by_age_and_gender(self, info, business_area_slug, year, **kwargs):
        payment_verifications_qs = chart_get_filtered_qs(
            PaymentVerification,
            year,
            business_area_slug_filter={'payment_record__business_area__slug': business_area_slug},
            additional_filters={"status": PaymentVerification.STATUS_RECEIVED},
        )
        households_params = [
            'payment_record__household__female_age_group_0_5_count',
            'payment_record__household__female_age_group_0_5_disabled_count',
            'payment_record__household__female_age_group_6_11_count',
            'payment_record__household__female_age_group_6_11_disabled_count',
            'payment_record__household__female_age_group_12_17_count',
            'payment_record__household__female_age_group_12_17_disabled_count',
            'payment_record__household__female_age_group_18_59_count',
            'payment_record__household__female_age_group_18_59_disabled_count',
            'payment_record__household__female_age_group_60_count',
            'payment_record__household__female_age_group_60_disabled_count',
            'payment_record__household__male_age_group_0_5_count',
            'payment_record__household__male_age_group_0_5_disabled_count',
            'payment_record__household__male_age_group_6_11_count',
            'payment_record__household__male_age_group_6_11_disabled_count',
            'payment_record__household__male_age_group_12_17_count',
            'payment_record__household__male_age_group_12_17_disabled_count',
            'payment_record__household__male_age_group_18_59_count',
            'payment_record__household__male_age_group_18_59_disabled_count',
            'payment_record__household__male_age_group_60_count',
            'payment_record__household__male_age_group_60_disabled_count',
        ]

        households_values = payment_verifications_qs.values_list(
            *households_params
        ).distinct()

        return {
            'labels': INDIVIDUALS_CHART_LABELS,
            'datasets': [{'data': sum_lists(households_values, len(households_params))}]
        }

    def resolve_chart_individuals_with_disability_reached_by_age(self, info, business_area_slug, year, **kwargs):
        payment_verifications_qs = chart_get_filtered_qs(
            PaymentVerification,
            year,
            business_area_slug_filter={'payment_record__business_area__slug': business_area_slug},
            additional_filters={"status": PaymentVerification.STATUS_RECEIVED},
        )
        households_params_with_disability = [
            'payment_record__household__female_age_group_0_5_disabled_count',
            'payment_record__household__female_age_group_6_11_disabled_count',
            'payment_record__household__female_age_group_12_17_disabled_count',
            'payment_record__household__female_age_group_18_59_disabled_count',
            'payment_record__household__female_age_group_60_disabled_count',
            'payment_record__household__male_age_group_0_5_disabled_count',
            'payment_record__household__male_age_group_6_11_disabled_count',
            'payment_record__household__male_age_group_12_17_disabled_count',
            'payment_record__household__male_age_group_18_59_disabled_count',
            'payment_record__household__male_age_group_60_disabled_count',
        ]
        households_params_without_disability = [
            'payment_record__household__female_age_group_0_5_count',
            'payment_record__household__female_age_group_6_11_count',
            'payment_record__household__female_age_group_12_17_count',
            'payment_record__household__female_age_group_18_59_count',
            'payment_record__household__female_age_group_60_count',
            'payment_record__household__male_age_group_0_5_count',
            'payment_record__household__male_age_group_6_11_count',
            'payment_record__household__male_age_group_12_17_count',
            'payment_record__household__male_age_group_18_59_count',
            'payment_record__household__male_age_group_60_count',
        ]

        households_with_disability_values = payment_verifications_qs.values_list(
            *households_params_with_disability
        ).distinct()

        households_without_disability_values = payment_verifications_qs.values_list(
            *households_params_without_disability
        ).distinct()

        datasets = [
            {
                "label": 'with disability',
                "data": sum_lists(households_with_disability_values, len(households_params_with_disability))
            },
            {
                "label": 'without disability',
                "data": sum_lists(households_without_disability_values, len(households_params_without_disability))
            }
        ]

        return {
            'labels': INDIVIDUALS_CHART_LABELS,
            'datasets': datasets
        }
=======
        return to_choice_object([(alpha3, label) for (label, alpha2, alpha3) in Countries.get_countries()])
>>>>>>> ad3d53ae
<|MERGE_RESOLUTION|>--- conflicted
+++ resolved
@@ -503,8 +503,7 @@
         return to_choice_object(IDENTIFICATION_TYPE_CHOICE)
 
     def resolve_countries_choices(self, info, **kwargs):
-<<<<<<< HEAD
-        return to_choice_object([(alpha3, label) for (label, alpha2, alpha3) in Countries.COUNTRIES])
+        return to_choice_object([(alpha3, label) for (label, alpha2, alpha3) in Countries.get_countries()])
 
     # def resolve_chart_all_individuals_reached(self, info, business_area_slug, year, **kwargs):
     #     households_qs = chart_get_filtered_qs(Household, business_area_slug, year)
@@ -647,6 +646,3 @@
             'labels': INDIVIDUALS_CHART_LABELS,
             'datasets': datasets
         }
-=======
-        return to_choice_object([(alpha3, label) for (label, alpha2, alpha3) in Countries.get_countries()])
->>>>>>> ad3d53ae
