--- conflicted
+++ resolved
@@ -1,7 +1,7 @@
 from django.db.models import QuerySet
 
 from hct_mis_api.apps.grievance.models import GrievanceTicket
-from hct_mis_api.apps.household.models import Document, Household, Individual
+from hct_mis_api.apps.household.models import Household, Individual
 
 
 class HouseholdWithdraw:
@@ -11,22 +11,6 @@
         self.documents = None
 
     def withdraw(self):
-<<<<<<< HEAD
-        should_withdraw = not self.household.withdrawn
-        self._withdraw_household(should_withdraw)
-        self._withdraw_individuals(should_withdraw)
-        self._withdraw_documents(should_withdraw)
-
-        self.household.save()
-        Individual.objects.bulk_update(
-            self.individuals,
-            (
-                "withdrawn",
-                "withdrawn_date",
-            ),
-        )
-        Document.objects.bulk_update(self.documents, ("status",))
-=======
         self.household.withdraw()
 
         for individual in self.individuals:
@@ -37,7 +21,6 @@
 
         for individual in self.individuals:
             individual.unwithdraw()
->>>>>>> c374e202
 
     def change_tickets_status(self, tickets):
         for ticket in tickets:
@@ -47,32 +30,4 @@
             elif ticket.ticket.extras.get("status_before_withdrawn"):
                 ticket.ticket.status = ticket.ticket.extras["status_before_withdrawn"]
                 ticket.ticket.extras["status_before_withdrawn"] = ""
-<<<<<<< HEAD
-            ticket.ticket.save()
-
-    def _withdraw_household(self, should_withdraw):
-        if should_withdraw:
-            self.household.withdraw(False)
-        else:
-            self.household.unwithdraw(False)
-
-    def _withdraw_individuals(self, should_withdraw):
-        for individual in self.individuals:
-            if should_withdraw:
-                individual.withdraw(False)
-            else:
-                individual.unwithdraw(False)
-
-    def _withdraw_documents(self, should_withdraw):
-        self.documents = Document.objects.filter(individual__household=self.household)
-        if should_withdraw:
-            self.documents = self.documents.filter(status=Document.STATUS_VALID)
-            for document in self.documents:
-                document.mark_as_need_investigation()
-        else:
-            self.documents = self.documents.filter(status=Document.STATUS_NEED_INVESTIGATION)
-            for document in self.documents:
-                document.mark_as_valid()
-=======
-            ticket.ticket.save()
->>>>>>> c374e202
+            ticket.ticket.save()