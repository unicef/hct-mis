<<<<<<< HEAD
from decimal import Decimal
=======
from typing import Any, Dict
>>>>>>> 1a31bccf

from django.db.models import DecimalField, F, Sum
from django.db.models.functions import Coalesce

from hct_mis_api.apps.core.querysets import ExtendedQuerySetSequence
from hct_mis_api.apps.household.models import Household
from hct_mis_api.apps.payment.models import PaymentRecord


<<<<<<< HEAD
def programs_with_delivered_quantity(household: Household):
    payment_items = ExtendedQuerySetSequence(household.paymentrecord_set.all(), household.payment_set.all())
=======
def programs_with_delivered_quantity(household: Household) -> Dict[Any, Dict[str, Any]]:
>>>>>>> 1a31bccf
    programs = (
        payment_items.select_related("parent__program")
        .exclude(status=PaymentRecord.STATUS_FORCE_FAILED)
        .values("parent__program")
        .order_by("parent__program")
        .annotate(
            total_delivered_quantity=Coalesce(Sum("delivered_quantity", output_field=DecimalField()), Decimal(0.0)),
            total_delivered_quantity_usd=Coalesce(
                Sum("delivered_quantity_usd", output_field=DecimalField()), Decimal(0.0)
            ),
            program_name=F("parent__program__name"),
            currency=F("currency"),
            program_id=F("parent__program__id"),
            program_created_at=F("parent__program__created_at"),
        )
        .order_by("program_created_at")
        .merge_by(
            "parent__program",
            aggregated_fields=["total_delivered_quantity", "total_delivered_quantity_usd"],
            regular_fields=["program_name", "program_id", "program_created_at", "currency"],
        )
    )

    programs_dict = {}

    for program in programs:
        if program["program_id"] not in programs_dict.keys():
            programs_dict[program["program_id"]] = {
                "id": program["program_id"],
                "name": program["program_name"],
                "quantity": [
                    {
                        "total_delivered_quantity": program["total_delivered_quantity_usd"],
                        "currency": "USD",
                    }
                ],
            }
        if program["currency"] != "USD":
            programs_dict[program["program_id"]]["quantity"].append(
                {
                    "total_delivered_quantity": program["total_delivered_quantity"],
                    "currency": program["currency"],
                }
            )
<<<<<<< HEAD

    return programs_dict.values()
=======
    return programs_dict.values()  # type: ignore
>>>>>>> 1a31bccf
<|MERGE_RESOLUTION|>--- conflicted
+++ resolved
@@ -1,8 +1,6 @@
-<<<<<<< HEAD
 from decimal import Decimal
-=======
+
 from typing import Any, Dict
->>>>>>> 1a31bccf
 
 from django.db.models import DecimalField, F, Sum
 from django.db.models.functions import Coalesce
@@ -12,12 +10,8 @@
 from hct_mis_api.apps.payment.models import PaymentRecord
 
 
-<<<<<<< HEAD
-def programs_with_delivered_quantity(household: Household):
+def programs_with_delivered_quantity(household: Household) -> Dict[Any, Dict[str, Any]]:
     payment_items = ExtendedQuerySetSequence(household.paymentrecord_set.all(), household.payment_set.all())
-=======
-def programs_with_delivered_quantity(household: Household) -> Dict[Any, Dict[str, Any]]:
->>>>>>> 1a31bccf
     programs = (
         payment_items.select_related("parent__program")
         .exclude(status=PaymentRecord.STATUS_FORCE_FAILED)
@@ -62,9 +56,4 @@
                     "currency": program["currency"],
                 }
             )
-<<<<<<< HEAD
-
-    return programs_dict.values()
-=======
-    return programs_dict.values()  # type: ignore
->>>>>>> 1a31bccf
+    return programs_dict.values()  # type: ignore