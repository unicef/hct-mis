--- conflicted
+++ resolved
@@ -5,13 +5,8 @@
 from uuid import UUID
 
 from django.conf import settings
-<<<<<<< HEAD
-from django.core.management import BaseCommand
-from django.db.models import Q
-=======
 from django.core.management import BaseCommand, CommandParser
 from django.db.models import Q, QuerySet
->>>>>>> 72c72dca
 
 from hct_mis_api.apps.core.models import StorageFile
 from hct_mis_api.apps.household.models import Document, Household
