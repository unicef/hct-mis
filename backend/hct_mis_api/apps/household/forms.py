from typing import Any, Dict, List, Optional

from django import forms
from django.core.exceptions import ValidationError
from django.forms import HiddenInput
<<<<<<< HEAD
<<<<<<< HEAD
=======
from django.utils.translation import gettext_lazy as _
>>>>>>> origin
=======
from django.utils.translation import gettext_lazy as _
>>>>>>> 1706c370

from hct_mis_api.apps.core.models import BusinessArea
from hct_mis_api.apps.household.models import Household, XlsxUpdateFile
from hct_mis_api.apps.program.models import Program
from hct_mis_api.apps.registration_data.models import RegistrationDataImport
<<<<<<< HEAD
from hct_mis_api.apps.targeting.models import TargetPopulation
<<<<<<< HEAD
=======
=======
from hct_mis_api.apps.targeting.models import TargetingCriteria, TargetPopulation
>>>>>>> 1706c370


def get_households_from_text(ba: BusinessArea, text: Any, target_field: Any, separator: Any) -> Optional[List]:
    """
    Given a text and a BA, find all the Households ID in the text and return the valid IDs in that business area
    """
    list_of_households = None
    if separator in ["space", "tab"]:
        list_of_households = list(map(str.strip, text.split(" ")))
    elif separator == "new_line":
        list_of_households = list(map(str.strip, text.splitlines()))
    else:
        list_of_households = list(map(str.strip, text.split(separator)))
    if target_field == "unicef_id":
        return Household.objects.filter(withdrawn=False, business_area=ba, unicef_id__in=list_of_households)
    elif target_field == "unique_id":
        return Household.objects.filter(
            withdrawn=False,
            business_area=ba,
            id__in=list_of_households,
        )
    return []
<<<<<<< HEAD
>>>>>>> origin
=======
>>>>>>> 1706c370


class UpdateByXlsxStage1Form(forms.Form):
    business_area = forms.ModelChoiceField(queryset=BusinessArea.objects.all())
    registration_data_import = forms.ModelChoiceField(queryset=RegistrationDataImport.objects.all())
    file = forms.FileField()

    def clean_registration_data_import(self) -> Optional[RegistrationDataImport]:
        data = self.cleaned_data.get("registration_data_import")

        if not data:
            return None

        registration_data_import = self._retrieve_rdi_by_name()

        self._check_rdi_has_correct_business_area(registration_data_import)

        return registration_data_import

    def _check_rdi_has_correct_business_area(self, registration_data_import: RegistrationDataImport) -> None:
        business_area = self.cleaned_data.get("business_area")
        if registration_data_import.business_area != business_area:
            raise ValidationError("Rdi should belong to selected business area")

    def _retrieve_rdi_by_name(self) -> RegistrationDataImport:
        data = self.cleaned_data.get("registration_data_import")
        registration_data_import = RegistrationDataImport.objects.filter(name=data).first()
        if not registration_data_import:
            raise ValidationError(f"Rdi with the name {data} doesn't exist")
        return registration_data_import


class UpdateByXlsxStage2Form(forms.Form):
    xlsx_update_file = forms.ModelChoiceField(queryset=XlsxUpdateFile.objects.all(), widget=forms.HiddenInput())

    def __init__(self, *args: Any, **kwargs: Any) -> None:
        self.xlsx_columns = kwargs.pop("xlsx_columns", [])
        super().__init__(*args, **kwargs)
        self.fields["xlsx_match_columns"] = forms.MultipleChoiceField(
            widget=forms.CheckboxSelectMultiple,
            choices=[(xlsx_column, xlsx_column) for xlsx_column in self.xlsx_columns],
        )

    def clean_xlsx_match_columns(self) -> Dict:
        data = self.cleaned_data["xlsx_match_columns"]
        required_columns = {"individual__unicef_id", "household__unicef_id"}
        all_columns = set(self.xlsx_columns)
        required_columns_in_this_form = all_columns & required_columns
        columns_not_found = required_columns_in_this_form - set(data)
        if not len(columns_not_found):
            return data
        raise ValidationError("Unicef Id columns have to be selected")


class UpdateIndividualsIBANFromXlsxForm(forms.Form):
    business_area = forms.ModelChoiceField(queryset=BusinessArea.objects.all())
    file = forms.FileField()


class WithdrawForm(forms.Form):
    _selected_action = forms.CharField(widget=forms.MultipleHiddenInput)
    reason = forms.CharField(label="Log message", max_length=100, required=False)
    tag = forms.SlugField(
        max_length=100,
        required=False,
        help_text="HH will have a user_field with this name with value 'True'",
    )


class RestoreForm(forms.Form):
    _selected_action = forms.CharField(widget=forms.MultipleHiddenInput)
    reason = forms.CharField(label="Log message", max_length=100, required=False)
    reopen_tickets = forms.BooleanField(required=False, help_text="Restore all previously closed tickets")


class MassWithdrawForm(WithdrawForm):
    pass


class AddToTargetPopulationForm(forms.Form):
    _selected_action = forms.CharField(widget=forms.MultipleHiddenInput)
    action = forms.CharField(widget=forms.HiddenInput)
    target_population = forms.ModelChoiceField(
        queryset=TargetPopulation.objects.filter(status=TargetPopulation.STATUS_OPEN)
    )

    def __init__(self, *args: Any, **kwargs: Any) -> None:
        read_only = kwargs.pop("read_only", False)
        super().__init__(*args, **kwargs)
        if read_only:
            self.fields["target_population"].widget = HiddenInput()


class CreateTargetPopulationForm(forms.Form):
    _selected_action = forms.CharField(widget=forms.MultipleHiddenInput)
    action = forms.CharField(widget=forms.HiddenInput)
    name = forms.CharField()
    program = forms.ModelChoiceField(queryset=Program.objects.filter(status=Program.ACTIVE))

    def __init__(self, *args: Any, **kwargs: Any) -> None:
        read_only = kwargs.pop("read_only", False)
        super().__init__(*args, **kwargs)
        if "initial" in kwargs:
            first = Household.objects.get(pk=kwargs["initial"]["_selected_action"][0])
            self.fields["program"].queryset = Program.objects.filter(
                status=Program.ACTIVE, business_area=first.business_area
            )

        if read_only:
            self.fields["program"].widget = HiddenInput()
            self.fields["name"].widget = HiddenInput()
<<<<<<< HEAD
<<<<<<< HEAD
=======
=======
>>>>>>> 1706c370


class CreateTargetPopulationTextForm(forms.Form):
    action = forms.CharField(widget=forms.HiddenInput)
    name = forms.CharField()
    target_field = forms.ChoiceField(choices=(("unicef_id", _("Unicef ID")), ("unique_id", _("UUID"))))
<<<<<<< HEAD
=======
    targeting_criteria = forms.ModelChoiceField(widget=forms.HiddenInput, queryset=TargetingCriteria.objects.all())
>>>>>>> 1706c370
    separator = forms.ChoiceField(
        choices=(
            (",", _("Comma")),
            ("new_line", _("New line")),
            ("space", _("Space")),
            (";", _("Semi colon")),
            ("tab", _("Tab")),
        )
    )
    business_area = forms.ModelChoiceField(
        queryset=BusinessArea.objects.all(), help_text=_("Choose the correct business area")
    )
    criteria = forms.CharField(
        widget=forms.Textarea, help_text=_("List of either UUID4 or UNICEF IDs separated the separator")
    )

    def __init__(self, *args: Any, **kwargs: Any) -> None:
        read_only = kwargs.pop("read_only", False)
        super().__init__(*args, **kwargs)
        if "initial" in kwargs:
            self.fields["business_area"].queryset = BusinessArea.objects.all()

        if read_only:
            self.fields["business_area"].widget = HiddenInput()
            self.fields["name"].widget = HiddenInput()
            self.fields["criteria"].widget = HiddenInput()
            self.fields["target_field"].widget = HiddenInput()
            self.fields["separator"].widget = HiddenInput()
<<<<<<< HEAD
=======
            self.fields["targeting_criteria"].widget = HiddenInput()
>>>>>>> 1706c370

    def clean_criteria(self) -> Optional[List]:
        try:
            return get_households_from_text(
                self.cleaned_data["business_area"],
                self.cleaned_data["criteria"],
                self.cleaned_data["target_field"],
                self.cleaned_data["separator"],
            )
        except Exception as e:
<<<<<<< HEAD
            raise ValidationError(str(e))
>>>>>>> origin
=======
            raise ValidationError(str(e))
>>>>>>> 1706c370
<|MERGE_RESOLUTION|>--- conflicted
+++ resolved
@@ -3,26 +3,13 @@
 from django import forms
 from django.core.exceptions import ValidationError
 from django.forms import HiddenInput
-<<<<<<< HEAD
-<<<<<<< HEAD
-=======
 from django.utils.translation import gettext_lazy as _
->>>>>>> origin
-=======
-from django.utils.translation import gettext_lazy as _
->>>>>>> 1706c370
 
 from hct_mis_api.apps.core.models import BusinessArea
 from hct_mis_api.apps.household.models import Household, XlsxUpdateFile
 from hct_mis_api.apps.program.models import Program
 from hct_mis_api.apps.registration_data.models import RegistrationDataImport
-<<<<<<< HEAD
-from hct_mis_api.apps.targeting.models import TargetPopulation
-<<<<<<< HEAD
-=======
-=======
 from hct_mis_api.apps.targeting.models import TargetingCriteria, TargetPopulation
->>>>>>> 1706c370
 
 
 def get_households_from_text(ba: BusinessArea, text: Any, target_field: Any, separator: Any) -> Optional[List]:
@@ -45,10 +32,6 @@
             id__in=list_of_households,
         )
     return []
-<<<<<<< HEAD
->>>>>>> origin
-=======
->>>>>>> 1706c370
 
 
 class UpdateByXlsxStage1Form(forms.Form):
@@ -160,21 +143,13 @@
         if read_only:
             self.fields["program"].widget = HiddenInput()
             self.fields["name"].widget = HiddenInput()
-<<<<<<< HEAD
-<<<<<<< HEAD
-=======
-=======
->>>>>>> 1706c370
 
 
 class CreateTargetPopulationTextForm(forms.Form):
     action = forms.CharField(widget=forms.HiddenInput)
     name = forms.CharField()
     target_field = forms.ChoiceField(choices=(("unicef_id", _("Unicef ID")), ("unique_id", _("UUID"))))
-<<<<<<< HEAD
-=======
     targeting_criteria = forms.ModelChoiceField(widget=forms.HiddenInput, queryset=TargetingCriteria.objects.all())
->>>>>>> 1706c370
     separator = forms.ChoiceField(
         choices=(
             (",", _("Comma")),
@@ -203,10 +178,7 @@
             self.fields["criteria"].widget = HiddenInput()
             self.fields["target_field"].widget = HiddenInput()
             self.fields["separator"].widget = HiddenInput()
-<<<<<<< HEAD
-=======
             self.fields["targeting_criteria"].widget = HiddenInput()
->>>>>>> 1706c370
 
     def clean_criteria(self) -> Optional[List]:
         try:
@@ -217,9 +189,4 @@
                 self.cleaned_data["separator"],
             )
         except Exception as e:
-<<<<<<< HEAD
-            raise ValidationError(str(e))
->>>>>>> origin
-=======
-            raise ValidationError(str(e))
->>>>>>> 1706c370
+            raise ValidationError(str(e))