--- conflicted
+++ resolved
@@ -483,8 +483,7 @@
                     "Business-Area": self.business_area.slug,
                 },
             },
-<<<<<<< HEAD
-            variables={"search": "qwerty12345", "searchType": "kobo_asset_id"},
+            variables={"search": "qwerty12345"},
         )
 
     def test_household_query_all_for_all_programs(self) -> None:
@@ -515,7 +514,4 @@
                     "Business-Area": self.business_area.slug,
                 },
             },
-=======
-            variables={"search": "qwerty12345"},
->>>>>>> 59af2f71
         )