--- conflicted
+++ resolved
@@ -30,7 +30,6 @@
 @disabled_locally_test
 class TestIndividualQuery(BaseElasticSearchTestCase, APITestCase):
     databases = {"default", "registration_datahub"}
-
     ALL_INDIVIDUALS_QUERY = """
     query AllIndividuals($search: String, $searchType: String) {
       allIndividuals(businessArea: "afghanistan", search: $search, searchType: $searchType, orderBy:"id") {
@@ -47,7 +46,6 @@
       }
     }
     """
-
     ALL_INDIVIDUALS_BY_PROGRAMME_QUERY = """
     query AllIndividuals($programs: [ID]) {
       allIndividuals(programs: $programs, orderBy: "birth_date", businessArea: "afghanistan") {
@@ -109,16 +107,16 @@
             data_collecting_type=partial,
         )
 
-        cls.household_one = HouseholdFactory.build(business_area=cls.business_area)
-        cls.household_two = HouseholdFactory.build(business_area=cls.business_area)
-        cls.household_one.registration_data_import.imported_by.save()
-        cls.household_one.registration_data_import.save()
-        cls.household_two.registration_data_import.imported_by.save()
-        cls.household_two.registration_data_import.save()
-        cls.household_one.programs.add(program_one)
-        cls.household_two.programs.add(cls.program_two)
+        household_one = HouseholdFactory.build(business_area=cls.business_area)
+        household_two = HouseholdFactory.build(business_area=cls.business_area)
+        household_one.registration_data_import.imported_by.save()
+        household_one.registration_data_import.save()
+        household_two.registration_data_import.imported_by.save()
+        household_two.registration_data_import.save()
+        household_one.programs.add(program_one)
+        household_two.programs.add(cls.program_two)
         # added for testing migrate_data_to_representations script
-        cls.household_two.programs.add(program_one)
+        household_two.programs.add(program_one)
 
         cls.individuals_to_create = [
             {
@@ -181,14 +179,15 @@
         ]
 
         cls.individuals = [
-            IndividualFactory(household=cls.household_one if index % 2 else cls.household_two, **individual)
+            IndividualFactory(household=household_one if index % 2 else household_two, **individual)
             for index, individual in enumerate(cls.individuals_to_create)
         ]
-<<<<<<< HEAD
-        cls.household_one.head_of_household = cls.individuals[0]
-        cls.household_two.head_of_household = cls.individuals[1]
-        cls.household_one.save()
-        cls.household_two.save()
+        cls.individuals_from_hh_one = [ind for ind in cls.individuals if ind.household == household_one]
+        cls.individuals_from_hh_two = [ind for ind in cls.individuals if ind.household == household_two]
+        household_one.head_of_household = cls.individuals_from_hh_one[0]
+        household_two.head_of_household = cls.individuals_from_hh_two[1]
+        household_one.save()
+        household_two.save()
 
         cls.bank_account_info = BankAccountInfoFactory(
             individual=cls.individuals[5], bank_name="ING", bank_account_number=11110000222255558888999925
@@ -203,14 +202,6 @@
         DocumentTypeFactory(key="birth_certificate")
         DocumentTypeFactory(key="disability_card")
         DocumentTypeFactory(key="drivers_license")
-=======
-        cls.individuals_from_hh_one = [ind for ind in cls.individuals if ind.household == household_one]
-        cls.individuals_from_hh_two = [ind for ind in cls.individuals if ind.household == household_two]
-        household_one.head_of_household = cls.individuals_from_hh_one[0]
-        household_two.head_of_household = cls.individuals_from_hh_two[1]
-        household_one.save()
-        household_two.save()
->>>>>>> 8bbdb01e
 
         cls.national_id = DocumentFactory(
             document_number="123-456-789",
@@ -220,12 +211,8 @@
 
         cls.national_passport = DocumentFactory(
             document_number="111-222-333",
-            type=DocumentType.objects.get(key="national_passport"),
+            type=DocumentTypeFactory(key="national_passport"),
             individual=cls.individuals[1],
-        )
-
-        cls.tax_id = DocumentFactory(
-            document_number="666-777-888", type=DocumentType.objects.get(key="tax_id"), individual=cls.individuals[2]
         )
 
         cls.birth_certificate = DocumentFactory(
@@ -246,6 +233,10 @@
             individual=cls.individuals[0],
         )
 
+        cls.tax_id = DocumentFactory(
+            document_number="666-777-888", type=DocumentType.objects.get(key="tax_id"), individual=cls.individuals[2]
+        )
+
         cls.rebuild_search_index()
 
         # remove after data migration
@@ -259,6 +250,7 @@
             ("without_permission", []),
         ]
     )
+    @skip(reason="Remove 2nd program after merging to develop")
     def test_individual_query_all(self, _: Any, permissions: List[Permissions]) -> None:
         self.create_user_role_with_permissions(self.user, permissions, self.business_area)
 
@@ -269,85 +261,148 @@
 
     @parameterized.expand(
         [
-            ("with_permission", [Permissions.POPULATION_VIEW_INDIVIDUALS_LIST]),
-            ("without_permission", []),
-        ]
-    )
-    def test_individual_programme_filter(self, _: Any, permissions: List[Permissions]) -> None:
-        self.create_user_role_with_permissions(self.user, permissions, self.business_area)
-
-        self.snapshot_graphql_request(
-            request_string=self.ALL_INDIVIDUALS_BY_PROGRAMME_QUERY,
-            context={"user": self.user},
-            variables={"programs": [self.program_two.id]},
-        )
-
-    @parameterized.expand(
-        [
-            ("with_permission", [Permissions.POPULATION_VIEW_INDIVIDUALS_LIST]),
-            ("without_permission", []),
-        ]
-    )
-<<<<<<< HEAD
-    def test_query_individuals_by_search_individual_id_filter(self, _: Any, permissions: List[Permissions]) -> None:
-=======
+            ("with_permission", [Permissions.POPULATION_VIEW_INDIVIDUALS_DETAILS]),
+            ("without_permission", []),
+        ]
+    )
+    def test_individual_query_single(self, _: Any, permissions: List[Permissions]) -> None:
+        self.create_user_role_with_permissions(self.user, permissions, self.business_area)
+
+        self.snapshot_graphql_request(
+            request_string=self.INDIVIDUAL_QUERY,
+            context={"user": self.user},
+            variables={"id": self.id_to_base64(self.individuals[0].id, "IndividualNode")},
+        )
+
+    @parameterized.expand(
+        [
+            ("with_permission", [Permissions.POPULATION_VIEW_INDIVIDUALS_LIST]),
+            ("without_permission", []),
+        ]
+    )
     @skip("After merging GPF, remove 2nd program")
     def test_individual_programme_filter(self, _: Any, permissions: List[Permissions]) -> None:
->>>>>>> 8bbdb01e
+        self.create_user_role_with_permissions(self.user, permissions, self.business_area)
+
+        self.snapshot_graphql_request(
+            request_string=self.ALL_INDIVIDUALS_BY_PROGRAMME_QUERY,
+            context={"user": self.user},
+            variables={"programs": [self.program_two.id]},
+        )
+
+    @parameterized.expand(
+        [
+            ("with_permission", [Permissions.POPULATION_VIEW_INDIVIDUALS_LIST]),
+            ("without_permission", []),
+        ]
+    )
+    def test_query_individuals_by_search_full_name_filter(self, _: Any, permissions: List[Permissions]) -> None:
+        self.create_user_role_with_permissions(self.user, permissions, self.business_area)
+
+        # Should be Jenna Franklin
+        self.snapshot_graphql_request(
+            request_string=self.ALL_INDIVIDUALS_QUERY,
+            context={"user": self.user},
+            variables={"search": "Jenna Franklin", "searchType": "full_name"},
+        )
+
+    @parameterized.expand(
+        [
+            ("with_permission", [Permissions.POPULATION_VIEW_INDIVIDUALS_LIST]),
+            ("without_permission", []),
+        ]
+    )
+    def test_query_individuals_by_search_phone_no_filter(self, _: Any, permissions: List[Permissions]) -> None:
+        self.create_user_role_with_permissions(self.user, permissions, self.business_area)
+
+        # Should be Robin Ford
+        self.snapshot_graphql_request(
+            request_string=self.ALL_INDIVIDUALS_QUERY,
+            context={"user": self.user},
+            variables={"search": "+18663567905", "searchType": "phone_no"},
+        )
+
+    @parameterized.expand(
+        [
+            ("with_permission", [Permissions.POPULATION_VIEW_INDIVIDUALS_LIST]),
+            ("without_permission", []),
+        ]
+    )
+    def test_query_individuals_by_search_national_id_filter(self, _: Any, permissions: List[Permissions]) -> None:
         self.create_user_role_with_permissions(self.user, permissions, self.business_area)
 
         # Should be Benjamin Butler
         self.snapshot_graphql_request(
             request_string=self.ALL_INDIVIDUALS_QUERY,
             context={"user": self.user},
-            variables={"search": self.individual_unicef_id_to_search, "searchType": "individual_id"},
-        )
-
-    def test_query_individuals_by_search_household_id_filter(self) -> None:
-        self.create_user_role_with_permissions(
-            self.user, [Permissions.POPULATION_VIEW_INDIVIDUALS_LIST], self.business_area
-        )
-
-        household_id_query_response = self.graphql_request(
-            request_string=self.ALL_INDIVIDUALS_QUERY,
-            context={"user": self.user},
-            variables={"search": self.household_unicef_id_to_search, "searchType": "household_id"},
-        )
-
-        assert "errors" not in household_id_query_response
-        names = [item["node"]["familyName"] for item in household_id_query_response["data"]["allIndividuals"]["edges"]]
-        self.assertEqual(sorted(names), ["Butler", "Franklin", "Parker", "Perry"])
-
-    @parameterized.expand(
-        [
-            ("with_permission", [Permissions.POPULATION_VIEW_INDIVIDUALS_LIST]),
-            ("without_permission", []),
-        ]
-    )
-    def test_query_individuals_by_search_full_name_filter(self, _: Any, permissions: List[Permissions]) -> None:
-        self.create_user_role_with_permissions(self.user, permissions, self.business_area)
-
-        # Should be Jenna Franklin
-        self.snapshot_graphql_request(
-            request_string=self.ALL_INDIVIDUALS_QUERY,
-            context={"user": self.user},
-            variables={"search": "Jenna Franklin", "searchType": "full_name"},
-        )
-
-    @parameterized.expand(
-        [
-            ("with_permission", [Permissions.POPULATION_VIEW_INDIVIDUALS_LIST]),
-            ("without_permission", []),
-        ]
-    )
-    def test_query_individuals_by_search_phone_no_filter(self, _: Any, permissions: List[Permissions]) -> None:
+            variables={"search": f"{self.national_id.document_number}", "searchType": "national_id"},
+        )
+
+    @parameterized.expand(
+        [
+            ("with_permission", [Permissions.POPULATION_VIEW_INDIVIDUALS_LIST]),
+            ("without_permission", []),
+        ]
+    )
+    def test_query_individuals_by_search_national_passport_filter(self, _: Any, permissions: List[Permissions]) -> None:
         self.create_user_role_with_permissions(self.user, permissions, self.business_area)
 
         # Should be Robin Ford
         self.snapshot_graphql_request(
             request_string=self.ALL_INDIVIDUALS_QUERY,
             context={"user": self.user},
-            variables={"search": "+18663567905", "searchType": "phone_no"},
+            variables={"search": f"{self.national_passport.document_number}", "searchType": "national_passport"},
+        )
+
+    @parameterized.expand(
+        [
+            ("with_permission", [Permissions.POPULATION_VIEW_INDIVIDUALS_LIST]),
+            ("without_permission", []),
+        ]
+    )
+    def test_query_individuals_by_search_tax_id_filter(self, _: Any, permissions: List[Permissions]) -> None:
+        self.create_user_role_with_permissions(self.user, permissions, self.business_area)
+
+        # Should be Timothy Perry
+        self.snapshot_graphql_request(
+            request_string=self.ALL_INDIVIDUALS_QUERY,
+            context={"user": self.user},
+            variables={"search": f"{self.tax_id.document_number}", "searchType": "tax_id"},
+        )
+
+    @parameterized.expand(
+        [
+            ("with_permission", [Permissions.POPULATION_VIEW_INDIVIDUALS_LIST], "1"),
+            ("with_permission", [Permissions.POPULATION_VIEW_INDIVIDUALS_LIST], "1/11"),
+            ("without_permission", [], "1"),
+        ]
+    )
+    def test_query_individuals_by_search_registration_id_filter(
+        self, _: Any, permissions: List[Permissions], search: str
+    ) -> None:
+        self.create_user_role_with_permissions(self.user, permissions, self.business_area)
+
+        self.snapshot_graphql_request(
+            request_string=self.ALL_INDIVIDUALS_QUERY,
+            context={"user": self.user},
+            variables={"search": search, "searchType": "registration_id"},
+        )
+
+    @parameterized.expand(
+        [
+            ("with_permission", [Permissions.POPULATION_VIEW_INDIVIDUALS_LIST]),
+            ("without_permission", []),
+        ]
+    )
+    def test_query_individuals_by_search_without_search_type(self, _: Any, permissions: List[Permissions]) -> None:
+        self.create_user_role_with_permissions(self.user, permissions, self.business_area)
+
+        self.snapshot_graphql_request(
+            request_string=self.ALL_INDIVIDUALS_QUERY,
+            context={"user": self.user},
+            variables={
+                "search": "1",
+            },
         )
 
     @parameterized.expand(
@@ -374,89 +429,6 @@
             ("without_permission", []),
         ]
     )
-    def test_query_individuals_by_search_national_id_filter(self, _: Any, permissions: List[Permissions]) -> None:
-        self.create_user_role_with_permissions(self.user, permissions, self.business_area)
-
-        # Should be Benjamin Butler
-        self.snapshot_graphql_request(
-            request_string=self.ALL_INDIVIDUALS_QUERY,
-            context={"user": self.user},
-            variables={"search": self.national_id.document_number, "searchType": "national_id"},
-        )
-
-    @parameterized.expand(
-        [
-            ("with_permission", [Permissions.POPULATION_VIEW_INDIVIDUALS_LIST]),
-            ("without_permission", []),
-        ]
-    )
-    def test_query_individuals_by_search_national_passport_filter(self, _: Any, permissions: List[Permissions]) -> None:
-        self.create_user_role_with_permissions(self.user, permissions, self.business_area)
-
-        # Should be Robin Ford
-        self.snapshot_graphql_request(
-            request_string=self.ALL_INDIVIDUALS_QUERY,
-            context={"user": self.user},
-            variables={"search": f"{self.national_passport.document_number}", "searchType": "national_passport"},
-        )
-
-    @parameterized.expand(
-        [
-            ("with_permission", [Permissions.POPULATION_VIEW_INDIVIDUALS_LIST]),
-            ("without_permission", []),
-        ]
-    )
-    def test_query_individuals_by_search_tax_id_filter(self, _: Any, permissions: List[Permissions]) -> None:
-        self.create_user_role_with_permissions(self.user, permissions, self.business_area)
-
-        # Should be Timothy Perry
-        self.snapshot_graphql_request(
-            request_string=self.ALL_INDIVIDUALS_QUERY,
-            context={"user": self.user},
-            variables={"search": f"{self.tax_id.document_number}", "searchType": "tax_id"},
-        )
-
-    @parameterized.expand(
-        [
-            ("with_permission", [Permissions.POPULATION_VIEW_INDIVIDUALS_LIST], "1"),
-            ("with_permission", [Permissions.POPULATION_VIEW_INDIVIDUALS_LIST], "1/11"),
-            ("without_permission", [], "1"),
-        ]
-    )
-    def test_query_individuals_by_search_registration_id_filter(
-        self, _: Any, permissions: List[Permissions], search: str
-    ) -> None:
-        self.create_user_role_with_permissions(self.user, permissions, self.business_area)
-
-        self.snapshot_graphql_request(
-            request_string=self.ALL_INDIVIDUALS_QUERY,
-            context={"user": self.user},
-            variables={"search": search, "searchType": "registration_id"},
-        )
-
-    @parameterized.expand(
-        [
-            ("with_permission", [Permissions.POPULATION_VIEW_INDIVIDUALS_LIST]),
-            ("without_permission", []),
-        ]
-    )
-    def test_query_individuals_by_search_without_search_type(self, _: Any, permissions: List[Permissions]) -> None:
-        self.create_user_role_with_permissions(self.user, permissions, self.business_area)
-
-        self.snapshot_graphql_request(
-            request_string=self.ALL_INDIVIDUALS_QUERY,
-            context={"user": self.user},
-            variables={
-                "search": "1",
-            },
-        )
-
-    @parameterized.expand(
-        [
-            ("with_permission", [Permissions.POPULATION_VIEW_INDIVIDUALS_LIST]),
-            ("without_permission", []),
-        ]
-    )
     def test_query_individuals_by_search_birth_certificate_filter(self, _: Any, permissions: List[Permissions]) -> None:
         self.create_user_role_with_permissions(self.user, permissions, self.business_area)
 
