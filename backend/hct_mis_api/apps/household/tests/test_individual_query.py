from typing import Any, List

from parameterized import parameterized

from hct_mis_api.apps.account.fixtures import UserFactory
from hct_mis_api.apps.account.permissions import Permissions
from hct_mis_api.apps.core.base_test_case import APITestCase
from hct_mis_api.apps.core.fixtures import create_afghanistan
from hct_mis_api.apps.household.fixtures import (
    DocumentFactory,
    DocumentTypeFactory,
    HouseholdFactory,
    IndividualFactory,
)
from hct_mis_api.apps.household.models import DocumentType
from hct_mis_api.apps.program.fixtures import ProgramFactory


class TestIndividualQuery(APITestCase):
    databases = "__all__"

    ALL_INDIVIDUALS_QUERY = """
    query AllIndividuals($search: String) {
      allIndividuals(businessArea: "afghanistan", search: $search, orderBy:"id") {
        edges {
          node {
            fullName
            givenName
            familyName
            phoneNo
            phoneNoValid
            birthDate
          }
        }
      }
    }
    """

    INDIVIDUAL_QUERY = """
    query Individual($id: ID!) {
      individual(id: $id) {
        fullName
        givenName
        familyName
        phoneNo
        birthDate
      }
    }
    """

    @classmethod
    def setUpTestData(cls) -> None:
        cls.user = UserFactory()
        cls.business_area = create_afghanistan()
        cls.program = ProgramFactory(
            name="Test program ONE",
            business_area=cls.business_area,
            status="ACTIVE",
        )
        cls.program_draft = ProgramFactory(
            name="Test program DRAFT",
            business_area=cls.business_area,
            status="DRAFT",
        )

        household_one = HouseholdFactory.build(business_area=cls.business_area)
        household_one.household_collection.save()
        household_one.registration_data_import.imported_by.save()
        household_one.registration_data_import.save()

        cls.individuals_to_create = [
            {
                "full_name": "Benjamin Butler",
                "given_name": "Benjamin",
                "family_name": "Butler",
                "phone_no": "(953)682-4596",
                "birth_date": "1943-07-30",
                "id": "ffb2576b-126f-42de-b0f5-ef889b7bc1fe",
                "program": cls.program,
            },
            {
                "full_name": "Robin Ford",
                "given_name": "Robin",
                "family_name": "Ford",
                "phone_no": "+18663567905",
                "birth_date": "1946-02-15",
                "id": "8ef39244-2884-459b-ad14-8d63a6fe4a4a",
                "program": cls.program,
            },
            {
                "full_name": "Timothy Perry",
                "given_name": "Timothy",
                "family_name": "Perry",
                "phone_no": "(548)313-1700-902",
                "birth_date": "1983-12-21",
                "id": "badd2d2d-7ea0-46f1-bb7a-69f385bacdcd",
                "program": cls.program,
            },
            {
                "full_name": "Eric Torres",
                "given_name": "Eric",
                "family_name": "Torres",
                "phone_no": "(228)231-5473",
                "birth_date": "1973-03-23",
                "id": "2c1a26a3-2827-4a99-9000-a88091bf017c",
                "program": cls.program,
            },
            {
                "full_name": "Jenna Franklin",
                "given_name": "Jenna",
                "family_name": "Franklin",
                "phone_no": "001-296-358-5428-607",
                "birth_date": "1969-11-29",
                "id": "0fc995cc-ea72-4319-9bfe-9c9fda3ec191",
                "program": cls.program,
            },
        ]

        cls.individuals = [
            IndividualFactory(household=household_one, **individual)
            for index, individual in enumerate(cls.individuals_to_create)
        ]
        household_one.head_of_household = cls.individuals[0]
        household_one.program = cls.program
        household_one.save()

        cls.national_id = DocumentFactory(
            document_number="123-456-789",
            type=DocumentType.objects.get(key="national_id"),
            individual=cls.individuals[0],
        )

        cls.national_passport = DocumentFactory(
            document_number="111-222-333",
            type=DocumentTypeFactory(key="national_passport"),
            individual=cls.individuals[1],
        )

        cls.tax_id = DocumentFactory(
            document_number="666-777-888", type=DocumentType.objects.get(key="tax_id"), individual=cls.individuals[2]
        )

        super().setUpTestData()

    @parameterized.expand(
        [
            ("with_permission", [Permissions.POPULATION_VIEW_INDIVIDUALS_LIST]),
            ("without_permission", []),
        ]
    )
    def test_individual_query_all(self, _: Any, permissions: List[Permissions]) -> None:
        self.create_user_role_with_permissions(self.user, permissions, self.business_area)

        self.snapshot_graphql_request(
            request_string=self.ALL_INDIVIDUALS_QUERY,
            context={"user": self.user, "headers": {"Program": self.id_to_base64(self.program.id, "ProgramNode")}},
        )

    @parameterized.expand(
        [
            ("with_permission", [Permissions.POPULATION_VIEW_INDIVIDUALS_DETAILS]),
            ("without_permission", []),
        ]
    )
    def test_individual_query_single(self, _: Any, permissions: List[Permissions]) -> None:
        self.create_user_role_with_permissions(self.user, permissions, self.business_area)

        self.snapshot_graphql_request(
            request_string=self.INDIVIDUAL_QUERY,
            context={"user": self.user, "headers": {"Program": self.id_to_base64(self.program.id, "ProgramNode")}},
            variables={"id": self.id_to_base64(self.individuals[0].id, "IndividualNode")},
        )

    @parameterized.expand(
        [
            ("with_permission", [Permissions.POPULATION_VIEW_INDIVIDUALS_LIST]),
            ("without_permission", []),
        ]
    )
    def test_query_individuals_by_search_full_name_filter(self, _: Any, permissions: List[Permissions]) -> None:
        self.create_user_role_with_permissions(self.user, permissions, self.business_area)
        self.snapshot_graphql_request(
            request_string=self.ALL_INDIVIDUALS_QUERY,
            context={"user": self.user, "headers": {"Program": self.id_to_base64(self.program.id, "ProgramNode")}},
            variables={"search": "full_name Jenna Franklin"},
        )

<<<<<<< HEAD
    @parameterized.expand(
        [
            ("with_permission", [Permissions.POPULATION_VIEW_INDIVIDUALS_LIST]),
            ("without_permission", []),
        ]
    )
    def test_query_individuals_by_search_phone_no_filter(self, _: Any, permissions: List[Permissions]) -> None:
        self.create_user_role_with_permissions(self.user, permissions, self.business_area)
        self.snapshot_graphql_request(
            request_string=self.ALL_INDIVIDUALS_QUERY,
            context={"user": self.user},
            variables={"search": "phone_no +18663567905"},
        )

    @parameterized.expand(
        [
            ("with_permission", [Permissions.POPULATION_VIEW_INDIVIDUALS_LIST]),
            ("without_permission", []),
        ]
    )
    def test_query_individuals_by_search_national_id_filter(self, _: Any, permissions: List[Permissions]) -> None:
        self.create_user_role_with_permissions(self.user, permissions, self.business_area)

        self.snapshot_graphql_request(
            request_string=self.ALL_INDIVIDUALS_QUERY,
            context={"user": self.user},
            variables={"search": f"national_id {self.national_id.document_number}"},
        )

    @parameterized.expand(
        [
            ("with_permission", [Permissions.POPULATION_VIEW_INDIVIDUALS_LIST]),
            ("without_permission", []),
        ]
    )
    def test_query_individuals_by_search_national_passport_filter(self, _: Any, permissions: List[Permissions]) -> None:
        self.create_user_role_with_permissions(self.user, permissions, self.business_area)

        self.snapshot_graphql_request(
            request_string=self.ALL_INDIVIDUALS_QUERY,
            context={"user": self.user},
            variables={"search": f"national_passport {self.national_passport.document_number}"},
        )

    @parameterized.expand(
        [
            ("with_permission", [Permissions.POPULATION_VIEW_INDIVIDUALS_LIST]),
            ("without_permission", []),
        ]
    )
    def test_query_individuals_by_search_tax_id_filter(self, _: Any, permissions: List[Permissions]) -> None:
        self.create_user_role_with_permissions(self.user, permissions, self.business_area)

        self.snapshot_graphql_request(
            request_string=self.ALL_INDIVIDUALS_QUERY,
            context={"user": self.user},
            variables={"search": f"tax_id {self.tax_id.document_number}"},
=======
    def test_individual_query_draft(self) -> None:
        self.create_user_role_with_permissions(
            self.user, [Permissions.POPULATION_VIEW_INDIVIDUALS_LIST], self.business_area
        )

        self.snapshot_graphql_request(
            request_string=self.ALL_INDIVIDUALS_QUERY,
            context={
                "user": self.user,
                "headers": {"Program": self.id_to_base64(self.program_draft.id, "ProgramNode")},
            },
>>>>>>> 835a4546
        )<|MERGE_RESOLUTION|>--- conflicted
+++ resolved
@@ -185,65 +185,6 @@
             variables={"search": "full_name Jenna Franklin"},
         )
 
-<<<<<<< HEAD
-    @parameterized.expand(
-        [
-            ("with_permission", [Permissions.POPULATION_VIEW_INDIVIDUALS_LIST]),
-            ("without_permission", []),
-        ]
-    )
-    def test_query_individuals_by_search_phone_no_filter(self, _: Any, permissions: List[Permissions]) -> None:
-        self.create_user_role_with_permissions(self.user, permissions, self.business_area)
-        self.snapshot_graphql_request(
-            request_string=self.ALL_INDIVIDUALS_QUERY,
-            context={"user": self.user},
-            variables={"search": "phone_no +18663567905"},
-        )
-
-    @parameterized.expand(
-        [
-            ("with_permission", [Permissions.POPULATION_VIEW_INDIVIDUALS_LIST]),
-            ("without_permission", []),
-        ]
-    )
-    def test_query_individuals_by_search_national_id_filter(self, _: Any, permissions: List[Permissions]) -> None:
-        self.create_user_role_with_permissions(self.user, permissions, self.business_area)
-
-        self.snapshot_graphql_request(
-            request_string=self.ALL_INDIVIDUALS_QUERY,
-            context={"user": self.user},
-            variables={"search": f"national_id {self.national_id.document_number}"},
-        )
-
-    @parameterized.expand(
-        [
-            ("with_permission", [Permissions.POPULATION_VIEW_INDIVIDUALS_LIST]),
-            ("without_permission", []),
-        ]
-    )
-    def test_query_individuals_by_search_national_passport_filter(self, _: Any, permissions: List[Permissions]) -> None:
-        self.create_user_role_with_permissions(self.user, permissions, self.business_area)
-
-        self.snapshot_graphql_request(
-            request_string=self.ALL_INDIVIDUALS_QUERY,
-            context={"user": self.user},
-            variables={"search": f"national_passport {self.national_passport.document_number}"},
-        )
-
-    @parameterized.expand(
-        [
-            ("with_permission", [Permissions.POPULATION_VIEW_INDIVIDUALS_LIST]),
-            ("without_permission", []),
-        ]
-    )
-    def test_query_individuals_by_search_tax_id_filter(self, _: Any, permissions: List[Permissions]) -> None:
-        self.create_user_role_with_permissions(self.user, permissions, self.business_area)
-
-        self.snapshot_graphql_request(
-            request_string=self.ALL_INDIVIDUALS_QUERY,
-            context={"user": self.user},
-            variables={"search": f"tax_id {self.tax_id.document_number}"},
-=======
     def test_individual_query_draft(self) -> None:
         self.create_user_role_with_permissions(
             self.user, [Permissions.POPULATION_VIEW_INDIVIDUALS_LIST], self.business_area
@@ -255,5 +196,63 @@
                 "user": self.user,
                 "headers": {"Program": self.id_to_base64(self.program_draft.id, "ProgramNode")},
             },
->>>>>>> 835a4546
+        )
+
+    @parameterized.expand(
+        [
+            ("with_permission", [Permissions.POPULATION_VIEW_INDIVIDUALS_LIST]),
+            ("without_permission", []),
+        ]
+    )
+    def test_query_individuals_by_search_phone_no_filter(self, _: Any, permissions: List[Permissions]) -> None:
+        self.create_user_role_with_permissions(self.user, permissions, self.business_area)
+        self.snapshot_graphql_request(
+            request_string=self.ALL_INDIVIDUALS_QUERY,
+            context={"user": self.user},
+            variables={"search": "phone_no +18663567905"},
+        )
+
+    @parameterized.expand(
+        [
+            ("with_permission", [Permissions.POPULATION_VIEW_INDIVIDUALS_LIST]),
+            ("without_permission", []),
+        ]
+    )
+    def test_query_individuals_by_search_national_id_filter(self, _: Any, permissions: List[Permissions]) -> None:
+        self.create_user_role_with_permissions(self.user, permissions, self.business_area)
+
+        self.snapshot_graphql_request(
+            request_string=self.ALL_INDIVIDUALS_QUERY,
+            context={"user": self.user},
+            variables={"search": f"national_id {self.national_id.document_number}"},
+        )
+
+    @parameterized.expand(
+        [
+            ("with_permission", [Permissions.POPULATION_VIEW_INDIVIDUALS_LIST]),
+            ("without_permission", []),
+        ]
+    )
+    def test_query_individuals_by_search_national_passport_filter(self, _: Any, permissions: List[Permissions]) -> None:
+        self.create_user_role_with_permissions(self.user, permissions, self.business_area)
+
+        self.snapshot_graphql_request(
+            request_string=self.ALL_INDIVIDUALS_QUERY,
+            context={"user": self.user},
+            variables={"search": f"national_passport {self.national_passport.document_number}"},
+        )
+
+    @parameterized.expand(
+        [
+            ("with_permission", [Permissions.POPULATION_VIEW_INDIVIDUALS_LIST]),
+            ("without_permission", []),
+        ]
+    )
+    def test_query_individuals_by_search_tax_id_filter(self, _: Any, permissions: List[Permissions]) -> None:
+        self.create_user_role_with_permissions(self.user, permissions, self.business_area)
+
+        self.snapshot_graphql_request(
+            request_string=self.ALL_INDIVIDUALS_QUERY,
+            context={"user": self.user},
+            variables={"search": f"tax_id {self.tax_id.document_number}"},
         )