import logging
from uuid import UUID

from concurrency.api import disable_concurrency
from sentry_sdk import configure_scope

from hct_mis_api.apps.core.celery import app
from hct_mis_api.apps.household.services.household_recalculate_data import (
    recalculate_data,
)
<<<<<<< HEAD
=======
from hct_mis_api.apps.utils.logs import log_start_and_end
>>>>>>> e2675e1d
from hct_mis_api.apps.utils.sentry import sentry_tags

logger = logging.getLogger(__name__)


@app.task()
<<<<<<< HEAD
=======
@log_start_and_end
>>>>>>> e2675e1d
@sentry_tags
def recalculate_population_fields_task(household_ids: list[UUID] = None):
    try:
        from hct_mis_api.apps.household.models import Household, Individual

        params = {}
        if household_ids:
            params["pk__in"] = household_ids

        for hh in (
            Household.objects.filter(**params)
            .only("id", "collect_individual_data")
            .prefetch_related("individuals")
            .iterator(chunk_size=10000)
        ):
            with configure_scope() as scope:
                scope.set_tag("business_area", hh.business_area)
                with disable_concurrency(Household):
                    with disable_concurrency(Individual):
                        recalculate_data(hh)

    except Exception as e:
        logger.exception(e)
        raise


@app.task()
@sentry_tags
def calculate_children_fields_for_not_collected_individual_data():
    from django.db.models import F

    from hct_mis_api.apps.household.models import Household

    Household.objects.update(
        children_count=F("female_age_group_0_5_count")
        + F("female_age_group_6_11_count")
        + F("female_age_group_12_17_count")
        + F("male_age_group_0_5_count")
        + F("male_age_group_6_11_count")
        + F("male_age_group_12_17_count"),
        female_children_count=F("female_age_group_0_5_count")
        + F("female_age_group_6_11_count")
        + F("female_age_group_12_17_count"),
        male_children_count=F("male_age_group_0_5_count")
        + F("male_age_group_6_11_count")
        + F("male_age_group_12_17_count"),
        children_disabled_count=F("female_age_group_0_5_disabled_count")
        + F("female_age_group_6_11_disabled_count")
        + F("female_age_group_12_17_disabled_count")
        + F("male_age_group_0_5_disabled_count")
        + F("male_age_group_6_11_disabled_count")
        + F("male_age_group_12_17_disabled_count"),
        female_children_disabled_count=F("female_age_group_0_5_disabled_count")
        + F("female_age_group_6_11_disabled_count")
        + F("female_age_group_12_17_disabled_count"),
        male_children_disabled_count=F("male_age_group_0_5_disabled_count")
        + F("male_age_group_6_11_disabled_count")
        + F("male_age_group_12_17_disabled_count"),
    )


@app.task()
@sentry_tags
def update_individuals_iban_from_xlsx_task(xlsx_update_file_id: UUID, uploaded_by_id: UUID):
    from hct_mis_api.apps.account.models import User
    from hct_mis_api.apps.household.models import XlsxUpdateFile
    from hct_mis_api.apps.household.services.individuals_iban_xlsx_update import (
        IndividualsIBANXlsxUpdate,
    )

    uploaded_by = User.objects.get(id=uploaded_by_id)
    try:
        xlsx_update_file = XlsxUpdateFile.objects.get(id=xlsx_update_file_id)
        with configure_scope() as scope:
            scope.set_tag("business_area", xlsx_update_file.business_area)
            updater = IndividualsIBANXlsxUpdate(xlsx_update_file)
            updater.validate()
            if updater.validation_errors:
                updater.send_failure_email()
                return

            updater.update()
            updater.send_success_email()

    except Exception as e:
        IndividualsIBANXlsxUpdate.send_error_email(
            error_message=str(e), xlsx_update_file_id=str(xlsx_update_file_id), uploaded_by=uploaded_by
        )<|MERGE_RESOLUTION|>--- conflicted
+++ resolved
@@ -8,20 +8,14 @@
 from hct_mis_api.apps.household.services.household_recalculate_data import (
     recalculate_data,
 )
-<<<<<<< HEAD
-=======
 from hct_mis_api.apps.utils.logs import log_start_and_end
->>>>>>> e2675e1d
 from hct_mis_api.apps.utils.sentry import sentry_tags
 
 logger = logging.getLogger(__name__)
 
 
 @app.task()
-<<<<<<< HEAD
-=======
 @log_start_and_end
->>>>>>> e2675e1d
 @sentry_tags
 def recalculate_population_fields_task(household_ids: list[UUID] = None):
     try:
