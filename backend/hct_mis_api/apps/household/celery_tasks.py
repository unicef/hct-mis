--- conflicted
+++ resolved
@@ -1,10 +1,6 @@
 import logging
 
 from concurrency.api import disable_concurrency
-<<<<<<< HEAD
-from concurrency.exceptions import RecordModifiedError
-=======
->>>>>>> 44de6eb9
 
 from hct_mis_api.apps.core.celery import app
 
@@ -15,15 +11,6 @@
 def recalculate_population_fields_task():
     logger.info("recalculate_population_fields")
     try:
-<<<<<<< HEAD
-        from hct_mis_api.apps.household.models import Household, Individual
-
-        for hh in Household.objects.all():
-            with disable_concurrency(Household):
-                with disable_concurrency(Individual):
-                    hh.recalculate_data()
-
-=======
         from hct_mis_api.apps.household.models import Household, Individual, YES
 
         for hh in (
@@ -36,7 +23,6 @@
                 with disable_concurrency(Individual):
                     hh.recalculate_data()
 
->>>>>>> 44de6eb9
     except Exception as e:
         logger.exception(e)
         raise
