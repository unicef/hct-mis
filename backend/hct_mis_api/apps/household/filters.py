import json
import re
from typing import Any, Dict, List

from django.db.models import Q, QuerySet
from django.db.models.functions import Lower

from constance import config
from django_filters import (
    BooleanFilter,
    CharFilter,
    FilterSet,
    ModelMultipleChoiceFilter,
    MultipleChoiceFilter,
)

from hct_mis_api.apps.core.filters import (
    AgeRangeFilter,
    BusinessAreaSlugFilter,
    DateRangeFilter,
    IntegerRangeFilter,
)
from hct_mis_api.apps.core.utils import CustomOrderingFilter, decode_id_string
from hct_mis_api.apps.geo.models import Area
from hct_mis_api.apps.household.documents import HouseholdDocument, IndividualDocument
from hct_mis_api.apps.household.models import (
    DUPLICATE,
    INDIVIDUAL_FLAGS_CHOICES,
    INDIVIDUAL_STATUS_CHOICES,
    NEEDS_ADJUDICATION,
    SANCTION_LIST_CONFIRMED_MATCH,
    SANCTION_LIST_POSSIBLE_MATCH,
    SEX_CHOICE,
    STATUS_ACTIVE,
    STATUS_DUPLICATE,
    STATUS_WITHDRAWN,
    Household,
    Individual,
)
from hct_mis_api.apps.program.models import Program

QueryType = List[Dict[str, Dict[str, Dict[str, str]]]]


def _prepare_kobo_asset_id_value(code) -> str:
    """
    preparing value for filter by kobo_asset_id
    value examples KOBO-111222, HOPE-20220531-3/111222, HOPE-2022530111222
    return asset_id number like 111222
    """
    if len(code) < 6:
        return code

    code = code[5:].split("/")[-1]  # remove prefix 'KOBO-' and split ['20220531-3', '111222']
    if code.startswith("20223"):
        # month 3 day 25...31 id is 44...12067
        code = code[7:]

    if code.startswith("20224"):
        # TODO: not sure if this one is correct?
        # code[5] is the day of month (or the first digit of it)
        # month 4 id is 12068..157380
        if code[5] in [1, 2, 3] and len(code) == 12:
            code = code[-5:]
        else:
            code = code[-6:]

    if code.startswith("20225"):
        # month 5 id is 157381...392136
        code = code[-6:]

    if code.startswith("20226"):
        # month 6 id is 392137...
        code = code[-6:]
    return code


class HouseholdFilter(FilterSet):
    business_area = BusinessAreaSlugFilter()
    size = IntegerRangeFilter(field_name="size")
    search = CharFilter(method="search_filter")
    head_of_household__full_name = CharFilter(field_name="head_of_household__full_name", lookup_expr="startswith")
    last_registration_date = DateRangeFilter(field_name="last_registration_date")
    admin2 = ModelMultipleChoiceFilter(field_name="admin_area", queryset=Area.objects.filter(area_type__area_level=2))
    withdrawn = BooleanFilter(field_name="withdrawn")
    country_origin = CharFilter(field_name="country_origin__iso_code3", lookup_expr="startswith")

    class Meta:
        model = Household
        fields = {
            "business_area": ["exact"],
            "address": ["exact", "startswith"],
            "head_of_household__full_name": ["exact", "startswith"],
            "size": ["range", "lte", "gte"],
            "admin_area": ["exact"],
            "target_populations": ["exact"],
            "programs": ["exact"],
            "residence_status": ["exact"],
            "withdrawn": ["exact"],
        }

    order_by = CustomOrderingFilter(
        fields=(
            "age",
            "sex",
            "household__id",
            "id",
            "unicef_id",
            "household_ca_id",
            "size",
            "status_label",
            Lower("head_of_household__full_name"),
            Lower("admin_area__name"),
            "residence_status",
            Lower("registration_data_import__name"),
            "total_cash_received",
            "last_registration_date",
            "first_registration_date",
        )
    )

    def _search_es(self, qs, value) -> QuerySet:
        business_area = self.data["business_area"]
        query_dict = get_elasticsearch_query_for_households(value, business_area)
        es_response = (
            HouseholdDocument.search().params(search_type="dfs_query_then_fetch").from_dict(query_dict).execute()
        )
        es_ids = [x.meta["id"] for x in es_response]

        split_values_list = value.split(" ")
        inner_query = Q()
        for split_value in split_values_list:
            striped_value = split_value.strip(",")
            if striped_value.startswith(("HOPE-", "KOBO-")):
                _value = _prepare_kobo_asset_id_value(value)
                # if user put somethink like 'KOBO-111222', 'HOPE-20220531-3/111222', 'HOPE-2022531111222'
                # will filter by '111222' like 111222 is ID
                inner_query |= Q(kobo_asset_id__endswith=_value)
        return qs.filter(Q(id__in=es_ids) | inner_query).distinct()

    def search_filter(self, qs, name, value):
        if config.USE_ELASTICSEARCH_FOR_HOUSEHOLDS_SEARCH:
            return self._search_es(qs, value)
        return self._search_db(qs, value)

<<<<<<< HEAD
    def _search_db(self, qs, value):
        import logging

        logger = logging.getLogger(__name__)
        logger.info(qs)
        logger.info(value)
=======
    def _search_db(self, qs, value) -> QuerySet:
>>>>>>> 607ea849
        if re.match(r"([\"\']).+\1", value):
            values = [value.replace('"', "").strip()]
        else:
            values = value.split(" ")
        q_obj = Q()
        for value in values:
            value = value.strip(",")
            inner_query = Q()
            inner_query |= Q(head_of_household__full_name__istartswith=value)
            inner_query |= Q(head_of_household__given_name__istartswith=value)
            inner_query |= Q(head_of_household__middle_name__istartswith=value)
            inner_query |= Q(head_of_household__family_name__istartswith=value)
            inner_query |= Q(residence_status__istartswith=value)
            inner_query |= Q(admin_area__name__istartswith=value)
            inner_query |= Q(unicef_id__istartswith=value)
            inner_query |= Q(unicef_id__iendswith=value)
            if value.startswith(("HOPE-", "KOBO-")):
                _value = self._prepare_kobo_asset_id_value(value)
                # if user put somethink like 'KOBO-111222', 'HOPE-20220531-3/111222', 'HOPE-2022531111222'
                # will filter by '111222' like 111222 is ID
                inner_query |= Q(kobo_asset_id__endswith=_value)
            q_obj &= inner_query
        return qs.filter(q_obj).distinct()


class IndividualFilter(FilterSet):
    business_area = BusinessAreaSlugFilter()
    age = AgeRangeFilter(field_name="birth_date")
    sex = MultipleChoiceFilter(field_name="sex", choices=SEX_CHOICE)
    programs = ModelMultipleChoiceFilter(field_name="household__programs", queryset=Program.objects.all())
    search = CharFilter(method="search_filter")
    last_registration_date = DateRangeFilter(field_name="last_registration_date")
    admin2 = ModelMultipleChoiceFilter(
        field_name="household__admin_area", queryset=Area.objects.filter(area_type__area_level=2)
    )
    status = MultipleChoiceFilter(choices=INDIVIDUAL_STATUS_CHOICES, method="status_filter")
    excluded_id = CharFilter(method="filter_excluded_id")
    withdrawn = BooleanFilter(field_name="withdrawn")
    flags = MultipleChoiceFilter(choices=INDIVIDUAL_FLAGS_CHOICES, method="flags_filter")

    class Meta:
        model = Individual
        fields = {
            "household__id": ["exact"],
            "business_area": ["exact"],
            "full_name": ["exact", "startswith", "endswith"],
            "sex": ["exact"],
            "household__admin_area": ["exact"],
            "withdrawn": ["exact"],
        }

    order_by = CustomOrderingFilter(
        fields=(
            "id",
            "unicef_id",
            Lower("full_name"),
            "household__id",
            "household__unicef_id",
            "birth_date",
            "sex",
            "relationship",
            Lower("household__admin_area__name"),
            "last_registration_date",
            "first_registration_date",
        )
    )

    def flags_filter(self, qs, name, value):
        q_obj = Q()
        if NEEDS_ADJUDICATION in value:
            q_obj |= Q(deduplication_golden_record_status=NEEDS_ADJUDICATION)
        if DUPLICATE in value:
            q_obj |= Q(duplicate=True)
        if SANCTION_LIST_POSSIBLE_MATCH in value:
            q_obj |= Q(sanction_list_possible_match=True, sanction_list_confirmed_match=False)
        if SANCTION_LIST_CONFIRMED_MATCH in value:
            q_obj |= Q(sanction_list_confirmed_match=True)

        return qs.filter(q_obj)

    def _search_es(self, qs, value) -> QuerySet:
        business_area = self.data["business_area"]
        query_dict = get_elasticsearch_query_for_individuals(value, business_area)
        es_response = (
            IndividualDocument.search().params(search_type="dfs_query_then_fetch").from_dict(query_dict).execute()
        )
        es_ids = [x.meta["id"] for x in es_response]
        return qs.filter(Q(id__in=es_ids)).distinct()

    def search_filter(self, qs, name, value) -> QuerySet:
        if config.USE_ELASTICSEARCH_FOR_INDIVIDUALS_SEARCH:
            return self._search_es(qs, value)
        return self._search_db(qs, value)

    def _search_db(self, qs, value) -> QuerySet:
        if re.match(r"([\"\']).+\1", value):
            values = [value.replace('"', "").strip()]
        else:
            values = value.split(" ")
        q_obj = Q()
        for value in values:
            inner_query = Q(household__admin_area__name__istartswith=value)
            inner_query |= Q(unicef_id__istartswith=value)
            inner_query |= Q(unicef_id__iendswith=value)
            inner_query |= Q(household__unicef_id__istartswith=value)
            inner_query |= Q(full_name__istartswith=value)
            inner_query |= Q(given_name__istartswith=value)
            inner_query |= Q(middle_name__istartswith=value)
            inner_query |= Q(family_name__istartswith=value)
            inner_query |= Q(documents__document_number__istartswith=value)
            inner_query |= Q(phone_no__istartswith=value)
            inner_query |= Q(phone_no_alternative__istartswith=value)
            q_obj &= inner_query
        return qs.filter(q_obj).distinct()

    def status_filter(self, qs, name, value):
        q_obj = Q()
        if STATUS_DUPLICATE in value:
            q_obj |= Q(duplicate=True)
        if STATUS_WITHDRAWN in value:
            q_obj |= Q(withdrawn=True)
        if STATUS_ACTIVE in value:
            q_obj |= Q(duplicate=False, withdrawn=False)

        return qs.filter(q_obj).distinct()

    def filter_excluded_id(self, qs, name, value):
        return qs.exclude(id=decode_id_string(value))


def get_elasticsearch_query_for_individuals(value, business_area) -> Dict:
    match_fields = [
        "phone_no_text",
        "phone_no_alternative",
        "documents.number",
        "admin1",
        "admin2",
    ]
    prefix_fields = [
        "middle_name",
        "unicef_id",
        "household.unicef_id",
        "phone_no_text",
    ]
    wildcard_fields = ["phone_no", "unicef_id", "household.unicef_id"]

    match_queries: QueryType = [
        {
            "match": {
                x: {
                    "query": value,
                }
            }
        }
        for x in match_fields
    ]
    prefix_queries: QueryType = [
        {
            "match_phrase_prefix": {
                x: {
                    "query": value,
                }
            }
        }
        for x in prefix_fields
    ]
    wildcard_queries: QueryType = [
        {
            "wildcard": {
                x: {
                    "value": f"*{value}",
                }
            }
        }
        for x in wildcard_fields
    ]
    all_queries: List[QueryType] = []
    all_queries.extend(wildcard_queries)
    all_queries.extend(prefix_queries)
    all_queries.extend(match_queries)

    values = value.split(" ")
    if len(values) == 2:
        all_queries.append(
            {
                "bool": {
                    "must": [
                        {
                            "match_phrase_prefix": {
                                "given_name": {
                                    "query": values[0],
                                }
                            }
                        },
                        {
                            "match_phrase_prefix": {
                                "family_name": {
                                    "query": values[1],
                                }
                            }
                        },
                    ],
                },
            }
        )
    elif len(values) == 1:
        all_queries.append(
            {
                "match_phrase_prefix": {
                    "given_name": {
                        "query": value,
                        "boost": 1.1,
                    }
                }
            }
        )
        all_queries.append(
            {
                "match_phrase_prefix": {
                    "family_name": {
                        "query": value,
                        "boost": 1.1,
                    }
                }
            },
        )
    else:
        all_queries.append(
            {
                "match_phrase_prefix": {
                    "full_name": {
                        "query": value,
                    }
                }
            },
        )

    query = {
        "size": "100",
        "_source": False,
        "query": {
            "bool": {
                "filter": {"term": {"business_area": business_area}},
                "minimum_should_match": 1,
                "should": all_queries,
            }
        },
    }
    json.dumps(query)
    return query


def get_elasticsearch_query_for_households(value, business_area) -> Dict:
    match_fields = [
        "admin1",
        "admin2",
    ]
    prefix_fields = ["head_of_household.middle_name", "unicef_id", "residence_status"]
    wildcard_fields = ["unicef_id"]
    match_queries: QueryType = [
        {
            "match": {
                x: {
                    "query": value,
                }
            }
        }
        for x in match_fields
    ]
    prefix_queries: QueryType = [
        {
            "match_phrase_prefix": {
                x: {
                    "query": value,
                }
            }
        }
        for x in prefix_fields
    ]
    wildcard_queries: QueryType = [
        {
            "wildcard": {
                x: {
                    "value": f"*{value}",
                }
            }
        }
        for x in wildcard_fields
    ]
    all_queries: List[QueryType] = []
    all_queries.extend(wildcard_queries)
    all_queries.extend(prefix_queries)
    all_queries.extend(match_queries)

    values = value.split(" ")
    if len(values) == 2:
        all_queries.append(
            {
                "bool": {
                    "must": [
                        {
                            "match_phrase_prefix": {
                                "head_of_household.given_name": {
                                    "query": values[0],
                                }
                            }
                        },
                        {
                            "match_phrase_prefix": {
                                "head_of_household.family_name": {
                                    "query": values[1],
                                }
                            }
                        },
                    ],
                },
            }
        )
    elif len(values) == 1:
        all_queries.append(
            {
                "match_phrase_prefix": {
                    "head_of_household.given_name": {
                        "query": value,
                        "boost": 1.1,
                    }
                }
            }
        )
        all_queries.append(
            {
                "match_phrase_prefix": {
                    "head_of_household.family_name": {
                        "query": value,
                        "boost": 1.1,
                    }
                }
            },
        )
    else:
        all_queries.append(
            {
                "match_phrase_prefix": {
                    "head_of_household.full_name": {
                        "query": value,
                    }
                }
            },
        )

    query: Dict[str, Any] = {
        "size": "100",
        "_source": False,
        "query": {
            "bool": {
                "minimum_should_match": 1,
                "should": all_queries,
            }
        },
    }
    if config.USE_ELASTICSEARCH_FOR_HOUSEHOLDS_SEARCH_USE_BUSINESS_AREA:
        query["query"]["bool"]["filter"] = ({"term": {"business_area": business_area}},)
    return query<|MERGE_RESOLUTION|>--- conflicted
+++ resolved
@@ -143,16 +143,12 @@
             return self._search_es(qs, value)
         return self._search_db(qs, value)
 
-<<<<<<< HEAD
-    def _search_db(self, qs, value):
+    def _search_db(self, qs, value) -> QuerySet:
         import logging
 
         logger = logging.getLogger(__name__)
         logger.info(qs)
         logger.info(value)
-=======
-    def _search_db(self, qs, value) -> QuerySet:
->>>>>>> 607ea849
         if re.match(r"([\"\']).+\1", value):
             values = [value.replace('"', "").strip()]
         else:
