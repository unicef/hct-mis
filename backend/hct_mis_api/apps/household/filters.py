import json
import re
from typing import TYPE_CHECKING, Any, Dict, List

from django.db.models import Q, QuerySet
from django.db.models.functions import Lower

from constance import config
from django_filters import (
    BooleanFilter,
    CharFilter,
    FilterSet,
    ModelMultipleChoiceFilter,
    MultipleChoiceFilter,
)

from hct_mis_api.apps.core.filters import (
    AgeRangeFilter,
    BusinessAreaSlugFilter,
    DateRangeFilter,
    IntegerRangeFilter,
)
from hct_mis_api.apps.core.utils import CustomOrderingFilter, decode_id_string
from hct_mis_api.apps.geo.models import Area
from hct_mis_api.apps.household.documents import HouseholdDocument, IndividualDocument
from hct_mis_api.apps.household.models import (
    DUPLICATE,
    INDIVIDUAL_FLAGS_CHOICES,
    INDIVIDUAL_STATUS_CHOICES,
    NEEDS_ADJUDICATION,
    SANCTION_LIST_CONFIRMED_MATCH,
    SANCTION_LIST_POSSIBLE_MATCH,
    SEX_CHOICE,
    STATUS_ACTIVE,
    STATUS_DUPLICATE,
    STATUS_WITHDRAWN,
    Household,
    Individual,
)
from hct_mis_api.apps.program.models import Program

if TYPE_CHECKING:
    from hct_mis_api.apps.core.models import BusinessArea


QueryType = List[Dict[str, Dict[str, Dict[str, str]]]]


def _prepare_kobo_asset_id_value(code: str) -> str:
    """
    preparing value for filter by kobo_asset_id
    value examples KOBO-111222, HOPE-20220531-3/111222, HOPE-2022530111222
    return asset_id number like 111222
    """
    if len(code) < 6:
        return code

    code = code[5:].split("/")[-1]  # remove prefix 'KOBO-' and split ['20220531-3', '111222']
    if code.startswith("20223"):
        # month 3 day 25...31 id is 44...12067
        code = code[7:]

    if code.startswith("20224"):
        # TODO: not sure if this one is correct?
        # code[5] is the day of month (or the first digit of it)
        # month 4 id is 12068..157380
        if code[5] in [1, 2, 3] and len(code) == 12:  # type: ignore
            code = code[-5:]
        else:
            code = code[-6:]

    if code.startswith("20225"):
        # month 5 id is 157381...392136
        code = code[-6:]

    if code.startswith("20226"):
        # month 6 id is 392137...
        code = code[-6:]
    return code


class HouseholdFilter(FilterSet):
    business_area = BusinessAreaSlugFilter()
    size = IntegerRangeFilter(field_name="size")
    search = CharFilter(method="search_filter")
    head_of_household__full_name = CharFilter(field_name="head_of_household__full_name", lookup_expr="startswith")
    last_registration_date = DateRangeFilter(field_name="last_registration_date")
    admin2 = ModelMultipleChoiceFilter(field_name="admin_area", queryset=Area.objects.filter(area_type__area_level=2))
    withdrawn = BooleanFilter(field_name="withdrawn")
    country_origin = CharFilter(field_name="country_origin__iso_code3", lookup_expr="startswith")

    class Meta:
        model = Household
        fields = {
            "business_area": ["exact"],
            "address": ["exact", "startswith"],
            "head_of_household__full_name": ["exact", "startswith"],
            "size": ["range", "lte", "gte"],
            "admin_area": ["exact"],
            "target_populations": ["exact"],
            "programs": ["exact"],
            "residence_status": ["exact"],
            "withdrawn": ["exact"],
        }

    order_by = CustomOrderingFilter(
        fields=(
            "age",
            "sex",
            "household__id",
            "id",
            "unicef_id",
            "household_ca_id",
            "size",
            "status_label",
            Lower("head_of_household__full_name"),
            Lower("admin_area__name"),
            "residence_status",
            Lower("registration_data_import__name"),
            "total_cash_received",
            "last_registration_date",
            "first_registration_date",
        )
    )

    def _search_es(self, qs: QuerySet, value: Any) -> QuerySet:
        business_area = self.data["business_area"]
        query_dict = get_elasticsearch_query_for_households(value, business_area)
        es_response = (
            HouseholdDocument.search().params(search_type="dfs_query_then_fetch").from_dict(query_dict).execute()
        )
        es_ids = [x.meta["id"] for x in es_response]

        split_values_list = value.split(" ")
        inner_query = Q()
        for split_value in split_values_list:
            striped_value = split_value.strip(",")
            if striped_value.startswith(("HOPE-", "KOBO-")):
                _value = _prepare_kobo_asset_id_value(value)
                # if user put somethink like 'KOBO-111222', 'HOPE-20220531-3/111222', 'HOPE-2022531111222'
                # will filter by '111222' like 111222 is ID
                inner_query |= Q(kobo_asset_id__endswith=_value)
        return qs.filter(Q(id__in=es_ids) | inner_query).distinct()

    def search_filter(self, qs: QuerySet, name: str, value: Any) -> QuerySet:
        if config.USE_ELASTICSEARCH_FOR_HOUSEHOLDS_SEARCH:
            return self._search_es(qs, value)
        return self._search_db(qs, value)

<<<<<<< HEAD
    def _search_db(self, qs, value) -> QuerySet:
        import logging

        logger = logging.getLogger(__name__)
        logger.info(qs)
        logger.info(value)
=======
    def _search_db(self, qs: QuerySet, value: str) -> QuerySet:
>>>>>>> 6175dd13
        if re.match(r"([\"\']).+\1", value):
            values = [value.replace('"', "").strip()]
        else:
            values = value.split(" ")
        q_obj = Q()
        for value in values:
            value = value.strip(",")
            inner_query = Q()
            inner_query |= Q(head_of_household__full_name__istartswith=value)
            inner_query |= Q(head_of_household__given_name__istartswith=value)
            inner_query |= Q(head_of_household__middle_name__istartswith=value)
            inner_query |= Q(head_of_household__family_name__istartswith=value)
            inner_query |= Q(residence_status__istartswith=value)
            inner_query |= Q(admin_area__name__istartswith=value)
            inner_query |= Q(unicef_id__istartswith=value)
            inner_query |= Q(unicef_id__iendswith=value)
            if value.startswith(("HOPE-", "KOBO-")):
                _value = self._prepare_kobo_asset_id_value(value)
                # if user put somethink like 'KOBO-111222', 'HOPE-20220531-3/111222', 'HOPE-2022531111222'
                # will filter by '111222' like 111222 is ID
                inner_query |= Q(kobo_asset_id__endswith=_value)
            q_obj &= inner_query
        return qs.filter(q_obj).distinct()


class IndividualFilter(FilterSet):
    business_area = BusinessAreaSlugFilter()
    age = AgeRangeFilter(field_name="birth_date")
    sex = MultipleChoiceFilter(field_name="sex", choices=SEX_CHOICE)
    programs = ModelMultipleChoiceFilter(field_name="household__programs", queryset=Program.objects.all())
    search = CharFilter(method="search_filter")
    last_registration_date = DateRangeFilter(field_name="last_registration_date")
    admin2 = ModelMultipleChoiceFilter(
        field_name="household__admin_area", queryset=Area.objects.filter(area_type__area_level=2)
    )
    status = MultipleChoiceFilter(choices=INDIVIDUAL_STATUS_CHOICES, method="status_filter")
    excluded_id = CharFilter(method="filter_excluded_id")
    withdrawn = BooleanFilter(field_name="withdrawn")
    flags = MultipleChoiceFilter(choices=INDIVIDUAL_FLAGS_CHOICES, method="flags_filter")

    class Meta:
        model = Individual
        fields = {
            "household__id": ["exact"],
            "business_area": ["exact"],
            "full_name": ["exact", "startswith", "endswith"],
            "sex": ["exact"],
            "household__admin_area": ["exact"],
            "withdrawn": ["exact"],
        }

    order_by = CustomOrderingFilter(
        fields=(
            "id",
            "unicef_id",
            Lower("full_name"),
            "household__id",
            "household__unicef_id",
            "birth_date",
            "sex",
            "relationship",
            Lower("household__admin_area__name"),
            "last_registration_date",
            "first_registration_date",
        )
    )

    def flags_filter(self, qs: QuerySet, name: str, value: List[str]) -> QuerySet:
        q_obj = Q()
        if NEEDS_ADJUDICATION in value:
            q_obj |= Q(deduplication_golden_record_status=NEEDS_ADJUDICATION)
        if DUPLICATE in value:
            q_obj |= Q(duplicate=True)
        if SANCTION_LIST_POSSIBLE_MATCH in value:
            q_obj |= Q(sanction_list_possible_match=True, sanction_list_confirmed_match=False)
        if SANCTION_LIST_CONFIRMED_MATCH in value:
            q_obj |= Q(sanction_list_confirmed_match=True)

        return qs.filter(q_obj)

    def _search_es(self, qs: QuerySet, value: str) -> QuerySet:
        business_area = self.data["business_area"]
        query_dict = get_elasticsearch_query_for_individuals(value, business_area)
        es_response = (
            IndividualDocument.search().params(search_type="dfs_query_then_fetch").from_dict(query_dict).execute()
        )
        es_ids = [x.meta["id"] for x in es_response]
        return qs.filter(Q(id__in=es_ids)).distinct()

    def search_filter(self, qs: QuerySet, name: str, value: Any) -> QuerySet:
        if config.USE_ELASTICSEARCH_FOR_INDIVIDUALS_SEARCH:
            return self._search_es(qs, value)
        return self._search_db(qs, value)

    def _search_db(self, qs: QuerySet, value: str) -> QuerySet:
        if re.match(r"([\"\']).+\1", value):
            values = [value.replace('"', "").strip()]
        else:
            values = value.split(" ")
        q_obj = Q()
        for value in values:
            inner_query = Q(household__admin_area__name__istartswith=value)
            inner_query |= Q(unicef_id__istartswith=value)
            inner_query |= Q(unicef_id__iendswith=value)
            inner_query |= Q(household__unicef_id__istartswith=value)
            inner_query |= Q(full_name__istartswith=value)
            inner_query |= Q(given_name__istartswith=value)
            inner_query |= Q(middle_name__istartswith=value)
            inner_query |= Q(family_name__istartswith=value)
            inner_query |= Q(documents__document_number__istartswith=value)
            inner_query |= Q(phone_no__istartswith=value)
            inner_query |= Q(phone_no_alternative__istartswith=value)
            q_obj &= inner_query
        return qs.filter(q_obj).distinct()

    def status_filter(self, qs: QuerySet, name: str, value: List[str]) -> QuerySet:
        q_obj = Q()
        if STATUS_DUPLICATE in value:
            q_obj |= Q(duplicate=True)
        if STATUS_WITHDRAWN in value:
            q_obj |= Q(withdrawn=True)
        if STATUS_ACTIVE in value:
            q_obj |= Q(duplicate=False, withdrawn=False)

        return qs.filter(q_obj).distinct()

    def filter_excluded_id(self, qs: QuerySet, name: str, value: Any) -> QuerySet:
        return qs.exclude(id=decode_id_string(value))


def get_elasticsearch_query_for_individuals(value: str, business_area: "BusinessArea") -> Dict:
    match_fields = [
        "phone_no_text",
        "phone_no_alternative",
        "documents.number",
        "admin1",
        "admin2",
    ]
    prefix_fields = [
        "middle_name",
        "unicef_id",
        "household.unicef_id",
        "phone_no_text",
    ]
    wildcard_fields = ["phone_no", "unicef_id", "household.unicef_id"]

    match_queries: QueryType = [
        {
            "match": {
                x: {
                    "query": value,
                }
            }
        }
        for x in match_fields
    ]
    prefix_queries: QueryType = [
        {
            "match_phrase_prefix": {
                x: {
                    "query": value,
                }
            }
        }
        for x in prefix_fields
    ]
    wildcard_queries: QueryType = [
        {
            "wildcard": {
                x: {
                    "value": f"*{value}",
                }
            }
        }
        for x in wildcard_fields
    ]
    all_queries: List[QueryType] = []
    all_queries.extend(wildcard_queries)
    all_queries.extend(prefix_queries)
    all_queries.extend(match_queries)

    values = value.split(" ")
    if len(values) == 2:
        all_queries.append(
            {
                "bool": {
                    "must": [
                        {
                            "match_phrase_prefix": {
                                "given_name": {
                                    "query": values[0],
                                }
                            }
                        },
                        {
                            "match_phrase_prefix": {
                                "family_name": {
                                    "query": values[1],
                                }
                            }
                        },
                    ],
                },
            }
        )
    elif len(values) == 1:
        all_queries.append(
            {
                "match_phrase_prefix": {
                    "given_name": {
                        "query": value,
                        "boost": 1.1,
                    }
                }
            }
        )
        all_queries.append(
            {
                "match_phrase_prefix": {
                    "family_name": {
                        "query": value,
                        "boost": 1.1,
                    }
                }
            },
        )
    else:
        all_queries.append(
            {
                "match_phrase_prefix": {
                    "full_name": {
                        "query": value,
                    }
                }
            },
        )

    query = {
        "size": "100",
        "_source": False,
        "query": {
            "bool": {
                "filter": {"term": {"business_area": business_area}},
                "minimum_should_match": 1,
                "should": all_queries,
            }
        },
    }
    json.dumps(query)
    return query


def get_elasticsearch_query_for_households(value: Any, business_area: "BusinessArea") -> Dict:
    match_fields = [
        "admin1",
        "admin2",
    ]
    prefix_fields = ["head_of_household.middle_name", "unicef_id", "residence_status"]
    wildcard_fields = ["unicef_id"]
    match_queries: QueryType = [
        {
            "match": {
                x: {
                    "query": value,
                }
            }
        }
        for x in match_fields
    ]
    prefix_queries: QueryType = [
        {
            "match_phrase_prefix": {
                x: {
                    "query": value,
                }
            }
        }
        for x in prefix_fields
    ]
    wildcard_queries: QueryType = [
        {
            "wildcard": {
                x: {
                    "value": f"*{value}",
                }
            }
        }
        for x in wildcard_fields
    ]
    all_queries: List[QueryType] = []
    all_queries.extend(wildcard_queries)
    all_queries.extend(prefix_queries)
    all_queries.extend(match_queries)

    values = value.split(" ")
    if len(values) == 2:
        all_queries.append(
            {
                "bool": {
                    "must": [
                        {
                            "match_phrase_prefix": {
                                "head_of_household.given_name": {
                                    "query": values[0],
                                }
                            }
                        },
                        {
                            "match_phrase_prefix": {
                                "head_of_household.family_name": {
                                    "query": values[1],
                                }
                            }
                        },
                    ],
                },
            }
        )
    elif len(values) == 1:
        all_queries.append(
            {
                "match_phrase_prefix": {
                    "head_of_household.given_name": {
                        "query": value,
                        "boost": 1.1,
                    }
                }
            }
        )
        all_queries.append(
            {
                "match_phrase_prefix": {
                    "head_of_household.family_name": {
                        "query": value,
                        "boost": 1.1,
                    }
                }
            },
        )
    else:
        all_queries.append(
            {
                "match_phrase_prefix": {
                    "head_of_household.full_name": {
                        "query": value,
                    }
                }
            },
        )

    query: Dict[str, Any] = {
        "size": "100",
        "_source": False,
        "query": {
            "bool": {
                "minimum_should_match": 1,
                "should": all_queries,
            }
        },
    }
    if config.USE_ELASTICSEARCH_FOR_HOUSEHOLDS_SEARCH_USE_BUSINESS_AREA:
        query["query"]["bool"]["filter"] = ({"term": {"business_area": business_area}},)
    return query<|MERGE_RESOLUTION|>--- conflicted
+++ resolved
@@ -147,16 +147,7 @@
             return self._search_es(qs, value)
         return self._search_db(qs, value)
 
-<<<<<<< HEAD
-    def _search_db(self, qs, value) -> QuerySet:
-        import logging
-
-        logger = logging.getLogger(__name__)
-        logger.info(qs)
-        logger.info(value)
-=======
     def _search_db(self, qs: QuerySet, value: str) -> QuerySet:
->>>>>>> 6175dd13
         if re.match(r"([\"\']).+\1", value):
             values = [value.replace('"', "").strip()]
         else:
