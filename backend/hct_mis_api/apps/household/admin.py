import logging
from functools import wraps
from inspect import isclass
from itertools import chain

from django.contrib import admin, messages
from django.contrib.admin import FieldListFilter, SimpleListFilter, TabularInline
from django.contrib.admin.models import LogEntry
from django.contrib.admin.utils import prepare_lookup_value
from django.contrib.messages import DEFAULT_TAGS
<<<<<<< HEAD
from django.contrib.postgres.fields import JSONField
from django.core.exceptions import ObjectDoesNotExist
=======
>>>>>>> 1097e015
from django.db import transaction
from django.db.models import Count, JSONField, Q
from django.db.transaction import atomic
from django.http import HttpResponse, HttpResponseRedirect
from django.template.response import TemplateResponse
from django.urls import reverse
from django.utils import timezone
from django.utils.safestring import mark_safe

from admin_extra_urls.decorators import button, href
from admin_extra_urls.mixins import ExtraUrlMixin
from adminfilters.autocomplete import AutoCompleteFilter
from adminfilters.filters import (
    AllValuesComboFilter,
    ChoicesFieldComboFilter,
    MaxMinFilter,
    MultiValueTextFieldFilter,
    RelatedFieldComboFilter,
    TextFieldFilter,
)
from adminfilters.lookup import GenericLookupFieldFilter
from advanced_filters.admin import AdminAdvancedFiltersMixin
from jsoneditor.forms import JSONEditor
from smart_admin.mixins import FieldsetMixin as SmartFieldsetMixin
from smart_admin.mixins import LinkedObjectsMixin

from hct_mis_api.apps.administration.widgets import JsonWidget
from hct_mis_api.apps.core.models import AdminArea, AdminAreaLevel, BusinessArea
from hct_mis_api.apps.grievance.models import (
    TicketNeedsAdjudicationDetails,
    TicketSystemFlaggingDetails,
)
from hct_mis_api.apps.household.forms import (
    UpdateByXlsxStage1Form,
    UpdateByXlsxStage2Form,
)
from hct_mis_api.apps.household.household_withdraw import HouseholdWithdraw
from hct_mis_api.apps.household.individual_xlsx_update import (
    IndividualXlsxUpdate,
    InvalidColumnsError,
)
from hct_mis_api.apps.household.models import (
    HEAD,
    ROLE_ALTERNATE,
    ROLE_PRIMARY,
    Agency,
    Document,
    DocumentType,
    EntitlementCard,
    Household,
    Individual,
    IndividualIdentity,
    IndividualRoleInHousehold,
    XlsxUpdateFile,
)
from hct_mis_api.apps.power_query.mixin import PowerQueryMixin
from hct_mis_api.apps.registration_data.models import RegistrationDataImport
from hct_mis_api.apps.steficon.admin import AutocompleteWidget
from hct_mis_api.apps.utils.admin import (
    HOPEModelAdminBase,
    LastSyncDateResetMixin,
    SoftDeletableAdminMixin,
)
from hct_mis_api.apps.utils.security import is_root

logger = logging.getLogger(__name__)


@admin.register(Agency)
class AgencyTypeAdmin(HOPEModelAdminBase):
    search_fields = ("label", "country")
    list_display = ("label", "type", "country")
    list_filter = ("type", ("country", TextFieldFilter.factory(title="Country ISO CODE 2")))


@admin.register(Document)
class DocumentAdmin(SoftDeletableAdminMixin, HOPEModelAdminBase):
    search_fields = ("document_number",)
    list_display = ("document_number", "type", "status", "individual")
    raw_id_fields = ("individual",)
    list_filter = (
        ("type", RelatedFieldComboFilter),
        ("individual", AutoCompleteFilter),
    )
    autocomplete_fields = ["type"]


@admin.register(DocumentType)
class DocumentTypeAdmin(HOPEModelAdminBase):
    search_fields = ("label", "country")
    list_display = ("label", "country", "type")
    list_filter = ("type", "label", ("country", TextFieldFilter.factory(title="Country ISO CODE 2")))


class FlexFieldFilter(SimpleListFilter):
    parameter_name = "ba"
    title = "Flex Field"
    template = "admin/flexfieldfilter.html"

    def __init__(self, field, request, params, model, model_admin, field_path):
        self.lookup_kwarg_key = "%s__key" % field_path
        self.lookup_kwarg_value = "%s__value" % field_path
        self.lookup_kwarg_negated = "%s__negated" % field_path
        self.lookup_kwarg_options = "%s__options" % field_path
        self.lookup_key_val = params.get(self.lookup_kwarg_key, "")
        self.lookup_value_val = params.get(self.lookup_kwarg_value, "")
        self.lookup_negated_val = params.get(self.lookup_kwarg_negated)
        self.lookup_options_val = params.get(self.lookup_kwarg_options)
        self.field = field
        self.field_path = field_path
        self.title = getattr(field, "verbose_name", field_path)
        super().__init__(request, params, model, model_admin)
        for p in self.expected_parameters():
            if p in params:
                value = params.pop(p)
                self.used_parameters[p] = prepare_lookup_value(p, value)

    def id(self):
        return hash(f"{self.parameter_name}-{self.title}")

    def expected_parameters(self):
        return [self.lookup_kwarg_key, self.lookup_kwarg_value, self.lookup_kwarg_negated, self.lookup_kwarg_options]

    def value(self):
        return [
            self.lookup_key_val,
            self.lookup_value_val,
            self.lookup_options_val,
            self.lookup_negated_val == "true",
        ]

    def lookups(self, request, model_admin):
        return ["", ""]

    def choices(self, changelist):
        self.query_string = changelist.get_query_string(remove=self.expected_parameters())
        return []

    def queryset(self, request, queryset):
        key, value, options, negated = self.value()
        if key:
            # queryset  = queryset.exclude(data__key1__isnull=True).exclude(data__key1__exact='')
            if negated:
                filters = {f"{self.field_path}__{key}__not": str(value)}
                if options == "i":
                    queryset = queryset.filter(Q(**filters) | Q(**{f"{self.field_path}__{key}__isnull": True}))
                else:
                    queryset = queryset.exclude(**filters)
            else:
                filters = {f"{self.field_path}__{key}": str(value)}
                if options == "i":
                    queryset = queryset.filter(Q(**filters) | Q(**{f"{self.field_path}__{key}__isnull": True}))
                else:
                    queryset = queryset.filter(**filters)
            self.debug = [filters, negated, options]
        return queryset


@admin.register(Household)
class HouseholdAdmin(
    SoftDeletableAdminMixin,
    LastSyncDateResetMixin,
    LinkedObjectsMixin,
    PowerQueryMixin,
    AdminAdvancedFiltersMixin,
    SmartFieldsetMixin,
    HOPEModelAdminBase,
):
    advanced_filter_fields = (
        "name",
        "country",
        "size",
        "admin_area",
        "last_registration_date",
        "registration_data_import",
        ("business_area__name", "business area"),
        ("head_of_household__unicef_id", "Head Of Household"),
        ("admin_area", "Head Of Household"),
    )

    list_display = (
        "unicef_id",
        "country",
        "head_of_household",
        "size",
    )
    list_filter = (
<<<<<<< HEAD
        ("business_area", AutoCompleteFilter),
        MultiValueTextFieldFilter.factory("unicef_id", "UNICEF ID"),
        MultiValueTextFieldFilter.factory("unhcr_id", "UNHCR ID"),
        ("registration_data_import", AutoCompleteFilter),
        ("flex_fields", FlexFieldFilter),
=======
        ("unicef_id", MultiValueTextFieldFilter.factory(title="UNICEF ID")),
        ("unhcr_id", MultiValueTextFieldFilter.factory(title="UNHCR ID")),
        ("id", MultiValueTextFieldFilter.factory(title="MIS ID")),
        # ("country", ChoicesFieldComboFilter),
        ("business_area", AutoCompleteFilter),
>>>>>>> 1097e015
        ("size", MaxMinFilter),
        ("admin_area", AutoCompleteFilter),
        "org_enumerator",
        "last_registration_date",
        MultiValueTextFieldFilter.factory("id", "MIS ID"),
    )
    search_fields = ("head_of_household__family_name", "unicef_id")
    readonly_fields = ("created_at", "updated_at")
    filter_horizontal = ("representatives", "programs")
    raw_id_fields = (
        "registration_data_import",
        "admin_area",
        "head_of_household",
        "business_area",
    )
    fieldsets = [
        (None, {"fields": (("unicef_id", "head_of_household"),)}),
        (
            "Registration",
            {
                "classes": ("collapse",),
                "fields": (
                    "registration_data_import",
                    "registration_method",
                    "first_registration_date",
                    "last_registration_date",
                    "org_enumerator",
                    "org_name_enumerator",
                    "name_enumerator",
                ),
            },
        ),
        (
            "Dates",
            {
                "classes": ("collapse",),
                "fields": (
                    ("created_at", "updated_at"),
                    "last_sync_at",
                    "removed_date",
                    "withdrawn_date",
                ),
            },
        ),
        ("Others", {"classes": ("collapse",), "fields": ("__others__",)}),
    ]

    def get_ignored_linked_objects(self):
        return []

    @button(permission="can_withdrawn", visible=lambda c: "/withdrawn/" not in c["request"].path)
    def withdrawn(self, request, pk):
        from hct_mis_api.apps.grievance.models import GrievanceTicket

        context = self.get_common_context(request, pk, title="Withdrawn")

        obj = context["original"]
        context["status"] = "" if obj.withdrawn else "checked"

        tickets = GrievanceTicket.objects.belong_household(obj)
        if obj.withdrawn:
            tickets = filter(lambda t: t.ticket.extras.get("status_before_withdrawn", False), tickets)
        else:
            tickets = filter(lambda t: t.ticket.status != GrievanceTicket.STATUS_CLOSED, tickets)
        # individual.represented_households.exclude(id=individual.household.pk)
        context["linked"] = IndividualRoleInHousehold.objects.exclude(household=obj).filter(
            individual__in=obj.individuals.values_list("id", flat=True)
        )
        context["allowed"] = False
        context["tickets"] = tickets
        if request.method == "POST":
            try:
                with atomic():
                    household, individuals = HouseholdWithdraw().execute(obj, tickets)

                    if obj.withdrawn:
                        message = "{} has been withdrawn"
                        ticket_message = "Ticket closed due to Household withdrawn"
                    else:
                        message = "{} has been restored"
                        ticket_message = "Ticket reopened due to Household restore"

                    for individual in individuals:
                        self.log_change(request, individual, message.format("Individual"))

                    for ticket in tickets:
                        self.log_change(request, ticket.ticket, ticket_message)
                    self.log_change(request, obj, message.format("Household"))
                    return HttpResponseRedirect(request.path)
            except Exception as e:
                self.message_user(request, str(e), messages.ERROR)

        context["tickets"] = tickets
        return TemplateResponse(request, "admin/household/household/withdrawn.html", context)

    @button()
    def tickets(self, request, pk):
        context = self.get_common_context(request, pk, title="Tickets")
        obj = context["original"]
        tickets = []
        for entry in chain(obj.sensitive_ticket_details.all(), obj.complaint_ticket_details.all()):
            tickets.append(entry.ticket)
        context["tickets"] = tickets
        return TemplateResponse(request, "admin/household/household/tickets.html", context)

    @button()
    def members(self, request, pk):
        obj = Household.objects.get(pk=pk)
        url = reverse("admin:household_individual_changelist")
        return HttpResponseRedirect(f"{url}?household|unicef_id|iexact={obj.unicef_id}")

    @button()
    def sanity_check(self, request, pk):
        # NOTE: this code is not should be optimized in the future and it is not
        # intended to be used in bulk
        hh = self.get_object(request, pk)
        warnings = []
        primary = None
        head = None
        try:
            primary = IndividualRoleInHousehold.objects.get(household=hh, role=ROLE_PRIMARY)
        except IndividualRoleInHousehold.DoesNotExist:
            warnings.append([messages.ERROR, "Head of househould not found"])

        alternate = IndividualRoleInHousehold.objects.filter(household=hh, role=ROLE_ALTERNATE).first()
        try:
            head = hh.individuals.get(relationship=HEAD)
        except ObjectDoesNotExist:
            warnings.append([messages.ERROR, "Head of househould not found"])

        total_in_ranges = 0
        for gender in ["male", "female"]:
            for num_range in ["0_5", "6_11", "12_17", "18_59", "60"]:
                field = f"{gender}_age_group_{num_range}_count"
                total_in_ranges += getattr(hh, field, 0) or 0

        active_individuals = hh.individuals.exclude(Q(duplicate=True) | Q(withdrawn=True))
        ghosts_individuals = hh.individuals.filter(Q(duplicate=True) | Q(withdrawn=True))
        all_individuals = hh.individuals.all()
        if hh.collect_individual_data:
            if active_individuals.count() != hh.size:
                warnings.append([messages.WARNING, "HH size does not match"])

        else:
            if all_individuals.count() > 1:
                warnings.append([messages.ERROR, "Individual data not collected but members found"])

        if hh.size != total_in_ranges:
            warnings.append(
                [
                    messages.ERROR,
                    f"HH size ({hh.size}) and ranges population ({total_in_ranges}) does not match",
                ]
            )

        aaaa = active_individuals.values_list("unicef_id", flat=True)
        bbb = Household.objects.filter(unicef_id__in=aaaa)
        if bbb.count() > len(aaaa):
            warnings.append([messages.ERROR, "Unmarked duplicates found"])

        context = {
            "active_individuals": active_individuals,
            "ghosts_individuals": ghosts_individuals,
            "opts": Household._meta,
            "app_label": Household._meta.app_label,
            "original": hh,
            "head": head,
            "primary": primary,
            "alternate": alternate,
            "warnings": [(DEFAULT_TAGS[w[0]], w[1]) for w in warnings],
        }
        return TemplateResponse(request, "admin/household/household/sanity_check.html", context)


class IndividualRoleInHouseholdInline(TabularInline):
    model = IndividualRoleInHousehold
    extra = 0
    readonly_fields = ("household", "role")
    fields = ("household", "role")

    def has_delete_permission(self, request, obj=None):
        return False

    def has_add_permission(self, request, obj=None):
        return False


@admin.register(Individual)
class IndividualAdmin(
    SoftDeletableAdminMixin,
    LastSyncDateResetMixin,
    LinkedObjectsMixin,
    SmartFieldsetMixin,
    AdminAdvancedFiltersMixin,
    HOPEModelAdminBase,
):
    list_display = (
        "unicef_id",
        "given_name",
        "family_name",
        "household",
        "sex",
        "relationship",
        "birth_date",
    )
    advanced_filter_fields = (
        "updated_at",
        "last_sync_at",
        "deduplication_golden_record_status",
        "deduplication_batch_status",
        "duplicate",
        ("business_area__name", "business area"),
    )

    search_fields = ("family_name", "unicef_id")
    readonly_fields = ("created_at", "updated_at")
    exclude = ("created_at", "updated_at")
    inlines = [IndividualRoleInHouseholdInline]
    list_filter = (
<<<<<<< HEAD
        ("business_area", AutoCompleteFilter),
        MultiValueTextFieldFilter.factory("unicef_id", "UNICEF ID"),
        MultiValueTextFieldFilter.factory("unhcr_id", "UNHCR ID"),
        MultiValueTextFieldFilter.factory("household__unicef_id__iexact", "Household ID"),
        ("registration_data_import", AutoCompleteFilter),
        ("flex_fields", FlexFieldFilter),
=======
        GenericLookupFieldFilter.factory(title="UNICEF ID", lookup="unicef_id__iexact"),
        GenericLookupFieldFilter.factory(title="Household ID", lookup="household__unicef_id__iexact"),
>>>>>>> 1097e015
        ("deduplication_golden_record_status", ChoicesFieldComboFilter),
        ("deduplication_batch_status", ChoicesFieldComboFilter),
        "updated_at",
        "last_sync_at",
    )
    raw_id_fields = ("household", "registration_data_import", "business_area")
    fieldsets = [
        (
            None,
            {
                "fields": (
                    (
                        "full_name",
                        "withdrawn",
                        "duplicate",
                        "is_removed",
                    ),
                    ("sex", "birth_date", "marital_status"),
                    ("unicef_id",),
                    ("household", "relationship"),
                )
            },
        ),
        (
            "Dates",
            {
                "classes": ("collapse",),
                "fields": (
                    ("created_at", "updated_at"),
                    "last_sync_at",
                    "removed_date",
                    "withdrawn_date",
                    "duplicate_date",
                ),
            },
        ),
        (
            "Registration",
            {
                "classes": ("collapse",),
                "fields": (
                    "registration_data_import",
                    "first_registration_date",
                    "last_registration_date",
                ),
            },
        ),
        ("Others", {"classes": ("collapse",), "fields": ("__others__",)}),
    ]

    def formfield_for_dbfield(self, db_field, request, **kwargs):
        if isinstance(db_field, JSONField):
            if is_root(request):
                kwargs = {"widget": JSONEditor}
            else:
                kwargs = {"widget": JsonWidget}
            return db_field.formfield(**kwargs)
        return super().formfield_for_dbfield(db_field, request, **kwargs)

    @button()
    def household_members(self, request, pk):
        obj = Individual.objects.get(pk=pk)
        url = reverse("admin:household_individual_changelist")
        return HttpResponseRedirect(f"{url}?household|unicef_id|iexact={obj.household.unicef_id}")

    @button()
    def sanity_check(self, request, pk):
        context = self.get_common_context(request, pk, title="Sanity Check")
        obj = context["original"]
        context["roles"] = obj.households_and_roles.all()
        context["duplicates"] = Individual.objects.filter(unicef_id=obj.unicef_id)

        return TemplateResponse(request, "admin/household/individual/sanity_check.html", context)


@admin.register(IndividualRoleInHousehold)
class IndividualRoleInHouseholdAdmin(LastSyncDateResetMixin, HOPEModelAdminBase):
    list_display = ("individual_id", "household_id", "role")
    list_filter = ("role",)
    raw_id_fields = (
        "individual",
        "household",
    )


@admin.register(IndividualIdentity)
class IndividualIdentityAdmin(HOPEModelAdminBase):
    list_display = ("agency", "individual", "number")
    list_filter = (("individual__unicef_id__icontains", TextFieldFilter.factory(title="Individual's UNICEF Id")),)
    autocomplete_fields = ["agency"]


@admin.register(EntitlementCard)
class EntitlementCardAdmin(ExtraUrlMixin, HOPEModelAdminBase):
    list_display = ("id", "card_number", "status", "card_type", "service_provider")
    search_fields = ("card_number",)
    date_hierarchy = "created_at"
    raw_id_fields = ("household",)
    list_filter = (
        "status",
        ("card_type", TextFieldFilter.factory(title="Card Type")),
        ("service_provider", TextFieldFilter.factory(title="Service Provider")),
    )


@admin.register(XlsxUpdateFile)
class XlsxUpdateFileAdmin(ExtraUrlMixin, HOPEModelAdminBase):
    readonly_fields = (
        "file",
        "business_area",
        "rdi",
        "xlsx_match_columns",
        "uploaded_by",
    )
    list_filter = (
        ("business_area", AutoCompleteFilter),
        ("uploaded_by", AutoCompleteFilter),
    )

    def xlsx_update_stage2(self, request, old_form):
        xlsx_update_file = XlsxUpdateFile(
            file=old_form.cleaned_data["file"],
            business_area=old_form.cleaned_data["business_area"],
            rdi=old_form.cleaned_data["registration_data_import"],
            uploaded_by=request.user,
        )
        xlsx_update_file.save()
        try:
            updater = IndividualXlsxUpdate(xlsx_update_file)
        except InvalidColumnsError as e:
            self.message_user(request, str(e), messages.ERROR)
            context = self.get_common_context(
                request,
                title="Update Individual by xlsx",
                form=UpdateByXlsxStage1Form(),
            )
            return TemplateResponse(request, "admin/household/individual/xlsx_update.html", context)

        context = self.get_common_context(
            request,
            title="Update Individual by xlsx",
            form=UpdateByXlsxStage2Form(
                xlsx_columns=updater.columns_names,
                initial={"xlsx_update_file": xlsx_update_file},
            ),
        )
        return TemplateResponse(request, "admin/household/individual/xlsx_update_stage2.html", context)

    def xlsx_update_stage3(self, request, old_form):
        xlsx_update_file = old_form.cleaned_data["xlsx_update_file"]
        xlsx_update_file.xlsx_match_columns = old_form.cleaned_data["xlsx_match_columns"]
        xlsx_update_file.save()
        updater = IndividualXlsxUpdate(xlsx_update_file)
        report = updater.get_matching_report()
        context = self.get_common_context(
            request,
            title="Update Individual by xlsx Report",
            unique_report_rows=report[IndividualXlsxUpdate.STATUS_UNIQUE],
            multiple_match_report_rows=report[IndividualXlsxUpdate.STATUS_MULTIPLE_MATCH],
            no_match_report_rows=report[IndividualXlsxUpdate.STATUS_NO_MATCH],
            xlsx_update_file=xlsx_update_file.id,
        )
        return TemplateResponse(request, "admin/household/individual/xlsx_update_stage3.html", context)

    def add_view(self, request, form_url="", extra_context=None):
        return self.xlsx_update(request)

    def xlsx_update(self, request):
        if request.method == "GET":
            form = UpdateByXlsxStage1Form()
            form.fields["registration_data_import"].widget = AutocompleteWidget(RegistrationDataImport, self.admin_site)
            form.fields["business_area"].widget = AutocompleteWidget(BusinessArea, self.admin_site)
            context = self.get_common_context(request, title="Update Individual by xlsx", form=form)
        elif request.POST.get("stage") == "2":
            form = UpdateByXlsxStage1Form(request.POST, request.FILES)
            context = self.get_common_context(request, title="Update Individual by xlsx", form=form)
            if form.is_valid():
                try:
                    return self.xlsx_update_stage2(request, form)
                except Exception as e:
                    self.message_user(request, f"{e.__class__.__name__}: {str(e)}", messages.ERROR)
            return TemplateResponse(request, "admin/household/individual/xlsx_update.html", context)

        elif request.POST.get("stage") == "3":
            xlsx_update_file = XlsxUpdateFile.objects.get(pk=request.POST["xlsx_update_file"])
            updater = IndividualXlsxUpdate(xlsx_update_file)
            form = UpdateByXlsxStage2Form(request.POST, request.FILES, xlsx_columns=updater.columns_names)
            context = self.get_common_context(request, title="Update Individual by xlsx", form=form)
            if form.is_valid():
                try:
                    return self.xlsx_update_stage3(request, form)
                except Exception as e:
                    self.message_user(request, f"{e.__class__.__name__}: {str(e)}", messages.ERROR)
            return TemplateResponse(request, "admin/household/individual/xlsx_update_stage2.html", context)

        elif request.POST.get("stage") == "4":
            xlsx_update_file_id = request.POST.get("xlsx_update_file")
            xlsx_update_file = XlsxUpdateFile.objects.get(pk=xlsx_update_file_id)
            updater = IndividualXlsxUpdate(xlsx_update_file)
            try:
                with transaction.atomic():
                    updater.update_individuals()
                self.message_user(request, "Done", messages.SUCCESS)
                return HttpResponseRedirect(reverse("admin:household_individual_changelist"))
            except Exception as e:
                self.message_user(request, f"{e.__class__.__name__}: {str(e)}", messages.ERROR)
                report = updater.report_dict
                context = self.get_common_context(
                    request,
                    title="Update Individual by xlsx Report",
                    unique_report_rows=report[IndividualXlsxUpdate.STATUS_UNIQUE],
                    multiple_match_report_rows=report[IndividualXlsxUpdate.STATUS_MULTIPLE_MATCH],
                    no_match_report_rows=report[IndividualXlsxUpdate.STATUS_NO_MATCH],
                    xlsx_update_file=xlsx_update_file.id,
                )
                return TemplateResponse(
                    request,
                    "admin/household/individual/xlsx_update_stage3.html",
                    context,
                )

        return TemplateResponse(request, "admin/household/individual/xlsx_update.html", context)<|MERGE_RESOLUTION|>--- conflicted
+++ resolved
@@ -8,11 +8,7 @@
 from django.contrib.admin.models import LogEntry
 from django.contrib.admin.utils import prepare_lookup_value
 from django.contrib.messages import DEFAULT_TAGS
-<<<<<<< HEAD
-from django.contrib.postgres.fields import JSONField
 from django.core.exceptions import ObjectDoesNotExist
-=======
->>>>>>> 1097e015
 from django.db import transaction
 from django.db.models import Count, JSONField, Q
 from django.db.transaction import atomic
@@ -200,19 +196,12 @@
         "size",
     )
     list_filter = (
-<<<<<<< HEAD
-        ("business_area", AutoCompleteFilter),
-        MultiValueTextFieldFilter.factory("unicef_id", "UNICEF ID"),
-        MultiValueTextFieldFilter.factory("unhcr_id", "UNHCR ID"),
         ("registration_data_import", AutoCompleteFilter),
         ("flex_fields", FlexFieldFilter),
-=======
         ("unicef_id", MultiValueTextFieldFilter.factory(title="UNICEF ID")),
         ("unhcr_id", MultiValueTextFieldFilter.factory(title="UNHCR ID")),
         ("id", MultiValueTextFieldFilter.factory(title="MIS ID")),
         # ("country", ChoicesFieldComboFilter),
-        ("business_area", AutoCompleteFilter),
->>>>>>> 1097e015
         ("size", MaxMinFilter),
         ("admin_area", AutoCompleteFilter),
         "org_enumerator",
@@ -432,17 +421,13 @@
     exclude = ("created_at", "updated_at")
     inlines = [IndividualRoleInHouseholdInline]
     list_filter = (
-<<<<<<< HEAD
         ("business_area", AutoCompleteFilter),
-        MultiValueTextFieldFilter.factory("unicef_id", "UNICEF ID"),
+        GenericLookupFieldFilter.factory(title="UNICEF ID", lookup="unicef_id__iexact"),
         MultiValueTextFieldFilter.factory("unhcr_id", "UNHCR ID"),
         MultiValueTextFieldFilter.factory("household__unicef_id__iexact", "Household ID"),
         ("registration_data_import", AutoCompleteFilter),
         ("flex_fields", FlexFieldFilter),
-=======
-        GenericLookupFieldFilter.factory(title="UNICEF ID", lookup="unicef_id__iexact"),
         GenericLookupFieldFilter.factory(title="Household ID", lookup="household__unicef_id__iexact"),
->>>>>>> 1097e015
         ("deduplication_golden_record_status", ChoicesFieldComboFilter),
         ("deduplication_batch_status", ChoicesFieldComboFilter),
         "updated_at",
