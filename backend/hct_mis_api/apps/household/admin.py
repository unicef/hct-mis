--- conflicted
+++ resolved
@@ -81,7 +81,7 @@
     list_display = ("label", "type", "country")
     list_filter = (
         "type",
-        ("country", ValueFilter.factory(title="Country ISO CODE 2")),
+        ("country", ValueFilter.factory(label="Country ISO CODE 2")),
     )
 
 
@@ -104,7 +104,7 @@
     list_filter = (
         "type",
         "label",
-        ("country", ValueFilter.factory(title="Country ISO CODE 2")),
+        ("country", ValueFilter.factory(label="Country ISO CODE 2")),
     )
 
 
@@ -444,11 +444,7 @@
 @admin.register(IndividualIdentity)
 class IndividualIdentityAdmin(HOPEModelAdminBase):
     list_display = ("agency", "individual", "number")
-<<<<<<< HEAD
-    list_filter = (("individual__unicef_id", ValueFilter.factory(title="Individual's UNICEF Id",  lookup_name='icontains')),)
-=======
     list_filter = (("individual__unicef_id", ValueFilter.factory(label="Individual's UNICEF Id")),)
->>>>>>> c96afcbd
     autocomplete_fields = ["agency"]
 
 
@@ -465,7 +461,7 @@
 class XlsxUpdateFileAdmin(ExtraButtonsMixin, HOPEModelAdminBase):
     readonly_fields = ("file", "business_area", "rdi", "xlsx_match_columns", "uploaded_by")
     list_filter = (
-        ("business_area", ValueFilter),
+        ("business_area", AutoCompleteFilter),
         ("uploaded_by", AutoCompleteFilter),
     )
 
