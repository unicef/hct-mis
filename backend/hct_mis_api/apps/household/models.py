--- conflicted
+++ resolved
@@ -209,10 +209,7 @@
 )
 
 
-<<<<<<< HEAD
 class Household(SoftDeletableModel, TimeStampedUUIDModel, AbstractSyncable, ConcurrencyModel):
-=======
-class Household(SoftDeletableModel, TimeStampedUUIDModel, AbstractSyncable):
     ACTIVITY_LOG_MAPPING = create_mapping_dict(
         [
             "status",
@@ -270,7 +267,6 @@
             "unhcr_id",
         ]
     )
->>>>>>> 66c2b255
     status = models.CharField(max_length=20, choices=INDIVIDUAL_HOUSEHOLD_STATUS, default=ACTIVE)
     consent_sign = ImageField(validators=[validate_image_file_extension], blank=True)
     consent = models.NullBooleanField()
@@ -444,10 +440,7 @@
         return f"{self.individual.full_name} - {self.role}"
 
 
-<<<<<<< HEAD
 class Individual(SoftDeletableModel, TimeStampedUUIDModel, AbstractSyncable, ConcurrencyModel):
-=======
-class Individual(SoftDeletableModel, TimeStampedUUIDModel, AbstractSyncable):
     ACTIVITY_LOG_MAPPING = create_mapping_dict(
         [
             "status",
@@ -494,7 +487,6 @@
         ]
     )
 
->>>>>>> 66c2b255
     status = models.CharField(max_length=20, choices=INDIVIDUAL_HOUSEHOLD_STATUS, default=ACTIVE)
     individual_id = models.CharField(max_length=255, blank=True)
     photo = models.ImageField(blank=True)
