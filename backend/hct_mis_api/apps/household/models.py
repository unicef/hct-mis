--- conflicted
+++ resolved
@@ -1,9 +1,6 @@
 from datetime import date
 
-<<<<<<< HEAD
-=======
 from django.contrib.postgres.fields import JSONField
->>>>>>> 87f9d5f5
 from django.core.validators import (
     validate_image_file_extension,
     MinLengthValidator,
@@ -170,6 +167,7 @@
     )
     school_attendance = models.CharField(max_length=100, blank=True, default="")
     school_type = models.CharField(max_length=100, blank=True, default="")
+    years_in_school = models.PositiveIntegerField(null=True, default=None)
     minutes_to_school = models.PositiveIntegerField(null=True, default=None)
     enrolled_in_nutrition_programme = models.CharField(
         max_length=3, default="", choices=YES_NO_CHOICE, blank=True,
