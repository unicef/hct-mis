--- conflicted
+++ resolved
@@ -1,12 +1,8 @@
 import logging
 import re
 from datetime import date
-<<<<<<< HEAD
-from typing import Any, List, Optional
-=======
 from decimal import Decimal
 from typing import Any, List, Optional, Tuple
->>>>>>> b0ed690f
 
 from django.conf import settings
 from django.contrib.gis.db.models import PointField, Q, UniqueConstraint
