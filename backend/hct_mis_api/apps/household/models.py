--- conflicted
+++ resolved
@@ -791,12 +791,8 @@
     phone_no = PhoneNumberField(blank=True, db_index=True)
     phone_no_valid = models.BooleanField(null=True, db_index=True)
     phone_no_alternative = PhoneNumberField(blank=True, db_index=True)
-<<<<<<< HEAD
-    phone_no_alternative_valid = models.BooleanField(default=False, db_index=True)
+    phone_no_alternative_valid = models.BooleanField(null=True, db_index=True)
     email = models.CharField(max_length=255, blank=True)
-=======
-    phone_no_alternative_valid = models.BooleanField(null=True, db_index=True)
->>>>>>> dc6e1102
 
     relationship = models.CharField(
         max_length=255,
