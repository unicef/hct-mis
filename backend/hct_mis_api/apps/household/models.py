import logging
import re
from datetime import date

from django.conf import settings
from django.contrib.gis.db.models import PointField, Q, UniqueConstraint
from django.contrib.postgres.fields import ArrayField, CICharField
from django.contrib.postgres.indexes import GinIndex
from django.contrib.postgres.search import SearchVectorField
from django.core.cache import cache
from django.core.validators import MinLengthValidator, validate_image_file_extension
from django.db import models
from django.db.models import DecimalField, JSONField
from django.utils import timezone
from django.utils.functional import cached_property
from django.utils.translation import gettext_lazy as _

from dateutil.relativedelta import relativedelta
from model_utils import Choices
from model_utils.models import SoftDeletableModel
from multiselectfield import MultiSelectField
from phonenumber_field.modelfields import PhoneNumberField
from sorl.thumbnail import ImageField

from hct_mis_api.apps.activity_log.utils import create_mapping_dict
from hct_mis_api.apps.core.currencies import CURRENCY_CHOICES
<<<<<<< HEAD
=======
from hct_mis_api.apps.payment.utils import is_right_phone_number_format
>>>>>>> 0260a72a
from hct_mis_api.apps.utils.models import (
    AbstractSyncable,
    ConcurrencyModel,
    SoftDeletableModelWithDate,
    TimeStampedUUIDModel,
)
from hct_mis_api.apps.utils.phone_number import is_right_phone_number_format

BLANK = ""
IDP = "IDP"
REFUGEE = "REFUGEE"
OTHERS_OF_CONCERN = "OTHERS_OF_CONCERN"
HOST = "HOST"
NON_HOST = "NON_HOST"
RESIDENCE_STATUS_CHOICE = (
    (BLANK, _("None")),
    (IDP, _("Displaced  |  Internally Displaced People")),
    (REFUGEE, _("Displaced  |  Refugee / Asylum Seeker")),
    (OTHERS_OF_CONCERN, _("Displaced  |  Others of Concern")),
    (HOST, _("Non-displaced  |   Host")),
    (NON_HOST, _("Non-displaced  |   Non-host")),
)
# INDIVIDUALS
MALE = "MALE"
FEMALE = "FEMALE"
SEX_CHOICE = (
    (MALE, _("Male")),
    (FEMALE, _("Female")),
)
SINGLE = "SINGLE"
MARRIED = "MARRIED"
WIDOWED = "WIDOWED"
DIVORCED = "DIVORCED"
SEPARATED = "SEPARATED"
MARITAL_STATUS_CHOICE = (
    (BLANK, _("None")),
    (DIVORCED, _("Divorced")),
    (MARRIED, _("Married")),
    (SEPARATED, _("Separated")),
    (SINGLE, _("Single")),
    (WIDOWED, _("Widowed")),
)

NONE = "NONE"
SEEING = "SEEING"
HEARING = "HEARING"
WALKING = "WALKING"
MEMORY = "MEMORY"
SELF_CARE = "SELF_CARE"
COMMUNICATING = "COMMUNICATING"
OBSERVED_DISABILITY_CHOICE = (
    (NONE, _("None")),
    (SEEING, _("Difficulty seeing (even if wearing glasses)")),
    (HEARING, _("Difficulty hearing (even if using a hearing aid)")),
    (WALKING, _("Difficulty walking or climbing steps")),
    (MEMORY, _("Difficulty remembering or concentrating")),
    (SELF_CARE, _("Difficulty with self care (washing, dressing)")),
    (
        COMMUNICATING,
        _("Difficulty communicating " "(e.g understanding or being understood)"),
    ),
)
NON_BENEFICIARY = "NON_BENEFICIARY"
HEAD = "HEAD"
SON_DAUGHTER = "SON_DAUGHTER"
WIFE_HUSBAND = "WIFE_HUSBAND"
BROTHER_SISTER = "BROTHER_SISTER"
MOTHER_FATHER = "MOTHER_FATHER"
AUNT_UNCLE = "AUNT_UNCLE"
GRANDMOTHER_GRANDFATHER = "GRANDMOTHER_GRANDFATHER"
MOTHERINLAW_FATHERINLAW = "MOTHERINLAW_FATHERINLAW"
DAUGHTERINLAW_SONINLAW = "DAUGHTERINLAW_SONINLAW"
SISTERINLAW_BROTHERINLAW = "SISTERINLAW_BROTHERINLAW"
GRANDDAUGHER_GRANDSON = "GRANDDAUGHER_GRANDSON"
NEPHEW_NIECE = "NEPHEW_NIECE"
COUSIN = "COUSIN"
RELATIONSHIP_UNKNOWN = "UNKNOWN"
RELATIONSHIP_OTHER = "OTHER"

RELATIONSHIP_CHOICE = (
    (RELATIONSHIP_UNKNOWN, "Unknown"),
    (AUNT_UNCLE, "Aunt / Uncle"),
    (BROTHER_SISTER, "Brother / Sister"),
    (COUSIN, "Cousin"),
    (DAUGHTERINLAW_SONINLAW, "Daughter-in-law / Son-in-law"),
    (GRANDDAUGHER_GRANDSON, "Granddaughter / Grandson"),
    (GRANDMOTHER_GRANDFATHER, "Grandmother / Grandfather"),
    (HEAD, "Head of household (self)"),
    (MOTHER_FATHER, "Mother / Father"),
    (MOTHERINLAW_FATHERINLAW, "Mother-in-law / Father-in-law"),
    (NEPHEW_NIECE, "Nephew / Niece"),
    (
        NON_BENEFICIARY,
        "Not a Family Member. Can only act as a recipient.",
    ),
    (RELATIONSHIP_OTHER, "Other"),
    (SISTERINLAW_BROTHERINLAW, "Sister-in-law / Brother-in-law"),
    (SON_DAUGHTER, "Son / Daughter"),
    (WIFE_HUSBAND, "Wife / Husband"),
)
YES = "1"
NO = "0"
YES_NO_CHOICE = (
    (BLANK, _("None")),
    (YES, _("Yes")),
    (NO, _("No")),
)

COLLECT_TYPE_UNKNOWN = ""
COLLECT_TYPE_NONE = "0"
COLLECT_TYPE_FULL = "1"
COLLECT_TYPE_PARTIAL = "2"

COLLECT_TYPES = (
    (COLLECT_TYPE_UNKNOWN, _("Unknown")),
    (COLLECT_TYPE_PARTIAL, _("Partial individuals collected")),
    (COLLECT_TYPE_FULL, _("Full individual collected")),
    (COLLECT_TYPE_NONE, _("No individual data")),
)

NOT_PROVIDED = "NOT_PROVIDED"
WORK_STATUS_CHOICE = (
    (YES, _("Yes")),
    (NO, _("No")),
    (NOT_PROVIDED, _("Not provided")),
)
ROLE_PRIMARY = "PRIMARY"
ROLE_ALTERNATE = "ALTERNATE"
ROLE_NO_ROLE = "NO_ROLE"
ROLE_CHOICE = (
    (ROLE_NO_ROLE, "None"),
    (ROLE_ALTERNATE, "Alternate collector"),
    (ROLE_PRIMARY, "Primary collector"),
)
IDENTIFICATION_TYPE_BIRTH_CERTIFICATE = "BIRTH_CERTIFICATE"
IDENTIFICATION_TYPE_DRIVERS_LICENSE = "DRIVERS_LICENSE"
IDENTIFICATION_TYPE_NATIONAL_ID = "NATIONAL_ID"
IDENTIFICATION_TYPE_NATIONAL_PASSPORT = "NATIONAL_PASSPORT"
IDENTIFICATION_TYPE_ELECTORAL_CARD = "ELECTORAL_CARD"
IDENTIFICATION_TYPE_TAX_ID = "TAX_ID"
IDENTIFICATION_TYPE_RESIDENCE_PERMIT_NO = "RESIDENCE_PERMIT_NO"
IDENTIFICATION_TYPE_OTHER = "OTHER"
IDENTIFICATION_TYPE_CHOICE = (
    (IDENTIFICATION_TYPE_BIRTH_CERTIFICATE, _("Birth Certificate")),
    (IDENTIFICATION_TYPE_DRIVERS_LICENSE, _("Driver's License")),
    (IDENTIFICATION_TYPE_ELECTORAL_CARD, _("Electoral Card")),
    (IDENTIFICATION_TYPE_NATIONAL_ID, _("National ID")),
    (IDENTIFICATION_TYPE_NATIONAL_PASSPORT, _("National Passport")),
    (IDENTIFICATION_TYPE_TAX_ID, _("Tax Number Identification")),
    (IDENTIFICATION_TYPE_RESIDENCE_PERMIT_NO, _("Foreigner's Residence Permit")),
    (IDENTIFICATION_TYPE_OTHER, _("Other")),
)
IDENTIFICATION_TYPE_DICT = {
    IDENTIFICATION_TYPE_BIRTH_CERTIFICATE: "Birth Certificate",
    IDENTIFICATION_TYPE_DRIVERS_LICENSE: "Driver's License",
    IDENTIFICATION_TYPE_ELECTORAL_CARD: "Electoral Card",
    IDENTIFICATION_TYPE_NATIONAL_ID: "National ID",
    IDENTIFICATION_TYPE_NATIONAL_PASSPORT: "National Passport",
    IDENTIFICATION_TYPE_TAX_ID: "Tax Number Identification",
    IDENTIFICATION_TYPE_RESIDENCE_PERMIT_NO: "Foreigner's Residence Permit",
    IDENTIFICATION_TYPE_OTHER: "Other",
}
UNHCR = "UNHCR"
WFP = "WFP"
AGENCY_TYPE_CHOICES = (
    (UNHCR, _("UNHCR")),
    (WFP, _("WFP")),
)
STATUS_ACTIVE = "ACTIVE"
STATUS_INACTIVE = "INACTIVE"
STATUS_WITHDRAWN = "WITHDRAWN"
STATUS_DUPLICATE = "DUPLICATE"
INDIVIDUAL_STATUS_CHOICES = (
    (STATUS_ACTIVE, "Active"),
    (STATUS_DUPLICATE, "Duplicate"),
    (STATUS_WITHDRAWN, "Withdrawn"),
)
INDIVIDUAL_HOUSEHOLD_STATUS = ((STATUS_ACTIVE, "Active"), (STATUS_INACTIVE, "Inactive"))
UNIQUE = "UNIQUE"
DUPLICATE = "DUPLICATE"
NEEDS_ADJUDICATION = "NEEDS_ADJUDICATION"
NOT_PROCESSED = "NOT_PROCESSED"
DEDUPLICATION_POSTPONE = "POSTPONE"
DEDUPLICATION_GOLDEN_RECORD_STATUS_CHOICE = (
    (DUPLICATE, "Duplicate"),
    (NEEDS_ADJUDICATION, "Needs Adjudication"),
    (NOT_PROCESSED, "Not Processed"),
    (DEDUPLICATION_POSTPONE, "Postpone"),
    (UNIQUE, "Unique"),
)
SIMILAR_IN_BATCH = "SIMILAR_IN_BATCH"
DUPLICATE_IN_BATCH = "DUPLICATE_IN_BATCH"
UNIQUE_IN_BATCH = "UNIQUE_IN_BATCH"
NOT_PROCESSED = "NOT_PROCESSED"
DEDUPLICATION_BATCH_STATUS_CHOICE = (
    (DUPLICATE_IN_BATCH, "Duplicate in batch"),
    (NOT_PROCESSED, "Not Processed"),
    (SIMILAR_IN_BATCH, "Similar in batch"),
    (UNIQUE_IN_BATCH, "Unique in batch"),
)
SOME_DIFFICULTY = "SOME_DIFFICULTY"
LOT_DIFFICULTY = "LOT_DIFFICULTY"
CANNOT_DO = "CANNOT_DO"
SEVERITY_OF_DISABILITY_CHOICES = (
    (BLANK, _("None")),
    (LOT_DIFFICULTY, "A lot of difficulty"),
    (CANNOT_DO, "Cannot do at all"),
    (SOME_DIFFICULTY, "Some difficulty"),
)
UNICEF = "UNICEF"
PARTNER = "PARTNER"
ORG_ENUMERATOR_CHOICES = (
    (BLANK, _("None")),
    (PARTNER, "Partner"),
    (UNICEF, "UNICEF"),
)
HUMANITARIAN_PARTNER = "HUMANITARIAN_PARTNER"
PRIVATE_PARTNER = "PRIVATE_PARTNER"
GOVERNMENT_PARTNER = "GOVERNMENT_PARTNER"
DATA_SHARING_CHOICES = (
    (BLANK, _("None")),
    (GOVERNMENT_PARTNER, "Government partners"),
    (HUMANITARIAN_PARTNER, "Humanitarian partners"),
    (PRIVATE_PARTNER, "Private partners"),
    (UNICEF, "UNICEF"),
)
HH_REGISTRATION = "HH_REGISTRATION"
COMMUNITY = "COMMUNITY"
REGISTRATION_METHOD_CHOICES = (
    (BLANK, _("None")),
    (COMMUNITY, "Community-level Registration"),
    (HH_REGISTRATION, "Household Registration"),
)

DISABLED = "disabled"
NOT_DISABLED = "not disabled"
DISABILITY_CHOICES = (
    (
        DISABLED,
        "disabled",
    ),
    (
        NOT_DISABLED,
        "not disabled",
    ),
)
SANCTION_LIST_POSSIBLE_MATCH = "SANCTION_LIST_POSSIBLE_MATCH"
SANCTION_LIST_CONFIRMED_MATCH = "SANCTION_LIST_CONFIRMED_MATCH"
INDIVIDUAL_FLAGS_CHOICES = (
    (DUPLICATE, "Duplicate"),
    (NEEDS_ADJUDICATION, "Needs adjudication"),
    (SANCTION_LIST_CONFIRMED_MATCH, "Sanction list match"),
    (SANCTION_LIST_POSSIBLE_MATCH, "Sanction list possible match"),
)

logger = logging.getLogger(__name__)


class Household(SoftDeletableModelWithDate, TimeStampedUUIDModel, AbstractSyncable, ConcurrencyModel):
    ACTIVITY_LOG_MAPPING = create_mapping_dict(
        [
            "withdrawn",
            "status",
            "consent_sign",
            "consent",
            "consent_sharing",
            "residence_status",
            "country_origin",
            "country",
            "size",
            "address",
            "admin_area",
            "representatives",
            "geopoint",
            "female_age_group_0_5_count",
            "female_age_group_6_11_count",
            "female_age_group_12_17_count",
            "female_age_group_18_59_count",
            "female_age_group_60_count",
            "pregnant_count",
            "male_age_group_0_5_count",
            "male_age_group_6_11_count",
            "male_age_group_12_17_count",
            "male_age_group_18_59_count",
            "male_age_group_60_count",
            "female_age_group_0_5_disabled_count",
            "female_age_group_6_11_disabled_count",
            "female_age_group_12_17_disabled_count",
            "female_age_group_18_59_disabled_count",
            "female_age_group_60_disabled_count",
            "male_age_group_0_5_disabled_count",
            "male_age_group_6_11_disabled_count",
            "male_age_group_12_17_disabled_count",
            "male_age_group_18_59_disabled_count",
            "male_age_group_60_disabled_count",
            "registration_data_import",
            "programs",
            "returnee",
            "flex_fields",
            "first_registration_date",
            "last_registration_date",
            "head_of_household",
            "fchild_hoh",
            "child_hoh",
            "unicef_id",
            "start",
            "deviceid",
            "name_enumerator",
            "org_enumerator",
            "org_name_enumerator",
            "village",
            "registration_method",
            "collect_individual_data",
            "currency",
            "unhcr_id",
            "kobo_asset_id",
            "row_id",
        ]
    )
    withdrawn = models.BooleanField(default=False, db_index=True)
    withdrawn_date = models.DateTimeField(null=True, blank=True, db_index=True)
    consent_sign = ImageField(validators=[validate_image_file_extension], blank=True)
    consent = models.BooleanField(null=True)
    consent_sharing = MultiSelectField(choices=DATA_SHARING_CHOICES, default=BLANK)
    residence_status = models.CharField(max_length=254, choices=RESIDENCE_STATUS_CHOICE)
    country_origin = models.ForeignKey("geo.Country", related_name="+", blank=True, null=True, on_delete=models.PROTECT)
    country = models.ForeignKey("geo.Country", related_name="+", blank=True, null=True, on_delete=models.PROTECT)
<<<<<<< HEAD
    size = models.PositiveIntegerField(db_index=True)
=======
    size = models.PositiveIntegerField(db_index=True, null=True)
>>>>>>> 0260a72a
    address = CICharField(max_length=1024, blank=True)
    """location contains lowest administrative area info"""
    admin_area = models.ForeignKey("geo.Area", null=True, on_delete=models.SET_NULL, blank=True)
    representatives = models.ManyToManyField(
        to="household.Individual",
        through="household.IndividualRoleInHousehold",
        help_text="""This is only used to track collector (primary or secondary) of a household.
            They may still be a HOH of this household or any other household.
            Through model will contain the role (ROLE_CHOICE) they are connected with on.""",
        related_name="represented_households",
    )
    geopoint = PointField(blank=True, null=True)
    female_age_group_0_5_count = models.PositiveIntegerField(default=None, null=True)
    female_age_group_6_11_count = models.PositiveIntegerField(default=None, null=True)
    female_age_group_12_17_count = models.PositiveIntegerField(default=None, null=True)
    female_age_group_18_59_count = models.PositiveIntegerField(default=None, null=True)
    female_age_group_60_count = models.PositiveIntegerField(default=None, null=True)
    pregnant_count = models.PositiveIntegerField(default=None, null=True)
    male_age_group_0_5_count = models.PositiveIntegerField(default=None, null=True)
    male_age_group_6_11_count = models.PositiveIntegerField(default=None, null=True)
    male_age_group_12_17_count = models.PositiveIntegerField(default=None, null=True)
    male_age_group_18_59_count = models.PositiveIntegerField(default=None, null=True)
    male_age_group_60_count = models.PositiveIntegerField(default=None, null=True)
    female_age_group_0_5_disabled_count = models.PositiveIntegerField(default=None, null=True)
    female_age_group_6_11_disabled_count = models.PositiveIntegerField(default=None, null=True)
    female_age_group_12_17_disabled_count = models.PositiveIntegerField(default=None, null=True)
    female_age_group_18_59_disabled_count = models.PositiveIntegerField(default=None, null=True)
    female_age_group_60_disabled_count = models.PositiveIntegerField(default=None, null=True)
    male_age_group_0_5_disabled_count = models.PositiveIntegerField(default=None, null=True)
    male_age_group_6_11_disabled_count = models.PositiveIntegerField(default=None, null=True)
    male_age_group_12_17_disabled_count = models.PositiveIntegerField(default=None, null=True)
    male_age_group_18_59_disabled_count = models.PositiveIntegerField(default=None, null=True)
    male_age_group_60_disabled_count = models.PositiveIntegerField(default=None, null=True)
    children_count = models.PositiveIntegerField(default=None, null=True)
    male_children_count = models.PositiveIntegerField(default=None, null=True)
    female_children_count = models.PositiveIntegerField(default=None, null=True)
    children_disabled_count = models.PositiveIntegerField(default=None, null=True)
    male_children_disabled_count = models.PositiveIntegerField(default=None, null=True)
    female_children_disabled_count = models.PositiveIntegerField(default=None, null=True)

    registration_data_import = models.ForeignKey(
        "registration_data.RegistrationDataImport",
        related_name="households",
        blank=True,
        null=True,
        on_delete=models.CASCADE,
    )
    programs = models.ManyToManyField(
        "program.Program",
        related_name="households",
        blank=True,
    )
    returnee = models.BooleanField(null=True)
    flex_fields = JSONField(default=dict, blank=True)
    first_registration_date = models.DateTimeField()
    last_registration_date = models.DateTimeField()
    head_of_household = models.OneToOneField("Individual", related_name="heading_household", on_delete=models.CASCADE)
    fchild_hoh = models.BooleanField(null=True)
    child_hoh = models.BooleanField(null=True)
    unicef_id = CICharField(max_length=250, blank=True, default=BLANK, db_index=True)
    business_area = models.ForeignKey("core.BusinessArea", on_delete=models.CASCADE)
    start = models.DateTimeField(blank=True, null=True)
    deviceid = models.CharField(max_length=250, blank=True, default=BLANK)
    name_enumerator = models.CharField(max_length=250, blank=True, default=BLANK)
    org_enumerator = models.CharField(max_length=250, choices=ORG_ENUMERATOR_CHOICES, default=BLANK)
    org_name_enumerator = models.CharField(max_length=250, blank=True, default=BLANK)
    village = models.CharField(max_length=250, blank=True, default=BLANK)
    registration_method = models.CharField(max_length=250, choices=REGISTRATION_METHOD_CHOICES, default=BLANK)
    collect_individual_data = models.CharField(max_length=250, choices=COLLECT_TYPES, default=COLLECT_TYPE_UNKNOWN)
    currency = models.CharField(max_length=250, choices=CURRENCY_CHOICES, default=BLANK)
    unhcr_id = models.CharField(max_length=250, blank=True, default=BLANK, db_index=True)
    user_fields = JSONField(default=dict, blank=True)
    kobo_asset_id = models.CharField(max_length=150, blank=True, default=BLANK, db_index=True)
    row_id = models.PositiveIntegerField(blank=True, null=True)
    total_cash_received_usd = models.DecimalField(
        null=True,
        decimal_places=2,
        max_digits=64,
        blank=True,
    )
    total_cash_received = models.DecimalField(
        null=True,
        decimal_places=2,
        max_digits=64,
        blank=True,
    )

    class Meta:
        verbose_name = "Household"
        permissions = (("can_withdrawn", "Can withdrawn Household"),)

    def save(self, *args, **kwargs):
        from hct_mis_api.apps.targeting.models import (
            HouseholdSelection,
            TargetPopulation,
        )

        if self.withdrawn:
            HouseholdSelection.objects.filter(
                household=self, target_population__status=TargetPopulation.STATUS_LOCKED
            ).delete()
        super().save(*args, **kwargs)

    @property
    def status(self):
        return STATUS_INACTIVE if self.withdrawn else STATUS_ACTIVE

<<<<<<< HEAD
    def withdraw(self, save=True):
        self.withdrawn = True
        self.withdrawn_date = timezone.now()

        if save:
            self.save()

    def unwithdraw(self, save=True):
        self.withdrawn = False
        self.withdrawn_date = None

        if save:
            self.save()
=======
    def withdraw(self, tag=None):
        self.withdrawn = True
        self.withdrawn_date = timezone.now()
        user_fields = self.user_fields or {}
        user_fields["withdrawn_tag"] = tag
        self.user_fields = user_fields
        self.save()

    def unwithdraw(self):
        self.withdrawn = False
        self.withdrawn_date = None
        self.save()
>>>>>>> 0260a72a

    def set_sys_field(self, key, value):
        if "sys" not in self.user_fields:
            self.user_fields["sys"] = {}
        self.user_fields["sys"][key] = value

    def get_sys_field(self, key):
        if "sys" in self.user_fields:
            return self.user_fields["sys"][key]
        return None

    @property
    def admin_area_title(self):
        return self.admin_area.name

    @property
    def admin1(self):
        if self.admin_area is None:
            return None
        if self.admin_area.area_type.area_level == 0:
            return None
        current_admin = self.admin_area
        while current_admin.area_type.area_level != 1:
            current_admin = current_admin.parent
        return current_admin

    @property
    def admin2(self):
        if not self.admin_area or self.admin_area.area_type.area_level in (0, 1):
            return None
        current_admin = self.admin_area
        while current_admin.area_type.area_level != 2:
            current_admin = current_admin.parent
        return current_admin

    @property
    def sanction_list_possible_match(self):
        return self.individuals.filter(sanction_list_possible_match=True).count() > 0

    @property
    def sanction_list_confirmed_match(self):
        return self.individuals.filter(sanction_list_confirmed_match=True).count() > 0

    @property
    def active_individuals(self):
        return self.individuals.filter(withdrawn=False, duplicate=False)

    @cached_property
    def primary_collector(self):
        return self.representatives.get(households_and_roles__role=ROLE_PRIMARY)

    @cached_property
    def alternate_collector(self):
        return self.representatives.filter(households_and_roles__role=ROLE_ALTERNATE).first()

    def __str__(self):
        return f"{self.unicef_id}"


class DocumentValidator(TimeStampedUUIDModel):
    type = models.ForeignKey("DocumentType", related_name="validators", on_delete=models.CASCADE)
    regex = models.CharField(max_length=100, default=".*")


class DocumentType(TimeStampedUUIDModel):
    country = models.ForeignKey("geo.Country", blank=True, null=True, on_delete=models.PROTECT)
    label = models.CharField(max_length=100)
    type = models.CharField(max_length=50, choices=IDENTIFICATION_TYPE_CHOICE)

    class Meta:
        unique_together = ("country", "type")
        ordering = ["country", "label"]

    def __str__(self):
        return f"{self.label} in {self.country}"


class Document(SoftDeletableModel, TimeStampedUUIDModel):
    document_number = models.CharField(max_length=255, blank=True)
    photo = models.ImageField(blank=True)
    individual = models.ForeignKey("Individual", related_name="documents", on_delete=models.CASCADE)
    type = models.ForeignKey("DocumentType", related_name="documents", on_delete=models.CASCADE)
    STATUS_PENDING = "PENDING"
    STATUS_VALID = "VALID"
    STATUS_NEED_INVESTIGATION = "NEED_INVESTIGATION"
    STATUS_INVALID = "INVALID"
    STATUS_CHOICES = (
        (STATUS_PENDING, _("Pending")),
        (STATUS_VALID, _("Valid")),
        (STATUS_NEED_INVESTIGATION, _("Need Investigation")),
        (STATUS_INVALID, _("Invalid")),
    )
    status = models.CharField(max_length=20, choices=STATUS_CHOICES, default=STATUS_PENDING)

    def clean(self):
        from django.core.exceptions import ValidationError

        for validator in self.type.validators.all():
            if not re.match(validator.regex, self.document_number):
                logger.error("Document number is not validating")
                raise ValidationError("Document number is not validating")

    class Meta:
        constraints = [
            UniqueConstraint(
                fields=["document_number", "type"],
                condition=Q(Q(is_removed=False) & Q(status="VALID")),
                name="unique_if_not_removed_and_valid",
            )
        ]

    def __str__(self):
        return f"{self.type} - {self.document_number}"

    def mark_as_need_investigation(self):
        self.status = self.STATUS_NEED_INVESTIGATION

    def mark_as_valid(self):
        self.status = self.STATUS_VALID


class Agency(models.Model):
    type = models.CharField(max_length=100, choices=AGENCY_TYPE_CHOICES)
    label = models.CharField(
        max_length=100,
    )
    country = models.ForeignKey("geo.Country", blank=True, null=True, on_delete=models.PROTECT)

    class Meta:
        verbose_name_plural = "Agencies"
        constraints = [
            UniqueConstraint(
                fields=["type", "country"],
                name="unique_type_and_country",
            )
        ]

    def __str__(self):
        return f"{self.label} in {self.country}"


class IndividualIdentity(models.Model):
    agency = models.ForeignKey("Agency", related_name="individual_identities", on_delete=models.CASCADE)
    individual = models.ForeignKey("Individual", related_name="identities", on_delete=models.CASCADE)
    number = models.CharField(
        max_length=255,
    )

    class Meta:
        verbose_name_plural = "Individual Identities"

    def __str__(self):
        return f"{self.agency} {self.individual} {self.number}"


class IndividualRoleInHousehold(TimeStampedUUIDModel, AbstractSyncable):
    individual = models.ForeignKey(
        "household.Individual",
        on_delete=models.CASCADE,
        related_name="households_and_roles",
    )
    household = models.ForeignKey(
        "household.Household",
        on_delete=models.CASCADE,
        related_name="individuals_and_roles",
    )
    role = models.CharField(
        max_length=255,
        blank=True,
        choices=ROLE_CHOICE,
    )

    class Meta:
        unique_together = ("role", "household")

    def __str__(self):
        return f"{self.individual.full_name} - {self.role}"


class Individual(SoftDeletableModelWithDate, TimeStampedUUIDModel, AbstractSyncable, ConcurrencyModel):
    ACTIVITY_LOG_MAPPING = create_mapping_dict(
        [
            "status",
            "duplicate",
            "withdrawn",
            "individual_id",
            "photo",
            "full_name",
            "given_name",
            "middle_name",
            "family_name",
            "sex",
            "birth_date",
            "estimated_birth_date",
            "marital_status",
            "phone_no",
            "phone_no_alternative",
            "relationship",
            "household",
            "registration_data_import",
            "disability",
            "work_status",
            "first_registration_date",
            "last_registration_date",
            "flex_fields",
            "enrolled_in_nutrition_programme",
            "administration_of_rutf",
            "unicef_id",
            "deduplication_golden_record_status",
            "deduplication_batch_status",
            "deduplication_golden_record_results",
            "deduplication_batch_results",
            "imported_individual_id",
            "sanction_list_possible_match",
            "sanction_list_confirmed_match",
            "sanction_list_last_check",
            "pregnant",
            "observed_disability",
            "seeing_disability",
            "hearing_disability",
            "physical_disability",
            "memory_disability",
            "selfcare_disability",
            "comms_disability",
            "who_answers_phone",
            "who_answers_alt_phone",
            "kobo_asset_id",
            "row_id",
        ]
    )
    duplicate = models.BooleanField(default=False, db_index=True)
    duplicate_date = models.DateTimeField(null=True, blank=True)
    withdrawn = models.BooleanField(default=False, db_index=True)
    withdrawn_date = models.DateTimeField(null=True, blank=True)
    individual_id = models.CharField(max_length=255, blank=True)
    photo = models.ImageField(blank=True)
    full_name = CICharField(max_length=255, validators=[MinLengthValidator(2)], db_index=True)
    given_name = CICharField(max_length=85, blank=True, db_index=True)
    middle_name = CICharField(max_length=85, blank=True, db_index=True)
    family_name = CICharField(max_length=85, blank=True, db_index=True)
    sex = models.CharField(max_length=255, choices=SEX_CHOICE, db_index=True)
    birth_date = models.DateField(db_index=True)
    estimated_birth_date = models.BooleanField(default=False)
    marital_status = models.CharField(max_length=255, choices=MARITAL_STATUS_CHOICE, default=BLANK, db_index=True)
    phone_no = PhoneNumberField(blank=True, db_index=True)
    phone_no_alternative = PhoneNumberField(blank=True, db_index=True)
    relationship = models.CharField(
        max_length=255,
        blank=True,
        choices=RELATIONSHIP_CHOICE,
        help_text="""This represents the MEMBER relationship. can be blank
            as well if household is null!""",
    )
    household = models.ForeignKey(
        "Household",
        related_name="individuals",
        on_delete=models.CASCADE,
        null=True,
        blank=True,
        help_text="""This represents the household this person is a MEMBER,
            and if null then relationship is NON_BENEFICIARY and that
            simply means they are a representative of one or more households
            and not a member of one.""",
    )
    registration_data_import = models.ForeignKey(
        "registration_data.RegistrationDataImport",
        related_name="individuals",
        on_delete=models.CASCADE,
        null=True,
    )
    disability = models.CharField(max_length=20, choices=DISABILITY_CHOICES, default=NOT_DISABLED)
    work_status = models.CharField(
        max_length=20,
        choices=WORK_STATUS_CHOICE,
        blank=True,
        default=NOT_PROVIDED,
    )
    first_registration_date = models.DateField()
    last_registration_date = models.DateField()
    flex_fields = JSONField(default=dict, blank=True)
    user_fields = JSONField(default=dict, blank=True)
    enrolled_in_nutrition_programme = models.BooleanField(null=True)
    administration_of_rutf = models.BooleanField(null=True)
    unicef_id = CICharField(max_length=250, blank=True, db_index=True)
    deduplication_golden_record_status = models.CharField(
        max_length=50,
        default=UNIQUE,
        choices=DEDUPLICATION_GOLDEN_RECORD_STATUS_CHOICE,
    )
    deduplication_batch_status = models.CharField(
        max_length=50,
        default=UNIQUE_IN_BATCH,
        choices=DEDUPLICATION_BATCH_STATUS_CHOICE,
    )
    deduplication_golden_record_results = JSONField(default=dict, blank=True)
    deduplication_batch_results = JSONField(default=dict, blank=True)
    imported_individual_id = models.UUIDField(null=True, blank=True)
    sanction_list_possible_match = models.BooleanField(default=False, db_index=True)
    sanction_list_confirmed_match = models.BooleanField(default=False, db_index=True)
    pregnant = models.BooleanField(null=True)
    observed_disability = MultiSelectField(choices=OBSERVED_DISABILITY_CHOICE, default=NONE)
    seeing_disability = models.CharField(max_length=50, choices=SEVERITY_OF_DISABILITY_CHOICES, blank=True)
    hearing_disability = models.CharField(max_length=50, choices=SEVERITY_OF_DISABILITY_CHOICES, blank=True)
    physical_disability = models.CharField(max_length=50, choices=SEVERITY_OF_DISABILITY_CHOICES, blank=True)
    memory_disability = models.CharField(max_length=50, choices=SEVERITY_OF_DISABILITY_CHOICES, blank=True)
    selfcare_disability = models.CharField(max_length=50, choices=SEVERITY_OF_DISABILITY_CHOICES, blank=True)
    comms_disability = models.CharField(max_length=50, choices=SEVERITY_OF_DISABILITY_CHOICES, blank=True)
    who_answers_phone = models.CharField(max_length=150, blank=True)
    who_answers_alt_phone = models.CharField(max_length=150, blank=True)
    business_area = models.ForeignKey("core.BusinessArea", on_delete=models.CASCADE)
    fchild_hoh = models.BooleanField(default=False)
    child_hoh = models.BooleanField(default=False)
    kobo_asset_id = models.CharField(max_length=150, blank=True, default=BLANK)
    row_id = models.PositiveIntegerField(blank=True, null=True)
    disability_certificate_picture = models.ImageField(blank=True, null=True)

    vector_column = SearchVectorField(null=True)

    @property
    def phone_no_valid(self):
        return is_right_phone_number_format(self.phone_no)

    @property
    def phone_no_alternative_valid(self):
        return is_right_phone_number_format(self.phone_no_alternative)

    @property
    def age(self):
        return relativedelta(date.today(), self.birth_date).years

    @property
    def role(self):
        role = self.households_and_roles.first()
        return role.role if role is not None else ROLE_NO_ROLE

    @property
    def get_hash_key(self):
        from hashlib import sha256

        fields = (
            "given_name",
            "middle_name",
            "family_name",
            "sex",
            "birth_date",
            "phone_no",
            "phone_no_alternative",
        )
        values = [str(getattr(self, field)) for field in fields]

        return sha256(";".join(values).encode()).hexdigest()

    @property
    def status(self):
        statuses = []
        if self.duplicate:
            statuses.append(STATUS_DUPLICATE)
        if self.withdrawn:
            statuses.append(STATUS_WITHDRAWN)
        if len(statuses) > 0:
            return ", ".join(statuses)
        return STATUS_ACTIVE

    @property
    def cash_assist_status(self):
        return STATUS_INACTIVE if self.withdrawn or self.duplicate else STATUS_ACTIVE

    @property
    def sanction_list_last_check(self):
        return cache.get("sanction_list_last_check")

<<<<<<< HEAD
    def withdraw(self, save=True):
=======
    def withdraw(self):
        self.documents.update(status=Document.STATUS_INVALID)
>>>>>>> 0260a72a
        self.withdrawn = True
        self.withdrawn_date = timezone.now()

        if save:
            self.save()

    def unwithdraw(self, save=True):
        self.withdrawn = False
        self.withdrawn_date = None

        if save:
            self.save()

    def unwithdraw(self):
        self.documents.update(status=Document.STATUS_NEED_INVESTIGATION)
        self.withdrawn = False
        self.withdrawn_date = None
        self.save()

    def mark_as_duplicate(self, original_individual=None):
        if original_individual is not None:
            self.unicef_id = original_individual.unicef_id
        self.documents.update(status=Document.STATUS_INVALID)
        self.duplicate = True
        self.duplicate_date = timezone.now()
        self.save()

    def __str__(self):
        return self.unicef_id

    class Meta:
        verbose_name = "Individual"
        indexes = (GinIndex(fields=["vector_column"]),)

    def set_sys_field(self, key, value):
        if "sys" not in self.user_fields:
            self.user_fields["sys"] = {}
        self.user_fields["sys"][key] = value

    def get_sys_field(self, key):
        if "sys" in self.user_fields:
            return self.user_fields["sys"][key]
        return None

    def recalculate_data(self):
        disability_fields = (
            "seeing_disability",
            "hearing_disability",
            "physical_disability",
            "memory_disability",
            "selfcare_disability",
            "comms_disability",
        )
        should_be_disabled = self.disability == DISABLED
        for field in disability_fields:
            value = getattr(self, field, None)
            should_be_disabled = should_be_disabled or value == CANNOT_DO or value == LOT_DIFFICULTY
        self.disability = DISABLED if should_be_disabled else NOT_DISABLED
        self.save(update_fields=["disability"])

    def count_all_roles(self):
        return self.households_and_roles.exclude(role=ROLE_NO_ROLE).count()

    def count_primary_roles(self):
        return self.households_and_roles.filter(role=ROLE_PRIMARY).count()

    @cached_property
    def parents(self):
        return self.household.individuals.exclude(Q(duplicate=True) | Q(withdrawn=True)) if self.household else []

    def is_golden_record_duplicated(self):
        return self.deduplication_golden_record_status == DUPLICATE

    def get_deduplication_golden_record(self):
        status_key = "duplicates" if self.is_golden_record_duplicated() else "possible_duplicates"
        return self.deduplication_golden_record_results.get(status_key, [])

    @cached_property
    def active_record(self):
        if self.duplicate:
            return Individual.objects.filter(unicef_id=self.unicef_id, duplicate=False, is_removed=False).first()

    def is_head(self):
        if not self.household:
            return False
        return self.household.head_of_household.id == self.id


class EntitlementCard(TimeStampedUUIDModel):
    ACTIVE = "ACTIVE"
    ERRONEOUS = "ERRONEOUS"
    CLOSED = "CLOSED"
    STATUS_CHOICE = Choices(
        (ACTIVE, _("Active")),
        (ERRONEOUS, _("Erroneous")),
        (CLOSED, _("Closed")),
    )
    card_number = models.CharField(max_length=255)
    status = models.CharField(
        choices=STATUS_CHOICE,
        default=ACTIVE,
        max_length=10,
    )
    card_type = models.CharField(max_length=255)
    current_card_size = models.CharField(max_length=255)
    card_custodian = models.CharField(max_length=255)
    service_provider = models.CharField(max_length=255)
    household = models.ForeignKey(
        "Household",
        related_name="entitlement_cards",
        on_delete=models.SET_NULL,
        null=True,
    )


class XlsxUpdateFile(TimeStampedUUIDModel):
    file = models.FileField()
    business_area = models.ForeignKey("core.BusinessArea", on_delete=models.CASCADE)
    rdi = models.ForeignKey("registration_data.RegistrationDataImport", on_delete=models.CASCADE, null=True)
    xlsx_match_columns = ArrayField(models.CharField(max_length=32), null=True)
    uploaded_by = models.ForeignKey(settings.AUTH_USER_MODEL, blank=True, null=True, on_delete=models.PROTECT)


class BankAccountInfo(SoftDeletableModelWithDate, TimeStampedUUIDModel, AbstractSyncable):
    individual = models.ForeignKey("household.Individual", related_name="bank_account_info", on_delete=models.CASCADE)
    bank_name = models.CharField(max_length=255)
    bank_account_number = models.CharField(max_length=64)
    debit_card_number = models.CharField(max_length=255, blank=True, default="")

    def __str__(self):
        return f"{self.bank_account_number} ({self.bank_name})"

    def save(self, *args, **kwargs):
        if self.bank_account_number:
            self.bank_account_number = str(self.bank_account_number).replace(" ", "")
        if self.debit_card_number:
            self.debit_card_number = str(self.debit_card_number).replace(" ", "")
        super().save(*args, **kwargs)<|MERGE_RESOLUTION|>--- conflicted
+++ resolved
@@ -24,10 +24,7 @@
 
 from hct_mis_api.apps.activity_log.utils import create_mapping_dict
 from hct_mis_api.apps.core.currencies import CURRENCY_CHOICES
-<<<<<<< HEAD
-=======
 from hct_mis_api.apps.payment.utils import is_right_phone_number_format
->>>>>>> 0260a72a
 from hct_mis_api.apps.utils.models import (
     AbstractSyncable,
     ConcurrencyModel,
@@ -355,11 +352,7 @@
     residence_status = models.CharField(max_length=254, choices=RESIDENCE_STATUS_CHOICE)
     country_origin = models.ForeignKey("geo.Country", related_name="+", blank=True, null=True, on_delete=models.PROTECT)
     country = models.ForeignKey("geo.Country", related_name="+", blank=True, null=True, on_delete=models.PROTECT)
-<<<<<<< HEAD
-    size = models.PositiveIntegerField(db_index=True)
-=======
     size = models.PositiveIntegerField(db_index=True, null=True)
->>>>>>> 0260a72a
     address = CICharField(max_length=1024, blank=True)
     """location contains lowest administrative area info"""
     admin_area = models.ForeignKey("geo.Area", null=True, on_delete=models.SET_NULL, blank=True)
@@ -467,21 +460,6 @@
     def status(self):
         return STATUS_INACTIVE if self.withdrawn else STATUS_ACTIVE
 
-<<<<<<< HEAD
-    def withdraw(self, save=True):
-        self.withdrawn = True
-        self.withdrawn_date = timezone.now()
-
-        if save:
-            self.save()
-
-    def unwithdraw(self, save=True):
-        self.withdrawn = False
-        self.withdrawn_date = None
-
-        if save:
-            self.save()
-=======
     def withdraw(self, tag=None):
         self.withdrawn = True
         self.withdrawn_date = timezone.now()
@@ -494,7 +472,6 @@
         self.withdrawn = False
         self.withdrawn_date = None
         self.save()
->>>>>>> 0260a72a
 
     def set_sys_field(self, key, value):
         if "sys" not in self.user_fields:
@@ -866,24 +843,10 @@
     def sanction_list_last_check(self):
         return cache.get("sanction_list_last_check")
 
-<<<<<<< HEAD
-    def withdraw(self, save=True):
-=======
     def withdraw(self):
         self.documents.update(status=Document.STATUS_INVALID)
->>>>>>> 0260a72a
         self.withdrawn = True
         self.withdrawn_date = timezone.now()
-
-        if save:
-            self.save()
-
-    def unwithdraw(self, save=True):
-        self.withdrawn = False
-        self.withdrawn_date = None
-
-        if save:
-            self.save()
 
     def unwithdraw(self):
         self.documents.update(status=Document.STATUS_NEED_INVESTIGATION)
