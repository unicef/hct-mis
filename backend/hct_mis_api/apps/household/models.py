--- conflicted
+++ resolved
@@ -1,15 +1,6 @@
 import logging
 import re
-<<<<<<< HEAD
-<<<<<<< HEAD
-from datetime import date
-from decimal import Decimal
-=======
 from datetime import date, timedelta
->>>>>>> origin
-=======
-from datetime import date, timedelta
->>>>>>> 1706c370
 from typing import Any, List, Optional, Tuple
 
 from django.conf import settings
@@ -20,11 +11,7 @@
 from django.core.cache import cache
 from django.core.validators import MinLengthValidator, validate_image_file_extension
 from django.db import models
-<<<<<<< HEAD
-from django.db.models import JSONField, QuerySet
-=======
 from django.db.models import BooleanField, F, Func, JSONField, QuerySet, Value
->>>>>>> 1706c370
 from django.utils import timezone
 from django.utils.functional import cached_property
 from django.utils.translation import gettext_lazy as _
@@ -598,10 +585,7 @@
     label = models.CharField(max_length=100)
     type = models.CharField(max_length=50, choices=IDENTIFICATION_TYPE_CHOICE, unique=True)
     is_identity_document = models.BooleanField(default=True)
-<<<<<<< HEAD
-=======
     unique_for_individual = models.BooleanField(default=False)
->>>>>>> 1706c370
 
     class Meta:
         ordering = [
@@ -613,17 +597,6 @@
 
 
 class Document(AbstractSyncable, SoftDeletableModel, TimeStampedUUIDModel):
-<<<<<<< HEAD
-<<<<<<< HEAD
-    document_number = models.CharField(max_length=255, blank=True)
-    photo = models.ImageField(blank=True)
-    individual = models.ForeignKey("Individual", related_name="documents", on_delete=models.CASCADE)
-    type = models.ForeignKey("DocumentType", related_name="documents", on_delete=models.CASCADE)
-    country = models.ForeignKey("geo.Country", blank=True, null=True, on_delete=models.PROTECT)
-=======
->>>>>>> origin
-=======
->>>>>>> 1706c370
     STATUS_PENDING = "PENDING"
     STATUS_VALID = "VALID"
     STATUS_NEED_INVESTIGATION = "NEED_INVESTIGATION"
