--- conflicted
+++ resolved
@@ -53,7 +53,9 @@
         related_name="heading_household",
         null=True,
     )
-<<<<<<< HEAD
+    programs = models.ManyToManyField(
+        "program.Program", related_name="households", blank=True,
+    )
     registration_date = models.DateField(null=True)
 
     @property
@@ -63,11 +65,6 @@
             .aggregate(Sum("entitlement__delivered_quantity"))
             .get("entitlement__delivered_quantity__sum")
         )
-=======
-    programs = models.ManyToManyField(
-        "program.Program", related_name="households", blank=True,
-    )
->>>>>>> ea886e67
 
     def __str__(self):
         return f"Household CashAssist ID: {self.household_ca_id}"
