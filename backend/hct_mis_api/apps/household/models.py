import logging
import re
from datetime import date, timedelta
from typing import Any, List, Optional, Tuple

from django.conf import settings
from django.contrib.gis.db.models import PointField, Q, UniqueConstraint
from django.contrib.postgres.fields import ArrayField, CICharField
from django.contrib.postgres.indexes import GinIndex
from django.contrib.postgres.search import SearchVectorField
from django.core.cache import cache
from django.core.validators import MinLengthValidator, validate_image_file_extension
from django.db import models
from django.db.models import BooleanField, F, Func, JSONField, QuerySet, Value
from django.utils import timezone
from django.utils.functional import cached_property
from django.utils.translation import gettext_lazy as _

from dateutil.relativedelta import relativedelta
from model_utils import Choices
from model_utils.models import TimeStampedModel
from multiselectfield import MultiSelectField
from phonenumber_field.modelfields import PhoneNumberField
from sorl.thumbnail import ImageField

from hct_mis_api.apps.activity_log.utils import create_mapping_dict
from hct_mis_api.apps.core.currencies import CURRENCY_CHOICES
from hct_mis_api.apps.core.languages import Languages
from hct_mis_api.apps.core.models import StorageFile
from hct_mis_api.apps.core.utils import IsOriginalManager, SoftDeletableIsOriginalModel
from hct_mis_api.apps.geo.models import Area
from hct_mis_api.apps.utils.models import (
    AbstractSyncable,
    ConcurrencyModel,
    SoftDeletableModelWithDate,
    TimeStampedUUIDModel,
    UnicefIdentifiedModel,
)
from hct_mis_api.apps.utils.phone import recalculate_phone_numbers_validity

BLANK = ""
IDP = "IDP"
REFUGEE = "REFUGEE"
OTHERS_OF_CONCERN = "OTHERS_OF_CONCERN"
HOST = "HOST"
NON_HOST = "NON_HOST"
RESIDENCE_STATUS_CHOICE = (
    (BLANK, _("None")),
    (IDP, _("Displaced  |  Internally Displaced People")),
    (REFUGEE, _("Displaced  |  Refugee / Asylum Seeker")),
    (OTHERS_OF_CONCERN, _("Displaced  |  Others of Concern")),
    (HOST, _("Non-displaced  |   Host")),
    (NON_HOST, _("Non-displaced  |   Non-host")),
)
# INDIVIDUALS
MALE = "MALE"
FEMALE = "FEMALE"
UNKNOWN = "UNKNOWN"

SEX_CHOICE = (
    (MALE, _("Male")),
    (FEMALE, _("Female")),
)


SINGLE = "SINGLE"
MARRIED = "MARRIED"
WIDOWED = "WIDOWED"
DIVORCED = "DIVORCED"
SEPARATED = "SEPARATED"
MARITAL_STATUS_CHOICE = (
    (BLANK, _("None")),
    (DIVORCED, _("Divorced")),
    (MARRIED, _("Married")),
    (SEPARATED, _("Separated")),
    (SINGLE, _("Single")),
    (WIDOWED, _("Widowed")),
)

NONE = "NONE"
SEEING = "SEEING"
HEARING = "HEARING"
WALKING = "WALKING"
MEMORY = "MEMORY"
SELF_CARE = "SELF_CARE"
COMMUNICATING = "COMMUNICATING"
OBSERVED_DISABILITY_CHOICE = (
    (NONE, _("None")),
    (SEEING, _("Difficulty seeing (even if wearing glasses)")),
    (HEARING, _("Difficulty hearing (even if using a hearing aid)")),
    (WALKING, _("Difficulty walking or climbing steps")),
    (MEMORY, _("Difficulty remembering or concentrating")),
    (SELF_CARE, _("Difficulty with self care (washing, dressing)")),
    (
        COMMUNICATING,
        _("Difficulty communicating " "(e.g understanding or being understood)"),
    ),
)
NON_BENEFICIARY = "NON_BENEFICIARY"
HEAD = "HEAD"
SON_DAUGHTER = "SON_DAUGHTER"
WIFE_HUSBAND = "WIFE_HUSBAND"
BROTHER_SISTER = "BROTHER_SISTER"
MOTHER_FATHER = "MOTHER_FATHER"
AUNT_UNCLE = "AUNT_UNCLE"
GRANDMOTHER_GRANDFATHER = "GRANDMOTHER_GRANDFATHER"
MOTHERINLAW_FATHERINLAW = "MOTHERINLAW_FATHERINLAW"
DAUGHTERINLAW_SONINLAW = "DAUGHTERINLAW_SONINLAW"
SISTERINLAW_BROTHERINLAW = "SISTERINLAW_BROTHERINLAW"
GRANDDAUGHTER_GRANDSON = "GRANDDAUGHER_GRANDSON"  # key is wrong, but it is used in kobo and aurora
NEPHEW_NIECE = "NEPHEW_NIECE"
COUSIN = "COUSIN"
FOSTER_CHILD = "FOSTER_CHILD"
RELATIONSHIP_UNKNOWN = "UNKNOWN"
RELATIONSHIP_OTHER = "OTHER"
FREE_UNION = "FREE_UNION"

RELATIONSHIP_CHOICE = (
    (RELATIONSHIP_UNKNOWN, "Unknown"),
    (AUNT_UNCLE, "Aunt / Uncle"),
    (BROTHER_SISTER, "Brother / Sister"),
    (COUSIN, "Cousin"),
    (DAUGHTERINLAW_SONINLAW, "Daughter-in-law / Son-in-law"),
    (GRANDDAUGHTER_GRANDSON, "Granddaughter / Grandson"),
    (GRANDMOTHER_GRANDFATHER, "Grandmother / Grandfather"),
    (HEAD, "Head of household (self)"),
    (MOTHER_FATHER, "Mother / Father"),
    (MOTHERINLAW_FATHERINLAW, "Mother-in-law / Father-in-law"),
    (NEPHEW_NIECE, "Nephew / Niece"),
    (
        NON_BENEFICIARY,
        "Not a Family Member. Can only act as a recipient.",
    ),
    (RELATIONSHIP_OTHER, "Other"),
    (SISTERINLAW_BROTHERINLAW, "Sister-in-law / Brother-in-law"),
    (SON_DAUGHTER, "Son / Daughter"),
    (WIFE_HUSBAND, "Wife / Husband"),
    (FOSTER_CHILD, "Foster child"),
    (FREE_UNION, "Free union"),
)
YES = "1"
NO = "0"
YES_NO_CHOICE = (
    (BLANK, _("None")),
    (YES, _("Yes")),
    (NO, _("No")),
)

COLLECT_TYPE_UNKNOWN = ""
COLLECT_TYPE_NONE = "0"
COLLECT_TYPE_FULL = "1"
COLLECT_TYPE_PARTIAL = "2"
COLLECT_TYPE_SIZE_ONLY = "3"

COLLECT_TYPES = (
    (COLLECT_TYPE_UNKNOWN, _("Unknown")),
    (COLLECT_TYPE_PARTIAL, _("Partial individuals collected")),
    (COLLECT_TYPE_FULL, _("Full individual collected")),
    (COLLECT_TYPE_SIZE_ONLY, _("Size only collected")),
    (COLLECT_TYPE_NONE, _("No individual data")),
)

NOT_PROVIDED = "NOT_PROVIDED"
WORK_STATUS_CHOICE = (
    (YES, _("Yes")),
    (NO, _("No")),
    (NOT_PROVIDED, _("Not provided")),
)
ROLE_PRIMARY = "PRIMARY"
ROLE_ALTERNATE = "ALTERNATE"
ROLE_NO_ROLE = "NO_ROLE"
ROLE_CHOICE = (
    (ROLE_NO_ROLE, "None"),
    (ROLE_ALTERNATE, "Alternate collector"),
    (ROLE_PRIMARY, "Primary collector"),
)
IDENTIFICATION_TYPE_BIRTH_CERTIFICATE = "BIRTH_CERTIFICATE"
IDENTIFICATION_TYPE_DRIVERS_LICENSE = "DRIVERS_LICENSE"
IDENTIFICATION_TYPE_NATIONAL_ID = "NATIONAL_ID"
IDENTIFICATION_TYPE_NATIONAL_PASSPORT = "NATIONAL_PASSPORT"
IDENTIFICATION_TYPE_ELECTORAL_CARD = "ELECTORAL_CARD"
IDENTIFICATION_TYPE_TAX_ID = "TAX_ID"
IDENTIFICATION_TYPE_RESIDENCE_PERMIT_NO = "RESIDENCE_PERMIT_NO"
IDENTIFICATION_TYPE_BANK_STATEMENT = "BANK_STATEMENT"
IDENTIFICATION_TYPE_DISABILITY_CERTIFICATE = "DISABILITY_CERTIFICATE"
IDENTIFICATION_TYPE_FOSTER_CHILD = "FOSTER_CHILD"
IDENTIFICATION_TYPE_OTHER = "OTHER"
IDENTIFICATION_TYPE_CHOICE = (
    (IDENTIFICATION_TYPE_BIRTH_CERTIFICATE, _("Birth Certificate")),
    (IDENTIFICATION_TYPE_DRIVERS_LICENSE, _("Driver's License")),
    (IDENTIFICATION_TYPE_ELECTORAL_CARD, _("Electoral Card")),
    (IDENTIFICATION_TYPE_NATIONAL_ID, _("National ID")),
    (IDENTIFICATION_TYPE_NATIONAL_PASSPORT, _("National Passport")),
    (IDENTIFICATION_TYPE_TAX_ID, _("Tax Number Identification")),
    (IDENTIFICATION_TYPE_RESIDENCE_PERMIT_NO, _("Foreigner's Residence Permit")),
    (IDENTIFICATION_TYPE_BANK_STATEMENT, _("Bank Statement")),
    (IDENTIFICATION_TYPE_DISABILITY_CERTIFICATE, _("Disability Certificate")),
    (IDENTIFICATION_TYPE_FOSTER_CHILD, _("Foster Child")),
    (IDENTIFICATION_TYPE_OTHER, _("Other")),
)
IDENTIFICATION_TYPE_DICT = {
    IDENTIFICATION_TYPE_BIRTH_CERTIFICATE: "Birth Certificate",
    IDENTIFICATION_TYPE_DRIVERS_LICENSE: "Driver's License",
    IDENTIFICATION_TYPE_ELECTORAL_CARD: "Electoral Card",
    IDENTIFICATION_TYPE_NATIONAL_ID: "National ID",
    IDENTIFICATION_TYPE_NATIONAL_PASSPORT: "National Passport",
    IDENTIFICATION_TYPE_TAX_ID: "Tax Number Identification",
    IDENTIFICATION_TYPE_RESIDENCE_PERMIT_NO: "Foreigner's Residence Permit",
    IDENTIFICATION_TYPE_OTHER: "Other",
}
UNHCR = "UNHCR"
WFP = "WFP"
AGENCY_TYPE_CHOICES = (
    (UNHCR, _("UNHCR")),
    (WFP, _("WFP")),
)
STATUS_ACTIVE = "ACTIVE"
STATUS_INACTIVE = "INACTIVE"
STATUS_WITHDRAWN = "WITHDRAWN"
STATUS_DUPLICATE = "DUPLICATE"
INDIVIDUAL_STATUS_CHOICES = (
    (STATUS_ACTIVE, "Active"),
    (STATUS_DUPLICATE, "Duplicate"),
    (STATUS_WITHDRAWN, "Withdrawn"),
)
INDIVIDUAL_HOUSEHOLD_STATUS = ((STATUS_ACTIVE, "Active"), (STATUS_INACTIVE, "Inactive"))
UNIQUE = "UNIQUE"
DUPLICATE = "DUPLICATE"
NEEDS_ADJUDICATION = "NEEDS_ADJUDICATION"
NOT_PROCESSED = "NOT_PROCESSED"
DEDUPLICATION_POSTPONE = "POSTPONE"
DEDUPLICATION_GOLDEN_RECORD_STATUS_CHOICE = (
    (DUPLICATE, "Duplicate"),
    (NEEDS_ADJUDICATION, "Needs Adjudication"),
    (NOT_PROCESSED, "Not Processed"),
    (DEDUPLICATION_POSTPONE, "Postpone"),
    (UNIQUE, "Unique"),
)
SIMILAR_IN_BATCH = "SIMILAR_IN_BATCH"
DUPLICATE_IN_BATCH = "DUPLICATE_IN_BATCH"
UNIQUE_IN_BATCH = "UNIQUE_IN_BATCH"
NOT_PROCESSED = "NOT_PROCESSED"
DEDUPLICATION_BATCH_STATUS_CHOICE = (
    (DUPLICATE_IN_BATCH, "Duplicate in batch"),
    (NOT_PROCESSED, "Not Processed"),
    (SIMILAR_IN_BATCH, "Similar in batch"),
    (UNIQUE_IN_BATCH, "Unique in batch"),
)
SOME_DIFFICULTY = "SOME_DIFFICULTY"
LOT_DIFFICULTY = "LOT_DIFFICULTY"
CANNOT_DO = "CANNOT_DO"
SEVERITY_OF_DISABILITY_CHOICES = (
    (BLANK, _("None")),
    (LOT_DIFFICULTY, "A lot of difficulty"),
    (CANNOT_DO, "Cannot do at all"),
    (SOME_DIFFICULTY, "Some difficulty"),
)
UNICEF = "UNICEF"
PARTNER = "PARTNER"
ORG_ENUMERATOR_CHOICES = (
    (BLANK, _("None")),
    (PARTNER, "Partner"),
    (UNICEF, "UNICEF"),
)
HUMANITARIAN_PARTNER = "HUMANITARIAN_PARTNER"
PRIVATE_PARTNER = "PRIVATE_PARTNER"
GOVERNMENT_PARTNER = "GOVERNMENT_PARTNER"
DATA_SHARING_CHOICES = (
    (BLANK, _("None")),
    (GOVERNMENT_PARTNER, "Government partners"),
    (HUMANITARIAN_PARTNER, "Humanitarian partners"),
    (PRIVATE_PARTNER, "Private partners"),
    (UNICEF, "UNICEF"),
)
HH_REGISTRATION = "HH_REGISTRATION"
COMMUNITY = "COMMUNITY"
REGISTRATION_METHOD_CHOICES = (
    (BLANK, _("None")),
    (COMMUNITY, "Community-level Registration"),
    (HH_REGISTRATION, "Household Registration"),
)

DISABLED = "disabled"
NOT_DISABLED = "not disabled"
DISABILITY_CHOICES = (
    (
        DISABLED,
        "disabled",
    ),
    (
        NOT_DISABLED,
        "not disabled",
    ),
)
SANCTION_LIST_POSSIBLE_MATCH = "SANCTION_LIST_POSSIBLE_MATCH"
SANCTION_LIST_CONFIRMED_MATCH = "SANCTION_LIST_CONFIRMED_MATCH"
INDIVIDUAL_FLAGS_CHOICES = (
    (DUPLICATE, "Duplicate"),
    (NEEDS_ADJUDICATION, "Needs adjudication"),
    (SANCTION_LIST_CONFIRMED_MATCH, "Sanction list match"),
    (SANCTION_LIST_POSSIBLE_MATCH, "Sanction list possible match"),
)

logger = logging.getLogger(__name__)


class HouseholdCollection(UnicefIdentifiedModel):
    """
    Collection of household representations.
    """


class Household(
    SoftDeletableModelWithDate,
    TimeStampedUUIDModel,
    AbstractSyncable,
    ConcurrencyModel,
    UnicefIdentifiedModel,
):
    ACTIVITY_LOG_MAPPING = create_mapping_dict(
        [
            "withdrawn",
            "status",
            "consent_sign",
            "consent",
            "consent_sharing",
            "residence_status",
            "country_origin",
            "country",
            "zip_code",
            "size",
            "address",
            "admin_area",
            "admin1",
            "admin2",
            "admin3",
            "admin4",
            "representatives",
            "geopoint",
            "female_age_group_0_5_count",
            "female_age_group_6_11_count",
            "female_age_group_12_17_count",
            "female_age_group_18_59_count",
            "female_age_group_60_count",
            "pregnant_count",
            "male_age_group_0_5_count",
            "male_age_group_6_11_count",
            "male_age_group_12_17_count",
            "male_age_group_18_59_count",
            "male_age_group_60_count",
            "female_age_group_0_5_disabled_count",
            "female_age_group_6_11_disabled_count",
            "female_age_group_12_17_disabled_count",
            "female_age_group_18_59_disabled_count",
            "female_age_group_60_disabled_count",
            "male_age_group_0_5_disabled_count",
            "male_age_group_6_11_disabled_count",
            "male_age_group_12_17_disabled_count",
            "male_age_group_18_59_disabled_count",
            "male_age_group_60_disabled_count",
            "registration_data_import",
            "programs",
            "returnee",
            "flex_fields",
            "first_registration_date",
            "last_registration_date",
            "head_of_household",
            "fchild_hoh",
            "child_hoh",
            "unicef_id",
            "start",
            "deviceid",
            "name_enumerator",
            "org_enumerator",
            "org_name_enumerator",
            "village",
            "registration_method",
            "collect_individual_data",
            "currency",
            "unhcr_id",
            "kobo_asset_id",
            "row_id",
            "registration_id",
        ]
    )
    household_collection = models.ForeignKey(
        HouseholdCollection,
        related_name="households",
        on_delete=models.CASCADE,
        null=True,
    )
    withdrawn = models.BooleanField(default=False, db_index=True)
    withdrawn_date = models.DateTimeField(null=True, blank=True, db_index=True)
    consent_sign = ImageField(validators=[validate_image_file_extension], blank=True)
    consent = models.BooleanField(null=True)
    consent_sharing = MultiSelectField(choices=DATA_SHARING_CHOICES, default=BLANK)
    residence_status = models.CharField(max_length=254, choices=RESIDENCE_STATUS_CHOICE)

    country_origin = models.ForeignKey("geo.Country", related_name="+", blank=True, null=True, on_delete=models.PROTECT)
    country = models.ForeignKey("geo.Country", related_name="+", blank=True, null=True, on_delete=models.PROTECT)
    address = CICharField(max_length=1024, blank=True)
    zip_code = models.CharField(max_length=12, blank=True, null=True)
    """location contains lowest administrative area info"""
    admin_area = models.ForeignKey("geo.Area", null=True, on_delete=models.SET_NULL, blank=True)
    admin1 = models.ForeignKey("geo.Area", null=True, on_delete=models.SET_NULL, blank=True, related_name="+")
    admin2 = models.ForeignKey("geo.Area", null=True, on_delete=models.SET_NULL, blank=True, related_name="+")
    admin3 = models.ForeignKey("geo.Area", null=True, on_delete=models.SET_NULL, blank=True, related_name="+")
    admin4 = models.ForeignKey("geo.Area", null=True, on_delete=models.SET_NULL, blank=True, related_name="+")
    geopoint = PointField(blank=True, null=True)

    size = models.PositiveIntegerField(db_index=True, null=True)
    representatives = models.ManyToManyField(
        to="household.Individual",
        through="household.IndividualRoleInHousehold",
        help_text="""This is only used to track collector (primary or secondary) of a household.
            They may still be a HOH of this household or any other household.
            Through model will contain the role (ROLE_CHOICE) they are connected with on.""",
        related_name="represented_households",
    )
    female_age_group_0_5_count = models.PositiveIntegerField(default=None, null=True)
    female_age_group_6_11_count = models.PositiveIntegerField(default=None, null=True)
    female_age_group_12_17_count = models.PositiveIntegerField(default=None, null=True)
    female_age_group_18_59_count = models.PositiveIntegerField(default=None, null=True)
    female_age_group_60_count = models.PositiveIntegerField(default=None, null=True)
    pregnant_count = models.PositiveIntegerField(default=None, null=True)
    male_age_group_0_5_count = models.PositiveIntegerField(default=None, null=True)
    male_age_group_6_11_count = models.PositiveIntegerField(default=None, null=True)
    male_age_group_12_17_count = models.PositiveIntegerField(default=None, null=True)
    male_age_group_18_59_count = models.PositiveIntegerField(default=None, null=True)
    male_age_group_60_count = models.PositiveIntegerField(default=None, null=True)
    female_age_group_0_5_disabled_count = models.PositiveIntegerField(default=None, null=True)
    female_age_group_6_11_disabled_count = models.PositiveIntegerField(default=None, null=True)
    female_age_group_12_17_disabled_count = models.PositiveIntegerField(default=None, null=True)
    female_age_group_18_59_disabled_count = models.PositiveIntegerField(default=None, null=True)
    female_age_group_60_disabled_count = models.PositiveIntegerField(default=None, null=True)
    male_age_group_0_5_disabled_count = models.PositiveIntegerField(default=None, null=True)
    male_age_group_6_11_disabled_count = models.PositiveIntegerField(default=None, null=True)
    male_age_group_12_17_disabled_count = models.PositiveIntegerField(default=None, null=True)
    male_age_group_18_59_disabled_count = models.PositiveIntegerField(default=None, null=True)
    male_age_group_60_disabled_count = models.PositiveIntegerField(default=None, null=True)
    children_count = models.PositiveIntegerField(default=None, null=True)
    male_children_count = models.PositiveIntegerField(default=None, null=True)
    female_children_count = models.PositiveIntegerField(default=None, null=True)
    children_disabled_count = models.PositiveIntegerField(default=None, null=True)
    male_children_disabled_count = models.PositiveIntegerField(default=None, null=True)
    female_children_disabled_count = models.PositiveIntegerField(default=None, null=True)

    registration_data_import = models.ForeignKey(
        "registration_data.RegistrationDataImport",
        related_name="households",
        blank=True,
        null=True,
        on_delete=models.CASCADE,
    )
    programs = models.ManyToManyField(
        "program.Program",
        related_name="households",
        blank=True,
    )  # TODO: remove after migration
    returnee = models.BooleanField(null=True)
    flex_fields = JSONField(default=dict, blank=True)
    first_registration_date = models.DateTimeField()
    last_registration_date = models.DateTimeField()
    head_of_household = models.OneToOneField("Individual", related_name="heading_household", on_delete=models.CASCADE)
    fchild_hoh = models.BooleanField(null=True)
    child_hoh = models.BooleanField(null=True)
    business_area = models.ForeignKey("core.BusinessArea", on_delete=models.CASCADE)
    start = models.DateTimeField(blank=True, null=True)
    deviceid = models.CharField(max_length=250, blank=True, default=BLANK)
    name_enumerator = models.CharField(max_length=250, blank=True, default=BLANK)
    org_enumerator = models.CharField(max_length=250, choices=ORG_ENUMERATOR_CHOICES, default=BLANK)
    org_name_enumerator = models.CharField(max_length=250, blank=True, default=BLANK)
    village = models.CharField(max_length=250, blank=True, default=BLANK)
    registration_method = models.CharField(max_length=250, choices=REGISTRATION_METHOD_CHOICES, default=BLANK)
    collect_individual_data = models.CharField(max_length=250, choices=COLLECT_TYPES, default=COLLECT_TYPE_UNKNOWN)
    currency = models.CharField(max_length=250, choices=CURRENCY_CHOICES, default=BLANK)
    unhcr_id = models.CharField(max_length=250, blank=True, default=BLANK, db_index=True)
    user_fields = JSONField(default=dict, blank=True)
    kobo_asset_id = models.CharField(max_length=150, blank=True, default=BLANK, db_index=True)
    row_id = models.PositiveIntegerField(blank=True, null=True)
    registration_id = models.IntegerField(blank=True, null=True, verbose_name="Registration ID (Aurora)")
    total_cash_received_usd = models.DecimalField(
        null=True,
        decimal_places=2,
        max_digits=64,
        blank=True,
    )
    total_cash_received = models.DecimalField(
        null=True,
        decimal_places=2,
        max_digits=64,
        blank=True,
    )

    family_id = models.CharField(max_length=100, blank=True, null=True)  # eDopomoga household id
    storage_obj = models.ForeignKey(StorageFile, on_delete=models.SET_NULL, blank=True, null=True)
<<<<<<< HEAD
    is_recalculated_group_ages = models.BooleanField(default=False)  # TODO remove after migration
=======
    data_collecting_type = models.ForeignKey(
        "core.DataCollectingType", related_name="households", on_delete=models.PROTECT, null=True, blank=True
    )
    program = models.ForeignKey(
        "program.Program", null=True, blank=True, db_index=True, on_delete=models.SET_NULL
    )  # TODO Add later related name, when no clash with programs, set null=False after migration
    copied_from = models.ForeignKey(
        "self",
        null=True,
        blank=True,
        on_delete=models.SET_NULL,
        related_name="copied_to",
        help_text="If this household was copied from another household, "
        "this field will contain the household it was copied from.",
    )
    origin_unicef_id = models.CharField(max_length=100, blank=True, null=True)
    is_original = models.BooleanField(default=True)
    is_migration_handled = models.BooleanField(default=False)
    data_collecting_type = models.ForeignKey(
        "core.DataCollectingType", related_name="households", on_delete=models.PROTECT, null=True, blank=True
    )
>>>>>>> 5d0b5e81

    class Meta:
        verbose_name = "Household"
        permissions = (("can_withdrawn", "Can withdrawn Household"),)

    def save(self, *args: Any, **kwargs: Any) -> None:
        from hct_mis_api.apps.targeting.models import (
            HouseholdSelection,
            TargetPopulation,
        )

        if self.withdrawn:
            HouseholdSelection.objects.filter(
                household=self, target_population__status=TargetPopulation.STATUS_LOCKED
            ).delete()
        cache.delete_pattern(f"count_{self.business_area.slug}_HouseholdNodeConnection_*")
        super().save(*args, **kwargs)

    @property
    def status(self) -> str:
        return STATUS_INACTIVE if self.withdrawn else STATUS_ACTIVE

    def withdraw(self, tag: Optional[Any] = None) -> None:
        self.withdrawn = True
        self.withdrawn_date = timezone.now()
        user_fields = self.user_fields or {}
        user_fields["withdrawn_tag"] = tag
        self.user_fields = user_fields
        self.save()

    def unwithdraw(self) -> None:
        self.withdrawn = False
        self.withdrawn_date = None
        self.save()

    def set_sys_field(self, key: str, value: Any) -> None:
        if "sys" not in self.user_fields:
            self.user_fields["sys"] = {}
        self.user_fields["sys"][key] = value

    def get_sys_field(self, key: str) -> Any:
        if "sys" in self.user_fields:
            return self.user_fields["sys"][key]
        return None

    def set_admin_areas(self, new_admin_area: Optional[Area] = None, save: bool = True) -> None:
        """Propagates admin1,2,3,4 based on admin_area parents"""
        admins = ["admin1", "admin2", "admin3", "admin4"]

        if not new_admin_area:
            new_admin_area = self.admin_area
        else:
            self.admin_area = new_admin_area

        for admin in admins:
            setattr(self, admin, None)

        new_admin_area_level = new_admin_area.area_type.area_level

        for admin_level in reversed(range(1, new_admin_area_level + 1)):
            setattr(self, f"admin{admin_level}", new_admin_area)
            new_admin_area = new_admin_area.parent

        if save:
            self.save(update_fields=["admin_area"] + admins)

    @property
    def sanction_list_possible_match(self) -> bool:
        return self.individuals.filter(sanction_list_possible_match=True).count() > 0

    @property
    def sanction_list_confirmed_match(self) -> bool:
        return self.individuals.filter(sanction_list_confirmed_match=True).count() > 0

    @property
    def active_individuals(self) -> QuerySet:
        return self.individuals.filter(withdrawn=False, duplicate=False)

    @cached_property
    def primary_collector(self) -> Optional["Individual"]:
        return self.representatives.get(households_and_roles__role=ROLE_PRIMARY)

    @cached_property
    def alternate_collector(self) -> Optional["Individual"]:
        return self.representatives.filter(households_and_roles__role=ROLE_ALTERNATE).first()

    def __str__(self) -> str:
        return self.unicef_id or ""

    def can_be_erase(self) -> bool:
        yesterday = timezone.now() - timedelta(days=1)
        conditions = [
            self.is_removed,
            self.withdrawn,
            self.removed_date >= yesterday,
            self.withdrawn_date >= yesterday,
        ]
        return all(conditions)

    def erase(self) -> None:
        for individual in self.individuals.all():
            individual.erase()

        self.flex_fields = {}
        self.save()


class DocumentValidator(TimeStampedUUIDModel):
    type = models.ForeignKey("DocumentType", related_name="validators", on_delete=models.CASCADE)
    regex = models.CharField(max_length=100, default=".*")


class DocumentType(TimeStampedUUIDModel):
    label = models.CharField(max_length=100)
    key = models.CharField(max_length=50, unique=True)
    is_identity_document = models.BooleanField(default=True)
    unique_for_individual = models.BooleanField(default=False)
    valid_for_deduplication = models.BooleanField(default=False)

    class Meta:
        ordering = [
            "label",
        ]

    def __str__(self) -> str:
        return f"{self.label}"


class Document(AbstractSyncable, SoftDeletableIsOriginalModel, TimeStampedUUIDModel):
    STATUS_PENDING = "PENDING"
    STATUS_VALID = "VALID"
    STATUS_NEED_INVESTIGATION = "NEED_INVESTIGATION"
    STATUS_INVALID = "INVALID"
    STATUS_CHOICES = (
        (STATUS_PENDING, _("Pending")),
        (STATUS_VALID, _("Valid")),
        (STATUS_NEED_INVESTIGATION, _("Need Investigation")),
        (STATUS_INVALID, _("Invalid")),
    )

    document_number = models.CharField(max_length=255, blank=True)
    photo = models.ImageField(blank=True)
    individual = models.ForeignKey("Individual", related_name="documents", on_delete=models.CASCADE)
    type = models.ForeignKey("DocumentType", related_name="documents", on_delete=models.CASCADE)
    country = models.ForeignKey("geo.Country", blank=True, null=True, on_delete=models.PROTECT)
    status = models.CharField(max_length=20, choices=STATUS_CHOICES, default=STATUS_PENDING)
    cleared = models.BooleanField(default=False)
    cleared_date = models.DateTimeField(default=timezone.now)
    cleared_by = models.ForeignKey("account.User", null=True, on_delete=models.SET_NULL)
    issuance_date = models.DateTimeField(null=True, blank=True)
    expiry_date = models.DateTimeField(null=True, blank=True, db_index=True)
    program = models.ForeignKey("program.Program", null=True, related_name="+", on_delete=models.CASCADE)

    is_migration_handled = models.BooleanField(default=False)
    copied_from = models.ForeignKey(
        "self",
        null=True,
        blank=True,
        on_delete=models.SET_NULL,
        related_name="copied_to",
        help_text="If this object was copied from another, this field will contain the object it was copied from.",
    )

    def clean(self) -> None:
        from django.core.exceptions import ValidationError

        for validator in self.type.validators.all():
            if not re.match(validator.regex, self.document_number):
                logger.error("Document number is not validating")
                raise ValidationError("Document number is not validating")

    class Meta:
        constraints = [
            UniqueConstraint(
                fields=["type", "country"],  # TODO: after GPF merge will add "program"
                condition=Q(
                    Q(is_removed=False)
                    & Q(status="VALID")
                    & Func(
                        F("type_id"),
                        Value(True),
                        function="check_unique_document_for_individual",
                        output_field=BooleanField(),
                    )
                ),
                name="unique_for_individual_if_not_removed_and_valid",
            ),
            UniqueConstraint(
                fields=["document_number", "type", "country"],  # TODO: after GPF merge will add "program"
                condition=Q(
                    Q(is_removed=False)
                    & Q(status="VALID")
                    & Func(
                        F("type_id"),
                        Value(False),
                        function="check_unique_document_for_individual",
                        output_field=BooleanField(),
                    )
                ),
                name="unique_if_not_removed_and_valid",
            ),
        ]

    def __str__(self) -> str:
        return f"{self.type} - {self.document_number}"

    def mark_as_need_investigation(self) -> None:
        self.status = self.STATUS_NEED_INVESTIGATION

    def mark_as_valid(self) -> None:
        self.status = self.STATUS_VALID

    def erase(self) -> None:
        self.is_removed = True
        self.photo = ""
        self.document_number = "GDPR REMOVED"
        self.save()


class IndividualIdentity(SoftDeletableIsOriginalModel, TimeStampedModel):
    # notice that this model has `created` and `modified` fields
    individual = models.ForeignKey("Individual", related_name="identities", on_delete=models.CASCADE)
    number = models.CharField(
        max_length=255,
    )
    partner = models.ForeignKey(
        "account.Partner",
        related_name="individual_identities",
        null=True,
        on_delete=models.PROTECT,
    )
    country = models.ForeignKey("geo.Country", null=True, on_delete=models.PROTECT)
    is_original = models.BooleanField(default=True)
    is_migration_handled = models.BooleanField(default=False)
    copied_from = models.ForeignKey(
        "self",
        null=True,
        blank=True,
        on_delete=models.SET_NULL,
        related_name="copied_to",
        help_text="If this object was copied from another, this field will contain the object it was copied from.",
    )

    class Meta:
        verbose_name_plural = "Individual Identities"

    def __str__(self) -> str:
        return f"{self.partner} {self.individual} {self.number}"


class IndividualRoleInHousehold(SoftDeletableIsOriginalModel, TimeStampedUUIDModel, AbstractSyncable):
    individual = models.ForeignKey(
        "household.Individual",
        on_delete=models.CASCADE,
        related_name="households_and_roles",
    )
    household = models.ForeignKey(
        "household.Household",
        on_delete=models.CASCADE,
        related_name="individuals_and_roles",
    )
    role = models.CharField(
        max_length=255,
        blank=True,
        choices=ROLE_CHOICE,
    )
    is_original = models.BooleanField(default=True)
    is_migration_handled = models.BooleanField(default=False)
    copied_from = models.ForeignKey(
        "self",
        null=True,
        blank=True,
        on_delete=models.SET_NULL,
        related_name="copied_to",
        help_text="If this object was copied from another, this field will contain the object it was copied from.",
    )

    class Meta:
        unique_together = [("role", "household"), ("household", "individual")]

    def __str__(self) -> str:
        return f"{self.individual.full_name} - {self.role}"


class IndividualCollection(UnicefIdentifiedModel):
    """
    Collection of individual representations.
    """


class Individual(
    SoftDeletableModelWithDate,
    TimeStampedUUIDModel,
    AbstractSyncable,
    ConcurrencyModel,
    UnicefIdentifiedModel,
):
    ACTIVITY_LOG_MAPPING = create_mapping_dict(
        [
            "status",
            "duplicate",
            "withdrawn",
            "individual_id",
            "photo",
            "full_name",
            "given_name",
            "middle_name",
            "family_name",
            "sex",
            "birth_date",
            "estimated_birth_date",
            "marital_status",
            "phone_no",
            "phone_no_alternative",
            "relationship",
            "household",
            "registration_data_import",
            "disability",
            "work_status",
            "first_registration_date",
            "last_registration_date",
            "flex_fields",
            "enrolled_in_nutrition_programme",
            "administration_of_rutf",
            "unicef_id",
            "deduplication_golden_record_status",
            "deduplication_batch_status",
            "deduplication_golden_record_results",
            "deduplication_batch_results",
            "imported_individual_id",
            "sanction_list_possible_match",
            "sanction_list_confirmed_match",
            "sanction_list_last_check",
            "pregnant",
            "observed_disability",
            "seeing_disability",
            "hearing_disability",
            "physical_disability",
            "memory_disability",
            "selfcare_disability",
            "comms_disability",
            "who_answers_phone",
            "who_answers_alt_phone",
            "kobo_asset_id",
            "row_id",
            "registration_id",
        ]
    )
    individual_collection = models.ForeignKey(
        IndividualCollection,
        related_name="individuals",
        on_delete=models.CASCADE,
        null=True,
    )
    duplicate = models.BooleanField(default=False, db_index=True)
    duplicate_date = models.DateTimeField(null=True, blank=True)
    withdrawn = models.BooleanField(default=False, db_index=True)
    withdrawn_date = models.DateTimeField(null=True, blank=True)
    individual_id = models.CharField(max_length=255, blank=True)
    photo = models.ImageField(blank=True)
    full_name = CICharField(max_length=255, validators=[MinLengthValidator(2)], db_index=True)
    given_name = CICharField(max_length=85, blank=True, db_index=True)
    middle_name = CICharField(max_length=85, blank=True, db_index=True)
    family_name = CICharField(max_length=85, blank=True, db_index=True)
    sex = models.CharField(max_length=255, choices=SEX_CHOICE, db_index=True)
    birth_date = models.DateField(db_index=True)
    estimated_birth_date = models.BooleanField(default=False)
    marital_status = models.CharField(max_length=255, choices=MARITAL_STATUS_CHOICE, default=BLANK, db_index=True)

    phone_no = PhoneNumberField(blank=True, db_index=True)
    phone_no_valid = models.BooleanField(null=True, db_index=True)
    phone_no_alternative = PhoneNumberField(blank=True, db_index=True)
    phone_no_alternative_valid = models.BooleanField(null=True, db_index=True)
    email = models.CharField(max_length=255, blank=True)

    relationship = models.CharField(
        max_length=255,
        blank=True,
        choices=RELATIONSHIP_CHOICE,
        help_text="""This represents the MEMBER relationship. can be blank
            as well if household is null!""",
    )
    household = models.ForeignKey(
        "Household",
        related_name="individuals",
        on_delete=models.CASCADE,
        null=True,
        blank=True,
        help_text="""This represents the household this person is a MEMBER,
            and if null then relationship is NON_BENEFICIARY and that
            simply means they are a representative of one or more households
            and not a member of one.""",
    )
    registration_data_import = models.ForeignKey(
        "registration_data.RegistrationDataImport",
        related_name="individuals",
        on_delete=models.CASCADE,
        null=True,
    )
    disability = models.CharField(max_length=20, choices=DISABILITY_CHOICES, default=NOT_DISABLED)
    work_status = models.CharField(
        max_length=20,
        choices=WORK_STATUS_CHOICE,
        blank=True,
        default=NOT_PROVIDED,
    )
    first_registration_date = models.DateField()
    last_registration_date = models.DateField()
    flex_fields = JSONField(default=dict, blank=True)
    user_fields = JSONField(default=dict, blank=True)
    enrolled_in_nutrition_programme = models.BooleanField(null=True)
    administration_of_rutf = models.BooleanField(null=True)
    deduplication_golden_record_status = models.CharField(
        max_length=50,
        default=UNIQUE,
        choices=DEDUPLICATION_GOLDEN_RECORD_STATUS_CHOICE,
        db_index=True,
    )
    deduplication_batch_status = models.CharField(
        max_length=50,
        default=UNIQUE_IN_BATCH,
        choices=DEDUPLICATION_BATCH_STATUS_CHOICE,
        db_index=True,
    )
    deduplication_golden_record_results = JSONField(default=dict, blank=True)
    deduplication_batch_results = JSONField(default=dict, blank=True)
    imported_individual_id = models.UUIDField(null=True, blank=True)
    sanction_list_possible_match = models.BooleanField(default=False, db_index=True)
    sanction_list_confirmed_match = models.BooleanField(default=False, db_index=True)
    pregnant = models.BooleanField(null=True)
    observed_disability = MultiSelectField(choices=OBSERVED_DISABILITY_CHOICE, default=NONE)
    seeing_disability = models.CharField(max_length=50, choices=SEVERITY_OF_DISABILITY_CHOICES, blank=True)
    hearing_disability = models.CharField(max_length=50, choices=SEVERITY_OF_DISABILITY_CHOICES, blank=True)
    physical_disability = models.CharField(max_length=50, choices=SEVERITY_OF_DISABILITY_CHOICES, blank=True)
    memory_disability = models.CharField(max_length=50, choices=SEVERITY_OF_DISABILITY_CHOICES, blank=True)
    selfcare_disability = models.CharField(max_length=50, choices=SEVERITY_OF_DISABILITY_CHOICES, blank=True)
    comms_disability = models.CharField(max_length=50, choices=SEVERITY_OF_DISABILITY_CHOICES, blank=True)
    who_answers_phone = models.CharField(max_length=150, blank=True)
    who_answers_alt_phone = models.CharField(max_length=150, blank=True)
    business_area = models.ForeignKey("core.BusinessArea", on_delete=models.CASCADE)
    fchild_hoh = models.BooleanField(default=False)
    child_hoh = models.BooleanField(default=False)
    kobo_asset_id = models.CharField(max_length=150, blank=True, default=BLANK)
    row_id = models.PositiveIntegerField(blank=True, null=True)
    registration_id = models.IntegerField(blank=True, null=True, verbose_name="Registration ID (Aurora)")
    disability_certificate_picture = models.ImageField(blank=True, null=True)
    preferred_language = models.CharField(max_length=6, choices=Languages.get_tuple(), null=True, blank=True)
    relationship_confirmed = models.BooleanField(default=False)
    age_at_registration = models.PositiveSmallIntegerField(null=True, blank=True)

    program = models.ForeignKey(
        "program.Program", null=True, blank=True, db_index=True, related_name="individuals", on_delete=models.SET_NULL
    )  # TODO set null=False after migration
    copied_from = models.ForeignKey(
        "self",
        null=True,
        blank=True,
        db_index=True,
        related_name="copied_to",
        on_delete=models.SET_NULL,
        help_text="If this individual was copied from another individual, "
        "this field will contain the individual it was copied from.",
    )
    origin_unicef_id = models.CharField(max_length=100, blank=True, null=True)
    is_original = models.BooleanField(default=True)
    is_migration_handled = models.BooleanField(default=False)

    vector_column = SearchVectorField(null=True)

    @property
    def phone_no_text(self) -> str:
        return str(self.phone_no).replace(" ", "")

    @property
    def phone_no_alternative_text(self) -> str:
        return str(self.phone_no_alternative).replace(" ", "")

    @property
    def age(self) -> int:
        return relativedelta(date.today(), self.birth_date).years

    @property
    def role(self) -> str:
        role = self.households_and_roles.first()
        return role.role if role is not None else ROLE_NO_ROLE

    @property
    def get_hash_key(self) -> str:
        from hashlib import sha256

        fields = (
            "given_name",
            "middle_name",
            "family_name",
            "sex",
            "birth_date",
            "phone_no",
            "phone_no_alternative",
        )
        values = [str(getattr(self, field)) for field in fields]

        return sha256(";".join(values).encode()).hexdigest()

    @property
    def status(self) -> str:
        statuses = []
        if self.duplicate:
            statuses.append(STATUS_DUPLICATE)
        if self.withdrawn:
            statuses.append(STATUS_WITHDRAWN)
        if len(statuses) > 0:
            return ", ".join(statuses)
        return STATUS_ACTIVE

    @property
    def cash_assist_status(self) -> str:
        return STATUS_INACTIVE if self.withdrawn or self.duplicate else STATUS_ACTIVE

    @property
    def sanction_list_last_check(self) -> Any:
        return cache.get("sanction_list_last_check")

    @property
    def bank_name(self) -> str:
        bank_account_info = self.bank_account_info.first()
        return bank_account_info.bank_name if bank_account_info else None

    @property
    def bank_account_number(self) -> str:
        bank_account_info = self.bank_account_info.first()
        return bank_account_info.bank_account_number if bank_account_info else None

    def withdraw(self) -> None:
        self.documents.update(status=Document.STATUS_INVALID)
        self.withdrawn = True
        self.withdrawn_date = timezone.now()
        self.save()

    def unwithdraw(self) -> None:
        self.documents.update(status=Document.STATUS_NEED_INVESTIGATION)
        self.withdrawn = False
        self.withdrawn_date = None
        self.save()

    def mark_as_duplicate(self, original_individual: Optional["Individual"] = None) -> None:
        if original_individual is not None:
            self.unicef_id: str = str(original_individual.unicef_id)  # type: ignore
        self.documents.update(status=Document.STATUS_INVALID)
        self.duplicate = True
        self.duplicate_date = timezone.now()
        self.save()

    def set_relationship_confirmed_flag(self, confirmed: bool) -> None:
        self.relationship_confirmed = confirmed
        self.save(update_fields=["relationship_confirmed"])

    def __str__(self) -> str:
        return self.unicef_id or ""

    class Meta:
        verbose_name = "Individual"
        indexes = (GinIndex(fields=["vector_column"]),)

    def set_sys_field(self, key: str, value: Any) -> None:
        if "sys" not in self.user_fields:
            self.user_fields["sys"] = {}
        self.user_fields["sys"][key] = value

    def get_sys_field(self, key: str) -> Any:
        if "sys" in self.user_fields:
            return self.user_fields["sys"][key]
        return None

    def recalculate_data(self, save: bool = True) -> Tuple[Any, List[str]]:
        update_fields = ["disability"]

        disability_fields = (
            "seeing_disability",
            "hearing_disability",
            "physical_disability",
            "memory_disability",
            "selfcare_disability",
            "comms_disability",
        )
        should_be_disabled = self.disability == DISABLED
        for field in disability_fields:
            value = getattr(self, field, None)
            should_be_disabled = should_be_disabled or value == CANNOT_DO or value == LOT_DIFFICULTY
        self.disability = DISABLED if should_be_disabled else NOT_DISABLED

        if save:
            self.save(update_fields=update_fields)

        return self, update_fields

    def count_all_roles(self) -> int:
        return self.households_and_roles.exclude(role=ROLE_NO_ROLE).count()

    def count_primary_roles(self) -> int:
        return self.households_and_roles.filter(role=ROLE_PRIMARY).count()

    @cached_property
    def parents(self) -> List["Individual"]:
        return self.household.individuals.exclude(Q(duplicate=True) | Q(withdrawn=True)) if self.household else []

    def is_golden_record_duplicated(self) -> bool:
        return self.deduplication_golden_record_status == DUPLICATE

    def get_deduplication_golden_record(self) -> List:
        status_key = "duplicates" if self.is_golden_record_duplicated() else "possible_duplicates"
        return self.deduplication_golden_record_results.get(status_key, [])

    @cached_property
    def active_record(self) -> Optional["Individual"]:
        if self.duplicate:
            return Individual.objects.filter(unicef_id=self.unicef_id, duplicate=False, is_removed=False).first()
        return None

    def is_head(self) -> bool:
        if not self.household:
            return False
        return self.household.head_of_household.id == self.id

    def erase(self) -> None:
        for document in self.documents.all():
            document.erase()

        self.is_removed = True
        self.removed_date = timezone.now()
        self.full_name = "GDPR REMOVED"
        self.given_name = "GDPR REMOVED"
        self.middle_name = "GDPR REMOVED"
        self.family_name = "GDPR REMOVED"
        self.photo = ""
        self.disability_certificate_picture = ""
        self.phone_no = ""
        self.phone_no_valid = False
        self.phone_no_alternative = ""
        self.phone_no_alternative_valid = False
        self.flex_fields = {}
        self.save()

    def save(self, *args: Any, **kwargs: Any) -> None:
        recalculate_phone_numbers_validity(self, Individual)
        super().save(*args, **kwargs)


class EntitlementCard(TimeStampedUUIDModel):
    ACTIVE = "ACTIVE"
    ERRONEOUS = "ERRONEOUS"
    CLOSED = "CLOSED"
    STATUS_CHOICE = Choices(
        (ACTIVE, _("Active")),
        (ERRONEOUS, _("Erroneous")),
        (CLOSED, _("Closed")),
    )
    card_number = models.CharField(max_length=255)
    status = models.CharField(
        choices=STATUS_CHOICE,
        default=ACTIVE,
        max_length=10,
    )
    card_type = models.CharField(max_length=255)
    current_card_size = models.CharField(max_length=255)
    card_custodian = models.CharField(max_length=255)
    service_provider = models.CharField(max_length=255)
    household = models.ForeignKey(
        "Household",
        related_name="entitlement_cards",
        on_delete=models.SET_NULL,
        null=True,
    )
    is_original = models.BooleanField(default=True)

    objects = IsOriginalManager()
    original_and_repr_objects = models.Manager()


class XlsxUpdateFile(TimeStampedUUIDModel):
    file = models.FileField()
    business_area = models.ForeignKey("core.BusinessArea", on_delete=models.CASCADE)
    rdi = models.ForeignKey("registration_data.RegistrationDataImport", on_delete=models.CASCADE, null=True)
    xlsx_match_columns = ArrayField(models.CharField(max_length=32), null=True)
    uploaded_by = models.ForeignKey(settings.AUTH_USER_MODEL, blank=True, null=True, on_delete=models.PROTECT)


class BankAccountInfo(SoftDeletableModelWithDate, TimeStampedUUIDModel, AbstractSyncable):
    individual = models.ForeignKey(
        "household.Individual",
        related_name="bank_account_info",
        on_delete=models.CASCADE,
    )
    bank_name = models.CharField(max_length=255)
    bank_account_number = models.CharField(max_length=64)
    debit_card_number = models.CharField(max_length=255, blank=True, default="")
    is_original = models.BooleanField(default=True)
    is_migration_handled = models.BooleanField(default=False)
    copied_from = models.ForeignKey(
        "self",
        null=True,
        blank=True,
        on_delete=models.SET_NULL,
        related_name="copied_to",
        help_text="If this object was copied from another, this field will contain the object it was copied from.",
    )

    def __str__(self) -> str:
        return f"{self.bank_account_number} ({self.bank_name})"

    def save(self, *args: Any, **kwargs: Any) -> None:
        if self.bank_account_number:
            self.bank_account_number = str(self.bank_account_number).replace(" ", "")
        if self.debit_card_number:
            self.debit_card_number = str(self.debit_card_number).replace(" ", "")
        super().save(*args, **kwargs)<|MERGE_RESOLUTION|>--- conflicted
+++ resolved
@@ -494,9 +494,6 @@
 
     family_id = models.CharField(max_length=100, blank=True, null=True)  # eDopomoga household id
     storage_obj = models.ForeignKey(StorageFile, on_delete=models.SET_NULL, blank=True, null=True)
-<<<<<<< HEAD
-    is_recalculated_group_ages = models.BooleanField(default=False)  # TODO remove after migration
-=======
     data_collecting_type = models.ForeignKey(
         "core.DataCollectingType", related_name="households", on_delete=models.PROTECT, null=True, blank=True
     )
@@ -518,7 +515,7 @@
     data_collecting_type = models.ForeignKey(
         "core.DataCollectingType", related_name="households", on_delete=models.PROTECT, null=True, blank=True
     )
->>>>>>> 5d0b5e81
+    is_recalculated_group_ages = models.BooleanField(default=False)  # TODO remove after migration
 
     class Meta:
         verbose_name = "Household"
