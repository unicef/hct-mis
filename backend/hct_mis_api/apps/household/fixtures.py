import random
from typing import Any, Dict, List, Optional, Tuple

import factory
from factory import enums, fuzzy
from factory.django import DjangoModelFactory
from faker import Faker
from pytz import utc

from hct_mis_api.apps.account.fixtures import PartnerFactory
from hct_mis_api.apps.geo import models as geo_models
from hct_mis_api.apps.household.models import (
    HUMANITARIAN_PARTNER,
    IDENTIFICATION_TYPE_CHOICE,
    MARITAL_STATUS_CHOICE,
    NOT_DISABLED,
    ORG_ENUMERATOR_CHOICES,
    RELATIONSHIP_CHOICE,
    RESIDENCE_STATUS_CHOICE,
    ROLE_ALTERNATE,
    ROLE_PRIMARY,
    SEX_CHOICE,
    UNICEF,
    BankAccountInfo,
    Document,
    DocumentType,
    EntitlementCard,
    Household,
    Individual,
    IndividualIdentity,
    IndividualRoleInHousehold,
)
from hct_mis_api.apps.registration_data.fixtures import RegistrationDataImportFactory

faker = Faker()


def flex_field_households(o: Any) -> Dict:
    return {
        "treatment_facility_h_f": random.sample(
            [
                "government_health_center",
                "governent_hospital",
                "other_public",
                "private_hospital",
                "pharmacy",
                "private_doctor",
                "other_private",
            ],
            k=2,
        ),
        "other_treatment_facility_h_f": random.choice(["testing other", "narodowy fundusz zdrowia", None]),
    }


def flex_field_individual(o: Any) -> Dict:
    return {
        "wellbeing_index_i_f": random.choice(["24", "150d", "666", None]),
        "school_enrolled_before_i_f": random.choice(["0", "1", None]),
        "diff_challenges_i_f": random.choice(
            [
                "bullying",
                "distance_school",
                "exclude_disabled",
                "financial_cons",
                "no_interest",
                "performance_issues",
                "physical_abuse",
                "poor_teaching",
                "psych_distress",
                "safety_fear",
                "verbal_abuse",
                None,
            ]
        ),
    }


class HouseholdFactory(DjangoModelFactory):
    class Meta:
        model = Household

    unicef_id = factory.Sequence(lambda n: f"HH-{n}")
    consent_sign = factory.django.ImageField(color="blue")
    consent = True
    consent_sharing = (UNICEF, HUMANITARIAN_PARTNER)
    residence_status = factory.fuzzy.FuzzyChoice(
        RESIDENCE_STATUS_CHOICE,
        getter=lambda c: c[0],
    )
    country_origin = factory.LazyAttribute(lambda o: geo_models.Country.objects.order_by("?").first())
    country = factory.LazyAttribute(lambda o: geo_models.Country.objects.order_by("?").first())
    size = factory.fuzzy.FuzzyInteger(3, 8)
    address = factory.Faker("address")
    registration_data_import = factory.SubFactory(
        RegistrationDataImportFactory,
    )
    first_registration_date = factory.Faker("date_time_this_year", before_now=True, after_now=False, tzinfo=utc)
    last_registration_date = factory.Faker("date_time_this_year", before_now=True, after_now=False, tzinfo=utc)
    flex_fields = factory.LazyAttribute(flex_field_households)
    business_area = factory.LazyAttribute(lambda o: o.registration_data_import.business_area)
    start = factory.Faker("date_time_this_month", before_now=True, after_now=False, tzinfo=utc)
    deviceid = factory.Faker("md5")
    name_enumerator = factory.Faker("name")
    org_enumerator = factory.fuzzy.FuzzyChoice(
        ORG_ENUMERATOR_CHOICES,
        getter=lambda c: c[0],
    )
    org_name_enumerator = "Partner Organization"
    village = factory.Faker("city")
    female_age_group_0_5_count = factory.fuzzy.FuzzyInteger(0, 3)
    female_age_group_6_11_count = factory.fuzzy.FuzzyInteger(0, 3)
    female_age_group_12_17_count = factory.fuzzy.FuzzyInteger(0, 3)
    female_age_group_18_59_count = factory.fuzzy.FuzzyInteger(0, 3)
    female_age_group_60_count = factory.fuzzy.FuzzyInteger(0, 3)
    pregnant_count = factory.fuzzy.FuzzyInteger(0, 3)
    male_age_group_0_5_count = factory.fuzzy.FuzzyInteger(0, 3)
    male_age_group_6_11_count = factory.fuzzy.FuzzyInteger(0, 3)
    male_age_group_12_17_count = factory.fuzzy.FuzzyInteger(0, 3)
    male_age_group_18_59_count = factory.fuzzy.FuzzyInteger(0, 3)
    male_age_group_60_count = factory.fuzzy.FuzzyInteger(0, 3)

    @classmethod
    def build(cls, **kwargs: Any) -> Household:
        """Build an instance of the associated class, with overriden attrs."""
        if "registration_data_import__imported_by__partner" not in kwargs:
            kwargs["registration_data_import__imported_by__partner"] = PartnerFactory(name="UNICEF")
        return cls._generate(enums.BUILD_STRATEGY, kwargs)


class IndividualIdentityFactory(DjangoModelFactory):
    class Meta:
        model = IndividualIdentity

    number = factory.Faker("pystr", min_chars=None, max_chars=20)


class IndividualRoleInHouseholdFactory(DjangoModelFactory):
    class Meta:
        model = IndividualRoleInHousehold


class IndividualFactory(DjangoModelFactory):
    class Meta:
        model = Individual

    full_name = factory.LazyAttribute(lambda o: f"{o.given_name} {o.middle_name} {o.family_name}")
    given_name = factory.Faker("first_name")
    middle_name = factory.Faker("first_name")
    family_name = factory.Faker("last_name")
    sex = factory.fuzzy.FuzzyChoice(
        SEX_CHOICE,
        getter=lambda c: c[0],
    )
    birth_date = factory.Faker("date_of_birth", tzinfo=utc, minimum_age=16, maximum_age=90)
    marital_status = factory.fuzzy.FuzzyChoice(
        MARITAL_STATUS_CHOICE,
        getter=lambda c: c[0],
    )
    phone_no = factory.Sequence(lambda n: f"+48 609 456 {n%1000:03d}")
    phone_no_valid = True
    phone_no_alternative = ""
    phone_no_alternative_valid = True
    relationship = factory.fuzzy.FuzzyChoice([value for value, label in RELATIONSHIP_CHOICE[1:] if value != "HEAD"])
    household = factory.SubFactory(HouseholdFactory)
    registration_data_import = factory.SubFactory(RegistrationDataImportFactory)
    disability = NOT_DISABLED
    flex_fields = factory.LazyAttribute(flex_field_individual)
    first_registration_date = factory.Faker("date_time_this_year", before_now=True, after_now=False, tzinfo=utc)
    last_registration_date = factory.Faker("date_time_this_year", before_now=True, after_now=False, tzinfo=utc)
    business_area = factory.LazyAttribute(lambda o: o.registration_data_import.business_area)
    unicef_id = factory.Sequence(lambda n: f"IND-{n}")


class BankAccountInfoFactory(DjangoModelFactory):
    class Meta:
        model = BankAccountInfo

    individual = factory.SubFactory(IndividualFactory)
    bank_name = random.choice(["CityBank", "Santander", "JPMorgan"])
    bank_account_number = random.randint(10**26, 10**27 - 1)


class DocumentTypeFactory(DjangoModelFactory):
    class Meta:
        model = DocumentType
        django_get_or_create = ("type",)

    type = factory.fuzzy.FuzzyChoice([value for value, _ in IDENTIFICATION_TYPE_CHOICE])


class DocumentFactory(DjangoModelFactory):
    class Meta:
        model = Document
        django_get_or_create = ("document_number", "type", "country")

    document_number = factory.Faker("pystr", min_chars=None, max_chars=20)
    type = factory.SubFactory(DocumentTypeFactory)
    individual = factory.SubFactory(IndividualFactory)
    country = factory.LazyAttribute(lambda o: geo_models.Country.objects.order_by("?").first())


<<<<<<< HEAD
<<<<<<< HEAD
class DocumentAllowDuplicatesFactory(factory.DjangoModelFactory):
=======
class DocumentAllowDuplicatesFactory(DjangoModelFactory):
>>>>>>> origin
=======
class DocumentAllowDuplicatesFactory(DjangoModelFactory):
>>>>>>> 66a0eb31
    class Meta:
        model = Document

    document_number = factory.Faker("pystr", min_chars=None, max_chars=20)
    type = factory.SubFactory(DocumentTypeFactory)
    individual = factory.SubFactory(IndividualFactory)
    country = factory.LazyAttribute(lambda o: geo_models.Country.objects.order_by("?").first())


<<<<<<< HEAD
<<<<<<< HEAD
class EntitlementCardFactory(factory.DjangoModelFactory):
=======
class EntitlementCardFactory(DjangoModelFactory):
>>>>>>> origin
=======
class EntitlementCardFactory(DjangoModelFactory):
>>>>>>> 66a0eb31
    class Meta:
        model = EntitlementCard

    card_number = factory.Faker("credit_card_number")
    status = fuzzy.FuzzyChoice(
        EntitlementCard.STATUS_CHOICE,
        getter=lambda c: c[0],
    )
    card_type = factory.Faker("credit_card_provider")
    current_card_size = "Lorem"
    card_custodian = factory.Faker("name")
    service_provider = factory.Faker("company")
    household = factory.SubFactory(HouseholdFactory)


def create_household(
    household_args: Optional[Dict] = None, individual_args: Optional[Dict] = None
) -> Tuple[Household, Individual]:
    if household_args is None:
        household_args = {}
    if individual_args is None:
        individual_args = {}

    partner = PartnerFactory(name="UNICEF")
    household_args["registration_data_import__imported_by__partner"] = partner

    household = HouseholdFactory.build(**household_args)
    individuals = IndividualFactory.create_batch(household.size, household=None, **individual_args)

    household.head_of_household = individuals[0]
    # household.registration_data_import.imported_by.partner.save()
    household.registration_data_import.imported_by.save()
    household.registration_data_import.save()
    household.save()

    individuals_to_update = []
    for index, individual in enumerate(individuals):
        if index == 0:
            individual.relationship = "HEAD"
        individual.household = household
        individuals_to_update.append(individual)

    Individual.objects.bulk_update(individuals_to_update, ("relationship", "household"))

    primary_collector, alternate_collector = IndividualFactory.create_batch(
        2, household=None, relationship="NON_BENEFICIARY"
    )
    primary_collector_irh = IndividualRoleInHousehold(
        individual=primary_collector, household=household, role=ROLE_PRIMARY
    )
    primary_collector_irh.save()
    alternate_collector_irh = IndividualRoleInHousehold(
        individual=alternate_collector, household=household, role=ROLE_ALTERNATE
    )
    alternate_collector_irh.save()

    return household, individuals


def create_household_for_fixtures(
    household_args: Optional[Dict] = None, individual_args: Optional[Dict] = None
) -> Tuple[Household, Individual]:
    if household_args is None:
        household_args = {}
    if individual_args is None:
        individual_args = {}
    household = HouseholdFactory.build(**household_args)
    individuals = IndividualFactory.create_batch(household.size, household=None, **individual_args)

    household.head_of_household = individuals[0]
    household.registration_data_import.imported_by.save()
    household.registration_data_import.save()
    household.save()

    individuals_to_update = []
    for index, individual in enumerate(individuals):
        if index == 0:
            individual.relationship = "HEAD"
        individual.household = household
        individuals_to_update.append(individual)

    Individual.objects.bulk_update(individuals_to_update, ("relationship", "household"))

    if random.choice([True, False]) and len(individuals) >= 2:
        IndividualRoleInHousehold.objects.create(individual=individuals[0], household=household, role=ROLE_PRIMARY)
        IndividualRoleInHousehold.objects.create(individual=individuals[1], household=household, role=ROLE_ALTERNATE)
    else:
        primary_collector, alternate_collector = IndividualFactory.create_batch(
            2, household=None, relationship="NON_BENEFICIARY"
        )
        primary_collector_irh = IndividualRoleInHousehold(
            individual=primary_collector, household=household, role=ROLE_PRIMARY
        )
        primary_collector_irh.save()
        alternate_collector_irh = IndividualRoleInHousehold(
            individual=alternate_collector, household=household, role=ROLE_ALTERNATE
        )
        alternate_collector_irh.save()

    return household, individuals


def create_household_and_individuals(
    household_data: Optional[Dict] = None, individuals_data: Optional[List[Dict]] = None, imported: bool = False
) -> Tuple[Household, List[Individual]]:
    if household_data is None:
        household_data = {}
    if individuals_data is None:
        individuals_data = []
    if household_data.get("size") is None:
        household_data["size"] = len(individuals_data)
    household: Household = HouseholdFactory.build(**household_data)
    household.registration_data_import.imported_by.save()
    household.registration_data_import.save()
    individuals: List[Individual] = [
        IndividualFactory(household=household, **individual_data) for individual_data in individuals_data
    ]
    household.head_of_household = individuals[0]
    household.save()
    return household, individuals


def create_individual_document(individual: Individual, document_type: Optional[str] = None) -> Document:
    additional_fields = {}
    if document_type:
        document_type = DocumentTypeFactory(type=document_type)
        additional_fields["type"] = document_type
    document = DocumentFactory(individual=individual, **additional_fields)
    return document<|MERGE_RESOLUTION|>--- conflicted
+++ resolved
@@ -200,15 +200,7 @@
     country = factory.LazyAttribute(lambda o: geo_models.Country.objects.order_by("?").first())
 
 
-<<<<<<< HEAD
-<<<<<<< HEAD
-class DocumentAllowDuplicatesFactory(factory.DjangoModelFactory):
-=======
 class DocumentAllowDuplicatesFactory(DjangoModelFactory):
->>>>>>> origin
-=======
-class DocumentAllowDuplicatesFactory(DjangoModelFactory):
->>>>>>> 66a0eb31
     class Meta:
         model = Document
 
@@ -218,15 +210,7 @@
     country = factory.LazyAttribute(lambda o: geo_models.Country.objects.order_by("?").first())
 
 
-<<<<<<< HEAD
-<<<<<<< HEAD
-class EntitlementCardFactory(factory.DjangoModelFactory):
-=======
 class EntitlementCardFactory(DjangoModelFactory):
->>>>>>> origin
-=======
-class EntitlementCardFactory(DjangoModelFactory):
->>>>>>> 66a0eb31
     class Meta:
         model = EntitlementCard
 
