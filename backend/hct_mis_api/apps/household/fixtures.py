--- conflicted
+++ resolved
@@ -191,11 +191,8 @@
     business_area = factory.LazyAttribute(lambda o: o.registration_data_import.business_area)
     unicef_id = factory.Sequence(lambda n: f"IND-{n}")
     individual_collection = factory.SubFactory(IndividualCollectionFactory)
-<<<<<<< HEAD
     program = factory.SubFactory(ProgramFactory)
-=======
-    # program = factory.SubFactory(ProgramFactory)
->>>>>>> a382f002
+
 
 
 class BankAccountInfoFactory(DjangoModelFactory):
