--- conflicted
+++ resolved
@@ -4,11 +4,8 @@
 
 from core.utils import nested_getattr
 from household.models import (
-    ROLE_ALTERNATE,
-    ROLE_PRIMARY,
     Individual,
     IndividualRoleInHousehold,
-    ROLE_NO_ROLE,
 )
 from mis_datahub import models as dh_mis_models
 from targeting.models import TargetPopulation, HouseholdSelection
@@ -184,7 +181,6 @@
             dh_documents.append(dh_document)
 
         dh_individual.unchr_id = self.get_unhcr_individual_id(individual)
-<<<<<<< HEAD
         role = individual.households_and_roles.first()
         if role is not None:
             irl = dh_mis_models.IndividualRoleInHousehold(
@@ -196,10 +192,7 @@
             irl.save()
 
         dh_individual.session = dh_session
-        return dh_individual
-=======
         return dh_individual, dh_documents
->>>>>>> ddc7475e
 
     def send_household(self, household, dh_session):
         dh_household_args = self.build_arg_dict(
@@ -209,20 +202,20 @@
         dh_household.country = household.country.alpha3
         dh_household.unhcr_id = self.get_unhcr_household_id(household)
 
-<<<<<<< HEAD
-        head_of_household_id = household.head_of_household.id
+        head_of_household = household.head_of_household
         collectors_ids = list(
             household.representatives.values_list("id", flat=True)
         )
-        ids = list(set([head_of_household_id,] + collectors_ids))
+        ids = list(set([head_of_household.id, ] + collectors_ids))
         individuals_to_create = []
+        documents_to_create = []
         individuals = (
             Individual.objects.filter(id__in=ids)
-            .filter(
+                .filter(
                 Q(last_sync_at__isnull=True)
                 | Q(last_sync_at__lte=F("updated_at"))
             )
-            .prefetch_related(
+                .prefetch_related(
                 Prefetch(
                     "households_and_roles",
                     queryset=IndividualRoleInHousehold.objects.filter(
@@ -232,60 +225,14 @@
             )
         )
         for individual in individuals:
-            dh_individual = self.send_individual(
-                individual, dh_household, dh_session
-            )
-            individuals_to_create.append(dh_individual)
+            if self.should_send_individual(individual):
+                dh_individual, dh_individual_documents = self.send_individual(
+                    head_of_household, dh_household, dh_session
+                )
+                dh_individual.session = dh_session
+                individuals_to_create.append(dh_individual)
+                documents_to_create.extend(dh_individual_documents)
         individuals.update(last_sync_at=timezone.now())
-        return dh_household, individuals_to_create
-=======
-        individuals_to_create = []
-        documents_to_create = []
-        head_of_household = household.head_of_household
-        if self.should_send_individual(head_of_household):
-            dh_hoh, dh_hoh_documents = self.send_individual(
-                head_of_household, dh_household, dh_session
-            )
-            dh_hoh.session = dh_session
-            individuals_to_create.append(dh_hoh)
-            documents_to_create.extend(dh_hoh_documents)
-
-        primary_collector = household.individuals.filter(
-            role=ROLE_PRIMARY
-        ).first()
-        if (
-            primary_collector is not None
-            and primary_collector.id != head_of_household.id
-            and self.should_send_individual(primary_collector)
-        ):
-            (
-                dh_primary_collector,
-                dh_primary_collector_documents,
-            ) = self.send_individual(
-                primary_collector, dh_household, dh_session
-            )
-            dh_primary_collector.session = dh_session
-            individuals_to_create.append(dh_primary_collector)
-            documents_to_create.extend(dh_primary_collector_documents)
-
-        alternative_collector = household.individuals.filter(
-            role=ROLE_ALTERNATE
-        ).first()
-        if (
-            alternative_collector is not None
-            and alternative_collector.id != head_of_household.id
-            and self.should_send_individual(alternative_collector)
-        ):
-            (
-                dh_alternative_collector,
-                dh_alternative_collector_documents,
-            ) = self.send_individual(
-                alternative_collector, dh_household, dh_session
-            )
-            dh_alternative_collector.session = dh_session
-            individuals_to_create.append(dh_alternative_collector)
-            documents_to_create.extend(dh_alternative_collector_documents)
-
         return (
             dh_household,
             individuals_to_create,
@@ -299,7 +246,6 @@
             individual.household.business_area.has_data_sharing_agreement
             and self.get_unhcr_individual_id(individual)
         )
->>>>>>> ddc7475e
 
     def send_target_entry(self, target_population_selection):
         household_unhcr_id = self.get_unhcr_household_id(
