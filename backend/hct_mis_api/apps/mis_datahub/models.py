from django.db import models
from django.utils.translation import ugettext_lazy as _
from django_countries.fields import CountryField

from household.models import (
    RELATIONSHIP_CHOICE,
    ROLE_CHOICE,
    MARITAL_STATUS_CHOICE,
    INDIVIDUAL_HOUSEHOLD_STATUS,
)
from utils.models import AbstractSession


class Session(AbstractSession):
    pass


class SessionModel(models.Model):
    session_id = models.ForeignKey("Session", on_delete=models.CASCADE)

    class Meta:
        abstract = True


class Household(SessionModel):
    mis_id = models.UUIDField(primary_key=True,)
    status = models.CharField(
        max_length=20, choices=INDIVIDUAL_HOUSEHOLD_STATUS, default="ACTIVE"
    )
    household_size = models.PositiveIntegerField()
    # head of household document id
    government_form_number = models.CharField(max_length=255, null=True)
    # registration household id
    form_number = models.CharField(max_length=255, null=True)
    agency_id = models.CharField(max_length=255, null=True)
    #  individual_id head of household
    focal_point = models.ForeignKey(
        "mis_datahub.Individual",
        db_column="focal_point_mis_id",
        on_delete=models.CASCADE,
        related_name="heading_household",
    )
    address = models.CharField(max_length=255, null=True)
    admin1 = models.CharField(max_length=255, null=True)
    admin2 = models.CharField(max_length=255, null=True)
    country = CountryField(null=True)


class Individual(SessionModel):
    mis_id = models.UUIDField(primary_key=True,)
    household = models.ForeignKey(
        "mis_datahub.Household",
        db_column="household_mis_id",
        on_delete=models.CASCADE,
    )
    status = models.CharField(
        max_length=50,
        choices=(("INACTIVE", "Inactive"), ("ACTIVE", "Active")),
        null=True,
    )
    SEX_CHOICE = (
        ("MALE", _("Male")),
        ("FEMALE", _("Female")),
    )
    full_name = models.CharField(max_length=255)
    family_name = models.CharField(max_length=255, null=True)
    given_name = models.CharField(max_length=255, null=True)
    middle_name = models.CharField(max_length=255, null=True)
    sex = models.CharField(max_length=255, choices=SEX_CHOICE,)
    date_of_birth = models.DateField()
    estimated_date_of_birth = models.BooleanField()
    relationship = models.CharField(
        max_length=255, null=True, choices=RELATIONSHIP_CHOICE,
    )
    role = models.CharField(max_length=255, null=True, choices=ROLE_CHOICE,)
    marital_status = models.CharField(
        max_length=255, choices=MARITAL_STATUS_CHOICE,
    )
    phone_number = models.CharField(max_length=14, null=True)

    def __str__(self):
        return self.family_name


class TargetPopulation(SessionModel):
    mis_id = models.UUIDField(primary_key=True,)
    name = models.CharField(max_length=255)
    population_type = models.CharField(default="HOUSEHOLD", max_length=20)
    targeting_criteria = models.TextField()

    active_households = models.PositiveIntegerField(default=0)
    program = models.ForeignKey(
        "mis_datahub.Program",
        db_column="program_mis_id",
        on_delete=models.CASCADE,
    )

    def __str__(self):
        return self.name


class TargetPopulationEntry(SessionModel):

    target_population = models.ForeignKey(
        "mis_datahub.TargetPopulation",
        on_delete=models.CASCADE,
        db_column="target_population_mis_id",
    )
    household = models.ForeignKey(
        "mis_datahub.Household",
        on_delete=models.CASCADE,
        null=True,
        db_column="household_mis_id",
    )
    individual = models.ForeignKey(
        "mis_datahub.Individual",
        on_delete=models.CASCADE,
        null=True,
        db_column="individual_mis_id",
    )
    ca_household_id = models.CharField(max_length=255)
    vulnerability_score = models.DecimalField(
        blank=True,
        null=True,
        decimal_places=3,
        max_digits=6,
        help_text="Written by a tool such as Corticon.",
    )


class Program(SessionModel):
<<<<<<< HEAD
    STATUS_NOT_STARTED = "NOT_STARTED"
    STATUS_STARTED = "STARTED"
    STATUS_COMPLETE = "COMPLETE"
    SCOPE_FOR_PARTNERS = "FOR_PARTNERS"
    SCOPE_UNICEF = "UNICEF"
=======
    mis_id = models.UUIDField(primary_key=True,)
    business_area = models.CharField(max_length=20)
>>>>>>> 2d3532cd
    STATUS_CHOICE = (
        (STATUS_NOT_STARTED, _("NOT_STARTED")),
        (STATUS_STARTED, _("STARTED")),
        (STATUS_COMPLETE, _("COMPLETE")),
    )
    SCOPE_CHOICE = (
        (SCOPE_FOR_PARTNERS, _("For partners")),
        (SCOPE_UNICEF, _("Unicef")),
    )
<<<<<<< HEAD
    mis_id = models.UUIDField(primary_key=True,)
    business_area = models.CharField(max_length=20)
    program_ca_id = models.CharField(max_length=255)
    program_ca_hash_id = models.CharField(max_length=255)
=======
    ca_id = models.CharField(max_length=255)
    ca_hash_id = models.CharField(max_length=255)
>>>>>>> 2d3532cd
    programme_name = models.CharField(max_length=255)
    scope = models.PositiveIntegerField()
    start_date = models.DateTimeField()
    end_date = models.DateTimeField()
    description = models.CharField(max_length=255, null=True)<|MERGE_RESOLUTION|>--- conflicted
+++ resolved
@@ -129,16 +129,11 @@
 
 
 class Program(SessionModel):
-<<<<<<< HEAD
     STATUS_NOT_STARTED = "NOT_STARTED"
     STATUS_STARTED = "STARTED"
     STATUS_COMPLETE = "COMPLETE"
     SCOPE_FOR_PARTNERS = "FOR_PARTNERS"
     SCOPE_UNICEF = "UNICEF"
-=======
-    mis_id = models.UUIDField(primary_key=True,)
-    business_area = models.CharField(max_length=20)
->>>>>>> 2d3532cd
     STATUS_CHOICE = (
         (STATUS_NOT_STARTED, _("NOT_STARTED")),
         (STATUS_STARTED, _("STARTED")),
@@ -148,15 +143,10 @@
         (SCOPE_FOR_PARTNERS, _("For partners")),
         (SCOPE_UNICEF, _("Unicef")),
     )
-<<<<<<< HEAD
     mis_id = models.UUIDField(primary_key=True,)
     business_area = models.CharField(max_length=20)
-    program_ca_id = models.CharField(max_length=255)
-    program_ca_hash_id = models.CharField(max_length=255)
-=======
     ca_id = models.CharField(max_length=255)
     ca_hash_id = models.CharField(max_length=255)
->>>>>>> 2d3532cd
     programme_name = models.CharField(max_length=255)
     scope = models.PositiveIntegerField()
     start_date = models.DateTimeField()
