import logging
from typing import TYPE_CHECKING, Any, Optional, Tuple
from uuid import UUID

from django.contrib import admin, messages
from django.contrib.admin.models import DELETION, LogEntry
from django.contrib.contenttypes.models import ContentType
from django.db.transaction import atomic
from django.http import HttpRequest, HttpResponseRedirect
from django.template.response import TemplateResponse
from django.urls import reverse
from django.utils.safestring import mark_safe

from admin_extra_buttons.decorators import button, link
from admin_extra_buttons.mixins import confirm_action
from adminfilters.filters import ValueFilter
from smart_admin.mixins import FieldsetMixin as SmartFieldsetMixin

from hct_mis_api.apps.household import models as households
from hct_mis_api.apps.mis_datahub.models import (
    Document,
    DownPayment,
    FundsCommitment,
    Household,
    Individual,
    IndividualRoleInHousehold,
    Program,
    Session,
    TargetPopulation,
    TargetPopulationEntry,
)
from hct_mis_api.apps.program import models as programs
from hct_mis_api.apps.targeting import models as targeting
from hct_mis_api.apps.utils.admin import HOPEModelAdminBase
from hct_mis_api.apps.utils.admin import HUBBusinessAreaFilter as BusinessAreaFilter
from hct_mis_api.apps.utils.security import is_root

if TYPE_CHECKING:
    from django.db.models.query import QuerySet, _QuerySet

logger = logging.getLogger(__name__)


class HUBAdminMixin(HOPEModelAdminBase):
    @button(label="Truncate", css_class="btn-danger", permission=is_root)
    def truncate(self, request: HttpRequest) -> None:
        if not request.headers.get("x-root-access") == "XMLHttpRequest":
            self.message_user(request, "You are not allowed to perform this action", messages.ERROR)
            return None
        if request.method == "POST":
            with atomic():
                LogEntry.objects.log_action(
                    user_id=request.user.pk,
                    content_type_id=ContentType.objects.get_for_model(self.model).pk,
<<<<<<< HEAD
<<<<<<< HEAD
                    object_id=None,  # type: ignore # FIXME: Argument "object_id" to "log_action" of "LogEntryManager" has incompatible type "None"; expected "Union[int, str, UUID]"
=======
                    object_id=None,  # type: ignore # None is not a valid object_id but for quite some time noone raised an issue with that so I guess it's intentional somehow
>>>>>>> origin
=======
                    object_id=None,  # type: ignore # None is not a valid object_id but for quite some time noone raised an issue with that so I guess it's intentional somehow
>>>>>>> 1706c370
                    object_repr=f"TRUNCATE TABLE {self.model._meta.verbose_name}",
                    action_flag=DELETION,
                    change_message="truncate table",
                )
                from django.db import connections

                conn = connections[self.model.objects.db]
                cursor = conn.cursor()
                cursor.execute(f"TRUNCATE TABLE '{self.model._meta.db_table}' RESTART IDENTITY CASCADE")
        else:
            return confirm_action(
                self,
                request,
                self.truncate,
                mark_safe(
                    """
<h1 class="color-red"><b>This is a low level system feature</b></h1>
<h1 class="color-red"><b>Continuing irreversibly delete all table content</b></h1>
"""
                ),
                "Successfully executed",
            )


@admin.register(Household)
class HouseholdAdmin(HUBAdminMixin):
    list_filter = (("session__id", ValueFilter), BusinessAreaFilter)

    raw_id_fields = ("session",)

    @link()
    def members_sent_to_the_hub(self, button: button) -> Optional[str]:
        if "original" in button.context:
            obj = button.context["original"]
            url = reverse("admin:mis_datahub_individual_changelist")
            # http://localhost:9000/api/admin/mis_datahub/individual/?session=1&household_mis_id|iexact=87eb7e38-088d-42e4-ba1d-0b96bc32605a
            return f"{url}?session={obj.pk}&household_mis_id={obj.mis_id}"
        else:
            button.visible = False
            return None

    @button()
    def see_hope_record(self, request: HttpRequest, pk: UUID) -> HttpResponseRedirect:
        obj = self.get_object(request, str(pk))
        hh = households.Household.objects.get(id=obj.mis_id)
        url = reverse("admin:household_individual_change", args=[hh.pk])
        return HttpResponseRedirect(url)


@admin.register(Individual)
class IndividualAdmin(HUBAdminMixin):
    list_display = ("session", "unicef_id", "mis_id", "household_mis_id", "family_name", "given_name")
    list_filter = (
        BusinessAreaFilter,
        ("session__id", ValueFilter),
        ("unicef_id", ValueFilter),
        ("mis_id", ValueFilter),
        ("household_mis_id", ValueFilter),
    )
    raw_id_fields = ("session",)

    @link()
    def household(self, button: button) -> Optional[str]:
        if "original" in button.context:
            obj = button.context["original"]
            url = reverse("admin:mis_datahub_household_changelist")
            # http://localhost:9000/api/admin/mis_datahub/individual/?session=1&household_mis_id|iexact=87eb7e38-088d-42e4-ba1d-0b96bc32605a
            return f"{url}?session={obj.pk}&household_mis_id={obj.mis_id}"
        else:
            button.visible = False
            return None


@admin.register(FundsCommitment)
class FundsCommitmentAdmin(HUBAdminMixin):
    filters = (BusinessAreaFilter,)


@admin.register(DownPayment)
class DownPaymentAdmin(HUBAdminMixin):
    filters = (
        BusinessAreaFilter,
        ("rec_serial_number", ValueFilter),
        "create_date",
        "mis_sync_flag",
        "ca_sync_flag",
    )


@admin.register(IndividualRoleInHousehold)
class IndividualRoleInHouseholdAdmin(HUBAdminMixin):
    list_filter = (("session__id", ValueFilter),)


@admin.register(Session)
class SessionAdmin(SmartFieldsetMixin, HUBAdminMixin):
    list_display = ("timestamp", "id", "source", "status", "last_modified_date", "business_area")
    date_hierarchy = "timestamp"
    list_filter = (
        "status",
        BusinessAreaFilter,
    )
    ordering = ("-timestamp",)
    search_fields = ("id",)

    @link()
    def target_population(self, button: button) -> Optional[str]:
        if "original" in button.context:
            obj = button.context["original"]
            url = reverse("admin:mis_datahub_targetpopulation_changelist")
            return f"{url}?session={obj.pk}"
        else:
            button.visible = False
            return None

    @link()
    def individuals(self, button: button) -> Optional[str]:
        if "original" in button.context:
            obj = button.context["original"]
            url = reverse("admin:mis_datahub_individual_changelist")
            return f"{url}?session={obj.pk}"
        else:
            button.visible = False
            return None

    @link()
    def households(self, button: button) -> Optional[str]:
        if "original" in button.context:
            obj = button.context["original"]
            url = reverse("admin:mis_datahub_household_changelist")
            return f"{url}?session={obj.pk}"
        else:
            button.visible = False
            return None

    @button(permission="account.can_inspect")
    def inspect(self, request: HttpRequest, pk: UUID) -> TemplateResponse:
        context = self.get_common_context(request, pk)
        obj = context["original"]
        context["title"] = f"Session {obj.pk} - {obj.timestamp} - {obj.status}"
        context["data"] = {}
        for model in [
            Program,
            TargetPopulation,
            Household,
            Individual,
            IndividualRoleInHousehold,
            TargetPopulationEntry,
            Document,
        ]:
            context["data"][model] = {"count": model.objects.filter(session=pk).count(), "meta": model._meta}

        return TemplateResponse(request, "admin/mis_datahub/session/inspect.html", context)

    @button()
    def reset_sync_date(self, request: HttpRequest, pk: UUID) -> Optional[TemplateResponse]:
        if request.method == "POST":
            try:
                with atomic():
                    obj = self.get_object(request, str(pk))
                    # Programs
                    hub_program_ids = list(Program.objects.filter(session=obj.id).values_list("mis_id", flat=True))
                    programs.Program.objects.filter(id__in=hub_program_ids).update(last_sync_at=None)
                    # Documents
                    hub_document_ids = list(Document.objects.filter(session=obj.id).values_list("mis_id", flat=True))
                    households.Document.objects.filter(id__in=hub_document_ids).update(last_sync_at=None)
                    # HH / Ind
                    for hub_tp in TargetPopulation.objects.filter(session=obj.id):
                        tp = targeting.TargetPopulation.objects.get(id=hub_tp.mis_id)
                        tp.households.update(last_sync_at=None)
                        households.Individual.objects.filter(household__target_populations=tp).update(last_sync_at=None)

                    self.message_user(request, "Done", messages.SUCCESS)

            except Exception as e:
                logger.exception(e)
                self.message_user(request, str(e), messages.ERROR)
        else:
            return confirm_action(
                self,
                request,
                self.reset_sync_date,
                "Continuing will reset last_sync_date of any" " object linked to this Session.",
                "Successfully executed",
            )
        return None


@admin.register(TargetPopulationEntry)
class TargetPopulationEntryAdmin(HUBAdminMixin):
    list_filter = (("session__id", ValueFilter),)
    raw_id_fields = ("session",)


@admin.register(TargetPopulation)
class TargetPopulationAdmin(HUBAdminMixin):
    # list_display = ('name', )
    list_filter = (("session__id", ValueFilter), BusinessAreaFilter)
    raw_id_fields = ("session",)
    search_fields = ("name",)

    def get_search_results(
        self, request: HttpRequest, queryset: "QuerySet", search_term: str
    ) -> Tuple["_QuerySet[Any, Any]", bool]:
        queryset, use_distinct = super().get_search_results(request, queryset, search_term)
        return queryset, use_distinct

    @link()
    def individuals(self, button: button) -> Optional[str]:
        if "original" in button.context:
            obj = button.context["original"]
            url = reverse("admin:mis_datahub_individual_changelist")
            return f"{url}?session={obj.session.pk}"
        else:
            button.visible = False
            return None

    @link()
    def households(self, button: button) -> Optional[str]:
        if "original" in button.context:
            obj = button.context["original"]
            url = reverse("admin:mis_datahub_household_changelist")
            return f"{url}?session={obj.session.pk}"
        else:
            button.visible = False
            return None


@admin.register(Program)
class ProgramAdmin(HUBAdminMixin):
    list_filter = (("session__id", ValueFilter), BusinessAreaFilter)
    search_fields = ("name",)
    raw_id_fields = ("session",)


@admin.register(Document)
class DocumentAdmin(HUBAdminMixin):
    list_display = ("type", "number")
    list_filter = (("session__id", ValueFilter), BusinessAreaFilter)
    raw_id_fields = ("session",)<|MERGE_RESOLUTION|>--- conflicted
+++ resolved
@@ -52,15 +52,7 @@
                 LogEntry.objects.log_action(
                     user_id=request.user.pk,
                     content_type_id=ContentType.objects.get_for_model(self.model).pk,
-<<<<<<< HEAD
-<<<<<<< HEAD
-                    object_id=None,  # type: ignore # FIXME: Argument "object_id" to "log_action" of "LogEntryManager" has incompatible type "None"; expected "Union[int, str, UUID]"
-=======
                     object_id=None,  # type: ignore # None is not a valid object_id but for quite some time noone raised an issue with that so I guess it's intentional somehow
->>>>>>> origin
-=======
-                    object_id=None,  # type: ignore # None is not a valid object_id but for quite some time noone raised an issue with that so I guess it's intentional somehow
->>>>>>> 1706c370
                     object_repr=f"TRUNCATE TABLE {self.model._meta.verbose_name}",
                     action_flag=DELETION,
                     change_message="truncate table",
