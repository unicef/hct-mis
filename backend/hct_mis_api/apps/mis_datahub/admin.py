import logging

from django.conf import settings
from django.contrib import admin, messages
from django.contrib.admin import SimpleListFilter
from django.contrib.admin.models import DELETION, LogEntry
from django.contrib.contenttypes.models import ContentType
from django.db.transaction import atomic
from django.http import HttpResponseRedirect
from django.template.response import TemplateResponse
from django.urls import reverse
from django.utils.safestring import mark_safe

from admin_extra_urls.decorators import button, href
from admin_extra_urls.mixins import ExtraUrlMixin, _confirm_action
from adminfilters.autocomplete import AutoCompleteFilter
from adminfilters.filters import TextFieldFilter
from smart_admin.mixins import FieldsetMixin as SmartFieldsetMixin

from hct_mis_api.apps.core.models import BusinessArea
from hct_mis_api.apps.household import models as households
from hct_mis_api.apps.mis_datahub.models import (
    Document,
    DownPayment,
    FundsCommitment,
    Household,
    Individual,
    IndividualRoleInHousehold,
    Program,
    Session,
    TargetPopulation,
    TargetPopulationEntry,
)
from hct_mis_api.apps.program import models as programs
from hct_mis_api.apps.targeting import models as targeting
from hct_mis_api.apps.utils.admin import HOPEModelAdminBase
from hct_mis_api.apps.utils.admin import HUBBusinessAreaFilter as BusinessAreaFilter
from hct_mis_api.apps.utils.security import is_root

logger = logging.getLogger(__name__)


class HUBAdminMixin(ExtraUrlMixin, HOPEModelAdminBase):
    @button(label="Truncate", css_class="btn-danger", permission=is_root)
    def truncate(self, request):
        if not request.headers.get("x-root-access") == "XMLHttpRequest":
            self.message_user(request, "You are not allowed to perform this action", messages.ERROR)
            return
        if request.method == "POST":
            with atomic():
                LogEntry.objects.log_action(
                    user_id=request.user.pk,
                    content_type_id=ContentType.objects.get_for_model(self.model).pk,
                    object_id=None,
                    object_repr=f"TRUNCATE TABLE {self.model._meta.verbose_name}",
                    action_flag=DELETION,
                    change_message="truncate table",
                )
                from django.db import connections

                conn = connections[self.model.objects.db]
                cursor = conn.cursor()
<<<<<<< HEAD
                cursor.execute('TRUNCATE TABLE "{}" RESTART IDENTITY CASCADE '.format(self.model._meta.db_table))
=======
                cursor.execute(f"TRUNCATE TABLE '{self.model._meta.db_table}' RESTART IDENTITY CASCADE")
>>>>>>> f9c9e39e
        else:
            return _confirm_action(
                self,
                request,
                self.truncate,
                mark_safe(
                    """
<h1 class="color-red"><b>This is a low level system feature</b></h1>                                      
<h1 class="color-red"><b>Continuing irreversibly delete all table content</b></h1>
                                       
                                       """
                ),
                "Successfully executed",
                title="Truncate table",
            )


@admin.register(Household)
class HouseholdAdmin(HUBAdminMixin):
    list_filter = (TextFieldFilter.factory("session__id"), TextFieldFilter.factory("business_area"))
    raw_id_fields = ("session",)

    @href()
    def members_sent_to_the_hub(self, button):
        if "original" in button.context:
            obj = button.context["original"]
            url = reverse("admin:mis_datahub_individual_changelist")
            # http://localhost:9000/api/admin/mis_datahub/individual/?session=1&household_mis_id|iexact=87eb7e38-088d-42e4-ba1d-0b96bc32605a
            return f"{url}?session={obj.pk}&household_mis_id={obj.mis_id}"
        else:
            button.visible = False

    @button()
    def see_hope_record(self, request, pk):
        obj = self.get_object(request, pk)
        hh = households.Household.objects.get(id=obj.mis_id)
        url = reverse("admin:household_individual_change", args=[hh.pk])
        return HttpResponseRedirect(url)


@admin.register(Individual)
class IndividualAdmin(HUBAdminMixin):
    list_display = ("session", "unicef_id", "mis_id", "household_mis_id", "family_name", "given_name")
    list_filter = (
        BusinessAreaFilter,
        TextFieldFilter.factory("session__id"),
        TextFieldFilter.factory("unicef_id"),
        TextFieldFilter.factory("mis_id"),
        TextFieldFilter.factory("household_mis_id"),
    )
    raw_id_fields = ("session",)

    @href()
    def household(self, button):
        if "original" in button.context:
            obj = button.context["original"]
            url = reverse("admin:mis_datahub_household_changelist")
            # http://localhost:9000/api/admin/mis_datahub/individual/?session=1&household_mis_id|iexact=87eb7e38-088d-42e4-ba1d-0b96bc32605a
            return f"{url}?session={obj.pk}&household_mis_id={obj.mis_id}"
        else:
            button.visible = False


@admin.register(FundsCommitment)
class FundsCommitmentAdmin(HUBAdminMixin):
    filters = (BusinessAreaFilter,)


@admin.register(DownPayment)
class DownPaymentAdmin(HUBAdminMixin):
    filters = (
        BusinessAreaFilter,
        TextFieldFilter.factory("rec_serial_number"),
        "create_date",
        "mis_sync_flag",
        "ca_sync_flag",
    )


@admin.register(IndividualRoleInHousehold)
class IndividualRoleInHouseholdAdmin(HUBAdminMixin):
    list_filter = (TextFieldFilter.factory("session__id"),)


@admin.register(Session)
class SessionAdmin(SmartFieldsetMixin, HUBAdminMixin):
    list_display = ("timestamp", "id", "source", "status", "last_modified_date", "business_area")
    date_hierarchy = "timestamp"
    list_filter = (
        "status",
        BusinessAreaFilter,
    )
    ordering = ("-timestamp",)
    search_fields = ("id",)

    @href()
    def target_population(self, button):
        if "original" in button.context:
            obj = button.context["original"]
            url = reverse("admin:mis_datahub_targetpopulation_changelist")
            return f"{url}?session={obj.pk}"
        else:
            button.visible = False

    @href()
    def individuals(self, button):
        if "original" in button.context:
            obj = button.context["original"]
            url = reverse("admin:mis_datahub_individual_changelist")
            return f"{url}?session={obj.pk}"
        else:
            button.visible = False

    @href()
    def households(self, button):
        if "original" in button.context:
            obj = button.context["original"]
            url = reverse("admin:mis_datahub_household_changelist")
            return f"{url}?session={obj.pk}"
        else:
            button.visible = False

    @button(permission="user.can_inspect")
    def inspect(self, request, pk):
        context = self.get_common_context(request, pk)
        obj = context["original"]
        context["title"] = f"Session {obj.pk} - {obj.timestamp} - {obj.status}"
        context["data"] = {}
        for model in [
            Program,
            TargetPopulation,
            Household,
            Individual,
            IndividualRoleInHousehold,
            TargetPopulationEntry,
            Document,
        ]:
            context["data"][model] = {"count": model.objects.filter(session=pk).count(), "meta": model._meta}

        return TemplateResponse(request, "admin/mis_datahub/session/inspect.html", context)

    @button()
    def reset_sync_date(self, request, pk):
        if request.method == "POST":
            try:
                with atomic():
                    obj = self.get_object(request, pk)
                    # Programs
                    hub_program_ids = Program.objects.filter(session=obj.id).values_list("mis_id", flat=True)
                    programs.Program.objects.filter(id__in=hub_program_ids).update(last_sync_at=None)
                    # Documents
                    hub_document_ids = Document.objects.filter(session=obj.id).values_list("mis_id", flat=True)
                    households.Document.objects.filter(id__in=hub_document_ids).update(last_sync_at=None)
                    # HH / Ind
                    for hub_tp in TargetPopulation.objects.filter(session=obj.id):
                        tp = targeting.TargetPopulation.objects.get(id=hub_tp.mis_id)
                        tp.households.update(last_sync_at=None)
                        households.Individual.objects.filter(household__target_populations=tp).update(last_sync_at=None)

                    self.message_user(request, "Done", messages.SUCCESS)

            except Exception as e:
                logger.exception(e)
                self.message_user(request, str(e), messages.ERROR)
            # for m in [hope_models.Household, hope_models.Individual]:
            #     hh = hope_models.Household.objects.filter(id__in=Household.)
            #     m.objects(request).update(last_sync_at=None)
        else:
            return _confirm_action(
                self,
                request,
                self.reset_sync_date,
                "Continuing will reset last_sync_date of any" " object linked to this Session.",
                "Successfully executed",
            )


@admin.register(TargetPopulationEntry)
class TargetPopulationEntryAdmin(HUBAdminMixin):
    list_filter = (TextFieldFilter.factory("session__id"),)
    raw_id_fields = ("session",)


@admin.register(TargetPopulation)
class TargetPopulationAdmin(HUBAdminMixin):
    # list_display = ('name', )
    list_filter = (TextFieldFilter.factory("session__id"), BusinessAreaFilter)
    raw_id_fields = ("session",)
    search_fields = ("name",)

    def get_search_results(self, request, queryset, search_term):
        queryset, use_distinct = super().get_search_results(request, queryset, search_term)
        return queryset, use_distinct

    @href()
    def individuals(self, button):
        if "original" in button.context:
            obj = button.context["original"]
            url = reverse("admin:mis_datahub_individual_changelist")
            return f"{url}?session={obj.session.pk}"
        else:
            button.visible = False

    @href()
    def households(self, button):
        if "original" in button.context:
            obj = button.context["original"]
            url = reverse("admin:mis_datahub_household_changelist")
            return f"{url}?session={obj.session.pk}"
        else:
            button.visible = False


@admin.register(Program)
class ProgramAdmin(HUBAdminMixin):
    list_filter = (TextFieldFilter.factory("session__id"), BusinessAreaFilter)
    search_fields = ("name",)
    raw_id_fields = ("session",)


@admin.register(Document)
class DocumentAdmin(HUBAdminMixin):
    list_display = ("type", "number")
    list_filter = (TextFieldFilter.factory("session__id"), BusinessAreaFilter)
    raw_id_fields = ("session",)<|MERGE_RESOLUTION|>--- conflicted
+++ resolved
@@ -60,11 +60,7 @@
 
                 conn = connections[self.model.objects.db]
                 cursor = conn.cursor()
-<<<<<<< HEAD
-                cursor.execute('TRUNCATE TABLE "{}" RESTART IDENTITY CASCADE '.format(self.model._meta.db_table))
-=======
                 cursor.execute(f"TRUNCATE TABLE '{self.model._meta.db_table}' RESTART IDENTITY CASCADE")
->>>>>>> f9c9e39e
         else:
             return _confirm_action(
                 self,
