--- conflicted
+++ resolved
@@ -14,28 +14,16 @@
 class HtmlDiff(difflib.HtmlDiff):
     def _format_line(self, side, flag, linenum, text):
         try:
-            linenum = "%d" % linenum
-<<<<<<< HEAD
+            linenum = "{}".format(inenum)
             id = f' id="{self._prefix[side]}{linenum}"'
-=======
-            id = ' id="{}{}"'.format(self._prefix[side], linenum)
->>>>>>> 2d77c94c
         except TypeError:
             id = ""
         text = text.replace("&", "&amp;").replace(">", "&gt;").replace("<", "&lt;")
         text = text.replace(" ", "&nbsp;").rstrip()
 
-<<<<<<< HEAD
         return f'<td class="diff_header lineno"{id}>{linenum}</td><td class="code" nowrap="nowrap">{text}</td>'
-=======
-        return '<td class="diff_header lineno"{}>{}</td><td class="code" nowrap="nowrap">{}</td>'.format(
-            id, linenum, text
-        )
->>>>>>> 2d77c94c
 
-    def make_table(
-        self, fromlines, tolines, fromdesc="", todesc="", context=False, numlines=5
-    ):
+    def make_table(self, fromlines, tolines, fromdesc="", todesc="", context=False, numlines=5):
         """Returns HTML table of side by side comparison with change highlights
 
         Arguments:
@@ -94,10 +82,7 @@
                 if i > 0:
                     s.append("        </tbody>        \n        <tbody>\n")
             else:
-                s.append(
-                    fmt
-                    % (next_id[i], next_href[i], fromlist[i], next_href[i], tolist[i])
-                )
+                s.append(fmt % (next_id[i], next_href[i], fromlist[i], next_href[i], tolist[i]))
         if fromdesc or todesc:
             header_row = "<thead><tr>{}{}{}{}</tr></thead>".format(
                 '<th class="diff_next"><br /></th>',
@@ -108,9 +93,7 @@
         else:
             header_row = ""
 
-        table = self._table_template % dict(
-            data_rows="".join(s), header_row=header_row, prefix=self._prefix[1]
-        )
+        table = self._table_template % dict(data_rows="".join(s), header_row=header_row, prefix=self._prefix[1])
 
         return (
             table.replace("\0+", '<span class="diff_add">')
@@ -133,9 +116,7 @@
 
 @register.filter
 def adults(hh):
-    return hh.members.filter(
-        age__gte=18, age__lte=65, work__in=["fulltime", "seasonal", "parttime"]
-    ).count()
+    return hh.members.filter(age__gte=18, age__lte=65, work__in=["fulltime", "seasonal", "parttime"]).count()
 
 
 @register.filter
@@ -179,8 +160,4 @@
         right_label = f"Version current ({rule.version})"
         right_panel = rule.definition.split("\n")
 
-    return mark_safe(
-        HtmlDiff(wrapcolumn=80).make_table(
-            left_panel, right_panel, left_label, right_label
-        )
-    )+    return mark_safe(HtmlDiff(wrapcolumn=80).make_table(left_panel, right_panel, left_label, right_label))