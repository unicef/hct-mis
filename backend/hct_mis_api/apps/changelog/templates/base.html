--- conflicted
+++ resolved
@@ -2,15 +2,7 @@
 <html>
   <head>
     <title>HOPE - ChangeLog</title>
-<<<<<<< HEAD
-<<<<<<< HEAD
-    <link rel="stylesheet" href="{% static 'explorer/css/bootstrap.min.css' %}" crossorigin="anonymous">
-=======
     <link rel="stylesheet" href="{% static 'explorer/css/bootstrap.min.css' %}">
->>>>>>> origin
-=======
-    <link rel="stylesheet" href="{% static 'explorer/css/bootstrap.min.css' %}">
->>>>>>> 1706c370
     <link rel="stylesheet" type="text/css" href="{% static 'changelog/changelog.css' %}">
   </head>
   <body>
@@ -37,7 +29,7 @@
         </div><!--/.nav-collapse -->
       </div>
     </nav>
-    
+
     <div id="content" class="container">
       {% block content %}{% endblock %}
     </div>
