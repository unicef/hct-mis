import logging
from typing import TYPE_CHECKING, Any, Dict, Optional

from django import forms
from django.conf import settings
from django.contrib import messages
from django.contrib.admin import register
from django.contrib.contenttypes.models import ContentType
from django.db import models
from django.db.models import QuerySet
from django.http import HttpRequest, HttpResponse, HttpResponseRedirect
from django.shortcuts import render
from django.template.response import TemplateResponse
from django.urls import reverse

import tablib
from admin_extra_buttons.decorators import button
from adminfilters.autocomplete import AutoCompleteFilter
from celery.result import AsyncResult
from import_export import fields, resources
from import_export.admin import ImportExportMixin
from import_export.widgets import ForeignKeyWidget
from smart_admin.mixins import LinkedObjectsMixin

from ..steficon.widget import PythonEditor
from ..utils.admin import HOPEModelAdminBase
from .celery_tasks import refresh_report, refresh_reports, run_background_query
from .defaults import SYSTEM_PARAMETRIZER
from .forms import FormatterTestForm
from .models import Dataset, Formatter, Parametrizer, Query, Report, ReportDocument
from .utils import to_dataset
from .widget import FormatterEditor

if TYPE_CHECKING:
    from uuid import UUID

logger = logging.getLogger(__name__)


class QueryResource(resources.ModelResource):
    class Meta:
        model = Query
        fields = ("name", "description", "target", "code", "info")
        import_id_fields = ("name",)

    def dehydrate_target(self, obj: Any) -> str:
        return f"{obj.target.app_label}.{obj.target.model}"

    def before_import_row(self, row: Dict, row_number: Optional[int] = None, **kwargs: Any) -> Dict:
        ct = row.get("target")
        app_label, model_name = ct.split(".")
        try:
            row["target"] = ContentType.objects.get(app_label=app_label, model=model_name).pk
        except ContentType.DoesNotExist:
            pass
        return row


@register(Query)
class QueryAdmin(LinkedObjectsMixin, HOPEModelAdminBase):
    list_display = ("name", "target", "owner", "active", "success")
    search_fields = ("name",)
    list_filter = (
        ("target", AutoCompleteFilter),
        ("owner", AutoCompleteFilter),
        "active",
        "last_run",
    )
    autocomplete_fields = ("target", "owner")
    readonly_fields = ("sentry_error_id", "error_message", "info")
    change_form_template = None
    resource_class = QueryResource

    def success(self, obj: Query) -> bool:
        return not bool(obj.error_message)

    success.boolean = True

    def formfield_for_dbfield(self, db_field: Any, request: HttpRequest, **kwargs: Any) -> Optional[forms.fields.Field]:
        if db_field.name == "code":
            kwargs = {"widget": PythonEditor}
        elif db_field.name == "description":
            kwargs = {"widget": forms.Textarea(attrs={"rows": 2, "style": "width:80%"})}
        elif db_field.name == "owner":
            kwargs = {"widget": forms.HiddenInput}

        return super().formfield_for_dbfield(db_field, request, **kwargs)

    def has_change_permission(self, request: HttpRequest, obj: Optional[Any] = None) -> bool:
        return request.user.is_superuser or bool(obj and obj.owner == request.user)

    @button()
    def datasets(self, request: HttpRequest, pk: "UUID") -> Optional[HttpResponseRedirect]:
        obj = self.get_object(request, str(pk))
        try:
            url = reverse("admin:power_query_dataset_changelist")
            return HttpResponseRedirect(f"{url}?query__exact={obj.pk}")
        except Exception as e:
            self.message_user(request, f"{e.__class__.__name__}: {e}", messages.ERROR)
        return None

    @button(visible=settings.DEBUG)
    def run(self, request: HttpRequest, pk: "UUID") -> HttpResponse:
        ctx = self.get_common_context(request, pk, title="Run results")
        if not (query := self.get_object(request, str(pk))):
            raise Exception("Query not found")
        results = query.execute_matrix(persist=True)
        self.message_user(request, "Done", messages.SUCCESS)
        ctx["results"] = results
        return render(request, "admin/power_query/query/run_result.html", ctx)

    @button()
    def queue(self, request: HttpRequest, pk: "UUID") -> None:
        try:
            res: AsyncResult = run_background_query.delay(pk)
            self.message_user(request, f"Query scheduled: {res}")
        except Exception as e:
            self.message_user(request, f"{e.__class__.__name__}: {e}", messages.ERROR)

    @button()
    def preview(self, request: HttpRequest, pk: "UUID") -> Optional[HttpResponse]:
        if not (obj := self.get_object(request, str(pk))):
            raise Exception("Query not found")
        try:
            context = self.get_common_context(request, pk, title="Results")
            if obj.parametrizer:
                args = obj.parametrizer.get_matrix()[0]
            else:
                args = {}
            ret, extra = obj.run(False, args)
            context["type"] = type(ret).__name__
            context["raw"] = ret
            context["info"] = extra
            context["title"] = f"Result of {obj.name} ({type(ret).__name__})"
            if isinstance(ret, QuerySet):
                ret = ret[:100]
                context["queryset"] = ret
            elif isinstance(ret, tablib.Dataset):
                context["dataset"] = ret[:100]
            elif isinstance(ret, (dict, list, tuple)):
                context["result"] = ret[:100]
            else:
                self.message_user(request, f"Query does not returns a valid result. It returned {type(ret)}")
            return render(request, "admin/power_query/query/preview.html", context)
        except Exception as e:
            self.message_user(request, f"{e.__class__.__name__}: {e}", messages.ERROR)
        return None

    def get_changeform_initial_data(self, request: HttpRequest) -> Dict[str, Any]:
        ct = ContentType.objects.filter(id=request.GET.get("ct", 0)).first()
        return {"code": "result=conn.all()", "name": ct, "target": ct, "owner": request.user}


@register(Dataset)
class DatasetAdmin(HOPEModelAdminBase):
    search_fields = ("query__name",)
    list_display = ("query", "last_run", "dataset_type", "target_type", "size", "arguments")
    list_filter = (
        ("query__target", AutoCompleteFilter),
        ("query", AutoCompleteFilter),
        "last_run",
    )
    change_form_template = None
    readonly_fields = ("last_run", "query", "info")
    date_hierarchy = "last_run"

    def get_queryset(self, request: HttpRequest):  # type: ignore[no-untyped-def]
        return super().get_queryset(request).defer("extra", "value")

    def has_add_permission(self, request: HttpRequest) -> bool:
        return False

    def arguments(self, obj: Any) -> str:
        return obj.info.get("arguments")

    def dataset_type(self, obj: Any) -> str:
        return obj.info.get("type")

    def target_type(self, obj: Any) -> str:
        return obj.query.target

    @button(visible=lambda btn: "change" in btn.context["request"].path)
    def preview(self, request: HttpRequest, pk: "UUID") -> Optional[HttpResponse]:
        obj = self.get_object(request, str(pk))
        try:
            context = self.get_common_context(request, pk, title="Results")
            context["dataset"] = to_dataset(obj.data)
            return render(request, "admin/power_query/query/preview.html", context)
        except Exception as e:
            logger.exception(e)
            self.message_user(request, f"{e.__class__.__name__}: {e}", messages.ERROR)
        return None


class FormatterResource(resources.ModelResource):
    class Meta:
        model = Report
        fields = ("name", "content_type", "code")
        import_id_fields = ("name",)


@register(Formatter)
class FormatterAdmin(ImportExportMixin, HOPEModelAdminBase):
    list_display = ("name", "content_type")
    search_fields = ("name",)
    list_filter = ("content_type",)
    resource_class = FormatterResource
    change_form_template = None

    formfield_overrides = {
        models.TextField: {"widget": FormatterEditor(theme="abcdef")},
    }

    @button(visible=lambda btn: "change" in btn.context["request"].path)
    def test(self, request: HttpRequest, pk: "UUID") -> HttpResponse:
        context = self.get_common_context(request, pk)
        form = FormatterTestForm()
        try:
            if request.method == "POST":
                form = FormatterTestForm(request.POST)
                if form.is_valid():
                    obj: Formatter = context["original"]
                    ctx = {
                        "dataset": form.cleaned_data["query"].datasets.first(),
                        "report": "None",
                    }
                    if obj.content_type == "xls":
                        output = obj.render(ctx)
                        response = HttpResponse(output, content_type=obj.content_type)
                        response["Content-Disposition"] = "attachment; filename=Report.xls"
                        return response
                    else:
                        context["results"] = str(obj.render(ctx))
                else:
                    form = FormatterTestForm()
        except Exception as e:
            logger.exception(e)
            self.message_user(request, f"{e.__class__.__name__}: {e}", messages.ERROR)
        context["form"] = form
        return render(request, "admin/power_query/formatter/test.html", context)


class ReportResource(resources.ModelResource):
    query = fields.Field(widget=ForeignKeyWidget(Query, "name"))
    formatter = fields.Field(widget=ForeignKeyWidget(Formatter, "name"))

    class Meta:
        model = Report
        fields = ("name", "query", "formatter")
        import_id_fields = ("name",)


@register(Report)
class ReportAdmin(LinkedObjectsMixin, HOPEModelAdminBase):
    list_display = ("name", "formatter", "last_run", "frequence", "owner")
    autocomplete_fields = ("query", "formatter", "owner")
    filter_horizontal = ["limit_access_to"]
    readonly_fields = ("last_run",)
    list_filter = (
        ("owner", AutoCompleteFilter),
        ("query", AutoCompleteFilter),
        ("formatter", AutoCompleteFilter),
        "last_run",
    )
    resource_class = ReportResource
    change_list_template = None
    search_fields = ("name",)

    def has_change_permission(self, request: HttpRequest, obj: Optional[Any] = None) -> bool:
        return request.user.is_superuser or bool(obj and obj.owner == request.user)

    def get_changeform_initial_data(self, request: HttpRequest) -> Dict:
        kwargs: Dict = {"owner": request.user}
        if "q" in request.GET:
            q = Query.objects.get(pk=request.GET["q"])
            kwargs["query"] = q
            kwargs["name"] = f"Report for {q.name}"
            kwargs["notify_to"] = [request.user]
        return kwargs

    @button(visible=lambda btn: "change" in btn.context["request"].path)
    def queue(self, request: HttpRequest, pk: "UUID") -> None:
        if not (obj := self.get_object(request, str(pk))):
            raise Exception("Report not found")
        try:
            res: AsyncResult = refresh_report.delay(obj.pk)
            self.message_user(request, f"Report scheduled: {res}")
        except Exception as e:
            logger.exception(e)
            self.message_user(request, f"{e.__class__.__name__}: {e}", messages.ERROR)

    @button(visible=lambda btn: "change" in btn.context["request"].path)
    def execute(self, request: HttpRequest, pk: "UUID") -> None:
        if not (obj := self.get_object(request, str(pk))):
            raise Exception("Report not found")
        try:
            result = obj.execute(run_query=True)
            errors = [r[1] for r in result if isinstance(r[1], Exception)]
            if len(errors) == 0:
                message_level = messages.SUCCESS
            elif len(errors) == len(result):
                message_level = messages.ERROR
            else:
                message_level = messages.WARNING
            self.message_user(request, f"{result}", message_level)
        except Exception as e:
            logger.exception(e)
            self.message_user(request, f"{e.__class__.__name__}: {e}", messages.ERROR)

    @button(visible=lambda btn: btn.path.endswith("/power_query/report/"))
    def refresh(self, request: HttpRequest) -> None:
        try:
            refresh_reports.delay()
            self.message_user(request, "Reports refresh queued", messages.SUCCESS)
        except Exception as e:
            self.message_user(request, f"{e.__class__.__name__}: {e}", messages.ERROR)


@register(Parametrizer)
class QueryArgsAdmin(LinkedObjectsMixin, HOPEModelAdminBase):
    list_display = ("name", "code", "system")
    list_filter = ("system",)
    search_fields = ("name", "code")
    json_enabled = True

    @button()
    def preview(self, request: HttpRequest, pk: "UUID") -> TemplateResponse:
        context = self.get_common_context(request, pk, title="Execution Plan")
        return TemplateResponse(request, "admin/power_query/queryargs/preview.html", context)

    @button(visible=lambda b: b.context["original"].code in SYSTEM_PARAMETRIZER)
    def refresh(self, request: HttpRequest, pk: "UUID") -> None:
        if not (obj := self.get_object(request, str(pk))):
            raise Exception("Parametrizer not found")
        obj.refresh()


@register(ReportDocument)
class ReportDocumentAdmin(LinkedObjectsMixin, HOPEModelAdminBase):
    list_display = ("title", "content_type", "arguments")
    list_filter = (("report", AutoCompleteFilter),)
    filter_horizontal = ("limit_access_to",)
    readonly_fields = ("arguments", "report", "dataset", "content_type")

<<<<<<< HEAD
    def get_queryset(self, request: HttpRequest) -> QuerySet[ReportDocument]:
        return super().get_queryset(request).defer("output")
=======
    def get_queryset(self, request: HttpRequest):  # type: ignore[no-untyped-def]
        return super().get_queryset(request).defer("output")

    def size(self, obj: ReportDocument) -> int:
        return len(obj.output or "")
>>>>>>> aa6e0aee

    @button()
    def view(self, request: HttpRequest, pk: "UUID") -> HttpResponseRedirect:
        if not (obj := self.get_object(request, str(pk))):
            raise Exception("Report document not found")
        url = reverse("power_query:document", args=[obj.report.pk, pk])
        return HttpResponseRedirect(url)

    def has_add_permission(self, request: HttpRequest) -> bool:
        return False<|MERGE_RESOLUTION|>--- conflicted
+++ resolved
@@ -342,16 +342,11 @@
     filter_horizontal = ("limit_access_to",)
     readonly_fields = ("arguments", "report", "dataset", "content_type")
 
-<<<<<<< HEAD
     def get_queryset(self, request: HttpRequest) -> QuerySet[ReportDocument]:
         return super().get_queryset(request).defer("output")
-=======
-    def get_queryset(self, request: HttpRequest):  # type: ignore[no-untyped-def]
-        return super().get_queryset(request).defer("output")
 
     def size(self, obj: ReportDocument) -> int:
         return len(obj.output or "")
->>>>>>> aa6e0aee
 
     @button()
     def view(self, request: HttpRequest, pk: "UUID") -> HttpResponseRedirect:
