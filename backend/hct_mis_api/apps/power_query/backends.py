from typing import TYPE_CHECKING, Any, Union

from django.contrib.auth.backends import ModelBackend
from django.contrib.auth.models import Permission

from ..account.models import User
from .models import Report, ReportDocument

if TYPE_CHECKING:
    from django.contrib.auth.models import AbstractBaseUser, AnonymousUser


class PowerQueryBackend(ModelBackend):
    def get_office_permissions(self, user_obj: User, office_slug: str) -> Any:
        key = f"_perm_{office_slug}"
        if not hasattr(user_obj, key):
            permsissions = Permission.objects.filter(
                group__user_groups__user=user_obj, group__user_groups__business_area__slug=office_slug
            )
            setattr(
                user_obj,
                key,
                {
                    f"{ct}.{name}"
                    for ct, name in permsissions.values_list("content_type__app_label", "codename").order_by()
                },
            )
        return getattr(user_obj, key)

    def has_perm(self, user_obj: Union["AbstractBaseUser", "AnonymousUser"], perm: Any, obj: Any = None) -> bool:
<<<<<<< HEAD
<<<<<<< HEAD
=======
        if not isinstance(user_obj, User):
            return False
>>>>>>> origin
=======
        if not isinstance(user_obj, User):
            return False
>>>>>>> 1706c370
        if isinstance(obj, Report):
            if obj.owner == user_obj:
                return True
        elif isinstance(obj, ReportDocument):
            if obj.report.owner == user_obj:
                return True
            if "business_area" not in obj.arguments:
                return False
            if "business_area" in obj.arguments:
                ba = obj.arguments["business_area"]
<<<<<<< HEAD
                return user_obj.is_active and perm in self.get_office_permissions(user_obj, ba)  # type: ignore # FIXME: Incompatible return value type (got "Union[BooleanField[Union[bool, Combinable], bool], bool]", expected "bool")
=======
                return user_obj.is_active and perm in self.get_office_permissions(user_obj, ba)
<<<<<<< HEAD
>>>>>>> origin
=======
>>>>>>> 1706c370
        return False<|MERGE_RESOLUTION|>--- conflicted
+++ resolved
@@ -28,16 +28,8 @@
         return getattr(user_obj, key)
 
     def has_perm(self, user_obj: Union["AbstractBaseUser", "AnonymousUser"], perm: Any, obj: Any = None) -> bool:
-<<<<<<< HEAD
-<<<<<<< HEAD
-=======
         if not isinstance(user_obj, User):
             return False
->>>>>>> origin
-=======
-        if not isinstance(user_obj, User):
-            return False
->>>>>>> 1706c370
         if isinstance(obj, Report):
             if obj.owner == user_obj:
                 return True
@@ -48,12 +40,5 @@
                 return False
             if "business_area" in obj.arguments:
                 ba = obj.arguments["business_area"]
-<<<<<<< HEAD
-                return user_obj.is_active and perm in self.get_office_permissions(user_obj, ba)  # type: ignore # FIXME: Incompatible return value type (got "Union[BooleanField[Union[bool, Combinable], bool], bool]", expected "bool")
-=======
                 return user_obj.is_active and perm in self.get_office_permissions(user_obj, ba)
-<<<<<<< HEAD
->>>>>>> origin
-=======
->>>>>>> 1706c370
         return False