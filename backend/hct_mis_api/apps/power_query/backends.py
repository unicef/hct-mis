--- conflicted
+++ resolved
@@ -1,6 +1,7 @@
 from django.contrib.auth.backends import ModelBackend
 from django.contrib.auth.models import Permission
 
+from ..account.models import User
 from .models import Report, ReportDocument
 
 
@@ -15,11 +16,7 @@
             setattr(user_obj, key, {"%s.%s" % (ct, name) for ct, name in perms})
         return getattr(user_obj, key)
 
-<<<<<<< HEAD
-    def has_perm(self, user_obj, perm, obj=None):
-=======
     def has_perm(self, user_obj: User, perm, obj=None):  # type: ignore
->>>>>>> cee18eef
         if isinstance(obj, Report):
             if obj.owner == user_obj:
                 return True
