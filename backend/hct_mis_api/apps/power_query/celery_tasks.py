import logging

from django.conf import settings
from django.core.mail import send_mail
from django.db.transaction import atomic
from django.urls import reverse
from django.utils import timezone

from hct_mis_api.apps.utils.sentry import sentry_tags

from ..core.celery import app
from .models import Query, Report

logger = logging.getLogger(__name__)


@app.task()
@sentry_tags
def queue(query_id):
    try:
        query = Query.objects.get(pk=query_id)
        result = query.execute(persist=True)
        if result:
            url = reverse("admin:power_query_dataset_export", args=[query.dataset.pk])
            send_mail(
                "Power Query completed",
                f"""Power Query {query.name} completed.
results available here: {url}.

""",
                from_email=settings.DEFAULT_FROM_EMAIL,
                recipient_list=[query.owner.email],
            )
    except Exception as e:
        logger.exception(e)
        return False
    return result


@app.task()
@sentry_tags
def refresh_reports():
    try:
        for report in Report.objects.filter(refresh=True):
            with atomic():
                report.last_run = timezone.now()
                report.execute()
                url = reverse("admin:power_query_report_view", args=[report.pk])
                send_mail(
                    f"Report {report.name} refreshed",
                    f"""Report {report.name} hase been refreshed.
It can be downloaded here: {url}.
<<<<<<< HEAD

=======
>>>>>>> db054379
""",
                    from_email=settings.DEFAULT_FROM_EMAIL,
                    recipient_list=[u.email for u in report.notify_to],
                )
    except Exception as e:
        logger.exception(e)<|MERGE_RESOLUTION|>--- conflicted
+++ resolved
@@ -50,10 +50,6 @@
                     f"Report {report.name} refreshed",
                     f"""Report {report.name} hase been refreshed.
 It can be downloaded here: {url}.
-<<<<<<< HEAD
-
-=======
->>>>>>> db054379
 """,
                     from_email=settings.DEFAULT_FROM_EMAIL,
                     recipient_list=[u.email for u in report.notify_to],
