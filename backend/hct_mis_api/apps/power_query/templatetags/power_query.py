--- conflicted
+++ resolved
@@ -27,14 +27,10 @@
 
 @register.filter()
 def dataset_to_json(value):
-<<<<<<< HEAD
     # TODO: json.dump needs a second argument (fp)
     return json.dump(value)  # type: ignore
-=======
-    return json.dump(value)
 
 
 @register.filter()
 def fmt_size(value):
-    return mark_safe(sizeof(value))
->>>>>>> 03ee2a51
+    return mark_safe(sizeof(value))