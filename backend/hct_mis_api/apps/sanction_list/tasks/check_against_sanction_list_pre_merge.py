--- conflicted
+++ resolved
@@ -96,56 +96,6 @@
         ticket_details_to_create = []
         possible_matches = set()
         for individual in individuals:
-<<<<<<< HEAD
-            query_dict = cls._get_query_dict(individual)
-            query = document.search().from_dict(query_dict)
-            query._index = document._index._name
-
-            results = query.execute()
-            for individual_hit in results:
-                score = individual_hit.meta.score
-                if score >= possible_match_score:
-                    marked_individual = Individual.objects.filter(id=individual_hit.id).first()
-                    if marked_individual:
-                        possible_matches.add(marked_individual.id)
-                        household = marked_individual.household
-                        admin_level_2 = household.admin2 if household else ""
-                        area = household.village if household else ""
-                        priority = TicketPriority.priority_by_business_area_and_ticket_type(
-                            marked_individual.business_area.id, TicketPriority.SYSTEM_FLAGGING
-                        )
-                        urgency = TicketPriority.urgency_by_business_area_and_ticket_type(
-                            marked_individual.business_area.id, TicketPriority.SYSTEM_FLAGGING
-                        )
-
-                        ticket = GrievanceTicket(
-                            category=GrievanceTicket.CATEGORY_SYSTEM_FLAGGING,
-                            business_area=marked_individual.business_area,
-                            admin2=admin_level_2,
-                            area=area,
-                            registration_data_import=registration_data_import,
-                            priority=priority,
-                            urgency=urgency,
-                        )
-                        ticket_details = TicketSystemFlaggingDetails(
-                            ticket=ticket,
-                            golden_records_individual=marked_individual,
-                            sanction_list_individual=individual,
-                        )
-                        details_already_exists = TicketSystemFlaggingDetails.objects.filter(
-                            golden_records_individual=marked_individual,
-                            sanction_list_individual=individual,
-                        ).exists()
-                        if details_already_exists is False:
-                            tickets_to_create.append(ticket)
-                            ticket_details_to_create.append(ticket_details)
-
-            log.debug(
-                f"SANCTION LIST INDIVIDUAL: {individual.full_name} - reference number: {individual.reference_number}"
-                f" Scores: ",
-            )
-            log.debug([(r.full_name, r.meta.score) for r in results])
-=======
             for document in documents:
                 query_dict = cls._get_query_dict(individual)
                 query = document.search().from_dict(query_dict)
@@ -162,12 +112,21 @@
                             household = marked_individual.household
                             admin_level_2 = household.admin2 if household else ""
                             area = household.village if household else ""
+                            priority = TicketPriority.priority_by_business_area_and_ticket_type(
+                                marked_individual.business_area.id, TicketPriority.SYSTEM_FLAGGING
+                            )
+                            urgency = TicketPriority.urgency_by_business_area_and_ticket_type(
+                                marked_individual.business_area.id, TicketPriority.SYSTEM_FLAGGING
+                            )
+
                             ticket = GrievanceTicket(
                                 category=GrievanceTicket.CATEGORY_SYSTEM_FLAGGING,
                                 business_area=marked_individual.business_area,
                                 admin2=admin_level_2,
                                 area=area,
                                 registration_data_import=registration_data_import,
+                                priority=priority,
+                                urgency=urgency,
                             )
                             ticket_details = TicketSystemFlaggingDetails(
                                 ticket=ticket,
@@ -187,7 +146,6 @@
                     f" Scores: ",
                 )
                 log.debug([(r.full_name, r.meta.score) for r in results])
->>>>>>> 607ea849
         cache.set("sanction_list_last_check", timezone.now(), None)
 
         possible_matches_individuals = evaluate_qs(
