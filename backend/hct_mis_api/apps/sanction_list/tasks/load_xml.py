--- conflicted
+++ resolved
@@ -2,10 +2,6 @@
 import os
 import xml.etree.ElementTree as ET
 from datetime import date, datetime
-<<<<<<< HEAD
-from django.utils import timezone
-=======
->>>>>>> 9bb0d5ac
 from typing import Any, Iterable, Union
 from urllib.request import urlopen
 
@@ -384,15 +380,10 @@
             hour, minute = 0, 0
             if time:
                 hour, minute = time[0].split(":")
-<<<<<<< HEAD
-                return timezone.make_aware(
-                    datetime(year=int(year), month=int(month), day=int(day), hour=int(hour), minute=int(minute)),
-                )
-=======
+
             return timezone.make_aware(
                 datetime(year=int(year), month=int(month), day=int(day), hour=int(hour), minute=int(minute)),
             )
->>>>>>> 9bb0d5ac
         if field.get_internal_type() == "DateField":
             year, month, day, *time = value.split("-")
             return date(year=int(year), month=int(month), day=int(day))
