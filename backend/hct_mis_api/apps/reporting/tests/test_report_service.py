--- conflicted
+++ resolved
@@ -1,9 +1,6 @@
-<<<<<<< HEAD
-from django.conf import settings
-=======
 from typing import Any
 
->>>>>>> f8e816f2
+from django.conf import settings
 from django.test import TestCase
 
 from parameterized import parameterized
