<<<<<<< HEAD
from django.utils import timezone


=======
>>>>>>> 0260a72a
from django.db import models
from django.utils import timezone
from django.utils.translation import gettext_lazy as _

from hct_mis_api.apps.account.models import ChoiceArrayField
from hct_mis_api.apps.utils.models import TimeStampedUUIDModel


class Report(TimeStampedUUIDModel):
    IN_PROGRESS = 1
    COMPLETED = 2
    FAILED = 3
    STATUSES = (
        (IN_PROGRESS, _("Processing")),
        (COMPLETED, _("Generated")),
        (FAILED, _("Failed")),
    )

    INDIVIDUALS = 1
    HOUSEHOLD_DEMOGRAPHICS = 2
    CASH_PLAN_VERIFICATION = 3
    PAYMENTS = 4
    PAYMENT_VERIFICATION = 5
    CASH_PLAN = 6
    PROGRAM = 7
    INDIVIDUALS_AND_PAYMENT = 8
    GRIEVANCES = 9
    PAYMENT_PLAN = 10
    REPORT_TYPES = (
        (INDIVIDUALS, _("Individuals")),
        (HOUSEHOLD_DEMOGRAPHICS, _("Households")),
        (CASH_PLAN_VERIFICATION, _("Cash Plan Verification")),
        (PAYMENTS, _("Payments")),
        (PAYMENT_VERIFICATION, _("Payment verification")),
        (PAYMENT_PLAN, _("Payment Plan")),
        (CASH_PLAN, _("Cash Plan")),
        (PROGRAM, _("Programme")),
        (INDIVIDUALS_AND_PAYMENT, _("Individuals & Payment")),
        (GRIEVANCES, _("Grievances")),
    )

    business_area = models.ForeignKey("core.BusinessArea", related_name="reports", on_delete=models.CASCADE)
    file = models.FileField(blank=True, null=True)
    created_by = models.ForeignKey("account.User", related_name="reports", on_delete=models.CASCADE)
    status = models.IntegerField(choices=STATUSES, default=IN_PROGRESS)
    report_type = models.IntegerField(choices=REPORT_TYPES)
    date_from = models.DateField()
    date_to = models.DateField()
    number_of_records = models.IntegerField(blank=True, null=True)
    # any of these are optional and their requirements will depend on report type
    program = models.ForeignKey(
        "program.Program",
        on_delete=models.CASCADE,
        blank=True,
        null=True,
        related_name="reports",
    )
    admin_area = models.ManyToManyField("geo.Area", blank=True, related_name="reports")

    def __str__(self):
        return f"[{self.report_type}] Report for [{self.business_area}]"

    class Meta:
        ordering = ["-created_at", "report_type", "status", "created_by"]


class DashboardReport(TimeStampedUUIDModel):
    IN_PROGRESS = 1
    COMPLETED = 2
    FAILED = 3
    STATUSES = (
        (IN_PROGRESS, _("Processing")),
        (COMPLETED, _("Generated")),
        (FAILED, _("Failed")),
    )

    TOTAL_TRANSFERRED_BY_COUNTRY = "TOTAL_TRANSFERRED_BY_COUNTRY"
    TOTAL_TRANSFERRED_BY_ADMIN_AREA = "TOTAL_TRANSFERRED_BY_ADMIN_AREA"
    BENEFICIARIES_REACHED = "BENEFICIARIES_REACHED"
    INDIVIDUALS_REACHED = "INDIVIDUALS_REACHED"
    VOLUME_BY_DELIVERY_MECHANISM = "VOLUME_BY_DELIVERY_MECHANISM"
    GRIEVANCES_AND_FEEDBACK = "GRIEVANCES_AND_FEEDBACK"
    PROGRAMS = "PROGRAMS"
    PAYMENT_VERIFICATION = "PAYMENT_VERIFICATION"
    REPORT_TYPES = (
        (TOTAL_TRANSFERRED_BY_COUNTRY, _("Total transferred by country")),
        (TOTAL_TRANSFERRED_BY_ADMIN_AREA, _("Total transferred by admin area")),
        (BENEFICIARIES_REACHED, _("Beneficiaries reached")),
        (INDIVIDUALS_REACHED, _("Individuals reached drilldown")),
        (VOLUME_BY_DELIVERY_MECHANISM, _("Volume by delivery mechanism")),
        (GRIEVANCES_AND_FEEDBACK, _("Grievances and Feedback")),
        (PROGRAMS, _("Programmes")),
        (PAYMENT_VERIFICATION, _("Payment verification")),
    )

    business_area = models.ForeignKey("core.BusinessArea", related_name="dashboard_reports", on_delete=models.CASCADE)
    file = models.FileField(blank=True, null=True)
    created_by = models.ForeignKey("account.User", related_name="dashboard_reports", on_delete=models.CASCADE)
    status = models.PositiveSmallIntegerField(choices=STATUSES, default=IN_PROGRESS)
    report_type = ChoiceArrayField(models.CharField(choices=REPORT_TYPES, max_length=255))

    # filters
    year = models.PositiveSmallIntegerField(default=timezone.now().year)
    program = models.ForeignKey(
        "program.Program",
        on_delete=models.CASCADE,
        blank=True,
        null=True,
        related_name="dashboard_reports",
    )
    admin_area = models.ForeignKey(
        "geo.Area",
        on_delete=models.CASCADE,
        blank=True,
        null=True,
        related_name="dashboard_reports",
    )<|MERGE_RESOLUTION|>--- conflicted
+++ resolved
@@ -1,9 +1,3 @@
-<<<<<<< HEAD
-from django.utils import timezone
-
-
-=======
->>>>>>> 0260a72a
 from django.db import models
 from django.utils import timezone
 from django.utils.translation import gettext_lazy as _
