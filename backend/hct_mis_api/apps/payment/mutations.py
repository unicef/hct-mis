--- conflicted
+++ resolved
@@ -452,14 +452,6 @@
         received: bool,
         **kwargs: Any,
     ) -> "UpdatePaymentVerificationReceivedAndReceivedAmount":
-<<<<<<< HEAD
-<<<<<<< HEAD
-        if received_amount is not None and math.isnan(received_amount):
-            received_amount = None
-=======
->>>>>>> origin
-=======
->>>>>>> 66a0eb31
         payment_verification = get_object_or_404(PaymentVerification, id=decode_id_string(payment_verification_id))
         check_concurrency_version_in_mutation(kwargs.get("version"), payment_verification)
         old_payment_verification = copy_model_object(payment_verification)
@@ -503,15 +495,7 @@
             old_payment_verification,
             payment_verification,
         )
-<<<<<<< HEAD
-<<<<<<< HEAD
-        return UpdatePaymentVerificationStatusAndReceivedAmount(payment_verification)  # type: ignore # FIXME
-=======
         return UpdatePaymentVerificationReceivedAndReceivedAmount(payment_verification)
->>>>>>> origin
-=======
-        return UpdatePaymentVerificationReceivedAndReceivedAmount(payment_verification)
->>>>>>> 66a0eb31
 
 
 class XlsxErrorNode(graphene.ObjectType):
@@ -519,24 +503,9 @@
     coordinates = graphene.String()
     message = graphene.String()
 
-<<<<<<< HEAD
-<<<<<<< HEAD
-    def resolve_sheet(parent: "XlsxErrorNode", info: Any) -> str:
-        return parent[0]  # type: ignore # FIXME
-
-    def resolve_coordinates(parent: "XlsxErrorNode", info: Any) -> str:
-        return parent[1]  # type: ignore # FIXME
-
-    def resolve_message(parent: "XlsxErrorNode", info: Any) -> str:
-        return parent[2]  # type: ignore # FIXME
-=======
     @staticmethod
     def resolve_sheet(parent: XlsxError, info: Any) -> str:
         return parent.sheet
-=======
-    @staticmethod
-    def resolve_sheet(parent: XlsxError, info: Any) -> str:
-        return parent.sheet
 
     @staticmethod
     def resolve_coordinates(parent: XlsxError, info: Any) -> Optional[str]:
@@ -545,21 +514,8 @@
     @staticmethod
     def resolve_message(parent: XlsxError, info: Any) -> str:
         return parent.message
->>>>>>> 66a0eb31
-
-    @staticmethod
-    def resolve_coordinates(parent: XlsxError, info: Any) -> Optional[str]:
-        return parent.coordinates
-
-<<<<<<< HEAD
-    @staticmethod
-    def resolve_message(parent: XlsxError, info: Any) -> str:
-        return parent.message
->>>>>>> origin
-
-
-=======
->>>>>>> 66a0eb31
+
+
 class ExportXlsxPaymentVerificationPlanFile(PermissionMutation):
     payment_plan = graphene.Field(GenericPaymentPlanNode)
 
@@ -650,7 +606,6 @@
 
     class Arguments:
         payment_id = graphene.ID(required=True)
-<<<<<<< HEAD
 
     @classmethod
     @is_authenticated
@@ -671,28 +626,6 @@
 class RevertMarkPaymentRecordAsFailedMutation(PermissionMutation):
     payment_record = graphene.Field(PaymentRecordNode)
 
-=======
-
-    @classmethod
-    @is_authenticated
-    @transaction.atomic
-    def mutate(
-        cls,
-        root: Any,
-        info: Any,
-        payment_id: str,
-        **kwargs: Any,
-    ) -> "MarkPaymentAsFailedMutation":
-        payment = get_object_or_404(Payment, id=decode_id_string(payment_id))
-        cls.has_permission(info, Permissions.PM_MARK_PAYMENT_AS_FAILED, payment.business_area)
-        mark_as_failed(payment)
-        return cls(payment)
-
-
-class RevertMarkPaymentRecordAsFailedMutation(PermissionMutation):
-    payment_record = graphene.Field(PaymentRecordNode)
-
->>>>>>> 66a0eb31
     class Arguments:
         payment_record_id = graphene.ID(required=True)
         delivered_quantity = graphene.Decimal(required=True)
@@ -716,7 +649,6 @@
         revert_mark_as_failed(payment_record, delivered_quantity, delivery_date)
         return cls(payment_record)
 
-<<<<<<< HEAD
 
 class RevertMarkPaymentAsFailedMutation(PermissionMutation):
     payment = graphene.Field(PaymentNode)
@@ -745,36 +677,6 @@
         return cls(payment)
 
 
-=======
-
-class RevertMarkPaymentAsFailedMutation(PermissionMutation):
-    payment = graphene.Field(PaymentNode)
-
-    class Arguments:
-        payment_id = graphene.ID(required=True)
-        delivered_quantity = graphene.Decimal(required=True)
-        delivery_date = graphene.Date(required=True)
-
-    @classmethod
-    @is_authenticated
-    @transaction.atomic
-    def mutate(
-        cls,
-        root: Any,
-        info: Any,
-        payment_id: str,
-        delivered_quantity: Decimal,
-        delivery_date: date,
-        **kwargs: Any,
-    ) -> "RevertMarkPaymentAsFailedMutation":
-        payment = get_object_or_404(Payment, id=decode_id_string(payment_id))
-        cls.has_permission(info, Permissions.PM_MARK_PAYMENT_AS_FAILED, payment.business_area)
-        delivery_date = datetime.combine(delivery_date, datetime.min.time())
-        revert_mark_as_failed(payment, delivered_quantity, delivery_date)
-        return cls(payment)
-
-
->>>>>>> 66a0eb31
 class CreateFinancialServiceProviderMutation(PermissionMutation):
     financial_service_provider = graphene.Field(FinancialServiceProviderNode)
 
