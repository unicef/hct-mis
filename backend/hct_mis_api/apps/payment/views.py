--- conflicted
+++ resolved
@@ -5,18 +5,10 @@
 from django.contrib.auth.decorators import login_required
 from django.core.exceptions import PermissionDenied
 from django.shortcuts import get_object_or_404, redirect
-<<<<<<< HEAD
 
 from hct_mis_api.apps.account.permissions import Permissions
 from hct_mis_api.apps.core.utils import decode_id_string
 from hct_mis_api.apps.payment.models import CashPlanPaymentVerification, PaymentPlan
-=======
-from graphql import GraphQLError
-
-from hct_mis_api.apps.account.permissions import Permissions
-from hct_mis_api.apps.core.utils import decode_id_string
-from hct_mis_api.apps.payment.models import CashPlanPaymentVerification
->>>>>>> 9bb0d5ac
 
 logger = logging.getLogger(__name__)
 
@@ -42,7 +34,6 @@
         return redirect(cash_plan_payment_verification.xlsx_cash_plan_payment_verification_file_link)
     else:
         logger.error(f"File not found. CashPlanPaymentVerification ID: {verification_id}")
-<<<<<<< HEAD
         raise GraphQLError("File not found")
 
 
@@ -51,9 +42,7 @@
     payment_plan_id = decode_id_string(payment_plan_id)
     payment_plan = get_object_or_404(PaymentPlan, id=payment_plan_id)
 
-    if not request.user.has_permission(
-            Permissions.PAYMENT_MODULE_VIEW_LIST.value, payment_plan.business_area
-    ):
+    if not request.user.has_permission(Permissions.PAYMENT_MODULE_VIEW_LIST.value, payment_plan.business_area):
         logger.error("Permission Denied: User does not have correct permission.")
         raise PermissionDenied("Permission Denied: User does not have correct permission.")
 
@@ -69,9 +58,7 @@
     payment_plan_id = decode_id_string(payment_plan_id)
     payment_plan = get_object_or_404(PaymentPlan, id=payment_plan_id)
 
-    if not request.user.has_permission(
-        Permissions.PAYMENT_MODULE_VIEW_LIST.value, payment_plan.business_area
-    ):
+    if not request.user.has_permission(Permissions.PAYMENT_MODULE_VIEW_LIST.value, payment_plan.business_area):
         logger.error("Permission Denied: User does not have correct permission.")
         raise PermissionDenied("Permission Denied: User does not have correct permission.")
 
@@ -83,6 +70,4 @@
         return redirect(payment_plan.xlsx_payment_list_per_fsp_file_link)
     else:
         logger.error(f"File not found. PaymentPlan ID: {payment_plan_id}")
-=======
->>>>>>> 9bb0d5ac
         raise GraphQLError("File not found")