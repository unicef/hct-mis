--- conflicted
+++ resolved
@@ -1,22 +1,13 @@
+import logging
 import datetime
-import logging
-
+
+from concurrency.api import disable_concurrency
+from sentry_sdk import configure_scope
 from django.contrib.admin.options import get_content_type_for_model
 from django.contrib.auth import get_user_model
 from django.db import transaction
 from django.utils import timezone
 
-<<<<<<< HEAD
-from concurrency.api import disable_concurrency
-from sentry_sdk import configure_scope
-
-=======
-from hct_mis_api.apps.payment.models import XlsxCashPlanPaymentVerificationFile, CashPlanPaymentVerification
-from hct_mis_api.apps.payment.utils import get_quantity_in_usd
-from hct_mis_api.apps.payment.xlsx.XlsxPaymentPlanPerFspImportService import XlsxPaymentPlanImportPerFspService
-from hct_mis_api.apps.payment.xlsx.XlsxVerificationExportService import XlsxVerificationExportService
-from hct_mis_api.apps.core.models import FileTemp
->>>>>>> 82cdb7a1
 from hct_mis_api.apps.core.celery import app
 from hct_mis_api.apps.core.utils import decode_id_string
 from hct_mis_api.apps.payment.models import (
@@ -157,9 +148,7 @@
 def create_payment_plan_payment_list_xlsx_per_fsp(payment_plan_id, user_id):
     try:
         from hct_mis_api.apps.payment.models import PaymentPlan
-        from hct_mis_api.apps.payment.xlsx.XlsxPaymentPlanExportPerFspService import (
-            XlsxPaymentPlanExportPerFspService,
-        )
+        from hct_mis_api.apps.payment.xlsx.XlsxPaymentPlanExportPerFspService import XlsxPaymentPlanExportPerFspService
 
         user = get_user_model().objects.get(pk=user_id)
         payment_plan = PaymentPlan.objects.get(id=payment_plan_id)
@@ -236,6 +225,7 @@
 def import_payment_plan_payment_list_per_fsp_from_xlsx(payment_plan_id, user_id, file_pk):
     try:
         from hct_mis_api.apps.payment.models import PaymentPlan
+        from hct_mis_api.apps.core.models import FileTemp
 
         payment_plan = PaymentPlan.objects.get(id=payment_plan_id)
         try:
@@ -268,8 +258,8 @@
 @log_start_and_end
 @sentry_tags
 def payment_plan_apply_steficon(payment_plan_id, steficon_rule_id):
-    from hct_mis_api.apps.payment.models import Payment, PaymentPlan
     from hct_mis_api.apps.steficon.models import Rule, RuleCommit
+    from hct_mis_api.apps.payment.models import PaymentPlan, Payment
 
     payment_plan = PaymentPlan.objects.get(id=payment_plan_id)
     steficon_rule = Rule.objects.get(id=decode_id_string(steficon_rule_id))
