--- conflicted
+++ resolved
@@ -149,13 +149,9 @@
 def create_payment_plan_payment_list_xlsx_per_fsp(payment_plan_id, user_id):
     try:
         from hct_mis_api.apps.payment.models import PaymentPlan
-<<<<<<< HEAD
-        from hct_mis_api.apps.payment.xlsx.XlsxPaymentPlanExportService import (
-            XlsxPaymentPlanExportService,
-        )
-=======
-        from hct_mis_api.apps.payment.xlsx.XlsxPaymentPlanExportPerFspService import XlsxPaymentPlanExportPerFspService
->>>>>>> 9aa638cc
+        from hct_mis_api.apps.payment.xlsx.XlsxPaymentPlanExportPerFspService import (
+            XlsxPaymentPlanExportPerFspService,
+        )
 
         user = get_user_model().objects.get(pk=user_id)
         payment_plan = PaymentPlan.objects.get(id=payment_plan_id)
