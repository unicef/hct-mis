import logging
import datetime
import traceback
import django_fsm

from concurrency.api import disable_concurrency
from django.contrib.admin.options import get_content_type_for_model
from django.db import transaction
from django.utils import timezone
from sentry_sdk import configure_scope

from django.contrib.auth import get_user_model

from hct_mis_api.apps.payment.models import XlsxCashPlanPaymentVerificationFile, CashPlanPaymentVerification
from hct_mis_api.apps.payment.xlsx.XlsxPaymentPlanPerFspImportService import XlsxPaymentPlanImportPerFspService
from hct_mis_api.apps.payment.xlsx.XlsxVerificationExportService import XlsxVerificationExportService
from hct_mis_api.apps.core.celery import app
from hct_mis_api.apps.core.utils import decode_id_string
from hct_mis_api.apps.utils.logs import log_start_and_end
from hct_mis_api.apps.utils.sentry import sentry_tags

logger = logging.getLogger(__name__)


@app.task
@log_start_and_end
@sentry_tags
def get_sync_run_rapid_pro_task():
    try:
        from hct_mis_api.apps.payment.tasks.CheckRapidProVerificationTask import (
            CheckRapidProVerificationTask,
        )

        CheckRapidProVerificationTask().execute()
    except Exception as e:
        logger.exception(e)
        raise


@app.task
@log_start_and_end
def fsp_generate_xlsx_report_task(fsp_id):
    try:
        from hct_mis_api.apps.payment.services.generate_fsp_xlsx_service import (
            GenerateReportService,
        )
        from hct_mis_api.apps.payment.models import FinancialServiceProvider

        fsp = FinancialServiceProvider.objects.get(id=fsp_id)
        service = GenerateReportService(fsp=fsp)
        service.generate_report()
    except Exception as e:
        logger.exception(e)
        raise


@app.task
@log_start_and_end
@sentry_tags
def create_cash_plan_payment_verification_xls(cash_plan_payment_verification_id, user_id):
    try:
        user = get_user_model().objects.get(pk=user_id)
        cash_plan_payment_verification = CashPlanPaymentVerification.objects.get(id=cash_plan_payment_verification_id)

        with configure_scope() as scope:
            scope.set_tag("business_area", cash_plan_payment_verification.business_area)

            service = XlsxVerificationExportService(cash_plan_payment_verification)
            # if no file will start creating it
            if not getattr(cash_plan_payment_verification, "xlsx_cashplan_payment_verification_file", None):
                service.save_xlsx_file(user)

            cash_plan_payment_verification.xlsx_file_exporting = False
            cash_plan_payment_verification.save()
            service.send_email(service.get_context(user))
    except Exception as e:
        logger.exception(e)
        raise


@app.task
@log_start_and_end
@sentry_tags
def remove_old_cash_plan_payment_verification_xls(past_days=30):
    """Remove old Payment Verification report XLSX files"""
    try:
        days = datetime.datetime.now() - datetime.timedelta(days=past_days)
        files_qs = XlsxCashPlanPaymentVerificationFile.objects.filter(created_at__lte=days)
        if files_qs:
            for obj in files_qs:
                obj.file.delete(save=False)
                obj.delete()

            logger.info(f"Removed old XlsxCashPlanPaymentVerificationFile: {files_qs.count()}")

    except Exception as e:
        logger.exception(e)
        raise


@app.task
@log_start_and_end
@sentry_tags
def create_payment_plan_payment_list_xlsx(payment_plan_id, user_id):
    try:
        from hct_mis_api.apps.payment.models import PaymentPlan
        from hct_mis_api.apps.payment.xlsx.XlsxPaymentPlanExportService import XlsxPaymentPlanExportService

        user = get_user_model().objects.get(pk=user_id)
        payment_plan = PaymentPlan.objects.get(id=payment_plan_id)
        payment_plan.background_action_status_xlsx_exporting()
        payment_plan.save()

        with configure_scope() as scope:
            scope.set_tag("business_area", payment_plan.business_area)

<<<<<<< HEAD
            # regenerate always xlsx
            service = XlsxPaymentPlanExportService(payment_plan)
            service.save_xlsx_file(user)
            try:
                payment_plan.status_lock()
            except django_fsm.TransitionNotAllowed:
                pass  # for now this can be ignored
            payment_plan.save()
=======
            try:
                with transaction.atomic():
                    # regenerate always xlsx
                    service = XlsxPaymentPlanExportService(payment_plan)
                    service.save_xlsx_file(user)
                    payment_plan.background_action_status_none()
                    payment_plan.save()
>>>>>>> 84185525

                    transaction.on_commit(lambda: service.send_email(service.get_context(user)))

            except Exception:
                payment_plan.background_action_status_xlsx_export_error()
                payment_plan.save()
                logger.exception("Create Payment Plan Generate XLSX Error")
                raise

    except Exception:
        logger.exception("Create Payment Plan List XLSX Error")
        raise


@app.task
@log_start_and_end
@sentry_tags
def create_payment_plan_payment_list_xlsx_per_fsp(payment_plan_id, user_id):
    try:
        from hct_mis_api.apps.payment.models import PaymentPlan
        from hct_mis_api.apps.payment.xlsx.XlsxPaymentPlanExportService import XlsxPaymentPlanExportService

        user = get_user_model().objects.get(pk=user_id)
        payment_plan = PaymentPlan.objects.get(id=payment_plan_id)
        payment_plan.background_action_status_xlsx_exporting()
        payment_plan.save()

        with configure_scope() as scope:
            scope.set_tag("business_area", payment_plan.business_area)

            try:
                with transaction.atomic():
                    # regenerate always xlsx
                    service = XlsxPaymentPlanExportService(payment_plan)
                    service.export_per_fsp(user)
                    payment_plan.status_date = timezone.now()
                    payment_plan.status = PaymentPlan.Status.ACCEPTED
                    payment_plan.save()

                    transaction.on_commit(lambda: service.send_email(service.get_context(user, per_fsp=True)))

            except Exception:
                payment_plan.background_action_status_xlsx_export_error()
                payment_plan.save()
                logger.exception("Create Payment Plan Generate XLSX Per FSP Error")
                raise

    except Exception:
        logger.exception("Create Payment Plan List XLSX Per FSP Error")
        raise


@app.task
@log_start_and_end
@sentry_tags
def import_payment_plan_payment_list_from_xlsx(payment_plan_id, file_id):
    try:
        from hct_mis_api.apps.core.models import FileTemp
        from hct_mis_api.apps.payment.models import PaymentPlan
        from hct_mis_api.apps.payment.xlsx.XlsxPaymentPlanImportService import XlsxPaymentPlanImportService

        payment_plan = PaymentPlan.objects.get(id=payment_plan_id)

        with configure_scope() as scope:
            scope.set_tag("business_area", payment_plan.business_area)

            try:
                file = FileTemp.objects.get(pk=file_id).file
            except FileTemp.DoesNotExist:
                logger.exception(f"Error import from xlsx, FileTemp object with ID {file_id} not found.")
                raise

            service = XlsxPaymentPlanImportService(payment_plan, file)
            service.open_workbook()
            try:
                with transaction.atomic():
                    service.import_payment_list()
                    payment_plan.xlsx_file_imported_date = timezone.now()
                    payment_plan.background_action_status_none()
                    payment_plan.save()
                    payment_plan.update_money_fields()
            except Exception:
                logger.exception("PaymentPlan Error import from xlsx")
                payment_plan.background_action_status_xlsx_import_error()
                payment_plan.save()

    except Exception:
        logger.exception("PaymentPlan Unexpected Error import from xlsx")
        raise


@app.task
@log_start_and_end
@sentry_tags
<<<<<<< HEAD
def import_payment_plan_payment_list_per_fsp_from_xlsx(payment_plan_id, user_id, file):
    try:
        from hct_mis_api.apps.payment.models import PaymentPlan

        payment_plan = PaymentPlan.objects.get(id=payment_plan_id)

        with configure_scope() as scope:
            scope.set_tag("business_area", payment_plan.business_area)

            service = XlsxPaymentPlanImportPerFspService(payment_plan, file)
            service.open_workbook()
            try:
                with atomic():
                    service.import_payment_list()
                    payment_plan.xlsx_file_imported_date = timezone.now()
                    # payment_plan.status_approved() # TODO
                    payment_plan.save()
            except Exception as e:
                print(e)
                traceback.print_exc()
                logger.exception("Error import from xlsx", e)
                # payment_plan.status_approved() # TODO
                payment_plan.save()

    except Exception as e:
        logger.exception(e)
        raise


@app.task
@log_start_and_end
@sentry_tags
def payment_plan_apply_steficon(payment_plan_id):
    from hct_mis_api.apps.steficon.models import RuleCommit
=======
def payment_plan_apply_steficon(payment_plan_id, steficon_rule_id):
    from hct_mis_api.apps.steficon.models import Rule, RuleCommit
>>>>>>> 84185525
    from hct_mis_api.apps.payment.models import PaymentPlan, Payment

    payment_plan = PaymentPlan.objects.get(id=payment_plan_id)
    steficon_rule = Rule.objects.get(id=decode_id_string(steficon_rule_id))
    rule: RuleCommit = steficon_rule.latest

    if rule.id != payment_plan.steficon_rule_id:
        payment_plan.steficon_rule = rule
    payment_plan.background_action_status_steficon_run()
    payment_plan.save()

    try:
        updates = []
        with transaction.atomic():
            entry: Payment
            for entry in payment_plan.all_active_payments:
                # TODO: not sure how will work steficon function payment_plan or payment need ??
                result = rule.execute({"household": entry.household, "payment_plan": payment_plan})
                entry.entitlement_quantity = result.value
                entry.entitlement_date = timezone.now()
                updates.append(entry)
            Payment.objects.bulk_update(updates, ["entitlement_quantity", "entitlement_date"])

            payment_plan.steficon_applied_date = timezone.now()
            payment_plan.background_action_status_none()
            with disable_concurrency(payment_plan):
                payment_plan.save()
                payment_plan.update_money_fields()

    except Exception:
        logger.exception("PaymentPlan Steficon Error")
        payment_plan.background_action_status_steficon_error()
        payment_plan.save()
        raise


@app.task
@log_start_and_end
@sentry_tags
def remove_old_payment_plan_payment_list_xlsx(past_days=30):
    """Remove old Payment Plan Payment List XLSX files"""
    try:
        from hct_mis_api.apps.core.models import FileTemp
        from hct_mis_api.apps.payment.models import PaymentPlan

        days = datetime.datetime.now() - datetime.timedelta(days=past_days)
        file_qs = FileTemp.objects.filter(content_type=get_content_type_for_model(PaymentPlan), created__lte=days)
        if file_qs:
            for xlsx_obj in file_qs:
                xlsx_obj.file.delete(save=False)
                xlsx_obj.delete()

            logger.info(f"Removed old FileTemp: {file_qs.count()}")

    except Exception:
        logger.exception("Remove old Payment Plan Payment List Error")
        raise<|MERGE_RESOLUTION|>--- conflicted
+++ resolved
@@ -114,16 +114,6 @@
         with configure_scope() as scope:
             scope.set_tag("business_area", payment_plan.business_area)
 
-<<<<<<< HEAD
-            # regenerate always xlsx
-            service = XlsxPaymentPlanExportService(payment_plan)
-            service.save_xlsx_file(user)
-            try:
-                payment_plan.status_lock()
-            except django_fsm.TransitionNotAllowed:
-                pass  # for now this can be ignored
-            payment_plan.save()
-=======
             try:
                 with transaction.atomic():
                     # regenerate always xlsx
@@ -131,7 +121,6 @@
                     service.save_xlsx_file(user)
                     payment_plan.background_action_status_none()
                     payment_plan.save()
->>>>>>> 84185525
 
                     transaction.on_commit(lambda: service.send_email(service.get_context(user)))
 
@@ -226,7 +215,6 @@
 @app.task
 @log_start_and_end
 @sentry_tags
-<<<<<<< HEAD
 def import_payment_plan_payment_list_per_fsp_from_xlsx(payment_plan_id, user_id, file):
     try:
         from hct_mis_api.apps.payment.models import PaymentPlan
@@ -259,12 +247,8 @@
 @app.task
 @log_start_and_end
 @sentry_tags
-def payment_plan_apply_steficon(payment_plan_id):
-    from hct_mis_api.apps.steficon.models import RuleCommit
-=======
 def payment_plan_apply_steficon(payment_plan_id, steficon_rule_id):
     from hct_mis_api.apps.steficon.models import Rule, RuleCommit
->>>>>>> 84185525
     from hct_mis_api.apps.payment.models import PaymentPlan, Payment
 
     payment_plan = PaymentPlan.objects.get(id=payment_plan_id)
