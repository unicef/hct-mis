--- conflicted
+++ resolved
@@ -292,10 +292,7 @@
 
     order_by = OrderingFilter(
         fields=(
-<<<<<<< HEAD
             "id",
-=======
->>>>>>> 49222947
             "unicef_id",
             "status",
             "household_id",
