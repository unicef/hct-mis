from django.db.models import Count, Q, Case, When, Value, CharField, F
from django.db.models.functions import Lower

from django_filters import (
    CharFilter,
    FilterSet,
    OrderingFilter,
    NumberFilter,
    UUIDFilter,
    MultipleChoiceFilter,
    DateFilter,
)
from django.shortcuts import get_object_or_404

<<<<<<< HEAD

from hct_mis_api.apps.activity_log.schema import LogEntryFilter
from hct_mis_api.apps.core.utils import CustomOrderingFilter, is_valid_uuid, decode_id_string
from hct_mis_api.apps.household.models import ROLE_NO_ROLE
from hct_mis_api.apps.payment.models import (
    CashPlan,
    CashPlanPaymentVerification,
    FinancialServiceProvider,
    FinancialServiceProviderXlsxReport,
    FinancialServiceProviderXlsxTemplate,
    PaymentRecord,
    PaymentVerification,
    PaymentPlan,
    GenericPayment,
    Payment,
)
=======
from hct_mis_api.apps.activity_log.schema import LogEntryFilter
from hct_mis_api.apps.core.utils import CustomOrderingFilter, is_valid_uuid
from hct_mis_api.apps.household.models import ROLE_NO_ROLE
from hct_mis_api.apps.payment.models import (
    CashPlanPaymentVerification,
    PaymentRecord,
    PaymentVerification,
)
from hct_mis_api.apps.program.models import CashPlan
>>>>>>> 2e059b93


class PaymentRecordFilter(FilterSet):
    individual = CharFilter(method="individual_filter")
    business_area = CharFilter(field_name="business_area__slug")

    class Meta:
        fields = (
            "parent",
            "household",
        )
        model = PaymentRecord

    order_by = CustomOrderingFilter(
        fields=(
            "ca_id",
            "status",
            Lower("name"),
            "status_date",
            Lower("head_of_household__full_name"),
            "total_person_covered",
            "distribution_modality",
            "household__unicef_id",
            "household__size",
            "entitlement_quantity",
            "delivered_quantity_usd",
            "delivery_date",
        )
    )

    def individual_filter(self, qs, name, value):
        if is_valid_uuid(value):
            return qs.exclude(household__individuals_and_roles__role=ROLE_NO_ROLE)
        return qs


class PaymentVerificationFilter(FilterSet):
    search = CharFilter(method="search_filter")
    business_area = CharFilter(field_name="payment_record__business_area__slug")
    verification_channel = CharFilter(field_name="cash_plan_payment_verification__verification_channel")

    class Meta:
        fields = ("cash_plan_payment_verification", "cash_plan_payment_verification__cash_plan", "status")
        model = PaymentVerification

    order_by = OrderingFilter(
        fields=(
            "payment_record__ca_id",
            "cash_plan_payment_verification__verification_channel",
            "cash_plan_payment_verification__unicef_id",
            "status",
            "payment_record__head_of_household__family_name",
            "payment_record__household__unicef_id",
            "payment_record__household__status",
            "payment_record__delivered_quantity",
            "received_amount",
            "payment_record__head_of_household__phone_no",
            "payment_record__head_of_household__phone_no_alternative",
        )
    )

    def search_filter(self, qs, name, value):
        values = value.split(" ")
        q_obj = Q()
        for value in values:
            q_obj |= Q(payment_record__ca_id__istartswith=value)
            q_obj |= Q(cash_plan_payment_verification__unicef_id__istartswith=value)
            q_obj |= Q(received_amount__istartswith=value)
            q_obj |= Q(payment_record__household__unicef_id__istartswith=value)
            q_obj |= Q(payment_record__head_of_household__full_name__istartswith=value)
            q_obj |= Q(payment_record__head_of_household__given_name__istartswith=value)
            q_obj |= Q(payment_record__head_of_household__middle_name__istartswith=value)
            q_obj |= Q(payment_record__head_of_household__family_name__istartswith=value)
            q_obj |= Q(payment_record__head_of_household__phone_no__istartswith=value)
            q_obj |= Q(payment_record__head_of_household__phone_no_alternative__istartswith=value)
        return qs.filter(q_obj)


class CashPlanPaymentVerificationFilter(FilterSet):
    class Meta:
        fields = tuple()
        model = CashPlanPaymentVerification


class PaymentVerificationLogEntryFilter(LogEntryFilter):
    object_id = UUIDFilter(method="object_id_filter")

    def object_id_filter(self, qs, name, value):
        cash_plan = CashPlan.objects.get(pk=value)
        verifications_ids = cash_plan.verifications.all().values_list("pk", flat=True)
        return qs.filter(object_id__in=verifications_ids)


class FinancialServiceProviderXlsxTemplateFilter(FilterSet):
    class Meta:
        fields = (
            "name",
            "created_by",
        )
        model = FinancialServiceProviderXlsxTemplate

    order_by = CustomOrderingFilter(
        fields=(
            Lower("name"),
            "created_by",
        )
    )


class FinancialServiceProviderXlsxReportFilter(FilterSet):
    class Meta:
        fields = ("status",)
        model = FinancialServiceProviderXlsxReport

    order_by = CustomOrderingFilter(fields=("status",))


class FinancialServiceProviderFilter(FilterSet):
    delivery_mechanisms = MultipleChoiceFilter(
        field_name="delivery_mechanisms", choices=GenericPayment.DELIVERY_TYPE_CHOICE
    )

    class Meta:
        fields = (
            "created_by",
            "name",
            "vision_vendor_number",
            "delivery_mechanisms",
            "distribution_limit",
            "communication_channel",
            "fsp_xlsx_template",
        )
        model = FinancialServiceProvider

    order_by = CustomOrderingFilter(
        fields=(
            "id",
            Lower("name"),
            "vision_vendor_number",
            "delivery_mechanisms",
            "distribution_limit",
            "communication_channel",
        )
    )


class CashPlanFilter(FilterSet):
    search = CharFilter(method="search_filter")
    delivery_type = MultipleChoiceFilter(field_name="delivery_type", choices=PaymentRecord.DELIVERY_TYPE_CHOICE)
    verification_status = MultipleChoiceFilter(
        field_name="cash_plan_payment_verification_summary__status", choices=CashPlanPaymentVerification.STATUS_CHOICES
    )
    business_area = CharFilter(
        field_name="business_area__slug",
    )

    class Meta:
        fields = {
            "program": ["exact"],
            "assistance_through": ["exact", "startswith"],
            "service_provider__full_name": ["exact", "startswith"],
            "start_date": ["exact", "lte", "gte"],
            "end_date": ["exact", "lte", "gte"],
            "business_area": ["exact"],
        }
        model = CashPlan

    order_by = OrderingFilter(
        fields=(
            "ca_id",
            "status",
            "total_number_of_hh",
            "total_entitled_quantity",
            ("cash_plan_payment_verification_summary__status", "verification_status"),
            "total_persons_covered",
            "total_delivered_quantity",
            "total_undelivered_quantity",
            "dispersion_date",
            "assistance_measurement",
            "assistance_through",
            "delivery_type",
            "start_date",
            "end_date",
            "program__name",
            "id",
            "updated_at",
            "service_provider__full_name",
        )
    )

    def filter_queryset(self, queryset):
        queryset = queryset.annotate(total_number_of_hh=Count("payment_items"))
        return super().filter_queryset(queryset)

    def search_filter(self, qs, name, value):
        values = value.split(" ")
        q_obj = Q()
        for value in values:
            q_obj |= Q(ca_id__istartswith=value)
        return qs.filter(q_obj)


class PaymentPlanFilter(FilterSet):
    business_area = CharFilter(field_name="business_area__slug", required=True)
    search = CharFilter(method="search_filter")
    status = MultipleChoiceFilter(field_name="status", choices=PaymentPlan.Status.choices)
    total_entitled_quantity_from = NumberFilter(field_name="total_entitled_quantity", lookup_expr="gte")
    total_entitled_quantity_to = NumberFilter(field_name="total_entitled_quantity", lookup_expr="lte")
    dispersion_start_date = DateFilter(field_name="dispersion_start_date", lookup_expr="gte")
    dispersion_end_date = DateFilter(field_name="dispersion_end_date", lookup_expr="lte")

    class Meta:
        fields = tuple()
        model = PaymentPlan

    def filter_queryset(self, queryset):
        queryset = queryset.annotate(total_number_of_hh=Count("payment_items"))
        if not self.form.cleaned_data.get("order_by"):
            queryset = queryset.order_by("unicef_id")
        return super().filter_queryset(queryset)

    order_by = OrderingFilter(
        fields=(
            "unicef_id",
            "status",
            "total_households_count",
            "currency",
            "total_entitled_quantity",
            "total_delivered_quantity",
            "total_undelivered_quantity",
            "dispersion_start_date",
            "dispersion_end_date",
            "created_at",
        )
    )

    def search_filter(self, qs, name, value):
        return qs.filter(Q(id__icontains=value) | Q(unicef_id__icontains=value))


class PaymentFilter(FilterSet):
    business_area = CharFilter(field_name="parent__business_area__slug", required=True)
    payment_plan_id = CharFilter(required=True, method="payment_plan_id_filter")

    def payment_plan_id_filter(self, qs, name, value):
        payment_plan_id = decode_id_string(value)
        payment_plan = get_object_or_404(PaymentPlan, id=payment_plan_id)
        q = Q(parent=payment_plan)
        if payment_plan.status != PaymentPlan.Status.OPEN:
            q &= ~Q(excluded=True)
        return qs.filter(q)

    class Meta:
        fields = tuple()
        model = Payment

    order_by = OrderingFilter(
        fields=(
            "unicef_id",
            "status",
            "household_id",
            "household__size",
            "admin2",
            "collector_id",
            "assigned_payment_channel",
            "entitlement_quantity_usd",
            "delivered_quantity",
            "financial_service_provider__name",
        )
    )

    def filter_queryset(self, queryset):
        # household__admin2
        queryset = queryset.annotate(
            admin2=Case(
                When(
                    household__admin_area__isnull=True,
                    then=Value(""),
                ),
                When(
                    household__admin_area__isnull=False,
                    household__admin_area__area_type__area_level__in=(0, 1),
                    then=Value(""),
                ),
                When(
                    household__admin_area__isnull=False,
                    household__admin_area__area_type__area_level__lt=2,
                    household__admin_area__area_type__area_level__gt=2,
                    then=Lower("household__admin_area__parent__name"),
                ),
                When(
                    household__admin_area__isnull=False,
                    then=Lower("household__admin_area__name"),
                ),
                default=Value(""),
                output_field=CharField(),
            )
        ).select_related("financial_service_provider")
        if not self.form.cleaned_data.get("order_by"):
            queryset = queryset.order_by("unicef_id")

        return super().filter_queryset(queryset)<|MERGE_RESOLUTION|>--- conflicted
+++ resolved
@@ -1,21 +1,23 @@
-from django.db.models import Count, Q, Case, When, Value, CharField, F
+from django.db.models import Case, CharField, Count, F, Q, Value, When
 from django.db.models.functions import Lower
+from django.shortcuts import get_object_or_404
 
 from django_filters import (
     CharFilter,
+    DateFilter,
     FilterSet,
+    MultipleChoiceFilter,
+    NumberFilter,
     OrderingFilter,
-    NumberFilter,
     UUIDFilter,
-    MultipleChoiceFilter,
-    DateFilter,
 )
-from django.shortcuts import get_object_or_404
-
-<<<<<<< HEAD
 
 from hct_mis_api.apps.activity_log.schema import LogEntryFilter
-from hct_mis_api.apps.core.utils import CustomOrderingFilter, is_valid_uuid, decode_id_string
+from hct_mis_api.apps.core.utils import (
+    CustomOrderingFilter,
+    decode_id_string,
+    is_valid_uuid,
+)
 from hct_mis_api.apps.household.models import ROLE_NO_ROLE
 from hct_mis_api.apps.payment.models import (
     CashPlan,
@@ -23,23 +25,12 @@
     FinancialServiceProvider,
     FinancialServiceProviderXlsxReport,
     FinancialServiceProviderXlsxTemplate,
-    PaymentRecord,
-    PaymentVerification,
-    PaymentPlan,
     GenericPayment,
     Payment,
-)
-=======
-from hct_mis_api.apps.activity_log.schema import LogEntryFilter
-from hct_mis_api.apps.core.utils import CustomOrderingFilter, is_valid_uuid
-from hct_mis_api.apps.household.models import ROLE_NO_ROLE
-from hct_mis_api.apps.payment.models import (
-    CashPlanPaymentVerification,
+    PaymentPlan,
     PaymentRecord,
     PaymentVerification,
 )
-from hct_mis_api.apps.program.models import CashPlan
->>>>>>> 2e059b93
 
 
 class PaymentRecordFilter(FilterSet):
