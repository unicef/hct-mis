<<<<<<< HEAD
from django.db.models import Case, CharField, Count, F, Q, Value, When
=======
from django.db.models import Case, CharField, Count, Q, Value, When
>>>>>>> ef4dc766
from django.db.models.functions import Lower
from django.shortcuts import get_object_or_404

from django_filters import (
    CharFilter,
    DateFilter,
    FilterSet,
    MultipleChoiceFilter,
    NumberFilter,
    OrderingFilter,
    UUIDFilter,
)

from hct_mis_api.apps.activity_log.schema import LogEntryFilter
from hct_mis_api.apps.core.utils import (
    CustomOrderingFilter,
    decode_id_string,
    is_valid_uuid,
)
from hct_mis_api.apps.household.models import ROLE_NO_ROLE
from hct_mis_api.apps.payment.models import (
    CashPlan,
    FinancialServiceProvider,
    FinancialServiceProviderXlsxReport,
    FinancialServiceProviderXlsxTemplate,
    GenericPayment,
    Payment,
    PaymentPlan,
    PaymentRecord,
    PaymentVerification,
<<<<<<< HEAD
    PaymentVerificationPlan,
    PaymentVerificationSummary,
=======
>>>>>>> ef4dc766
)


class PaymentRecordFilter(FilterSet):
    individual = CharFilter(method="individual_filter")
    business_area = CharFilter(field_name="business_area__slug")

    class Meta:
        fields = (
            "parent",
            "household",
        )
        model = PaymentRecord

    order_by = CustomOrderingFilter(
        fields=(
            "ca_id",
            "status",
            Lower("name"),
            "status_date",
            Lower("head_of_household__full_name"),
            "total_person_covered",
            "distribution_modality",
            "household__unicef_id",
            "household__size",
            "entitlement_quantity",
            "delivered_quantity_usd",
            "delivery_date",
        )
    )

    def individual_filter(self, qs, name, value):
        if is_valid_uuid(value):
            return qs.exclude(household__individuals_and_roles__role=ROLE_NO_ROLE)
        return qs


class PaymentVerificationFilter(FilterSet):
    # TODO refactor this one
    # 'payment' instead of 'payment_record'
    search = CharFilter(method="search_filter")
    business_area = CharFilter(field_name="payment__business_area___slug")
    verification_channel = CharFilter(field_name="payment_verification_plan__verification_channel")

    class Meta:
        fields = ("payment_verification_plan", "status")  # TODO: add "payment_verification_plan__payment_plan" ['GenericForeignKey' object has no attribute 'get_lookup']
        model = PaymentVerification

    order_by = OrderingFilter(
        fields=(
            "payment__ca_id",
            "payment_verification_plan__verification_channel",
            "payment_verification_plan__unicef_id",
            "status",
            "received_amount",
            "payment__head_of_household__family_name",
            "payment__household__unicef_id",
            "payment__household__status",
            "payment__delivered_quantity",
            "payment__head_of_household__phone_no",
            "payment__head_of_household__phone_no_alternative",
        )
    )

    def search_filter(self, qs, name, value):
        values = value.split(" ")
        q_obj = Q()
        for value in values:
            q_obj |= Q(payment__ca_id__istartswith=value)
            q_obj |= Q(payment_verification_plan__unicef_id__istartswith=value)
            q_obj |= Q(received__istartswith=value)
            q_obj |= Q(payment__household__unicef_id__istartswith=value)
            q_obj |= Q(payment__head_of_household__full_name__istartswith=value)
            q_obj |= Q(payment__head_of_household__given_name__istartswith=value)
            q_obj |= Q(payment__head_of_household__middle_name__istartswith=value)
            q_obj |= Q(payment__head_of_household__family_name__istartswith=value)
            q_obj |= Q(payment__head_of_household__phone_no__istartswith=value)
            q_obj |= Q(payment__head_of_household__phone_no_alternative__istartswith=value)
        return qs.filter(q_obj)


class PaymentVerificationPlanFilter(FilterSet):
    class Meta:
        fields = tuple()
        model = PaymentVerificationPlan


class PaymentVerificationSummaryFilter(FilterSet):
    class Meta:
        fields = tuple()
        model = PaymentVerificationSummary


class PaymentVerificationLogEntryFilter(LogEntryFilter):
    object_id = UUIDFilter(method="object_id_filter")

    def object_id_filter(self, qs, name, value):
        cash_plan = CashPlan.objects.get(pk=value)
        verifications_ids = cash_plan.payment_verification_plans.all().values_list("pk", flat=True)
        return qs.filter(object_id__in=verifications_ids)


class FinancialServiceProviderXlsxTemplateFilter(FilterSet):
    class Meta:
        fields = (
            "name",
            "created_by",
        )
        model = FinancialServiceProviderXlsxTemplate

    order_by = CustomOrderingFilter(
        fields=(
            Lower("name"),
            "created_by",
        )
    )


class FinancialServiceProviderXlsxReportFilter(FilterSet):
    class Meta:
        fields = ("status",)
        model = FinancialServiceProviderXlsxReport

    order_by = CustomOrderingFilter(fields=("status",))


class FinancialServiceProviderFilter(FilterSet):
    delivery_mechanisms = MultipleChoiceFilter(
        field_name="delivery_mechanisms", choices=GenericPayment.DELIVERY_TYPE_CHOICE
    )

    class Meta:
        fields = (
            "created_by",
            "name",
            "vision_vendor_number",
            "delivery_mechanisms",
            "distribution_limit",
            "communication_channel",
            "fsp_xlsx_template",
        )
        model = FinancialServiceProvider

    order_by = CustomOrderingFilter(
        fields=(
            "id",
            Lower("name"),
            "vision_vendor_number",
            "delivery_mechanisms",
            "distribution_limit",
            "communication_channel",
        )
    )


class CashPlanFilter(FilterSet):
    search = CharFilter(method="search_filter")
    delivery_type = MultipleChoiceFilter(field_name="delivery_type", choices=PaymentRecord.DELIVERY_TYPE_CHOICE)
    verification_status = MultipleChoiceFilter(
        field_name="payment_verification_summary__status", choices=PaymentVerificationPlan.STATUS_CHOICES
    )
    business_area = CharFilter(
        field_name="business_area__slug",
    )

    class Meta:
        fields = {
            "program": ["exact"],
            "assistance_through": ["exact", "startswith"],
            "service_provider__full_name": ["exact", "startswith"],
            "start_date": ["exact", "lte", "gte"],
            "end_date": ["exact", "lte", "gte"],
            "business_area": ["exact"],
        }
        model = CashPlan

    order_by = OrderingFilter(
        fields=(
            "ca_id",
            "status",
            "total_number_of_hh",
            "total_entitled_quantity",
            ("payment_verification_summary__status", "verification_status"),
            "total_persons_covered",
            "total_delivered_quantity",
            "total_undelivered_quantity",
            "dispersion_date",
            "assistance_measurement",
            "assistance_through",
            "delivery_type",
            "start_date",
            "end_date",
            "program__name",
            "id",
            "updated_at",
            "service_provider__full_name",
        )
    )

    def filter_queryset(self, queryset):
        queryset = queryset.annotate(total_number_of_hh=Count("payment_items"))
        return super().filter_queryset(queryset)

    def search_filter(self, qs, name, value):
        values = value.split(" ")
        q_obj = Q()
        for value in values:
            q_obj |= Q(ca_id__istartswith=value)
        return qs.filter(q_obj)


class PaymentPlanFilter(FilterSet):
    business_area = CharFilter(field_name="business_area__slug", required=True)
    search = CharFilter(method="search_filter")
    status = MultipleChoiceFilter(field_name="status", choices=PaymentPlan.Status.choices)
    total_entitled_quantity_from = NumberFilter(field_name="total_entitled_quantity", lookup_expr="gte")
    total_entitled_quantity_to = NumberFilter(field_name="total_entitled_quantity", lookup_expr="lte")
    dispersion_start_date = DateFilter(field_name="dispersion_start_date", lookup_expr="gte")
    dispersion_end_date = DateFilter(field_name="dispersion_end_date", lookup_expr="lte")

    class Meta:
        fields = tuple()
        model = PaymentPlan

    def filter_queryset(self, queryset):
        queryset = queryset.annotate(total_number_of_hh=Count("payment_items"))
        if not self.form.cleaned_data.get("order_by"):
            queryset = queryset.order_by("unicef_id")
        return super().filter_queryset(queryset)

    order_by = OrderingFilter(
        fields=(
            "unicef_id",
            "status",
            "total_households_count",
            "currency",
            "total_entitled_quantity",
            "total_delivered_quantity",
            "total_undelivered_quantity",
            "dispersion_start_date",
            "dispersion_end_date",
            "created_at",
        )
    )

    def search_filter(self, qs, name, value):
        return qs.filter(Q(id__icontains=value) | Q(unicef_id__icontains=value))


class PaymentFilter(FilterSet):
    business_area = CharFilter(field_name="parent__business_area__slug", required=True)
    payment_plan_id = CharFilter(required=True, method="payment_plan_id_filter")

    def payment_plan_id_filter(self, qs, name, value):
        payment_plan_id = decode_id_string(value)
        payment_plan = get_object_or_404(PaymentPlan, id=payment_plan_id)
        q = Q(parent=payment_plan)
        if payment_plan.status != PaymentPlan.Status.OPEN:
            q &= ~Q(excluded=True)
        return qs.filter(q)

    class Meta:
        fields = tuple()
        model = Payment

    order_by = OrderingFilter(
        fields=(
            "unicef_id",
            "status",
            "household_id",
            "household__size",
            "admin2",
            "collector_id",
            "assigned_payment_channel",
            "entitlement_quantity_usd",
            "delivered_quantity",
            "financial_service_provider__name",
        )
    )

    def filter_queryset(self, queryset):
        # household__admin2
        queryset = queryset.annotate(
            admin2=Case(
                When(
                    household__admin_area__isnull=True,
                    then=Value(""),
                ),
                When(
                    household__admin_area__isnull=False,
                    household__admin_area__area_type__area_level__in=(0, 1),
                    then=Value(""),
                ),
                When(
                    household__admin_area__isnull=False,
                    household__admin_area__area_type__area_level__lt=2,
                    household__admin_area__area_type__area_level__gt=2,
                    then=Lower("household__admin_area__parent__name"),
                ),
                When(
                    household__admin_area__isnull=False,
                    then=Lower("household__admin_area__name"),
                ),
                default=Value(""),
                output_field=CharField(),
            )
        ).select_related("financial_service_provider")
        if not self.form.cleaned_data.get("order_by"):
            queryset = queryset.order_by("unicef_id")

        return super().filter_queryset(queryset)


# TODO need update this one
class CashPlanPaymentPlanFilter(FilterSet):
    business_area = CharFilter(field_name="business_area__slug", required=True)

    class Meta:
        model = CashPlan
        fields = tuple()

    order_by = OrderingFilter(fields=("unicef_id",))<|MERGE_RESOLUTION|>--- conflicted
+++ resolved
@@ -1,8 +1,4 @@
-<<<<<<< HEAD
 from django.db.models import Case, CharField, Count, F, Q, Value, When
-=======
-from django.db.models import Case, CharField, Count, Q, Value, When
->>>>>>> ef4dc766
 from django.db.models.functions import Lower
 from django.shortcuts import get_object_or_404
 
@@ -33,11 +29,8 @@
     PaymentPlan,
     PaymentRecord,
     PaymentVerification,
-<<<<<<< HEAD
     PaymentVerificationPlan,
     PaymentVerificationSummary,
-=======
->>>>>>> ef4dc766
 )
 
 
