<<<<<<< HEAD
import datetime
=======
import typing
>>>>>>> 1a31bccf
from decimal import Decimal
from math import ceil
from typing import Dict, Union

<<<<<<< HEAD
from django.db.models import Q

from hct_mis_api.apps.core.exchange_rates import ExchangeRates
from hct_mis_api.apps.core.querysets import ExtendedQuerySetSequence
from hct_mis_api.apps.core.utils import chart_create_filter_query, chart_get_filtered_qs
from hct_mis_api.apps.payment.models import (
    CashPlan,
    Payment,
    PaymentPlan,
=======
from django.db.models import Q, QuerySet

from hct_mis_api.apps.core.utils import chart_create_filter_query, chart_get_filtered_qs
from hct_mis_api.apps.payment.models import (
    CashPlanPaymentVerification,
>>>>>>> 1a31bccf
    PaymentRecord,
    PaymentVerification,
)


def get_number_of_samples(payment_records_sample_count: int, confidence_interval: int, margin_of_error: int) -> int:
    from statistics import NormalDist

    variable = 0.5
    z_score = NormalDist().inv_cdf(confidence_interval + (1 - confidence_interval) / 2)
    theoretical_sample = (z_score**2) * variable * (1 - variable) / margin_of_error**2
    actual_sample = ceil(
        (payment_records_sample_count * theoretical_sample / (theoretical_sample + payment_records_sample_count)) * 1.5
    )
    return min(actual_sample, payment_records_sample_count)


def from_received_to_status(received: bool, received_amount: float, delivered_amount: float) -> str:
    received_amount_dec = float_to_decimal(received_amount)
    if received is None:
        return PaymentVerification.STATUS_PENDING
    if received:
        if received_amount_dec is None:
            return PaymentVerification.STATUS_RECEIVED
        elif received_amount_dec == delivered_amount:
            return PaymentVerification.STATUS_RECEIVED
        else:
            return PaymentVerification.STATUS_RECEIVED_WITH_ISSUES
    else:
        return PaymentVerification.STATUS_NOT_RECEIVED


def float_to_decimal(received_amount: Union[Decimal, float]) -> Decimal:
    if isinstance(received_amount, float):
        return Decimal(f"{round(received_amount, 2):.2f}")
    return received_amount


@typing.no_type_check
def from_received_yes_no_to_status(received: bool, received_amount: float, delivered_amount: float) -> str:
    received_bool = None
    if received == "YES":
        received_bool = True
    elif received == "NO":
        received_bool = False
    return from_received_to_status(received_bool, received_amount, delivered_amount)


def calculate_counts(cash_plan_verification: CashPlanPaymentVerification) -> None:
    cash_plan_verification.responded_count = cash_plan_verification.payment_record_verifications.filter(
        ~Q(status=PaymentVerification.STATUS_PENDING)
    ).count()
    cash_plan_verification.received_count = cash_plan_verification.payment_record_verifications.filter(
        Q(status=PaymentVerification.STATUS_RECEIVED)
    ).count()
    cash_plan_verification.not_received_count = cash_plan_verification.payment_record_verifications.filter(
        Q(status=PaymentVerification.STATUS_NOT_RECEIVED)
    ).count()
    cash_plan_verification.received_with_problems_count = cash_plan_verification.payment_record_verifications.filter(
        Q(status=PaymentVerification.STATUS_RECEIVED_WITH_ISSUES)
    ).count()


<<<<<<< HEAD
def get_payment_items_for_dashboard(year, business_area_slug, filters, only_with_delivered_quantity=False):
=======
def get_payment_records_for_dashboard(
    year: int, business_area_slug: str, filters: Dict, only_with_delivered_quantity: bool = False
) -> QuerySet:
>>>>>>> 1a31bccf
    additional_filters = {}
    if only_with_delivered_quantity:
        additional_filters["delivered_quantity_usd__gt"] = 0
    return chart_get_filtered_qs(
        get_payment_items_sequence_qs(),
        year,
        business_area_slug_filter={"business_area__slug": business_area_slug},
        additional_filters={
            **additional_filters,
            **chart_create_filter_query(
                filters,
                program_id_path="parent__program__id",
                administrative_area_path="household__admin_area",
            ),
        },
        year_filter_path="delivery_date",
    )


def get_quantity_in_usd(
    amount: Decimal,
    currency: str,
    exchange_rate: Decimal,
    currency_exchange_date: datetime.datetime,
    exchange_rates_client=None,
):
    if amount is None:
        return None

    if not exchange_rate:
        if exchange_rates_client is None:
            exchange_rates_client = ExchangeRates()

            exchange_rate = exchange_rates_client.get_exchange_rate_for_currency_code(currency, currency_exchange_date)

    if exchange_rate is None:
        return None

    return Decimal(amount / Decimal(exchange_rate)).quantize(Decimal(".01"))


def get_payment_items_sequence_qs() -> ExtendedQuerySetSequence:
    return ExtendedQuerySetSequence(Payment.objects.filter(excluded=False), PaymentRecord.objects.all())


def get_payment_cash_plan_items_sequence_qs() -> ExtendedQuerySetSequence:
    return ExtendedQuerySetSequence(PaymentPlan.objects.all(), CashPlan.objects.all())<|MERGE_RESOLUTION|>--- conflicted
+++ resolved
@@ -1,33 +1,22 @@
-<<<<<<< HEAD
 import datetime
-=======
 import typing
->>>>>>> 1a31bccf
 from decimal import Decimal
 from math import ceil
 from typing import Dict, Union
 
-<<<<<<< HEAD
-from django.db.models import Q
-
 from hct_mis_api.apps.core.exchange_rates import ExchangeRates
 from hct_mis_api.apps.core.querysets import ExtendedQuerySetSequence
+from django.db.models import Q, QuerySet
+
 from hct_mis_api.apps.core.utils import chart_create_filter_query, chart_get_filtered_qs
 from hct_mis_api.apps.payment.models import (
     CashPlan,
     Payment,
     PaymentPlan,
-=======
-from django.db.models import Q, QuerySet
-
-from hct_mis_api.apps.core.utils import chart_create_filter_query, chart_get_filtered_qs
-from hct_mis_api.apps.payment.models import (
-    CashPlanPaymentVerification,
->>>>>>> 1a31bccf
     PaymentRecord,
     PaymentVerification,
+    PaymentVerificationPlan,
 )
-
 
 def get_number_of_samples(payment_records_sample_count: int, confidence_interval: int, margin_of_error: int) -> int:
     from statistics import NormalDist
@@ -72,7 +61,7 @@
     return from_received_to_status(received_bool, received_amount, delivered_amount)
 
 
-def calculate_counts(cash_plan_verification: CashPlanPaymentVerification) -> None:
+def calculate_counts(cash_plan_verification: PaymentVerificationPlan) -> None:
     cash_plan_verification.responded_count = cash_plan_verification.payment_record_verifications.filter(
         ~Q(status=PaymentVerification.STATUS_PENDING)
     ).count()
@@ -87,13 +76,9 @@
     ).count()
 
 
-<<<<<<< HEAD
-def get_payment_items_for_dashboard(year, business_area_slug, filters, only_with_delivered_quantity=False):
-=======
-def get_payment_records_for_dashboard(
+def get_payment_items_for_dashboard(
     year: int, business_area_slug: str, filters: Dict, only_with_delivered_quantity: bool = False
 ) -> QuerySet:
->>>>>>> 1a31bccf
     additional_filters = {}
     if only_with_delivered_quantity:
         additional_filters["delivered_quantity_usd__gt"] = 0
