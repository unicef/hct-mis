import logging
import uuid
from datetime import datetime
<<<<<<< HEAD
from io import BytesIO
from typing import Dict, List
=======
from decimal import Decimal
from typing import IO, TYPE_CHECKING, Optional
>>>>>>> dd4ca200

from django.conf import settings
from django.core.mail import EmailMultiAlternatives
from django.db import transaction
from django.template.loader import render_to_string

import openpyxl

from hct_mis_api.apps.core.exchange_rates import ExchangeRates
from hct_mis_api.apps.core.models import BusinessArea, StorageFile
from hct_mis_api.apps.household.models import Household
from hct_mis_api.apps.payment.celery_tasks import create_cash_plan_reconciliation_xlsx
from hct_mis_api.apps.payment.models import (
    CashPlanPaymentVerificationSummary,
    PaymentRecord,
)
from hct_mis_api.apps.program.models import CashPlan
from hct_mis_api.apps.targeting.models import TargetPopulation

if TYPE_CHECKING:
    from hct_mis_api.apps.account.models import User

logger = logging.getLogger(__name__)

ValidationError = Exception


class CreateCashPlanReconciliationService:
    COLUMN_PAYMENT_ID = "PAYMENT_ID"
    COLUMN_PAYMENT_STATUS = "PAYMENT_STATUS"
    COLUMN_DELIVERED_AMOUNT = "DELIVERED_AMOUNT"
    COLUMN_ENTITLEMENT_QUANTITY = "ENTITLEMENT_QUANTITY"
    ALL_COLUMNS = (
        COLUMN_PAYMENT_ID,
        COLUMN_PAYMENT_STATUS,
        COLUMN_DELIVERED_AMOUNT,
        COLUMN_ENTITLEMENT_QUANTITY,
    )

    def __init__(
        self,
        business_area: BusinessArea,
        reconciliation_xlsx_file: BytesIO,
        column_mapping: Dict,
        cash_plan_form_data: Dict,
        currency: str,
        delivery_type: str,
        delivery_date: str,
    ) -> None:
        self.business_area = business_area
        self.reconciliation_xlsx_file = reconciliation_xlsx_file
        self.column_mapping = column_mapping
        self.currency = currency
        self.delivery_type = delivery_type
        self.column_index_mapping = {}
        self.cash_plan_form_data = cash_plan_form_data
        self.delivery_date = delivery_date
        self.total_person_covered = 0
        self.total_delivered_amount = 0
        self.total_entitlement_amount = 0

    @transaction.atomic
    def parse_xlsx(self) -> None:
        wb = openpyxl.load_workbook(self.reconciliation_xlsx_file)
        ws = wb.active
        rows = ws.rows
        next(rows)
        header = [cell.value for cell in next(rows)]
        self._parse_header(header)
        self.cash_plan = self._create_cash_plan()
        print(ws.max_row)
        for index, row in enumerate(rows):
            row_values = [cell.value for cell in row]
            if all([value is None for value in row_values]):
                break
            self._parse_row(row_values, index)
        self._add_cashplan_info()
        self._update_exchange_rates()

    def _parse_header(self, header: List) -> None:
        for column, xlsx_column in self.column_mapping.items():
            if xlsx_column not in header:
                raise ValidationError(f"Column {xlsx_column} not found in the header")
            if column not in self.ALL_COLUMNS:
                raise ValidationError(f"Column {column} is not a valid column")

            self.column_index_mapping[column] = header.index(xlsx_column)

    def _parse_row(self, row: List, index: int) -> None:
        self.total_person_covered += 1
        delivered_amount = row[self.column_index_mapping[self.COLUMN_DELIVERED_AMOUNT]]
        entitlement_amount = row[self.column_index_mapping[self.COLUMN_ENTITLEMENT_QUANTITY]]
        status = (
            PaymentRecord.STATUS_SUCCESS
            if row[self.column_index_mapping[self.COLUMN_PAYMENT_STATUS]] == 1
            else PaymentRecord.STATUS_ERROR
        )
        payment_id = row[self.column_index_mapping[self.COLUMN_PAYMENT_ID]]
        target_population_id, household_id = payment_id.split(" - ")
        household = Household.objects.get(id=household_id)
        target_population = TargetPopulation.objects.get(id=target_population_id)
        currency = self.currency
        self.total_delivered_amount += delivered_amount
        self.total_entitlement_amount += entitlement_amount

        payment_record_id = self.cash_plan.ca_id + "-" + str(index + 1).zfill(7)
        payment_record = PaymentRecord.objects.create(
            business_area=self.business_area,
            status=status,
            ca_id=payment_record_id,
            ca_hash_id=uuid.uuid4(),
            cash_plan=self.cash_plan,
            household=household,
            head_of_household=household.primary_collector,
            full_name=household.primary_collector.full_name,
            total_persons_covered=household.size,
            target_population=target_population,
            target_population_cash_assist_id="",
            currency=currency,
            entitlement_quantity=entitlement_amount,
            delivered_quantity=delivered_amount,
            service_provider=self.cash_plan.service_provider,
            status_date=self.cash_plan.status_date,
            delivery_type=self.delivery_type,
            delivery_date=self.delivery_date,
        )
        payment_record.save()

    def _create_cash_plan(self) -> CashPlan:
        current_year = str(datetime.now().year)[-2:]
        last_cash_plan = (
            CashPlan.objects.filter(business_area=self.business_area, ca_id__startswith=f"HOPE-CSH-{current_year}-")
            .order_by("-ca_id")
            .first()
        )
        last_cash_plan_index = int(last_cash_plan.ca_id.split("-")[-1]) if last_cash_plan else 0
        new_cash_plan_index_with_padding = str(last_cash_plan_index + 1).zfill(6)
        return CashPlan.objects.create(
            **self.cash_plan_form_data,
            business_area=self.business_area,
            ca_id=f"HOPE-CSH-{current_year}-{new_cash_plan_index_with_padding}",
            ca_hash_id=uuid.uuid4(),
            total_persons_covered=0,
            total_persons_covered_revised=0,
        )

    def _add_cashplan_info(self) -> None:
        self.cash_plan.total_persons_covered = self.total_person_covered
        self.cash_plan.total_persons_covered_revised = self.total_person_covered
        self.cash_plan.total_entitled_quantity = self.total_entitlement_amount
        self.cash_plan.total_delivered_quantity = self.total_delivered_amount
        CashPlanPaymentVerificationSummary.objects.create(cash_plan=self.cash_plan)
        self.cash_plan.save()

    def _update_exchange_rates(self) -> None:
        exchange_rates_client = ExchangeRates()
        payment_records_qs = PaymentRecord.objects.filter(cash_plan=self.cash_plan)
        for payment_record in payment_records_qs:
            exchange_rate = exchange_rates_client.get_exchange_rate_for_currency_code(
                payment_record.currency, payment_record.cash_plan.dispersion_date
            )

            if exchange_rate is None:
                logger.info(f"exchange_rate not found for {payment_record.ca_id}")
                continue
            else:
                exchange_rate = Decimal(exchange_rate)
            payment_record.delivered_quantity_usd = Decimal(payment_record.delivered_quantity / exchange_rate).quantize(
                Decimal(".01")
            )

        PaymentRecord.objects.bulk_update(payment_records_qs, ["delivered_quantity_usd"], 1000)

    def create_celery_task(self, user: "User") -> None:
        reconciliation_xlsx_file = StorageFile.objects.create(
            created_by=user,
            business_area=self.business_area,
            file=self.reconciliation_xlsx_file,
        )
        program_id = self.cash_plan_form_data.pop("program").pk
        service_provider_id = self.cash_plan_form_data.pop("service_provider").pk

        create_cash_plan_reconciliation_xlsx.delay(
            str(reconciliation_xlsx_file.pk),
            self.column_mapping,
            self.cash_plan_form_data,
            self.currency,
            self.delivery_type,
            str(self.delivery_date),
            str(program_id),
            str(service_provider_id),
        )

    def send_email(self, user: "User", file_name: str, error_msg: Optional[str] = None) -> None:
        msg = "Celery task Importing Payment Records finished."

        if error_msg:
            msg = msg + f"\n{error_msg}"
        else:
            msg = msg + f"\nCashPlan ID: {self.cash_plan.ca_id}. File name: {file_name}"

        context = {
            "first_name": user.first_name,
            "last_name": user.last_name,
            "email": user.email,
            "message": msg,
        }
        text_body = render_to_string("admin/payment/payment_record/import_payment_records_email.txt", context=context)
        html_body = render_to_string("admin/payment/payment_record/import_payment_records_email.html", context=context)

        email = EmailMultiAlternatives(
            subject="Importing Payment Records finished",
            from_email=settings.EMAIL_HOST_USER,
            to=[context["email"]],
            body=text_body,
        )
        email.attach_alternative(html_body, "text/html")
        result = email.send()
        if not result:
            logger.error(f"Email couldn't be send to {context['email']}")<|MERGE_RESOLUTION|>--- conflicted
+++ resolved
@@ -1,13 +1,9 @@
 import logging
 import uuid
 from datetime import datetime
-<<<<<<< HEAD
+from decimal import Decimal
 from io import BytesIO
-from typing import Dict, List
-=======
-from decimal import Decimal
-from typing import IO, TYPE_CHECKING, Optional
->>>>>>> dd4ca200
+from typing import TYPE_CHECKING, Dict, List, Optional, Union
 
 from django.conf import settings
 from django.core.mail import EmailMultiAlternatives
@@ -28,6 +24,8 @@
 from hct_mis_api.apps.targeting.models import TargetPopulation
 
 if TYPE_CHECKING:
+    from django.contrib.auth.models import AbstractBaseUser, AnonymousUser
+
     from hct_mis_api.apps.account.models import User
 
 logger = logging.getLogger(__name__)
@@ -181,7 +179,7 @@
 
         PaymentRecord.objects.bulk_update(payment_records_qs, ["delivered_quantity_usd"], 1000)
 
-    def create_celery_task(self, user: "User") -> None:
+    def create_celery_task(self, user: Union["AbstractBaseUser", "AnonymousUser"]) -> None:
         reconciliation_xlsx_file = StorageFile.objects.create(
             created_by=user,
             business_area=self.business_area,
