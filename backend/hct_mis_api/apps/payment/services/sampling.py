--- conflicted
+++ resolved
@@ -1,9 +1,5 @@
 import abc
-<<<<<<< HEAD
 from typing import TYPE_CHECKING, Dict, Optional, Tuple, Union
-=======
-from typing import TYPE_CHECKING, Any, Dict, Tuple, Union
->>>>>>> 04f2ebe5
 
 from django.db.models import Q, QuerySet
 
@@ -15,11 +11,7 @@
 from hct_mis_api.apps.payment.utils import get_number_of_samples
 
 if TYPE_CHECKING:
-<<<<<<< HEAD
-    from hct_mis_api.apps.program.models import CashPlan, PaymentPlan
-=======
-    from hct_mis_api.apps.program.models import CashPlan, PaymentRecord
->>>>>>> 04f2ebe5
+    from hct_mis_api.apps.payment.models import CashPlan, PaymentPlan
 
 
 class Sampling:
@@ -27,21 +19,12 @@
         self, input_data: Dict, payment_plan: Union["CashPlan", "PaymentPlan"], payment_records: QuerySet
     ) -> None:
         self.input_data = input_data
-<<<<<<< HEAD
         self.payment_plan = payment_plan
         self.payment_records: Optional[QuerySet] = payment_records
 
     def process_sampling(
         self, payment_verification_plan: PaymentVerificationPlan
     ) -> Tuple[PaymentVerificationPlan, Optional[QuerySet]]:
-=======
-        self.cash_plan = cash_plan
-        self.payment_records: QuerySet["PaymentRecord"] = payment_records
-
-    def process_sampling(
-        self, cash_plan_verification: CashPlanPaymentVerification
-    ) -> Tuple[CashPlanPaymentVerification, QuerySet["PaymentRecord"]]:
->>>>>>> 04f2ebe5
         if not self.payment_records:
             raise GraphQLError("There are no payment records that could be assigned to a new verification plan.")
 
@@ -70,7 +53,6 @@
 
         return payment_record_count, sampling.sample_size
 
-<<<<<<< HEAD
     def _get_sampling(self) -> "BaseSampling":
         sampling_type = self.input_data.get("sampling")
         if sampling_type == PaymentVerificationPlan.SAMPLING_FULL_LIST:
@@ -79,13 +61,6 @@
         else:
             arguments = self.input_data.get("random_sampling_arguments")
             return RandomSampling(arguments, sampling_type)
-=======
-    def _get_sampling(self) -> Union["FullListSampling", "RandomSampling"]:
-        sampling_type = self.input_data["sampling"]
-        if sampling_type == CashPlanPaymentVerification.SAMPLING_FULL_LIST:
-            return FullListSampling(self.input_data.get("full_list_arguments", {}), sampling_type)
-        return RandomSampling(self.input_data.get("random_sampling_arguments", {}), sampling_type)
->>>>>>> 04f2ebe5
 
 
 class BaseSampling(abc.ABC):
