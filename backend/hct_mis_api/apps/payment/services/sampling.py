import abc
from typing import TYPE_CHECKING, Dict, Optional, Tuple

from django.db.models import Q, QuerySet

from graphql import GraphQLError

from hct_mis_api.apps.core.filters import filter_age
from hct_mis_api.apps.core.utils import decode_id_string
<<<<<<< HEAD
from hct_mis_api.apps.payment.models import PaymentRecord, PaymentVerificationPlan
=======
from hct_mis_api.apps.payment.models import CashPlanPaymentVerification
>>>>>>> 71e53c28
from hct_mis_api.apps.payment.utils import get_number_of_samples

if TYPE_CHECKING:
    from hct_mis_api.apps.program.models import CashPlan


class Sampling:
<<<<<<< HEAD
    def __init__(self, input_data, payment_plan, payment_records: QuerySet):
        self.input_data = input_data
        self.payment_plan = payment_plan
        self.payment_records = payment_records

    def process_sampling(
        self, payment_verification_plan: PaymentVerificationPlan
    ) -> Tuple[PaymentVerificationPlan, List[PaymentRecord]]:
=======
    def __init__(self, input_data: Dict, cash_plan: "CashPlan", payment_records: QuerySet) -> None:
        self.input_data = input_data
        self.cash_plan = cash_plan
        self.payment_records: Optional[QuerySet] = payment_records

    def process_sampling(
        self, cash_plan_verification: CashPlanPaymentVerification
    ) -> Tuple[CashPlanPaymentVerification, Optional[QuerySet]]:
>>>>>>> 71e53c28
        if not self.payment_records:
            raise GraphQLError("There are no payment records that could be assigned to a new verification plan.")

        sampling: BaseSampling = self._get_sampling()
        sampling.sampling(self.payment_records)

        payment_verification_plan.sampling = sampling.sampling_type
        payment_verification_plan.sex_filter = sampling.sex
        payment_verification_plan.age_filter = sampling.age
        payment_verification_plan.confidence_interval = sampling.confidence_interval
        payment_verification_plan.margin_of_error = sampling.margin_of_error
        payment_verification_plan.excluded_admin_areas_filter = sampling.excluded_admin_areas
        payment_verification_plan.sample_size = sampling.sample_size

        self.payment_records = sampling.payment_records

        if sampling.sampling_type == PaymentVerificationPlan.SAMPLING_RANDOM:
            self.payment_records = self.payment_records.order_by("?")[: sampling.sample_size]

        return payment_verification_plan, self.payment_records

    def generate_sampling(self) -> Tuple[int, int]:
        payment_record_count = self.payment_records.count()
        sampling = self._get_sampling()
        sampling.sampling(self.payment_records)

        return payment_record_count, sampling.sample_size

    def _get_sampling(self) -> "BaseSampling":
        sampling_type = self.input_data.get("sampling")
        if sampling_type == PaymentVerificationPlan.SAMPLING_FULL_LIST:
            arguments = self.input_data.get("full_list_arguments")
            return FullListSampling(arguments, sampling_type)
        else:
            arguments = self.input_data.get("random_sampling_arguments")
            return RandomSampling(arguments, sampling_type)


class BaseSampling(abc.ABC):
    def __init__(self, arguments: Dict, sampling_type: str) -> None:
        self.sampling_type = sampling_type
        self.arguments = arguments
        self.confidence_interval = self.arguments.get("confidence_interval")
        self.margin_of_error = self.arguments.get("margin_of_error")
        self.sex = self.arguments.get("sex")
        self.age = self.arguments.get("age")
        self.excluded_admin_areas = self.arguments.get("excluded_admin_areas", [])
        self.excluded_admin_areas_decoded = [decode_id_string(x) for x in self.excluded_admin_areas]
        self.sample_size = 0
        self.payment_records: Optional[QuerySet] = None

    def calc_sample_size(self, sample_count: int) -> int:
        if self.sampling_type == PaymentVerificationPlan.SAMPLING_FULL_LIST:
            return sample_count
        else:
            return get_number_of_samples(sample_count, self.confidence_interval, self.margin_of_error)

    @abc.abstractmethod
    def sampling(self, payment_records: QuerySet) -> None:
        pass


class RandomSampling(BaseSampling):
    def sampling(self, payment_records: QuerySet) -> None:
        if self.sex is not None:
            payment_records = payment_records.filter(household__head_of_household__sex=self.sex)

        if self.age is not None:
            payment_records = filter_age(
                "household__head_of_household__birth_date",
                payment_records,
                self.age.get("min"),
                self.age.get("max"),
            )

        self.payment_records = payment_records.filter(
            ~(Q(household__admin_area__id__in=self.excluded_admin_areas_decoded))
        )
        self.sample_size = self.calc_sample_size(payment_records.count())


class FullListSampling(BaseSampling):
    def sampling(self, payment_records: QuerySet) -> None:
        self.payment_records = payment_records.filter(
            ~(Q(household__admin_area__id__in=self.excluded_admin_areas_decoded))
        )
        self.sample_size = self.calc_sample_size(payment_records.count())<|MERGE_RESOLUTION|>--- conflicted
+++ resolved
@@ -1,5 +1,5 @@
 import abc
-from typing import TYPE_CHECKING, Dict, Optional, Tuple
+from typing import TYPE_CHECKING, Dict, Optional, Tuple, Union
 
 from django.db.models import Q, QuerySet
 
@@ -7,37 +7,22 @@
 
 from hct_mis_api.apps.core.filters import filter_age
 from hct_mis_api.apps.core.utils import decode_id_string
-<<<<<<< HEAD
-from hct_mis_api.apps.payment.models import PaymentRecord, PaymentVerificationPlan
-=======
-from hct_mis_api.apps.payment.models import CashPlanPaymentVerification
->>>>>>> 71e53c28
+from hct_mis_api.apps.payment.models import PaymentVerificationPlan
 from hct_mis_api.apps.payment.utils import get_number_of_samples
 
 if TYPE_CHECKING:
-    from hct_mis_api.apps.program.models import CashPlan
+    from hct_mis_api.apps.program.models import CashPlan, PaymentPlan
 
 
 class Sampling:
-<<<<<<< HEAD
-    def __init__(self, input_data, payment_plan, payment_records: QuerySet):
+    def __init__(self, input_data: Dict, payment_plan: Union["CashPlan", "PaymentPlan"], payment_records: QuerySet) -> None:
         self.input_data = input_data
         self.payment_plan = payment_plan
-        self.payment_records = payment_records
+        self.payment_records: Optional[QuerySet] = payment_records
 
     def process_sampling(
         self, payment_verification_plan: PaymentVerificationPlan
-    ) -> Tuple[PaymentVerificationPlan, List[PaymentRecord]]:
-=======
-    def __init__(self, input_data: Dict, cash_plan: "CashPlan", payment_records: QuerySet) -> None:
-        self.input_data = input_data
-        self.cash_plan = cash_plan
-        self.payment_records: Optional[QuerySet] = payment_records
-
-    def process_sampling(
-        self, cash_plan_verification: CashPlanPaymentVerification
-    ) -> Tuple[CashPlanPaymentVerification, Optional[QuerySet]]:
->>>>>>> 71e53c28
+    ) -> Tuple[PaymentVerificationPlan, Optional[QuerySet]]:
         if not self.payment_records:
             raise GraphQLError("There are no payment records that could be assigned to a new verification plan.")
 
