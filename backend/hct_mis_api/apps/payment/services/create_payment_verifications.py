--- conflicted
+++ resolved
@@ -12,15 +12,7 @@
 
 class CreatePaymentVerifications:
     def __init__(
-<<<<<<< HEAD
-<<<<<<< HEAD
-        self, cash_plan_verification: CashPlanPaymentVerification, payment_records: Iterable[PaymentRecord]
-=======
         self, payment_verification_plan: PaymentVerificationPlan, payment_records: Iterable[PaymentRecord]
->>>>>>> origin
-=======
-        self, payment_verification_plan: PaymentVerificationPlan, payment_records: Iterable[PaymentRecord]
->>>>>>> 1706c370
     ) -> None:
         self.payment_verification_plan = payment_verification_plan
         self.payment_records = payment_records
