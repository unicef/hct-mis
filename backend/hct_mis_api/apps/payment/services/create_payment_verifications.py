from typing import List

from django.contrib.admin.options import get_content_type_for_model
from django.utils import timezone

from hct_mis_api.apps.payment.models import (
    PaymentRecord,
    PaymentVerification,
    PaymentVerificationPlan,
)


class CreatePaymentVerifications:
<<<<<<< HEAD
    def __init__(self, payment_verification_plan: PaymentVerificationPlan, payment_records: List[PaymentRecord]):
        self.payment_verification_plan = payment_verification_plan
=======
    def __init__(
        self, cash_plan_verification: CashPlanPaymentVerification, payment_records: List[PaymentRecord]
    ) -> None:
        self.cash_plan_verification = cash_plan_verification
>>>>>>> 71e53c28
        self.payment_records = payment_records

    def create(self) -> None:
        payment_record_verifications_to_create = []
        for payment_record in self.payment_records:
            payment_record_verification = PaymentVerification(
                status_date=timezone.now(),
                payment_verification_plan=self.payment_verification_plan,
                payment_content_type=get_content_type_for_model(payment_record),
                payment_object_id=payment_record.pk,
            )
            payment_record_verifications_to_create.append(payment_record_verification)
        PaymentVerification.objects.bulk_create(payment_record_verifications_to_create)<|MERGE_RESOLUTION|>--- conflicted
+++ resolved
@@ -11,15 +11,8 @@
 
 
 class CreatePaymentVerifications:
-<<<<<<< HEAD
-    def __init__(self, payment_verification_plan: PaymentVerificationPlan, payment_records: List[PaymentRecord]):
+    def __init__(self, payment_verification_plan: PaymentVerificationPlan, payment_records: List[PaymentRecord]) -> None:
         self.payment_verification_plan = payment_verification_plan
-=======
-    def __init__(
-        self, cash_plan_verification: CashPlanPaymentVerification, payment_records: List[PaymentRecord]
-    ) -> None:
-        self.cash_plan_verification = cash_plan_verification
->>>>>>> 71e53c28
         self.payment_records = payment_records
 
     def create(self) -> None:
