--- conflicted
+++ resolved
@@ -99,11 +99,7 @@
         phone_numbers = list(individuals.values_list("phone_no", flat=True))
         flow_start_info_list, error = api.start_flows(self.cash_plan_verification.rapid_pro_flow_id, phone_numbers)
         for (flow_start_info, urns) in flow_start_info_list:
-<<<<<<< HEAD
             self.cash_plan_verification.rapid_pro_flow_start_uuids.append(flow_start_info.get("uuid"))
-=======
-            self.cash_plan_verification.rapid_pro_flow_start_uuids.append(flow_start_info["uuid"])
->>>>>>> 708d1401
 
         all_urns = []
         for (_, urns) in flow_start_info_list:
