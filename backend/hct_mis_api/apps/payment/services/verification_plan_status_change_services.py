--- conflicted
+++ resolved
@@ -92,17 +92,6 @@
         business_area_slug = self.cash_plan_verification.business_area.slug
         api = RapidProAPI(business_area_slug)
         pv_id = self.cash_plan_verification.id
-<<<<<<< HEAD
-        phone_numbers = list(
-            Individual.objects.filter(
-                heading_household__paymentrecord__verification__cash_plan_payment_verification=pv_id
-            ).values_list("phone_no", flat=True)
-        )
-        flow_start_info_list = api.start_flow(self.cash_plan_verification.rapid_pro_flow_id, phone_numbers)
-        self.cash_plan_verification.rapid_pro_flow_start_uuids = [
-            flow_start_info.get("uuid") for flow_start_info in flow_start_info_list
-        ]
-=======
         individuals = Individual.objects.filter(
             heading_household__payment_records__verification__cash_plan_payment_verification=pv_id,
             heading_household__payment_records__verification__sent_to_rapid_pro=False,
@@ -126,7 +115,6 @@
             self.cash_plan_verification.error = str(error)
             self.cash_plan_verification.save()
             raise error
->>>>>>> 2e059b93
 
     def finish(self) -> CashPlanPaymentVerification:
         self.cash_plan_verification.status = CashPlanPaymentVerification.STATUS_FINISHED
