from django.utils import timezone

from graphql import GraphQLError

from hct_mis_api.apps.grievance.models import (
    GrievanceTicket,
    TicketPaymentVerificationDetails,
)
from hct_mis_api.apps.grievance.notifications import GrievanceNotification
from hct_mis_api.apps.household.models import Individual
from hct_mis_api.apps.payment.models import PaymentVerification, PaymentVerificationPlan
from hct_mis_api.apps.payment.services.rapid_pro.api import RapidProAPI


class VerificationPlanStatusChangeServices:
    def __init__(self, payment_verification_plan: PaymentVerificationPlan):
        self.payment_verification_plan = payment_verification_plan

    def discard(self) -> PaymentVerificationPlan:
        if self.payment_verification_plan.status != PaymentVerificationPlan.STATUS_ACTIVE:
            raise GraphQLError("You can discard only ACTIVE verification")
        if self.payment_verification_plan.verification_channel == PaymentVerificationPlan.VERIFICATION_CHANNEL_XLSX:
            if (
<<<<<<< HEAD
                self.payment_verification_plan.xlsx_payment_verification_plan_file_was_downloaded
                or self.payment_verification_plan.xlsx_file_imported
=======
                self.cash_plan_verification.xlsx_cash_plan_payment_verification_file_was_downloaded
                or self.cash_plan_verification.xlsx_file_imported
>>>>>>> 1a31bccf
            ):
                raise GraphQLError("You can't discard if xlsx file was downloaded or imported")
            # remove xlsx file
            if self.payment_verification_plan.has_xlsx_payment_verification_plan_file:
                self.payment_verification_plan.get_xlsx_verification_file.file.delete()
                self.payment_verification_plan.get_xlsx_verification_file.delete()

        self.payment_verification_plan.set_pending()
        self.payment_verification_plan.save()

        self._reset_payment_verifications()

        return self.payment_verification_plan

    def mark_invalid(self) -> PaymentVerificationPlan:
        if self.payment_verification_plan.status != PaymentVerificationPlan.STATUS_ACTIVE:
            raise GraphQLError("You can mark invalid only ACTIVE verification")
        if self.payment_verification_plan.verification_channel != PaymentVerificationPlan.VERIFICATION_CHANNEL_XLSX:
            raise GraphQLError("You can mark invalid only verification when XLSX channel is selected")

        if (
            self.payment_verification_plan.xlsx_payment_verification_plan_file_was_downloaded
            or self.payment_verification_plan.xlsx_file_imported
        ):
            self.payment_verification_plan.status = PaymentVerificationPlan.STATUS_INVALID
            self.payment_verification_plan.save()
            self._reset_payment_verifications()
            # remove xlsx file
            if self.payment_verification_plan.has_xlsx_payment_verification_plan_file:
                self.payment_verification_plan.get_xlsx_verification_file.file.delete()
                self.payment_verification_plan.get_xlsx_verification_file.delete()

            return self.payment_verification_plan
        else:
            raise GraphQLError("You can mark invalid if xlsx file was downloaded or imported")

    def _reset_payment_verifications(self) -> None:
        # payment verifications to reset using for discard and mark_invalid
        payment_record_verifications = self.payment_verification_plan.payment_record_verifications.all()
        for payment_record_verification in payment_record_verifications:
            payment_record_verification.set_pending()

        PaymentVerification.objects.bulk_update(
            payment_record_verifications, ["status_date", "status", "received_amount"]
        )

    def activate(self) -> PaymentVerificationPlan:
        if self.payment_verification_plan.can_activate():
            raise GraphQLError("You can activate only PENDING verification")

        if self._can_activate_via_rapidpro():
            self._activate_rapidpro()

        self.payment_verification_plan.set_active()
        self.payment_verification_plan.save()

        return self.payment_verification_plan

    def _can_activate_via_rapidpro(self) -> bool:
        return (
            self.payment_verification_plan.verification_channel == PaymentVerificationPlan.VERIFICATION_CHANNEL_RAPIDPRO
        )

<<<<<<< HEAD
    def _activate_rapidpro(self):
        business_area_slug = self.payment_verification_plan.business_area.slug
=======
    def _activate_rapidpro(self) -> None:
        business_area_slug = self.cash_plan_verification.business_area.slug
>>>>>>> 1a31bccf
        api = RapidProAPI(business_area_slug)

        hoh_ids = [
            pv.payment_obj.household.head_of_household.pk
            for pv in self.payment_verification_plan.payment_record_verifications.filter(sent_to_rapid_pro=False)
        ]
        individuals = Individual.objects.filter(pk__in=hoh_ids)
        phone_numbers = list(individuals.values_list("phone_no", flat=True))
        flow_start_info_list, error = api.start_flows(self.payment_verification_plan.rapid_pro_flow_id, phone_numbers)
        for (flow_start_info, _) in flow_start_info_list:
            self.payment_verification_plan.rapid_pro_flow_start_uuids.append(flow_start_info.get("uuid"))

        all_urns = []
        for (_, urns) in flow_start_info_list:
            all_urns.extend(urn.split(":")[-1] for urn in urns)
        processed_individuals = individuals.filter(phone_no__in=all_urns)

        payment_verifications_to_upd = []
        for pv in self.payment_verification_plan.payment_record_verifications.all():
            if pv.payment_obj.head_of_household in processed_individuals:
                pv.sent_to_rapid_pro = True
                payment_verifications_to_upd.append(pv)
        PaymentVerification.objects.bulk_update(payment_verifications_to_upd, ("sent_to_rapid_pro",), 1000)

        self.payment_verification_plan.save()

        if error is not None:
            self.payment_verification_plan.status = PaymentVerificationPlan.STATUS_RAPID_PRO_ERROR
            self.payment_verification_plan.error = str(error)
            self.payment_verification_plan.save()
            raise error

    def finish(self) -> PaymentVerificationPlan:
        self.payment_verification_plan.status = PaymentVerificationPlan.STATUS_FINISHED
        self.payment_verification_plan.completion_date = timezone.now()
        self.payment_verification_plan.save()
        self._create_grievance_tickets(self.payment_verification_plan)
        self.payment_verification_plan.payment_record_verifications.filter(
            status=PaymentVerification.STATUS_PENDING
        ).delete()
        return self.payment_verification_plan

<<<<<<< HEAD
    def _create_grievance_ticket_for_status(self, payment_verification_plan: PaymentVerificationPlan, status: str):
        verifications = payment_verification_plan.payment_record_verifications.filter(status=status)
=======
    def _create_grievance_ticket_for_status(
        self, cashplan_payment_verification: CashPlanPaymentVerification, status: str
    ) -> None:
        verifications = cashplan_payment_verification.payment_record_verifications.filter(status=status)
>>>>>>> 1a31bccf
        if verifications.count() == 0:
            return

        grievance_ticket_list = [
            GrievanceTicket(
                category=GrievanceTicket.CATEGORY_PAYMENT_VERIFICATION,
                business_area=payment_verification_plan.payment_plan_obj.business_area,
            )
            for _ in list(range(verifications.count()))
        ]
        grievance_ticket_objs = GrievanceTicket.objects.bulk_create(grievance_ticket_list)

        ticket_payment_verification_details_list = []
        for verification, grievance_ticket in zip(verifications, grievance_ticket_objs):

            GrievanceNotification.send_all_notifications(
                GrievanceNotification.prepare_notification_for_ticket_creation(grievance_ticket)
            )

            ticket_payment_verification_details = TicketPaymentVerificationDetails(
                ticket=grievance_ticket, payment_verification_status=status, payment_verification=verification
            )
            ticket_payment_verification_details_list.append(ticket_payment_verification_details)

        TicketPaymentVerificationDetails.objects.bulk_create(ticket_payment_verification_details_list)

<<<<<<< HEAD
    def _create_grievance_tickets(self, payment_verification_plan):
        self._create_grievance_ticket_for_status(payment_verification_plan, PaymentVerification.STATUS_NOT_RECEIVED)
=======
    def _create_grievance_tickets(self, cashplan_payment_verification: CashPlanPaymentVerification) -> None:
        self._create_grievance_ticket_for_status(cashplan_payment_verification, PaymentVerification.STATUS_NOT_RECEIVED)
>>>>>>> 1a31bccf
        self._create_grievance_ticket_for_status(
            payment_verification_plan, PaymentVerification.STATUS_RECEIVED_WITH_ISSUES
        )<|MERGE_RESOLUTION|>--- conflicted
+++ resolved
@@ -21,13 +21,8 @@
             raise GraphQLError("You can discard only ACTIVE verification")
         if self.payment_verification_plan.verification_channel == PaymentVerificationPlan.VERIFICATION_CHANNEL_XLSX:
             if (
-<<<<<<< HEAD
                 self.payment_verification_plan.xlsx_payment_verification_plan_file_was_downloaded
                 or self.payment_verification_plan.xlsx_file_imported
-=======
-                self.cash_plan_verification.xlsx_cash_plan_payment_verification_file_was_downloaded
-                or self.cash_plan_verification.xlsx_file_imported
->>>>>>> 1a31bccf
             ):
                 raise GraphQLError("You can't discard if xlsx file was downloaded or imported")
             # remove xlsx file
@@ -91,13 +86,8 @@
             self.payment_verification_plan.verification_channel == PaymentVerificationPlan.VERIFICATION_CHANNEL_RAPIDPRO
         )
 
-<<<<<<< HEAD
-    def _activate_rapidpro(self):
+    def _activate_rapidpro(self) -> None:
         business_area_slug = self.payment_verification_plan.business_area.slug
-=======
-    def _activate_rapidpro(self) -> None:
-        business_area_slug = self.cash_plan_verification.business_area.slug
->>>>>>> 1a31bccf
         api = RapidProAPI(business_area_slug)
 
         hoh_ids = [
@@ -140,15 +130,8 @@
         ).delete()
         return self.payment_verification_plan
 
-<<<<<<< HEAD
     def _create_grievance_ticket_for_status(self, payment_verification_plan: PaymentVerificationPlan, status: str):
         verifications = payment_verification_plan.payment_record_verifications.filter(status=status)
-=======
-    def _create_grievance_ticket_for_status(
-        self, cashplan_payment_verification: CashPlanPaymentVerification, status: str
-    ) -> None:
-        verifications = cashplan_payment_verification.payment_record_verifications.filter(status=status)
->>>>>>> 1a31bccf
         if verifications.count() == 0:
             return
 
@@ -175,13 +158,8 @@
 
         TicketPaymentVerificationDetails.objects.bulk_create(ticket_payment_verification_details_list)
 
-<<<<<<< HEAD
-    def _create_grievance_tickets(self, payment_verification_plan):
+    def _create_grievance_tickets(self, payment_verification_plan: PaymentVerificationPlan) -> None:
         self._create_grievance_ticket_for_status(payment_verification_plan, PaymentVerification.STATUS_NOT_RECEIVED)
-=======
-    def _create_grievance_tickets(self, cashplan_payment_verification: CashPlanPaymentVerification) -> None:
-        self._create_grievance_ticket_for_status(cashplan_payment_verification, PaymentVerification.STATUS_NOT_RECEIVED)
->>>>>>> 1a31bccf
         self._create_grievance_ticket_for_status(
             payment_verification_plan, PaymentVerification.STATUS_RECEIVED_WITH_ISSUES
         )