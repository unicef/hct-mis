from datetime import timedelta
from decimal import Decimal
from random import randint
from uuid import UUID

from django.utils import timezone

import factory.fuzzy
from pytz import utc

<<<<<<< HEAD
=======
from hct_mis_api.apps.registration_data.fixtures import RegistrationDataImportFactory
from hct_mis_api.apps.targeting.models import (
    TargetPopulation,
    TargetingCriteria,
    TargetingCriteriaRule,
    TargetingCriteriaRuleFilter,
)
from hct_mis_api.apps.account.models import User
>>>>>>> 4d8e2475
from hct_mis_api.apps.account.fixtures import UserFactory
from hct_mis_api.apps.account.models import User
from hct_mis_api.apps.core.currencies import CURRENCY_CHOICES
from hct_mis_api.apps.core.models import BusinessArea
from hct_mis_api.apps.core.utils import CaIdIterator
<<<<<<< HEAD
from hct_mis_api.apps.geo.models import Area
from hct_mis_api.apps.household.fixtures import (
    EntitlementCardFactory,
    HouseholdFactory,
    IndividualFactory,
    IndividualRoleInHouseholdFactory,
    create_household,
)
from hct_mis_api.apps.household.models import MALE, ROLE_PRIMARY, Household, Individual
=======
from hct_mis_api.apps.household.fixtures import HouseholdFactory, IndividualFactory, IndividualRoleInHouseholdFactory
from hct_mis_api.apps.household.models import Household, ROLE_PRIMARY, Individual, MALE, REFUGEE
>>>>>>> 4d8e2475
from hct_mis_api.apps.payment.models import (
    CashPlan,
    CashPlanPaymentVerification,
    CashPlanPaymentVerificationSummary,
    DeliveryMechanismPerPaymentPlan,
    FinancialServiceProvider,
    FinancialServiceProviderXlsxReport,
    FinancialServiceProviderXlsxTemplate,
    GenericPayment,
    Payment,
    PaymentChannel,
    PaymentPlan,
    PaymentRecord,
    PaymentVerification,
    ServiceProvider,
)
from hct_mis_api.apps.program.fixtures import ProgramFactory
from hct_mis_api.apps.program.models import Program
<<<<<<< HEAD
from hct_mis_api.apps.registration_data.fixtures import RegistrationDataImportFactory
=======
from hct_mis_api.apps.payment.models import CashPlan
from hct_mis_api.apps.targeting.fixtures import (
    TargetPopulationFactory,
    TargetingCriteriaRuleFactory,
    TargetingCriteriaFactory,
)
>>>>>>> 4d8e2475
from hct_mis_api.apps.registration_data.models import RegistrationDataImport
from hct_mis_api.apps.targeting.fixtures import TargetPopulationFactory
from hct_mis_api.apps.targeting.models import (
    TargetingCriteria,
    TargetingCriteriaRule,
    TargetingCriteriaRuleFilter,
    TargetPopulation,
)


class CashPlanPaymentVerificationSummaryFactory(factory.DjangoModelFactory):
    class Meta:
        model = CashPlanPaymentVerificationSummary


class CashPlanFactory(factory.DjangoModelFactory):
    class Meta:
        model = CashPlan

    business_area = factory.LazyAttribute(lambda o: BusinessArea.objects.first())
    program = factory.SubFactory(ProgramFactory)
    status_date = factory.Faker(
        "date_time_this_decade",
        before_now=False,
        after_now=True,
        tzinfo=utc,
    )
    status = factory.fuzzy.FuzzyChoice(
        CashPlan.STATUS_CHOICE,
        getter=lambda c: c[0],
    )
    name = factory.Faker(
        "sentence",
        nb_words=6,
        variable_nb_words=True,
        ext_word_list=None,
    )
    distribution_level = "Registration Group"
    start_date = factory.Faker(
        "date_time_this_decade",
        before_now=False,
        after_now=True,
        tzinfo=utc,
    )
    end_date = factory.LazyAttribute(lambda o: o.start_date + timedelta(days=randint(60, 1000)))
    dispersion_date = factory.LazyAttribute(lambda o: o.start_date + timedelta(days=randint(60, 1000)))
    coverage_duration = factory.fuzzy.FuzzyInteger(1, 4)
    coverage_unit = factory.Faker(
        "random_element",
        elements=["Day(s)", "Week(s)", "Month(s)", "Year(s)"],
    )
    comments = factory.Faker(
        "sentence",
        nb_words=6,
        variable_nb_words=True,
        ext_word_list=None,
    )
    delivery_type = factory.fuzzy.FuzzyChoice(
        PaymentRecord.DELIVERY_TYPE_CHOICE,
        getter=lambda c: c[0],
    )
    assistance_measurement = factory.Faker("currency_name")
    assistance_through = factory.Faker("random_element", elements=["ING", "Bank of America", "mBank"])
    vision_id = factory.Faker("uuid4")
    funds_commitment = factory.fuzzy.FuzzyInteger(1000, 99999999)
    exchange_rate = factory.fuzzy.FuzzyDecimal(0.1, 9.9)
    down_payment = factory.fuzzy.FuzzyInteger(1000, 99999999)
    validation_alerts_count = factory.fuzzy.FuzzyInteger(1, 3)
    total_persons_covered = factory.fuzzy.FuzzyInteger(1, 4)
    total_persons_covered_revised = factory.fuzzy.FuzzyInteger(1, 4)

    total_entitled_quantity = factory.fuzzy.FuzzyDecimal(20000.0, 90000000.0)
    total_entitled_quantity_revised = factory.fuzzy.FuzzyDecimal(20000.0, 90000000.0)
    total_delivered_quantity = factory.fuzzy.FuzzyDecimal(20000.0, 90000000.0)
    total_undelivered_quantity = factory.fuzzy.FuzzyDecimal(20000.0, 90000000.0)

    total_entitled_quantity_usd = factory.fuzzy.FuzzyDecimal(20000.0, 90000000.0)
    total_entitled_quantity_revised_usd = factory.fuzzy.FuzzyDecimal(20000.0, 90000000.0)
    total_delivered_quantity_usd = factory.fuzzy.FuzzyDecimal(20000.0, 90000000.0)
    total_undelivered_quantity_usd = factory.fuzzy.FuzzyDecimal(20000.0, 90000000.0)

    @factory.post_generation
    def cash_plan_payment_verification_summary(self, create, extracted, **kwargs):
        if not create:
            return

        CashPlanPaymentVerificationSummaryFactory(cash_plan=self)


class ServiceProviderFactory(factory.DjangoModelFactory):
    class Meta:
        model = ServiceProvider

    business_area = factory.LazyAttribute(lambda o: BusinessArea.objects.first())
    ca_id = factory.Iterator(CaIdIterator("SRV"))
    full_name = factory.Faker("company")
    short_name = factory.LazyAttribute(lambda o: o.full_name[0:3])
    country = factory.Faker("country_code")
    vision_id = factory.fuzzy.FuzzyInteger(1342342, 9999999932)


class FinancialServiceProviderXlsxTemplateFactory(factory.DjangoModelFactory):
    class Meta:
        model = FinancialServiceProviderXlsxTemplate

    name = factory.Faker("name")
    columns = FinancialServiceProviderXlsxTemplate.DEFAULT_COLUMNS


class FinancialServiceProviderFactory(factory.DjangoModelFactory):
    class Meta:
        model = FinancialServiceProvider

    name = factory.Faker("company")
    vision_vendor_number = factory.Faker("ssn")
    delivery_mechanisms = factory.List(
        [
            factory.fuzzy.FuzzyChoice(
                GenericPayment.DELIVERY_TYPE_CHOICE,
                getter=lambda c: c[0],
            )
        ]
    )
    distribution_limit = factory.fuzzy.FuzzyDecimal(pow(10, 5), pow(10, 6))
    communication_channel = factory.fuzzy.FuzzyChoice(
        FinancialServiceProvider.COMMUNICATION_CHANNEL_CHOICES, getter=lambda c: c[0]
    )
    data_transfer_configuration = factory.Faker("json")
    fsp_xlsx_template = factory.SubFactory(FinancialServiceProviderXlsxTemplateFactory)


class PaymentChannelFactory(factory.DjangoModelFactory):
    class Meta:
        model = PaymentChannel

    individual = factory.SubFactory(IndividualFactory)
    delivery_mechanism = factory.fuzzy.FuzzyChoice(GenericPayment.DELIVERY_TYPE_CHOICE, getter=lambda c: c[0])
    delivery_data = factory.Faker("json")


class FinancialServiceProviderXlsxReportFactory(factory.DjangoModelFactory):
    class Meta:
        model = FinancialServiceProviderXlsxReport

    financial_service_provider = factory.SubFactory(FinancialServiceProviderFactory)


class PaymentRecordFactory(factory.DjangoModelFactory):
    class Meta:
        model = PaymentRecord

    business_area = factory.LazyAttribute(lambda o: BusinessArea.objects.first())
    status = factory.fuzzy.FuzzyChoice(
        PaymentRecord.STATUS_CHOICE,
        getter=lambda c: c[0],
    )
    full_name = factory.Faker("name")
    status_date = factory.Faker(
        "date_time_this_decade",
        before_now=False,
        after_now=True,
        tzinfo=utc,
    )
    ca_id = factory.Iterator(CaIdIterator("PR"))
    ca_hash_id = factory.Faker("uuid4")
    parent = factory.SubFactory(CashPlanFactory)
    household = factory.SubFactory(HouseholdFactory)
    total_persons_covered = factory.fuzzy.FuzzyInteger(1, 7)
    distribution_modality = factory.Faker(
        "sentence",
        nb_words=6,
        variable_nb_words=True,
        ext_word_list=None,
    )
    target_population = factory.SubFactory(TargetPopulationFactory)
    entitlement_card_number = factory.Faker("ssn")
    entitlement_card_status = factory.fuzzy.FuzzyChoice(
        PaymentRecord.ENTITLEMENT_CARD_STATUS_CHOICE,
        getter=lambda c: c[0],
    )
    entitlement_card_issue_date = factory.Faker(
        "date_time_this_decade",
        before_now=True,
        after_now=False,
        tzinfo=utc,
    )
    delivery_type = factory.fuzzy.FuzzyChoice(
        PaymentRecord.DELIVERY_TYPE_CHOICE,
        getter=lambda c: c[0],
    )
    currency = factory.Faker("currency_code")
    entitlement_quantity = factory.fuzzy.FuzzyDecimal(100.0, 10000.0)
    delivered_quantity = factory.fuzzy.FuzzyDecimal(100.0, 10000.0)
    delivered_quantity_usd = factory.fuzzy.FuzzyDecimal(100.0, 10000.0)
    delivery_date = factory.Faker(
        "date_time_this_decade",
        before_now=True,
        after_now=False,
        tzinfo=utc,
    )
    service_provider = factory.SubFactory(ServiceProviderFactory)
    registration_ca_id = factory.Faker("uuid4")


class CashPlanPaymentVerificationFactory(factory.DjangoModelFactory):
    status = factory.fuzzy.FuzzyChoice(
        ((CashPlanPaymentVerification.STATUS_PENDING, "pending"),),
        getter=lambda c: c[0],
    )
    sampling = factory.fuzzy.FuzzyChoice(
        CashPlanPaymentVerification.SAMPLING_CHOICES,
        getter=lambda c: c[0],
    )
    verification_channel = factory.fuzzy.FuzzyChoice(
        CashPlanPaymentVerification.VERIFICATION_CHANNEL_CHOICES,
        getter=lambda c: c[0],
    )
    cash_plan = factory.Iterator(CashPlan.objects.all())
    sample_size = factory.fuzzy.FuzzyInteger(0, 100)
    responded_count = factory.fuzzy.FuzzyInteger(20, 90)
    received_count = factory.fuzzy.FuzzyInteger(30, 70)
    not_received_count = factory.fuzzy.FuzzyInteger(0, 10)
    received_with_problems_count = factory.fuzzy.FuzzyInteger(0, 10)
    rapid_pro_flow_start_uuids = factory.LazyFunction(list)

    class Meta:
        model = CashPlanPaymentVerification


class PaymentVerificationFactory(factory.DjangoModelFactory):
    cash_plan_payment_verification = factory.Iterator(CashPlanPaymentVerification.objects.all())
    payment_record = factory.LazyAttribute(
        lambda o: PaymentRecord.objects.filter(parent=o.cash_plan_payment_verification.cash_plan).order_by("?").first()
    )
    status = factory.fuzzy.FuzzyChoice(
        PaymentVerification.STATUS_CHOICES,
        getter=lambda c: c[0],
    )
    status_date = factory.Faker("date_time_this_year", before_now=True, after_now=False, tzinfo=utc)

    class Meta:
        model = PaymentVerification


class RealProgramFactory(factory.DjangoModelFactory):
    class Meta:
        model = Program

    business_area = factory.LazyAttribute(lambda o: BusinessArea.objects.first())
    ca_id = factory.Iterator(CaIdIterator("PRG"))
    name = factory.Faker(
        "sentence",
        nb_words=6,
        variable_nb_words=True,
        ext_word_list=None,
    )
    status = factory.fuzzy.FuzzyChoice(
        Program.STATUS_CHOICE,
        getter=lambda c: c[0],
    )
    start_date = factory.Faker(
        "date_time_this_decade",
        before_now=True,
        after_now=False,
        tzinfo=utc,
    )
    end_date = factory.LazyAttribute(lambda o: o.start_date + timedelta(days=randint(60, 1000)))
    description = factory.Faker(
        "sentence",
        nb_words=10,
        variable_nb_words=True,
        ext_word_list=None,
    )
    budget = factory.fuzzy.FuzzyDecimal(1000000.0, 900000000.0)
    frequency_of_payments = factory.fuzzy.FuzzyChoice(
        Program.FREQUENCY_OF_PAYMENTS_CHOICE,
        getter=lambda c: c[0],
    )
    sector = factory.fuzzy.FuzzyChoice(
        Program.SECTOR_CHOICE,
        getter=lambda c: c[0],
    )
    scope = factory.fuzzy.FuzzyChoice(
        Program.SCOPE_CHOICE,
        getter=lambda c: c[0],
    )
    cash_plus = factory.fuzzy.FuzzyChoice((True, False))
    population_goal = factory.fuzzy.FuzzyDecimal(50000.0, 600000.0)
    administrative_areas_of_implementation = factory.Faker(
        "sentence",
        nb_words=3,
        variable_nb_words=True,
        ext_word_list=None,
    )
    individual_data_needed = factory.fuzzy.FuzzyChoice((True, False))


class RealCashPlanFactory(factory.DjangoModelFactory):
    class Meta:
        model = CashPlan

    business_area = factory.LazyAttribute(lambda o: BusinessArea.objects.first())
    ca_id = factory.Iterator(CaIdIterator("CSH"))
    ca_hash_id = factory.Faker("uuid4")
    program = factory.SubFactory(RealProgramFactory)
    status_date = factory.Faker(
        "date_time_this_decade",
        before_now=True,
        after_now=False,
        tzinfo=utc,
    )
    status = factory.fuzzy.FuzzyChoice(
        CashPlan.STATUS_CHOICE,
        getter=lambda c: c[0],
    )
    name = factory.Faker(
        "sentence",
        nb_words=6,
        variable_nb_words=True,
        ext_word_list=None,
    )
    distribution_level = "Registration Group"
    start_date = factory.Faker(
        "date_time_this_decade",
        before_now=True,
        after_now=False,
        tzinfo=utc,
    )
    end_date = factory.LazyAttribute(lambda o: o.start_date + timedelta(days=randint(60, 1000)))
    dispersion_date = factory.LazyAttribute(lambda o: o.start_date + timedelta(days=randint(60, 1000)))
    coverage_duration = factory.fuzzy.FuzzyInteger(1, 4)
    coverage_unit = factory.Faker(
        "random_element",
        elements=["Day(s)", "Week(s)", "Month(s)", "Year(s)"],
    )
    comments = factory.Faker(
        "sentence",
        nb_words=6,
        variable_nb_words=True,
        ext_word_list=None,
    )
    delivery_type = factory.fuzzy.FuzzyChoice(
        PaymentRecord.DELIVERY_TYPE_CHOICE,
        getter=lambda c: c[0],
    )
    assistance_measurement = factory.Faker("currency_name")
    assistance_through = factory.LazyAttribute(lambda o: ServiceProvider.objects.order_by("?").first().ca_id)
    vision_id = factory.fuzzy.FuzzyInteger(123534, 12353435234)
    funds_commitment = factory.fuzzy.FuzzyInteger(1000, 99999999)
    exchange_rate = factory.fuzzy.FuzzyDecimal(0.1, 9.9)
    down_payment = factory.fuzzy.FuzzyInteger(1000, 99999999)
    validation_alerts_count = factory.fuzzy.FuzzyInteger(1, 3)
    total_persons_covered = factory.fuzzy.FuzzyInteger(1, 4)
    total_persons_covered_revised = factory.fuzzy.FuzzyInteger(1, 4)

    total_entitled_quantity = factory.fuzzy.FuzzyDecimal(20000.0, 90000000.0)
    total_entitled_quantity_revised = factory.fuzzy.FuzzyDecimal(20000.0, 90000000.0)
    total_delivered_quantity = factory.fuzzy.FuzzyDecimal(20000.0, 90000000.0)
    total_undelivered_quantity = factory.fuzzy.FuzzyDecimal(20000.0, 90000000.0)

    @factory.post_generation
    def cash_plan_payment_verification_summary(self, create, extracted, **kwargs):
        if not create:
            return

        CashPlanPaymentVerificationSummaryFactory(cash_plan=self)


class RealPaymentRecordFactory(factory.DjangoModelFactory):
    class Meta:
        model = PaymentRecord

    business_area = factory.LazyAttribute(lambda o: BusinessArea.objects.first())
    status = factory.fuzzy.FuzzyChoice(
        PaymentRecord.STATUS_CHOICE,
        getter=lambda c: c[0],
    )
    full_name = factory.Faker("name")
    status_date = factory.Faker(
        "date_time_this_decade",
        before_now=True,
        after_now=False,
        tzinfo=utc,
    )
    ca_id = factory.Iterator(CaIdIterator("PR"))
    ca_hash_id = factory.Faker("uuid4")
    household = factory.LazyAttribute(lambda o: Household.objects.order_by("?").first())
    head_of_household = factory.LazyAttribute(lambda o: o.household.head_of_household)
    total_persons_covered = factory.fuzzy.FuzzyInteger(1, 7)
    distribution_modality = factory.Faker(
        "sentence",
        nb_words=6,
        variable_nb_words=True,
        ext_word_list=None,
    )
    target_population = factory.SubFactory(TargetPopulationFactory)
    entitlement_card_number = factory.Faker("ssn")
    entitlement_card_status = factory.fuzzy.FuzzyChoice(
        PaymentRecord.ENTITLEMENT_CARD_STATUS_CHOICE,
        getter=lambda c: c[0],
    )
    entitlement_card_issue_date = factory.Faker(
        "date_time_this_decade",
        before_now=True,
        after_now=False,
        tzinfo=utc,
    )
    delivery_type = factory.fuzzy.FuzzyChoice(
        PaymentRecord.DELIVERY_TYPE_CHOICE,
        getter=lambda c: c[0],
    )
    currency = factory.Faker("currency_code")
    entitlement_quantity = factory.fuzzy.FuzzyDecimal(100.0, 10000.0)
    delivered_quantity = factory.LazyAttribute(lambda o: Decimal(randint(10, int(o.entitlement_quantity))))
    delivered_quantity_usd = factory.LazyAttribute(lambda o: Decimal(randint(10, int(o.entitlement_quantity))))
    delivery_date = factory.Faker(
        "date_time_this_decade",
        before_now=True,
        after_now=False,
        tzinfo=utc,
    )
    service_provider = factory.LazyAttribute(lambda o: ServiceProvider.objects.order_by("?").first())
    registration_ca_id = factory.Faker("uuid4")


def generate_real_cash_plans():
    if ServiceProvider.objects.count() < 3:
        ServiceProviderFactory.create_batch(3)
    program = RealProgramFactory(status=Program.ACTIVE)
    cash_plans = RealCashPlanFactory.create_batch(3, program=program)
    for cash_plan in cash_plans:
        targeting_criteria = TargetingCriteriaFactory()

        rule = TargetingCriteriaRule.objects.create(targeting_criteria=targeting_criteria)
        TargetingCriteriaRuleFilter.objects.create(
            targeting_criteria_rule=rule, comparison_method="EQUALS", field_name="residence_status", arguments=[REFUGEE]
        )
        target_population = TargetPopulationFactory(
            program=program,
            status=TargetPopulation.STATUS_OPEN,
            targeting_criteria=targeting_criteria,
        )
        target_population.full_rebuild()
        target_population.status = TargetPopulation.STATUS_READY_FOR_CASH_ASSIST
        target_population.save()
        RealPaymentRecordFactory.create_batch(
            5,
            target_population=target_population,
            parent=cash_plan,
        )
    program.households.set(
        PaymentRecord.objects.exclude(status=PaymentRecord.STATUS_ERROR)
        .filter(parent__in=cash_plans)
        .values_list("household__id", flat=True)
    )


def generate_real_cash_plans_for_households(households):
    if ServiceProvider.objects.count() < 3:
        ServiceProviderFactory.create_batch(3, business_area=households[0].business_area)
    program = RealProgramFactory(business_area=households[0].business_area)
    cash_plans = RealCashPlanFactory.create_batch(3, program=program, business_area=households[0].business_area)
    for cash_plan in cash_plans:
        for hh in households:
            RealPaymentRecordFactory(
                parent=cash_plan,
                household=hh,
                business_area=hh.business_area,
            )
    program.households.set(
        PaymentRecord.objects.exclude(status=PaymentRecord.STATUS_ERROR)
        .filter(parent__in=cash_plans)
        .values_list("household__id", flat=True)
    )


def create_payment_verification_plan_with_status(cash_plan, user, business_area, program, target_population, status):
    cash_plan_payment_verification = CashPlanPaymentVerificationFactory(cash_plan=cash_plan)
    cash_plan_payment_verification.status = status
    cash_plan_payment_verification.save(update_fields=("status",))
    registration_data_import = RegistrationDataImportFactory(imported_by=user, business_area=business_area)
    for _ in range(5):
        household, _ = create_household(
            {
                "registration_data_import": registration_data_import,
                "admin_area": Area.objects.order_by("?").first(),
            },
            {"registration_data_import": registration_data_import},
        )

        household.programs.add(program)

        payment_record = PaymentRecordFactory(
            parent=cash_plan,
            household=household,
            target_population=target_population,
        )

        PaymentVerificationFactory(
            cash_plan_payment_verification=cash_plan_payment_verification,
            payment_record=payment_record,
            status=PaymentVerification.STATUS_PENDING,
        )
        EntitlementCardFactory(household=household)
    return cash_plan_payment_verification


class PaymentPlanFactory(factory.DjangoModelFactory):
    class Meta:
        model = PaymentPlan

    business_area = factory.LazyAttribute(lambda o: BusinessArea.objects.first())
    status_date = factory.Faker(
        "date_time_this_decade",
        before_now=True,
        after_now=False,
        tzinfo=utc,
    )
    start_date = factory.Faker(
        "date_time_this_decade",
        before_now=True,
        after_now=False,
        tzinfo=utc,
    )
    end_date = factory.LazyAttribute(lambda o: o.start_date + timedelta(days=randint(60, 1000)))
    exchange_rate = factory.fuzzy.FuzzyDecimal(0.1, 9.9)

    total_entitled_quantity = factory.fuzzy.FuzzyDecimal(20000.0, 90000000.0)
    total_entitled_quantity_revised = 0.0
    total_delivered_quantity = factory.fuzzy.FuzzyDecimal(20000.0, 90000000.0)
    total_undelivered_quantity = factory.fuzzy.FuzzyDecimal(20000.0, 90000000.0)

    total_entitled_quantity_usd = factory.fuzzy.FuzzyDecimal(20000.0, 90000000.0)
    total_entitled_quantity_revised_usd = 0.0
    total_delivered_quantity_usd = factory.fuzzy.FuzzyDecimal(20000.0, 90000000.0)
    total_undelivered_quantity_usd = factory.fuzzy.FuzzyDecimal(20000.0, 90000000.0)

    created_by = factory.SubFactory(UserFactory)
    unicef_id = factory.Faker("uuid4")
    target_population = factory.SubFactory(TargetPopulationFactory)
    program = factory.SubFactory(RealProgramFactory)
    currency = factory.fuzzy.FuzzyChoice(CURRENCY_CHOICES, getter=lambda c: c[0])

    dispersion_start_date = factory.Faker(
        "date_time_this_decade",
        before_now=False,
        after_now=True,
        tzinfo=utc,
    )
    dispersion_end_date = factory.LazyAttribute(lambda o: o.dispersion_start_date + timedelta(days=randint(60, 1000)))
    female_children_count = factory.fuzzy.FuzzyInteger(2, 4)
    male_children_count = factory.fuzzy.FuzzyInteger(2, 4)
    female_adults_count = factory.fuzzy.FuzzyInteger(2, 4)
    male_adults_count = factory.fuzzy.FuzzyInteger(2, 4)
    total_households_count = factory.fuzzy.FuzzyInteger(2, 4)
    total_individuals_count = factory.fuzzy.FuzzyInteger(8, 16)


class PaymentFactory(factory.DjangoModelFactory):
    class Meta:
        model = Payment

    parent = factory.SubFactory(PaymentPlanFactory)
    business_area = factory.LazyAttribute(lambda o: BusinessArea.objects.first())
    status = GenericPayment.STATUS_NOT_DISTRIBUTED
    status_date = factory.Faker(
        "date_time_this_decade",
        before_now=True,
        after_now=False,
        tzinfo=utc,
    )
    household = factory.LazyAttribute(lambda o: HouseholdFactory(head_of_household=IndividualFactory(household=None)))
    head_of_household = factory.LazyAttribute(lambda o: o.household.head_of_household)
    collector = factory.LazyAttribute(
        lambda o: (
            o.household.individuals_and_roles.filter(role=ROLE_PRIMARY).first()
            or IndividualRoleInHouseholdFactory(
                household=o.household, individual=o.household.head_of_household, role=ROLE_PRIMARY
            )
        ).individual
    )
    delivery_type = factory.fuzzy.FuzzyChoice(
        GenericPayment.DELIVERY_TYPE_CHOICE,
        getter=lambda c: c[0],
    )
    currency = factory.Faker("currency_code")
    entitlement_quantity = factory.fuzzy.FuzzyDecimal(100.0, 10000.0)
    entitlement_quantity_usd = factory.LazyAttribute(lambda o: Decimal(randint(10, int(o.entitlement_quantity))))
    delivered_quantity = factory.LazyAttribute(lambda o: Decimal(randint(10, int(o.entitlement_quantity))))
    delivered_quantity_usd = factory.LazyAttribute(lambda o: Decimal(randint(10, int(o.entitlement_quantity))))

    delivery_date = factory.Faker(
        "date_time_this_decade",
        before_now=True,
        after_now=False,
        tzinfo=utc,
    )
    entitlement_date = factory.Faker(
        "date_time_this_decade",
        before_now=False,
        after_now=True,
        tzinfo=utc,
    )
    financial_service_provider = factory.SubFactory(FinancialServiceProviderFactory)
    excluded = False
    assigned_payment_channel = factory.LazyAttribute(lambda o: PaymentChannelFactory(individual=o.collector))


class DeliveryMechanismPerPaymentPlanFactory(factory.DjangoModelFactory):
    class Meta:
        model = DeliveryMechanismPerPaymentPlan

    payment_plan = factory.SubFactory(PaymentPlanFactory)
    financial_service_provider = factory.SubFactory(FinancialServiceProviderFactory)
    created_by = factory.SubFactory(UserFactory)
    sent_by = factory.SubFactory(UserFactory)
    sent_date = factory.Faker(
        "date_time_this_decade",
        before_now=True,
        after_now=False,
        tzinfo=utc,
    )
    delivery_mechanism = factory.fuzzy.FuzzyChoice(
        GenericPayment.DELIVERY_TYPE_CHOICE,
        getter=lambda c: c[0],
    )
    delivery_mechanism_order = factory.fuzzy.FuzzyInteger(1, 4)


def generate_payment_plan():
    # creates a payment plan that has all the necessary data needed to go with it for manual testing

    afghanistan = BusinessArea.objects.get(slug="afghanistan")
    root = User.objects.get(username="root")
    now = timezone.now()
    address = "Ohio"

    rdi_pk = UUID("4d100000-0000-0000-0000-000000000000")
    rdi = RegistrationDataImportFactory(
        pk=rdi_pk,
        name="Test Import",
        number_of_individuals=3,
        number_of_households=1,
        business_area=afghanistan,
    )

    individual_1_pk = UUID("cc000000-0000-0000-0000-000000000001")
    individual_1 = Individual.objects.update_or_create(
        pk=individual_1_pk,
        birth_date=now - timedelta(days=365 * 30),
        first_registration_date=now - timedelta(days=365),
        last_registration_date=now,
        business_area=afghanistan,
        full_name="Jan Kowalski",
        sex=MALE,
    )[0]
    payment_channel_1 = PaymentChannelFactory(
        individual=individual_1,
        delivery_mechanism=Payment.DELIVERY_TYPE_CASH,
    )

    individual_2_pk = UUID("cc000000-0000-0000-0000-000000000002")
    individual_2 = Individual.objects.update_or_create(
        pk=individual_2_pk,
        birth_date=now - timedelta(days=365 * 30),
        first_registration_date=now - timedelta(days=365),
        last_registration_date=now,
        business_area=afghanistan,
        full_name="Adam Nowak",
        sex=MALE,
    )[0]
    payment_channel_2 = PaymentChannelFactory(
        individual=individual_2,
        delivery_mechanism=Payment.DELIVERY_TYPE_CASH,
    )

    household_1_pk = UUID("aa000000-0000-0000-0000-000000000001")
    household_1 = Household.objects.update_or_create(
        pk=household_1_pk,
        size=4,
        head_of_household=individual_1,
        business_area=afghanistan,
        registration_data_import=rdi,
        first_registration_date=now - timedelta(days=365),
        last_registration_date=now,
        address=address,
    )[0]
    individual_1.household = household_1
    individual_1.save()

    household_2_pk = UUID("aa000000-0000-0000-0000-000000000002")
    household_2 = Household.objects.update_or_create(
        pk=household_2_pk,
        size=4,
        head_of_household=individual_2,
        business_area=afghanistan,
        registration_data_import=rdi,
        first_registration_date=now - timedelta(days=365),
        last_registration_date=now,
        address=address,
    )[0]
    individual_2.household = household_2
    individual_2.save()

    program_pk = UUID("00000000-0000-0000-0000-faceb00c0000")
    program = Program.objects.update_or_create(
        pk=program_pk,
        business_area=afghanistan,
        name="Test Program",
        start_date=now,
        end_date=now + timedelta(days=365),
        budget=pow(10, 6),
        cash_plus=True,
        population_goal=250,
        status=Program.ACTIVE,
        frequency_of_payments=Program.ONE_OFF,
        sector=Program.MULTI_PURPOSE,
        scope=Program.SCOPE_UNICEF,
    )[0]

    targeting_criteria_pk = UUID("00000000-0000-0000-0000-feedb00c0000")
    targeting_criteria = TargetingCriteria.objects.update_or_create(
        pk=targeting_criteria_pk,
    )[0]

    targeting_criteria_rule_pk = UUID("00000000-0000-0000-0000-feedb00c0009")
    targeting_criteria_rule = TargetingCriteriaRule.objects.update_or_create(
        pk=targeting_criteria_rule_pk,
        targeting_criteria=targeting_criteria,
    )[0]

    targeting_criteria_rule_condition_pk = UUID("00000000-0000-0000-0000-feedb00c0008")
    TargetingCriteriaRuleFilter.objects.update_or_create(
        pk=targeting_criteria_rule_condition_pk,
        targeting_criteria_rule=targeting_criteria_rule,
        comparison_method="EQUALS",
        field_name="address",
        arguments=[address],
    )

    target_population_pk = UUID("00000000-0000-0000-0000-faceb00c0123")
    target_population = TargetPopulation.objects.update_or_create(
        pk=target_population_pk,
        name="Test Target Population",
        targeting_criteria=targeting_criteria,
        status=TargetPopulation.STATUS_ASSIGNED,
        business_area=afghanistan,
        program=program,
        created_by=root,
    )[0]
    target_population.full_rebuild()
    target_population.save()

    payment_plan_pk = UUID("00000000-feed-beef-0000-00000badf00d")
    payment_plan = PaymentPlan.objects.update_or_create(
        pk=payment_plan_pk,
        business_area=afghanistan,
        target_population=target_population,
        start_date=now,
        end_date=now + timedelta(days=30),
        currency="USD",
        dispersion_start_date=now,
        dispersion_end_date=now + timedelta(days=14),
        status_date=now,
        created_by=root,
        program=program,
    )[0]

    fsp_1_pk = UUID("00000000-0000-0000-0000-f00000000001")
    fsp_1 = FinancialServiceProvider.objects.update_or_create(
        pk=fsp_1_pk,
        name="Test FSP 1",
        delivery_mechanisms=[Payment.DELIVERY_TYPE_CASH],
    )[0]

    payment_1_pk = UUID("10000000-feed-beef-0000-00000badf00d")
    Payment.objects.update_or_create(
        pk=payment_1_pk,
        parent=payment_plan,
        excluded=False,
        business_area=afghanistan,
        household=household_1,
        collector=individual_1,
        delivery_type=Payment.DELIVERY_TYPE_CASH,
        assigned_payment_channel=payment_channel_1,
        financial_service_provider=fsp_1,
        status_date=now,
    )

    payment_2_pk = UUID("20000000-feed-beef-0000-00000badf00d")
    Payment.objects.update_or_create(
        pk=payment_2_pk,
        parent=payment_plan,
        excluded=False,
        business_area=afghanistan,
        household=household_2,
        collector=individual_2,
        delivery_type=Payment.DELIVERY_TYPE_CASH,
        assigned_payment_channel=payment_channel_2,
        financial_service_provider=fsp_1,
        status_date=now,
    )

    payment_plan.update_population_count_fields()<|MERGE_RESOLUTION|>--- conflicted
+++ resolved
@@ -8,23 +8,11 @@
 import factory.fuzzy
 from pytz import utc
 
-<<<<<<< HEAD
-=======
-from hct_mis_api.apps.registration_data.fixtures import RegistrationDataImportFactory
-from hct_mis_api.apps.targeting.models import (
-    TargetPopulation,
-    TargetingCriteria,
-    TargetingCriteriaRule,
-    TargetingCriteriaRuleFilter,
-)
-from hct_mis_api.apps.account.models import User
->>>>>>> 4d8e2475
 from hct_mis_api.apps.account.fixtures import UserFactory
 from hct_mis_api.apps.account.models import User
 from hct_mis_api.apps.core.currencies import CURRENCY_CHOICES
 from hct_mis_api.apps.core.models import BusinessArea
 from hct_mis_api.apps.core.utils import CaIdIterator
-<<<<<<< HEAD
 from hct_mis_api.apps.geo.models import Area
 from hct_mis_api.apps.household.fixtures import (
     EntitlementCardFactory,
@@ -33,11 +21,13 @@
     IndividualRoleInHouseholdFactory,
     create_household,
 )
-from hct_mis_api.apps.household.models import MALE, ROLE_PRIMARY, Household, Individual
-=======
-from hct_mis_api.apps.household.fixtures import HouseholdFactory, IndividualFactory, IndividualRoleInHouseholdFactory
-from hct_mis_api.apps.household.models import Household, ROLE_PRIMARY, Individual, MALE, REFUGEE
->>>>>>> 4d8e2475
+from hct_mis_api.apps.household.models import (
+    MALE,
+    REFUGEE,
+    ROLE_PRIMARY,
+    Household,
+    Individual,
+)
 from hct_mis_api.apps.payment.models import (
     CashPlan,
     CashPlanPaymentVerification,
@@ -56,18 +46,11 @@
 )
 from hct_mis_api.apps.program.fixtures import ProgramFactory
 from hct_mis_api.apps.program.models import Program
-<<<<<<< HEAD
 from hct_mis_api.apps.registration_data.fixtures import RegistrationDataImportFactory
-=======
-from hct_mis_api.apps.payment.models import CashPlan
 from hct_mis_api.apps.targeting.fixtures import (
+    TargetingCriteriaFactory,
     TargetPopulationFactory,
-    TargetingCriteriaRuleFactory,
-    TargetingCriteriaFactory,
 )
->>>>>>> 4d8e2475
-from hct_mis_api.apps.registration_data.models import RegistrationDataImport
-from hct_mis_api.apps.targeting.fixtures import TargetPopulationFactory
 from hct_mis_api.apps.targeting.models import (
     TargetingCriteria,
     TargetingCriteriaRule,
