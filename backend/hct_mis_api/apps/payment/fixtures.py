--- conflicted
+++ resolved
@@ -143,18 +143,11 @@
     validation_alerts_count = factory.fuzzy.FuzzyInteger(1, 3)
     total_persons_covered = factory.fuzzy.FuzzyInteger(1, 4)
     total_persons_covered_revised = factory.fuzzy.FuzzyInteger(1, 4)
-<<<<<<< HEAD
 
     total_entitled_quantity = factory.fuzzy.FuzzyDecimal(20000.0, 90000000.0)
     total_entitled_quantity_revised = factory.fuzzy.FuzzyDecimal(20000.0, 90000000.0)
     total_delivered_quantity = factory.fuzzy.FuzzyDecimal(20000.0, 90000000.0)
     total_undelivered_quantity = factory.fuzzy.FuzzyDecimal(20000.0, 90000000.0)
-=======
-
-    total_entitled_quantity = factory.fuzzy.FuzzyDecimal(20000.0, 90000000.0)
-    total_entitled_quantity_revised = factory.fuzzy.FuzzyDecimal(20000.0, 90000000.0)
-    total_delivered_quantity = factory.fuzzy.FuzzyDecimal(20000.0, 90000000.0)
-    total_undelivered_quantity = factory.fuzzy.FuzzyDecimal(20000.0, 90000000.0)
 
     total_entitled_quantity_usd = factory.fuzzy.FuzzyDecimal(20000.0, 90000000.0)
     total_entitled_quantity_revised_usd = factory.fuzzy.FuzzyDecimal(20000.0, 90000000.0)
@@ -167,24 +160,8 @@
             return
 
         PaymentVerificationSummaryFactory(generic_fk_obj=self)
->>>>>>> 1706c370
-
-    total_entitled_quantity_usd = factory.fuzzy.FuzzyDecimal(20000.0, 90000000.0)
-    total_entitled_quantity_revised_usd = factory.fuzzy.FuzzyDecimal(20000.0, 90000000.0)
-    total_delivered_quantity_usd = factory.fuzzy.FuzzyDecimal(20000.0, 90000000.0)
-    total_undelivered_quantity_usd = factory.fuzzy.FuzzyDecimal(20000.0, 90000000.0)
-
-<<<<<<< HEAD
-    @factory.post_generation
-    def payment_verification_summary(self, create: bool, extracted: bool, **kwargs: Any) -> None:
-        if not create:
-            return
-
-        PaymentVerificationSummaryFactory(generic_fk_obj=self)
-
-
-=======
->>>>>>> 1706c370
+
+
 class ServiceProviderFactory(DjangoModelFactory):
     class Meta:
         model = ServiceProvider
@@ -663,33 +640,6 @@
         payment_verification_plan.verification_channel = verification_channel
     payment_verification_plan.save(update_fields=("status", "verification_channel"))
     registration_data_import = RegistrationDataImportFactory(imported_by=user, business_area=business_area)
-<<<<<<< HEAD
-    household, _ = create_household(
-        {
-            "registration_data_import": registration_data_import,
-            "admin_area": Area.objects.order_by("?").first(),
-        },
-        {"registration_data_import": registration_data_import},
-    )
-
-    household.programs.add(program)
-
-<<<<<<< HEAD
-    payment_record = PaymentRecordFactory(
-        cash_plan=cash_plan,
-        household=household,
-        target_population=target_population,
-    )
-
-    PaymentVerificationFactory(
-        cash_plan_payment_verification=cash_plan_payment_verification,
-        payment_record=payment_record,
-        status=PaymentVerification.STATUS_PENDING,
-    )
-    EntitlementCardFactory(household=household)
-    return cash_plan_payment_verification
-=======
-=======
     for _ in range(5):
         household, _ = create_household(
             {
@@ -701,7 +651,6 @@
 
         household.programs.add(program)
 
->>>>>>> 1706c370
         if isinstance(cash_plan, CashPlan):
             payment_record = PaymentRecordFactory(
                 parent=cash_plan,
@@ -1010,9 +959,4 @@
         status=Payment.STATUS_PENDING,
     )
 
-<<<<<<< HEAD
-    payment_plan.update_population_count_fields()
->>>>>>> origin
-=======
-    payment_plan.update_population_count_fields()
->>>>>>> 1706c370
+    payment_plan.update_population_count_fields()