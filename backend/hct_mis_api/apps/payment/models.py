from decimal import Decimal

from django.core.validators import MinValueValidator
from django.db import models
from django.db.models import Sum
from django.utils.translation import ugettext_lazy as _
from model_utils import Choices

from hct_mis_api.apps.utils.models import TimeStampedUUIDModel


class PaymentRecord(TimeStampedUUIDModel):
    STATUS_CHOICE = (
        ("SUCCESS", _("Sucess")),
        ("PENDING", _("Pending")),
        ("ERROR", _("Error")),
    )
    status = models.CharField(max_length=255, choices=STATUS_CHOICE,)
    name = models.CharField(max_length=255)
    status_date = models.DateTimeField()
    cash_assist_id = models.CharField(max_length=255)
    cash_plan = models.ForeignKey(
        "program.CashPlan",
        on_delete=models.CASCADE,
        related_name="payment_records",
    )

    household = models.ForeignKey(
        "household.Household",
        on_delete=models.CASCADE,
        related_name="payment_records",
    )
    head_of_household = models.CharField(max_length=255)
    total_person_covered = models.PositiveIntegerField()

    distribution_modality = models.CharField(max_length=255,)

    target_population = models.ForeignKey(
        "targeting.TargetPopulation",
        related_name="payment_records",
        on_delete=models.CASCADE,
    )
    entitlement = models.OneToOneField(
        "PaymentEntitlement",
        on_delete=models.SET_NULL,
        related_name="payment_record",
        null=True,
    )

    payment_record_verification = models.OneToOneField(
        "payment.PaymentRecordVerification",
        on_delete=models.SET_NULL,
        null=True,
    )

<<<<<<< HEAD
=======

>>>>>>> 6d157a11
class PaymentEntitlement(TimeStampedUUIDModel):
    DELIVERY_TYPE_CHOICE = (
        ("CASH", _("Cash")),
        ("DEPOSIT_TO_CARD", _("Deposit to Card")),
        ("TRANSFER", _("Transfer")),
    )
    delivery_type = models.CharField(
        max_length=255, choices=DELIVERY_TYPE_CHOICE,
    )
    entitlement_quantity = models.DecimalField(
        decimal_places=2,
        max_digits=12,
        validators=[MinValueValidator(Decimal("0.01"))],
    )
    delivered_quantity = models.DecimalField(
        decimal_places=2,
        max_digits=12,
        blank=True,
        null=True,
        validators=[MinValueValidator(Decimal("0.01"))],
    )
    entitlement_card_issue_date = models.DateField(blank=True, null=True)
<<<<<<< HEAD
    entitlement_card_number = models.CharField(max_length=255)
=======
    entitlement_card_number = models.CharField(
        max_length=255, choices=DELIVERY_TYPE_CHOICE,
    )
>>>>>>> 6d157a11
    currency = models.CharField(max_length=255)
    delivery_date = models.DateTimeField(blank=True, null=True)
    transaction_reference_id = models.CharField(max_length=255)
    fsp = models.CharField(max_length=255)


class VerificationProcess(TimeStampedUUIDModel):
    VERIFICATION_TYPE_CHOICE = Choices(
        ("RAPIDPRO", _("RapidPro")),
        ("MANUAL", _("Manual")),
        ("OTHER", _("Other")),
    )
    STATUS_CHOICE = Choices(
        ("PENDING", _("Pending")),
        ("ERROR", _("Error")),
        ("SUCCESS", _("Success")),
    )
    payment_records_to_verify = models.PositiveIntegerField()
    verification_type = models.CharField(
        choices=VERIFICATION_TYPE_CHOICE, max_length=10,
    )
    status = models.CharField(choices=STATUS_CHOICE, max_length=10,)


class PaymentRecordVerification(TimeStampedUUIDModel):
    STATUS_CHOICE = Choices(("STARTED", _("Started")), ("ENDED", _("Ended")),)
    start_date = models.DateTimeField()
    end_date = models.DateTimeField()
    sample_size = models.PositiveIntegerField()
    responded = models.PositiveIntegerField()
    received = models.PositiveIntegerField()
    not_received = models.PositiveIntegerField()
    received_correct_amount = models.PositiveIntegerField()
    received_wrong_amount = models.PositiveIntegerField()
    verification_process = models.ForeignKey(
        "payment.VerificationProcess",
        related_name="verification_processes",
        on_delete=models.CASCADE,
    )

    @property
    def total_number(self):
        return self.paymentrecord.aggregate(total_number=Sum("household"),)[
            "total_number"
        ]<|MERGE_RESOLUTION|>--- conflicted
+++ resolved
@@ -53,10 +53,7 @@
         null=True,
     )
 
-<<<<<<< HEAD
-=======
 
->>>>>>> 6d157a11
 class PaymentEntitlement(TimeStampedUUIDModel):
     DELIVERY_TYPE_CHOICE = (
         ("CASH", _("Cash")),
@@ -79,13 +76,9 @@
         validators=[MinValueValidator(Decimal("0.01"))],
     )
     entitlement_card_issue_date = models.DateField(blank=True, null=True)
-<<<<<<< HEAD
-    entitlement_card_number = models.CharField(max_length=255)
-=======
     entitlement_card_number = models.CharField(
         max_length=255, choices=DELIVERY_TYPE_CHOICE,
     )
->>>>>>> 6d157a11
     currency = models.CharField(max_length=255)
     delivery_date = models.DateTimeField(blank=True, null=True)
     transaction_reference_id = models.CharField(max_length=255)
