--- conflicted
+++ resolved
@@ -68,11 +68,8 @@
 if TYPE_CHECKING:
     from hct_mis_api.apps.account.models import User
     from hct_mis_api.apps.core.exchange_rates.api import ExchangeRateClient
-<<<<<<< HEAD
+    from hct_mis_api.apps.geo.models import Area
     from hct_mis_api.apps.program.models import Program
-=======
-    from hct_mis_api.apps.geo.models import Area
->>>>>>> 30db16d6
 
 logger = logging.getLogger(__name__)
 
