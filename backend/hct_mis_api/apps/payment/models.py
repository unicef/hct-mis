import logging
from datetime import datetime
from decimal import Decimal
from functools import cached_property
from typing import TYPE_CHECKING, Any, Callable, List, Optional, Union

from django import forms
from django.conf import settings
from django.contrib.admin.options import get_content_type_for_model
from django.contrib.contenttypes.fields import GenericForeignKey, GenericRelation
from django.contrib.contenttypes.models import ContentType
from django.contrib.postgres.fields import ArrayField, IntegerRangeField
from django.contrib.postgres.validators import RangeMinValueValidator
from django.core.exceptions import ObjectDoesNotExist, ValidationError
from django.core.validators import MaxValueValidator, MinValueValidator
from django.db import models
from django.db.models import (
    Count,
    JSONField,
    Q,
    QuerySet,
    Sum,
    UniqueConstraint,
    UUIDField,
)
from django.db.models.functions import Coalesce
from django.db.models.signals import post_delete, post_save
from django.dispatch import receiver
from django.utils import timezone
from django.utils.translation import gettext_lazy as _

from dateutil.relativedelta import relativedelta
from django_fsm import FSMField, transition
from graphql import GraphQLError
from model_utils import Choices
from model_utils.models import SoftDeletableModel
from multiselectfield import MultiSelectField
from psycopg2._range import NumericRange

from hct_mis_api.apps.account.models import HorizontalChoiceArrayField
from hct_mis_api.apps.activity_log.utils import create_mapping_dict
from hct_mis_api.apps.core.currencies import CURRENCY_CHOICES
from hct_mis_api.apps.core.exchange_rates import ExchangeRates
from hct_mis_api.apps.core.field_attributes.core_fields_attributes import (
    CORE_FIELDS_ATTRIBUTES,
    FieldFactory,
)
from hct_mis_api.apps.core.field_attributes.fields_types import _HOUSEHOLD, _INDIVIDUAL
from hct_mis_api.apps.core.models import BusinessArea, FileTemp
from hct_mis_api.apps.core.utils import nested_getattr
from hct_mis_api.apps.household.models import FEMALE, MALE, Individual
from hct_mis_api.apps.payment.managers import PaymentManager
from hct_mis_api.apps.steficon.models import RuleCommit
from hct_mis_api.apps.utils.models import (
    ConcurrencyModel,
    TimeStampedUUIDModel,
    UnicefIdentifiedModel,
)

if TYPE_CHECKING:
    from hct_mis_api.apps.account.models import User
    from hct_mis_api.apps.core.exchange_rates.api import ExchangeRateClient

logger = logging.getLogger(__name__)


class ChoiceArrayFieldDM(ArrayField):
    def formfield(self, form_class: Optional[Any] = ..., choices_form_class: Optional[Any] = ..., **kwargs: Any) -> Any:
        defaults = {
            "form_class": forms.TypedMultipleChoiceField,
            "choices": self.base_field.choices,
            "coerce": self.base_field.to_python,
            "widget": forms.SelectMultiple,
        }
        defaults.update(kwargs)

        return super(ArrayField, self).formfield(**defaults)


class GenericPaymentPlan(TimeStampedUUIDModel):
    usd_fields = [
        "total_entitled_quantity_usd",
        "total_entitled_quantity_revised_usd",
        "total_delivered_quantity_usd",
        "total_undelivered_quantity_usd",
    ]

    business_area = models.ForeignKey("core.BusinessArea", on_delete=models.CASCADE)
    status_date = models.DateTimeField()
    start_date = models.DateTimeField(db_index=True)
    end_date = models.DateTimeField(db_index=True)
    program = models.ForeignKey("program.Program", on_delete=models.CASCADE)
    exchange_rate = models.DecimalField(decimal_places=8, blank=True, null=True, max_digits=14)

    total_entitled_quantity = models.DecimalField(
        decimal_places=2,
        max_digits=12,
        validators=[MinValueValidator(Decimal("0.01"))],
        db_index=True,
        null=True,
    )
    total_entitled_quantity_usd = models.DecimalField(
        decimal_places=2, max_digits=12, validators=[MinValueValidator(Decimal("0.01"))], null=True
    )
    total_entitled_quantity_revised = models.DecimalField(
        decimal_places=2,
        max_digits=12,
        validators=[MinValueValidator(Decimal("0.01"))],
        db_index=True,
        null=True,
    )
    total_entitled_quantity_revised_usd = models.DecimalField(
        decimal_places=2, max_digits=12, validators=[MinValueValidator(Decimal("0.01"))], null=True
    )
    total_delivered_quantity = models.DecimalField(
        decimal_places=2,
        max_digits=12,
        validators=[MinValueValidator(Decimal("0.01"))],
        db_index=True,
        null=True,
    )
    total_delivered_quantity_usd = models.DecimalField(
        decimal_places=2, max_digits=12, validators=[MinValueValidator(Decimal("0.01"))], null=True
    )
    total_undelivered_quantity = models.DecimalField(
        decimal_places=2,
        max_digits=12,
        validators=[MinValueValidator(Decimal("0.01"))],
        db_index=True,
        null=True,
    )
    total_undelivered_quantity_usd = models.DecimalField(
        decimal_places=2, max_digits=12, validators=[MinValueValidator(Decimal("0.01"))], null=True
    )

    class Meta:
        abstract = True

    @property
    def get_unicef_id(self) -> str:
        # TODO: MB 'ca_id' rename to 'unicef_id'?
        return self.ca_id if isinstance(self, CashPlan) else self.unicef_id

    def get_exchange_rate(self, exchange_rates_client: Optional["ExchangeRateClient"] = None) -> float:
        if exchange_rates_client is None:
            exchange_rates_client = ExchangeRates()

        return exchange_rates_client.get_exchange_rate_for_currency_code(self.currency, self.currency_exchange_date)

    @property
    def get_payment_verification_summary(self) -> Optional["PaymentVerificationSummary"]:
        """PaymentPlan has only one payment_verification_summary"""
        c_type = ContentType.objects.get_for_model(self.__class__)
        try:
            verification_summary = PaymentVerificationSummary.objects.get(
                payment_plan_content_type_id=c_type.pk, payment_plan_object_id=self.pk
            )
        except PaymentVerificationSummary.DoesNotExist:
            return None
        return verification_summary

    @property
    def get_payment_verification_plans(self) -> QuerySet["PaymentVerificationPlan"]:
        c_type = ContentType.objects.get_for_model(self.__class__)
        payment_verification_plans = PaymentVerificationPlan.objects.filter(
            payment_plan_content_type_id=c_type.pk, payment_plan_object_id=self.pk
        )
        return payment_verification_plans

    def available_payment_records(
        self,
        payment_verification_plan: Optional["PaymentVerificationPlan"] = None,
        extra_validation: Optional[Callable] = None,
    ) -> QuerySet:
        params = Q(status__in=GenericPayment.ALLOW_CREATE_VERIFICATION, delivered_quantity__gt=0)

        if payment_verification_plan:
            params &= Q(
                Q(payment_verification__isnull=True)
                | Q(payment_verification__payment_verification_plan=payment_verification_plan)
            )
        else:
            params &= Q(payment_verification__isnull=True)

        payment_records = self.payment_items.select_related("head_of_household").filter(params).distinct()

        if extra_validation:
            payment_records = list(map(lambda pr: pr.pk, filter(extra_validation, payment_records)))

        qs = (PaymentRecord if self.__class__.__name__ == "CashPlan" else Payment).objects.filter(
            pk__in=payment_records
        )

        return qs

    @property
    def can_create_payment_verification_plan(self) -> int:
        return self.available_payment_records().count() > 0


class GenericPayment(TimeStampedUUIDModel):
    usd_fields = ["delivered_quantity_usd", "entitlement_quantity_usd"]

    STATUS_SUCCESS = "Transaction Successful"
    STATUS_ERROR = "Transaction Erroneous"
    STATUS_DISTRIBUTION_SUCCESS = "Distribution Successful"
    STATUS_NOT_DISTRIBUTED = "Not Distributed"
    STATUS_FORCE_FAILED = "Force failed"
    STATUS_DISTRIBUTION_PARTIAL = "Partially Distributed"
    STATUS_PENDING = "Pending"

    STATUS_CHOICE = (
        (STATUS_DISTRIBUTION_SUCCESS, _("Distribution Successful")),
        (STATUS_NOT_DISTRIBUTED, _("Not Distributed")),
        (STATUS_SUCCESS, _("Transaction Successful")),
        (STATUS_ERROR, _("Transaction Erroneous")),
        (STATUS_FORCE_FAILED, _("Force failed")),
        (STATUS_DISTRIBUTION_PARTIAL, _("Partially Distributed")),
        (STATUS_PENDING, _("Pending")),
    )

    ALLOW_CREATE_VERIFICATION = (STATUS_SUCCESS, STATUS_DISTRIBUTION_SUCCESS, STATUS_DISTRIBUTION_PARTIAL)

    ENTITLEMENT_CARD_STATUS_ACTIVE = "ACTIVE"
    ENTITLEMENT_CARD_STATUS_INACTIVE = "INACTIVE"
    ENTITLEMENT_CARD_STATUS_CHOICE = Choices(
        (ENTITLEMENT_CARD_STATUS_ACTIVE, _("Active")),
        (ENTITLEMENT_CARD_STATUS_INACTIVE, _("Inactive")),
    )

    DELIVERY_TYPE_CARDLESS_CASH_WITHDRAWAL = "Cardless cash withdrawal"
    DELIVERY_TYPE_CASH = "Cash"
    DELIVERY_TYPE_CASH_BY_FSP = "Cash by FSP"
    DELIVERY_TYPE_CHEQUE = "Cheque"
    DELIVERY_TYPE_DEPOSIT_TO_CARD = "Deposit to Card"
    DELIVERY_TYPE_IN_KIND = "In Kind"
    DELIVERY_TYPE_MOBILE_MONEY = "Mobile Money"
    DELIVERY_TYPE_OTHER = "Other"
    DELIVERY_TYPE_PRE_PAID_CARD = "Pre-paid card"
    DELIVERY_TYPE_REFERRAL = "Referral"
    DELIVERY_TYPE_TRANSFER = "Transfer"
    DELIVERY_TYPE_TRANSFER_TO_ACCOUNT = "Transfer to Account"
    DELIVERY_TYPE_VOUCHER = "Voucher"

    DELIVERY_TYPES_IN_CASH = (
        DELIVERY_TYPE_CARDLESS_CASH_WITHDRAWAL,
        DELIVERY_TYPE_CASH,
        DELIVERY_TYPE_CASH_BY_FSP,
        DELIVERY_TYPE_CHEQUE,
        DELIVERY_TYPE_DEPOSIT_TO_CARD,
        DELIVERY_TYPE_IN_KIND,
        DELIVERY_TYPE_MOBILE_MONEY,
        DELIVERY_TYPE_OTHER,
        DELIVERY_TYPE_PRE_PAID_CARD,
        DELIVERY_TYPE_REFERRAL,
        DELIVERY_TYPE_TRANSFER,
        DELIVERY_TYPE_TRANSFER_TO_ACCOUNT,
    )
    DELIVERY_TYPES_IN_VOUCHER = (DELIVERY_TYPE_VOUCHER,)

    DELIVERY_TYPE_CHOICE = (
        (DELIVERY_TYPE_CARDLESS_CASH_WITHDRAWAL, _("Cardless cash withdrawal")),
        (DELIVERY_TYPE_CASH, _("Cash")),
        (DELIVERY_TYPE_CASH_BY_FSP, _("Cash by FSP")),
        (DELIVERY_TYPE_CHEQUE, _("Cheque")),
        (DELIVERY_TYPE_DEPOSIT_TO_CARD, _("Deposit to Card")),
        (DELIVERY_TYPE_IN_KIND, _("In Kind")),
        (DELIVERY_TYPE_MOBILE_MONEY, _("Mobile Money")),
        (DELIVERY_TYPE_OTHER, _("Other")),
        (DELIVERY_TYPE_PRE_PAID_CARD, _("Pre-paid card")),
        (DELIVERY_TYPE_REFERRAL, _("Referral")),
        (DELIVERY_TYPE_TRANSFER, _("Transfer")),
        (DELIVERY_TYPE_TRANSFER_TO_ACCOUNT, _("Transfer to Account")),
        (DELIVERY_TYPE_VOUCHER, _("Voucher")),
    )

    business_area = models.ForeignKey("core.BusinessArea", on_delete=models.CASCADE)
    status = models.CharField(
        max_length=255,
        choices=STATUS_CHOICE,
        default=STATUS_PENDING,
    )
    status_date = models.DateTimeField()
    household = models.ForeignKey("household.Household", on_delete=models.CASCADE)
    head_of_household = models.ForeignKey("household.Individual", on_delete=models.CASCADE, null=True)
    delivery_type = models.CharField(choices=DELIVERY_TYPE_CHOICE, max_length=24, null=True)
    currency = models.CharField(
        max_length=4,
    )
    entitlement_quantity = models.DecimalField(
        decimal_places=2, max_digits=12, validators=[MinValueValidator(Decimal("0.00"))], null=True
    )
    entitlement_quantity_usd = models.DecimalField(
        decimal_places=2, max_digits=12, validators=[MinValueValidator(Decimal("0.00"))], null=True
    )
    delivered_quantity = models.DecimalField(
        decimal_places=2, max_digits=12, validators=[MinValueValidator(Decimal("0.00"))], null=True
    )
    delivered_quantity_usd = models.DecimalField(
        decimal_places=2, max_digits=12, validators=[MinValueValidator(Decimal("0.00"))], null=True
    )
    delivery_date = models.DateTimeField(null=True, blank=True)
    transaction_reference_id = models.CharField(max_length=255, null=True)  # transaction_id

    class Meta:
        abstract = True

    @property
    def verification(self) -> Optional["PaymentVerification"]:
        c_type = ContentType.objects.get_for_model(self.__class__)
        try:
            verification = PaymentVerification.objects.get(payment_content_type_id=c_type.pk, payment_object_id=self.pk)
        except PaymentVerification.DoesNotExist:
            return None
        return verification

    def get_revert_mark_as_failed_status(self, delivered_quantity: Decimal) -> str:
        raise NotImplementedError()

    def mark_as_failed(self) -> None:
        if self.status is self.STATUS_FORCE_FAILED:
            raise ValidationError("Status shouldn't be failed")
        self.status = self.STATUS_FORCE_FAILED
        self.status_date = timezone.now()
        self.delivered_quantity = 0
        self.delivered_quantity_usd = 0
        self.delivery_date = None

    def revert_mark_as_failed(self, delivered_quantity: Decimal, delivery_date: datetime) -> None:
        if self.status != self.STATUS_FORCE_FAILED:
            raise ValidationError("Only payment marked as force failed can be reverted")
        if self.entitlement_quantity is None:
            raise ValidationError("Entitlement quantity need to be set in order to revert")

        self.status = self.get_revert_mark_as_failed_status(delivered_quantity)
        self.status_date = timezone.now()
        self.delivered_quantity = delivered_quantity
        self.delivery_date = delivery_date

    @property
    def get_unicef_id(self) -> str:
        return self.ca_id if isinstance(self, PaymentRecord) else self.unicef_id


class PaymentPlan(SoftDeletableModel, GenericPaymentPlan, UnicefIdentifiedModel):
    ACTIVITY_LOG_MAPPING = create_mapping_dict(
        [
            "status",
            "status_date",
            "target_population",
            "currency",
            "dispersion_start_date",
            "dispersion_end_date",
            "name",
            "start_date",
            "end_date",
            "background_action_status",
            "imported_file_date",
            "imported_file",
            "export_file",
            "steficon_rule",
            "steficon_applied_date",
        ]
    )

    class Status(models.TextChoices):
        PREPARING = "PREPARING", "Preparing"
        OPEN = "OPEN", "Open"
        LOCKED = "LOCKED", "Locked"
        LOCKED_FSP = "LOCKED_FSP", "Locked FSP"
        IN_APPROVAL = "IN_APPROVAL", "In Approval"
        IN_AUTHORIZATION = "IN_AUTHORIZATION", "In Authorization"
        IN_REVIEW = "IN_REVIEW", "In Review"
        ACCEPTED = "ACCEPTED", "Accepted"
        FINISHED = "FINISHED", "Finished"

    class BackgroundActionStatus(models.TextChoices):
        RULE_ENGINE_RUN = "RULE_ENGINE_RUN", "Rule Engine Running"
        RULE_ENGINE_ERROR = "RULE_ENGINE_ERROR", "Rule Engine Errored"
        XLSX_EXPORTING = "XLSX_EXPORTING", "Exporting XLSX file"
        XLSX_EXPORT_ERROR = "XLSX_EXPORT_ERROR", "Export XLSX file Error"
        XLSX_IMPORT_ERROR = "XLSX_IMPORT_ERROR", "Import XLSX file Error"
        XLSX_IMPORTING_ENTITLEMENTS = "XLSX_IMPORTING_ENTITLEMENTS", "Importing Entitlements XLSX file"
        XLSX_IMPORTING_RECONCILIATION = "XLSX_IMPORTING_RECONCILIATION", "Importing Reconciliation XLSX file"

    BACKGROUND_ACTION_ERROR_STATES = [
        BackgroundActionStatus.XLSX_EXPORT_ERROR,
        BackgroundActionStatus.XLSX_IMPORT_ERROR,
        BackgroundActionStatus.RULE_ENGINE_ERROR,
    ]

    class Action(models.TextChoices):
        LOCK = "LOCK", "Lock"
        LOCK_FSP = "LOCK_FSP", "Lock FSP"
        UNLOCK = "UNLOCK", "Unlock"
        UNLOCK_FSP = "UNLOCK_FSP", "Unlock FSP"
        SEND_FOR_APPROVAL = "SEND_FOR_APPROVAL", "Send For Approval"
        APPROVE = "APPROVE", "Approve"
        AUTHORIZE = "AUTHORIZE", "Authorize"
        REVIEW = "REVIEW", "Review"
        REJECT = "REJECT", "Reject"
        FINISH = "FINISH", "Finish"

    program_cycle = models.ForeignKey("program.ProgramCycle", null=True, blank=True, on_delete=models.CASCADE)
    created_by = models.ForeignKey(
        settings.AUTH_USER_MODEL,
        on_delete=models.PROTECT,
        related_name="created_payment_plans",
    )
    status = FSMField(default=Status.OPEN, protected=False, db_index=True, choices=Status.choices)
    background_action_status = FSMField(
        default=None,
        protected=False,
        db_index=True,
        blank=True,
        null=True,
        choices=BackgroundActionStatus.choices,
    )
    target_population = models.ForeignKey(
        "targeting.TargetPopulation",
        on_delete=models.CASCADE,
        related_name="payment_plans",
    )
    currency = models.CharField(max_length=4, choices=CURRENCY_CHOICES)
    dispersion_start_date = models.DateField()
    dispersion_end_date = models.DateField()
    female_children_count = models.PositiveIntegerField(default=0)
    male_children_count = models.PositiveIntegerField(default=0)
    female_adults_count = models.PositiveIntegerField(default=0)
    male_adults_count = models.PositiveIntegerField(default=0)
    total_households_count = models.PositiveIntegerField(default=0)
    total_individuals_count = models.PositiveIntegerField(default=0)
    imported_file_date = models.DateTimeField(blank=True, null=True)
    imported_file = models.ForeignKey(FileTemp, null=True, blank=True, related_name="+", on_delete=models.SET_NULL)
    export_file_entitlement = models.ForeignKey(
        FileTemp, null=True, blank=True, related_name="+", on_delete=models.SET_NULL
    )
    export_file_per_fsp = models.ForeignKey(
        FileTemp, null=True, blank=True, related_name="+", on_delete=models.SET_NULL
    )
    steficon_rule = models.ForeignKey(
        RuleCommit,
        null=True,
        on_delete=models.PROTECT,
        related_name="payment_plans",
        blank=True,
    )
    steficon_applied_date = models.DateTimeField(blank=True, null=True)
    payment_verification_summary = GenericRelation(
        "payment.PaymentVerificationSummary",
        content_type_field="payment_plan_content_type",
        object_id_field="payment_plan_object_id",
        related_query_name="payment_plan",
    )
    payment_verification_plan = GenericRelation(
        "payment.PaymentVerificationPlan",
        content_type_field="payment_plan_content_type",
        object_id_field="payment_plan_object_id",
        related_query_name="payment_plan",
    )
    source_payment_plan = models.ForeignKey(
        "self", null=True, blank=True, on_delete=models.CASCADE, related_name="follow_ups"
    )
    is_follow_up = models.BooleanField(default=False)
    exclusion_reason = models.TextField(blank=True)

    class Meta:
        verbose_name = "Payment Plan"
        ordering = ["created_at"]

    def __str__(self) -> str:
        return self.unicef_id or ""

    @property
    def bank_reconciliation_success(self) -> int:
        return self.payment_items.filter(status__in=Payment.ALLOW_CREATE_VERIFICATION).count()

    @property
    def bank_reconciliation_error(self) -> int:
        return self.payment_items.filter(status=Payment.STATUS_ERROR).count()

    @property
    def excluded_households_ids(self) -> List[str]:
        return list(self.payment_items.filter(excluded=True).values_list("household__unicef_id", flat=True))

    @transition(
        field=background_action_status,
        source=[None] + BACKGROUND_ACTION_ERROR_STATES,
        target=BackgroundActionStatus.XLSX_EXPORTING,
        conditions=[
            lambda obj: obj.status
            in [PaymentPlan.Status.LOCKED, PaymentPlan.Status.ACCEPTED, PaymentPlan.Status.FINISHED]
        ],
    )
    def background_action_status_xlsx_exporting(self) -> None:
        pass

    @transition(
        field=background_action_status,
        source=BackgroundActionStatus.XLSX_EXPORTING,
        target=BackgroundActionStatus.XLSX_EXPORT_ERROR,
        conditions=[
            lambda obj: obj.status
            in [PaymentPlan.Status.LOCKED, PaymentPlan.Status.ACCEPTED, PaymentPlan.Status.FINISHED]
        ],
    )
    def background_action_status_xlsx_export_error(self) -> None:
        pass

    @transition(
        field=background_action_status,
        source=[None] + BACKGROUND_ACTION_ERROR_STATES,
        target=BackgroundActionStatus.RULE_ENGINE_RUN,
        conditions=[lambda obj: obj.status == PaymentPlan.Status.LOCKED],
    )
    def background_action_status_steficon_run(self) -> None:
        pass

    @transition(
        field=background_action_status,
        source=[BackgroundActionStatus.RULE_ENGINE_RUN],
        target=BackgroundActionStatus.RULE_ENGINE_ERROR,
        conditions=[lambda obj: obj.status == PaymentPlan.Status.LOCKED],
    )
    def background_action_status_steficon_error(self) -> None:
        pass

    @transition(
        field=background_action_status,
        source=[None] + BACKGROUND_ACTION_ERROR_STATES,
        target=BackgroundActionStatus.XLSX_IMPORTING_ENTITLEMENTS,
        conditions=[lambda obj: obj.status == PaymentPlan.Status.LOCKED],
    )
    def background_action_status_xlsx_importing_entitlements(self) -> None:
        pass

    @transition(
        field=background_action_status,
        source=[None] + BACKGROUND_ACTION_ERROR_STATES,
        target=BackgroundActionStatus.XLSX_IMPORTING_RECONCILIATION,
        conditions=[
            lambda obj: obj.status
            in [PaymentPlan.Status.LOCKED, PaymentPlan.Status.ACCEPTED, PaymentPlan.Status.FINISHED]
        ],
    )
    def background_action_status_xlsx_importing_reconciliation(self) -> None:
        pass

    @transition(
        field=background_action_status,
        source=[
            BackgroundActionStatus.XLSX_IMPORTING_ENTITLEMENTS,
            BackgroundActionStatus.XLSX_IMPORTING_RECONCILIATION,
        ],
        target=BackgroundActionStatus.XLSX_IMPORT_ERROR,
        conditions=[
            lambda obj: obj.status
            in [PaymentPlan.Status.LOCKED, PaymentPlan.Status.ACCEPTED, PaymentPlan.Status.FINISHED]
        ],
    )
    def background_action_status_xlsx_import_error(self) -> None:
        pass

    @transition(field=background_action_status, source="*", target=None)
    def background_action_status_none(self) -> None:
        self.background_action_status = None  # little hack

    @transition(
        field=status,
        source=Status.OPEN,
        target=Status.LOCKED,
    )
    def status_lock(self) -> None:
        self.status_date = timezone.now()

    @transition(
        field=status,
        source=Status.LOCKED,
        target=Status.OPEN,
    )
    def status_unlock(self) -> None:
        self.background_action_status_none()
        self.status_date = timezone.now()

    @transition(
        field=status,
        source=Status.LOCKED_FSP,
        target=Status.LOCKED,
    )
    def status_unlock_fsp(self) -> None:
        self.status_date = timezone.now()

    @transition(
        field=status,
        source=Status.LOCKED,
        target=Status.LOCKED_FSP,
    )
    def status_lock_fsp(self) -> None:
        self.background_action_status_none()
        self.status_date = timezone.now()

    @transition(
        field=status,
        source=[Status.IN_APPROVAL, Status.IN_AUTHORIZATION, Status.IN_REVIEW],
        target=Status.LOCKED_FSP,
    )
    def status_reject(self) -> None:
        self.status_date = timezone.now()

    @transition(
        field=status,
        source=Status.LOCKED_FSP,
        target=Status.IN_APPROVAL,
    )
    def status_send_to_approval(self) -> None:
        self.status_date = timezone.now()

    @transition(
        field=status,
        source=Status.IN_APPROVAL,
        target=Status.IN_AUTHORIZATION,
    )
    def status_approve(self) -> None:
        self.status_date = timezone.now()

    @transition(
        field=status,
        source=Status.IN_AUTHORIZATION,
        target=Status.IN_REVIEW,
    )
    def status_authorize(self) -> None:
        self.status_date = timezone.now()

    @transition(
        field=status,
        source=Status.IN_REVIEW,
        target=Status.ACCEPTED,
    )
    def status_mark_as_reviewed(self) -> None:
        self.status_date = timezone.now()

    @transition(
        field=status,
        source=[Status.ACCEPTED, Status.FINISHED],
        target=Status.FINISHED,
    )
    def status_finished(self) -> None:
        self.status_date = timezone.now()

        if not self.payment_verification_summary.exists():
            PaymentVerificationSummary.objects.create(
                payment_plan_obj=self,
            )

    @transition(
        field=status,
        source=Status.PREPARING,
        target=Status.OPEN,
    )
    def status_open(self) -> None:
        self.status_date = timezone.now()

    @property
    def currency_exchange_date(self) -> datetime:
        now = timezone.now().date()
        return self.dispersion_end_date if self.dispersion_end_date < now else now

    @property
    def eligible_payments(self) -> QuerySet:
        return self.payment_items.eligible()

    @property
    def can_be_locked(self) -> bool:
        return self.payment_items.filter(payment_plan_hard_conflicted=False).exists()

    def update_population_count_fields(self) -> None:
        households_ids = self.eligible_payments.values_list("household_id", flat=True)

        delta18 = relativedelta(years=+18)
        date18ago = datetime.now() - delta18

        targeted_individuals = Individual.objects.filter(household__id__in=households_ids).aggregate(
            male_children_count=Count("id", distinct=True, filter=Q(birth_date__gt=date18ago, sex=MALE)),
            female_children_count=Count("id", distinct=True, filter=Q(birth_date__gt=date18ago, sex=FEMALE)),
            male_adults_count=Count("id", distinct=True, filter=Q(birth_date__lte=date18ago, sex=MALE)),
            female_adults_count=Count("id", distinct=True, filter=Q(birth_date__lte=date18ago, sex=FEMALE)),
        )

        self.female_children_count = targeted_individuals.get("female_children_count", 0)
        self.male_children_count = targeted_individuals.get("male_children_count", 0)
        self.female_adults_count = targeted_individuals.get("female_adults_count", 0)
        self.male_adults_count = targeted_individuals.get("male_adults_count", 0)
        self.total_households_count = households_ids.count()
        self.total_individuals_count = (
            self.female_children_count + self.male_children_count + self.female_adults_count + self.male_adults_count
        )

        self.save(
            update_fields=[
                "female_children_count",
                "male_children_count",
                "female_adults_count",
                "male_adults_count",
                "total_households_count",
                "total_individuals_count",
            ]
        )

    def update_money_fields(self) -> None:
        self.exchange_rate = self.get_exchange_rate()
        payments = self.eligible_payments.aggregate(
            total_entitled_quantity=Coalesce(Sum("entitlement_quantity"), Decimal(0.0)),
            total_entitled_quantity_usd=Coalesce(Sum("entitlement_quantity_usd"), Decimal(0.0)),
            total_delivered_quantity=Coalesce(Sum("delivered_quantity"), Decimal(0.0)),
            total_delivered_quantity_usd=Coalesce(Sum("delivered_quantity_usd"), Decimal(0.0)),
        )

        self.total_entitled_quantity = payments.get("total_entitled_quantity", 0.00)
        self.total_entitled_quantity_usd = payments.get("total_entitled_quantity_usd", 0.00)
        self.total_delivered_quantity = payments.get("total_delivered_quantity", 0.00)
        self.total_delivered_quantity_usd = payments.get("total_delivered_quantity_usd", 0.00)

        self.total_undelivered_quantity = self.total_entitled_quantity - self.total_delivered_quantity
        self.total_undelivered_quantity_usd = self.total_entitled_quantity_usd - self.total_delivered_quantity_usd

        self.save(
            update_fields=[
                "exchange_rate",
                "total_entitled_quantity",
                "total_entitled_quantity_usd",
                "total_delivered_quantity",
                "total_delivered_quantity_usd",
                "total_undelivered_quantity",
                "total_undelivered_quantity_usd",
            ]
        )

    @property
    def has_export_file(self) -> bool:
        try:
            if self.status == PaymentPlan.Status.LOCKED and not self.is_follow_up:
                return self.export_file_entitlement is not None
            elif self.status in (PaymentPlan.Status.ACCEPTED, PaymentPlan.Status.FINISHED):
                return self.export_file_per_fsp is not None
            else:
                return False
        except FileTemp.DoesNotExist:
            return False

    @property
    def payment_list_export_file_link(self) -> Optional[str]:
        if self.status == PaymentPlan.Status.LOCKED and not self.is_follow_up:
            return self.export_file_entitlement.file.url
        elif self.status in (PaymentPlan.Status.ACCEPTED, PaymentPlan.Status.FINISHED):
            return self.export_file_per_fsp.file.url
        else:
            return None

    @property
    def imported_file_name(self) -> str:
        """used for import entitlements"""
        try:
            return self.imported_file.file.name if self.imported_file else ""
        except FileTemp.DoesNotExist:
            return ""

    @property
    def is_reconciled(self) -> bool:
        # TODO what in case of active grievance tickets?
        return (
            self.eligible_payments.exclude(status=GenericPayment.STATUS_PENDING).count()
            == self.eligible_payments.count()
        )

    def remove_export_file(self) -> None:
        # remove export_file_entitlement
        if self.status == PaymentPlan.Status.LOCKED and self.export_file_entitlement:
            self.export_file_entitlement.file.delete(save=False)
            self.export_file_entitlement.delete()
            self.export_file_entitlement = None
        # remove export_file_per_fsp
        if self.status in (PaymentPlan.Status.ACCEPTED, PaymentPlan.Status.FINISHED) and self.export_file_per_fsp:
            self.export_file_per_fsp.file.delete(save=False)
            self.export_file_per_fsp.delete()
            self.export_file_per_fsp = None

    def remove_imported_file(self) -> None:
        if self.imported_file:
            self.imported_file.file.delete(save=False)
            self.imported_file.delete()
            self.imported_file = None
            self.imported_file_date = None

    @cached_property
    def acceptance_process_threshold(self) -> Optional["AcceptanceProcessThreshold"]:
        total_entitled_quantity_usd = int(self.total_entitled_quantity_usd or 0)

        return self.business_area.acceptance_process_thresholds.filter(
            payments_range_usd__contains=NumericRange(
                total_entitled_quantity_usd, total_entitled_quantity_usd, bounds="[]"
            )
        ).first()

    @property
    def approval_number_required(self) -> int:
        if not self.acceptance_process_threshold:
            return 1

        return self.acceptance_process_threshold.approval_number_required

    @property
    def authorization_number_required(self) -> int:
        if not self.acceptance_process_threshold:
            return 1

        return self.acceptance_process_threshold.authorization_number_required

    @property
    def finance_release_number_required(self) -> int:
        if not self.acceptance_process_threshold:
            return 1

        return self.acceptance_process_threshold.finance_release_number_required

    def unsuccessful_payments(self) -> "QuerySet":
        return self.payment_items.eligible().filter(
            status__in=[
                Payment.STATUS_ERROR,
                Payment.STATUS_NOT_DISTRIBUTED,
                Payment.STATUS_FORCE_FAILED,  # TODO remove force failed?
            ]
        )

    def payments_used_in_follow_payment_plans(self) -> "QuerySet":
        return Payment.objects.filter(parent__source_payment_plan_id=self.id, excluded=False)


class FinancialServiceProviderXlsxTemplate(TimeStampedUUIDModel):
    COLUMNS_CHOICES = (
        ("payment_id", _("Payment ID")),
        ("household_id", _("Household ID")),
        ("household_size", _("Household Size")),
        ("collector_name", _("Collector Name")),
        ("payment_channel", _("Payment Channel")),
        ("fsp_name", _("FSP Name")),
        ("currency", _("Currency")),
        ("entitlement_quantity", _("Entitlement Quantity")),
        ("entitlement_quantity_usd", _("Entitlement Quantity USD")),
        ("delivered_quantity", _("Delivered Quantity")),
        ("delivery_date", _("Delivery Date")),
<<<<<<< HEAD
        ("order_number", _("Order Number")),
        ("token_number", _("Token Number")),
=======
        ("reason_for_unsuccessful_payment", _("Reason for unsuccessful payment")),
>>>>>>> d9a13895
    )

    DEFAULT_COLUMNS = [col[0] for col in COLUMNS_CHOICES]

    created_by = models.ForeignKey(
        settings.AUTH_USER_MODEL,
        on_delete=models.CASCADE,
        related_name="created_financial_service_provider_xlsx_templates",
        null=True,
        blank=True,
        verbose_name=_("Created by"),
    )
    name = models.CharField(max_length=120, verbose_name=_("Name"))
    columns = MultiSelectField(
        max_length=250,
        choices=COLUMNS_CHOICES,
        default=DEFAULT_COLUMNS,
        verbose_name=_("Columns"),
        help_text=_("Select the columns to include in the report"),
    )

    core_fields = HorizontalChoiceArrayField(
        models.CharField(max_length=255, blank=True, choices=FieldFactory(CORE_FIELDS_ATTRIBUTES).to_choices()),
        default=list,
        blank=True,
    )

    @classmethod
    def get_column_from_core_field(cls, payment: "Payment", core_field_name: str) -> Any:
        collector = payment.collector
        household = payment.household
        core_fields_attributes = FieldFactory(CORE_FIELDS_ATTRIBUTES).to_dict_by("name")
        attr = core_fields_attributes[core_field_name]
        lookup = attr["lookup"]
        lookup = lookup.replace("__", ".")
        if attr["associated_with"] == _INDIVIDUAL:
            return nested_getattr(collector, lookup, None)
        if attr["associated_with"] == _HOUSEHOLD:
            return nested_getattr(household, lookup, None)
        return None

    @classmethod
    def get_column_value_from_payment(cls, payment: "Payment", column_name: str) -> Union[str, float]:
        map_obj_name_column = {
            "payment_id": (payment, "unicef_id"),
            "household_id": (payment.household, "unicef_id"),
            "household_size": (payment.household, "size"),
            "admin_level_2": (payment.household.admin2, "name"),
            "collector_name": (payment.collector, "full_name"),
            "payment_channel": (payment, "delivery_type"),
            "fsp_name": (payment.financial_service_provider, "name"),
            "currency": (payment, "currency"),
            "entitlement_quantity": (payment, "entitlement_quantity"),
            "entitlement_quantity_usd": (payment, "entitlement_quantity_usd"),
            "delivered_quantity": (payment, "delivered_quantity"),
            "delivery_date": (payment, "delivery_date"),
<<<<<<< HEAD
            "order_number": (payment, "order_number"),
            "token_number": (payment, "token_number"),
=======
            "reason_for_unsuccessful_payment": (payment, "reason_for_unsuccessful_payment"),
>>>>>>> d9a13895
        }
        if column_name not in map_obj_name_column:
            return "wrong_column_name"
        if column_name == "delivered_quantity" and payment.status == Payment.STATUS_ERROR:  # Unsuccessful Payment
            return float(-1)
        if column_name == "delivery_date" and payment.delivery_date is not None:
            return str(payment.delivery_date)
        obj, nested_field = map_obj_name_column[column_name]
        return getattr(obj, nested_field, None) or ""

    def __str__(self) -> str:
        return f"{self.name} ({len(self.columns) + len(self.core_fields)})"


class FspXlsxTemplatePerDeliveryMechanism(TimeStampedUUIDModel):
    created_by = models.ForeignKey(
        settings.AUTH_USER_MODEL,
        on_delete=models.CASCADE,
        related_name="created_fsp_xlsx_template_per_delivery_mechanisms",
        null=True,
        blank=True,
        verbose_name=_("Created by"),
    )
    financial_service_provider = models.ForeignKey(
        "FinancialServiceProvider", on_delete=models.CASCADE, related_name="fsp_xlsx_template_per_delivery_mechanisms"
    )
    delivery_mechanism = models.CharField(
        max_length=255, verbose_name=_("Delivery Mechanism"), choices=GenericPayment.DELIVERY_TYPE_CHOICE
    )
    xlsx_template = models.ForeignKey(
        "FinancialServiceProviderXlsxTemplate",
        on_delete=models.CASCADE,
        related_name="fsp_xlsx_template_per_delivery_mechanisms",
    )

    class Meta:
        unique_together = ("financial_service_provider", "delivery_mechanism")

    def __str__(self) -> str:
        return f"{self.financial_service_provider.name} - {self.xlsx_template} - {self.delivery_mechanism}"


class FinancialServiceProvider(TimeStampedUUIDModel):
    COMMUNICATION_CHANNEL_API = "API"
    COMMUNICATION_CHANNEL_SFTP = "SFTP"
    COMMUNICATION_CHANNEL_XLSX = "XLSX"
    COMMUNICATION_CHANNEL_CHOICES = (
        (COMMUNICATION_CHANNEL_API, "API"),
        (COMMUNICATION_CHANNEL_SFTP, "SFTP"),
        (COMMUNICATION_CHANNEL_XLSX, "XLSX"),
    )

    created_by = models.ForeignKey(
        settings.AUTH_USER_MODEL,
        on_delete=models.SET_NULL,
        related_name="created_financial_service_providers",
        null=True,
        blank=True,
        verbose_name=_("Created by"),
    )
    name = models.CharField(max_length=100, unique=True)
    vision_vendor_number = models.CharField(max_length=100, unique=True)
    delivery_mechanisms = HorizontalChoiceArrayField(
        models.CharField(choices=GenericPayment.DELIVERY_TYPE_CHOICE, max_length=24)
    )
    distribution_limit = models.DecimalField(
        decimal_places=2,
        max_digits=12,
        validators=[MinValueValidator(Decimal("0.00"))],
        null=True,
        blank=True,
        help_text="The maximum amount of money in USD that can be distributed or unlimited if null",
        db_index=True,
    )
    communication_channel = models.CharField(max_length=6, choices=COMMUNICATION_CHANNEL_CHOICES, db_index=True)
    data_transfer_configuration = models.JSONField(
        help_text="JSON configuration for the data transfer mechanism",
        null=True,
        blank=True,
        default=dict,
    )
    xlsx_templates = models.ManyToManyField(
        "payment.FinancialServiceProviderXlsxTemplate",
        through="FspXlsxTemplatePerDeliveryMechanism",
        related_name="financial_service_providers",
    )

    def __str__(self) -> str:
        return f"{self.name} ({self.vision_vendor_number}): {self.communication_channel}"

    def get_xlsx_template(self, delivery_mechanism: str) -> Optional["FinancialServiceProviderXlsxTemplate"]:
        try:
            return self.xlsx_templates.get(
                fsp_xlsx_template_per_delivery_mechanisms__delivery_mechanism=delivery_mechanism
            )
        except FinancialServiceProviderXlsxTemplate.DoesNotExist:
            return None

    def can_accept_any_volume(self) -> bool:
        if (
            self.distribution_limit is not None
            and self.delivery_mechanisms_per_payment_plan.filter(
                payment_plan__status__in=[
                    PaymentPlan.Status.LOCKED_FSP,
                    PaymentPlan.Status.IN_APPROVAL,
                    PaymentPlan.Status.IN_AUTHORIZATION,
                    PaymentPlan.Status.IN_REVIEW,
                    PaymentPlan.Status.ACCEPTED,
                ]
            ).exists()
        ):
            return False

        if self.distribution_limit == 0.0:
            return False

        return True

    def can_accept_volume(self, volume: Decimal) -> bool:
        if self.distribution_limit is None:
            return True

        return volume <= self.distribution_limit


class FinancialServiceProviderXlsxReport(TimeStampedUUIDModel):
    IN_PROGRESS = 1
    COMPLETED = 2
    FAILED = 3
    STATUSES = (
        (IN_PROGRESS, _("Processing")),
        (COMPLETED, _("Generated")),
        (FAILED, _("Failed")),
    )
    financial_service_provider = models.ForeignKey(
        "payment.FinancialServiceProvider",
        on_delete=models.CASCADE,
        verbose_name=_("Financial Service Provider"),
    )
    file = models.FileField(blank=True, null=True, editable=False)
    status = models.IntegerField(choices=STATUSES, blank=True, null=True, editable=False, db_index=True)

    def __str__(self) -> str:
        name_ = (
            self.financial_service_provider.fsp_xlsx_template.name
            if self.financial_service_provider.fsp_xlsx_template
            else self.financial_service_provider.name
        )
        return f"{name_} ({self.status})"


class DeliveryMechanismPerPaymentPlan(TimeStampedUUIDModel):
    class Status(models.TextChoices):
        NOT_SENT = "NOT_SENT"
        SENT = "SENT"

    payment_plan = models.ForeignKey(
        "payment.PaymentPlan",
        on_delete=models.CASCADE,
        related_name="delivery_mechanisms",
    )
    financial_service_provider = models.ForeignKey(
        "payment.FinancialServiceProvider",
        on_delete=models.PROTECT,
        related_name="delivery_mechanisms_per_payment_plan",
        null=True,
    )
    created_by = models.ForeignKey(
        settings.AUTH_USER_MODEL,
        on_delete=models.PROTECT,
        related_name="created_delivery_mechanisms",
    )
    sent_date = models.DateTimeField()
    sent_by = models.ForeignKey(
        settings.AUTH_USER_MODEL,
        on_delete=models.PROTECT,
        related_name="sent_delivery_mechanisms",
        null=True,
    )
    status = FSMField(default=Status.NOT_SENT, protected=False, db_index=True)
    delivery_mechanism = models.CharField(
        max_length=255, choices=GenericPayment.DELIVERY_TYPE_CHOICE, db_index=True, null=True
    )
    delivery_mechanism_order = models.PositiveIntegerField()

    class Meta:
        constraints = [
            models.UniqueConstraint(
                fields=["payment_plan", "delivery_mechanism", "delivery_mechanism_order"],
                name="unique payment_plan_delivery_mechanism",
            ),
        ]

    @transition(
        field=status,
        source=Status.NOT_SENT,
        target=Status.SENT,
    )
    def status_send(self, sent_by: "User") -> None:
        self.sent_date = timezone.now()
        self.sent_by = sent_by


class CashPlan(GenericPaymentPlan):
    DISTRIBUTION_COMPLETED = "Distribution Completed"
    DISTRIBUTION_COMPLETED_WITH_ERRORS = "Distribution Completed with Errors"
    TRANSACTION_COMPLETED = "Transaction Completed"
    TRANSACTION_COMPLETED_WITH_ERRORS = "Transaction Completed with Errors"

    STATUS_CHOICE = (
        (DISTRIBUTION_COMPLETED, _("Distribution Completed")),
        (
            DISTRIBUTION_COMPLETED_WITH_ERRORS,
            _("Distribution Completed with Errors"),
        ),
        (TRANSACTION_COMPLETED, _("Transaction Completed")),
        (
            TRANSACTION_COMPLETED_WITH_ERRORS,
            _("Transaction Completed with Errors"),
        ),
    )
    name = models.CharField(max_length=255, db_index=True)
    ca_id = models.CharField(max_length=255, null=True, db_index=True)
    ca_hash_id = models.UUIDField(unique=True, null=True)
    status = models.CharField(max_length=255, choices=STATUS_CHOICE, db_index=True)
    distribution_level = models.CharField(max_length=255)
    dispersion_date = models.DateTimeField()
    coverage_duration = models.PositiveIntegerField()
    coverage_unit = models.CharField(max_length=255)
    comments = models.CharField(max_length=255, null=True)
    delivery_type = models.CharField(
        choices=GenericPayment.DELIVERY_TYPE_CHOICE,
        max_length=24,
        null=True,
        db_index=True,
    )
    assistance_measurement = models.CharField(max_length=255, db_index=True)
    assistance_through = models.CharField(max_length=255, db_index=True)
    service_provider = models.ForeignKey(
        "payment.ServiceProvider",
        null=True,
        related_name="cash_plans",
        on_delete=models.CASCADE,
    )
    vision_id = models.CharField(max_length=255, null=True)
    funds_commitment = models.CharField(max_length=255, null=True)
    down_payment = models.CharField(max_length=255, null=True)
    validation_alerts_count = models.IntegerField()
    total_persons_covered = models.IntegerField(db_index=True)
    total_persons_covered_revised = models.IntegerField(db_index=True)
    payment_verification_summary = GenericRelation(
        "payment.PaymentVerificationSummary",
        content_type_field="payment_plan_content_type",
        object_id_field="payment_plan_object_id",
        related_query_name="cash_plan",
    )
    payment_verification_plan = GenericRelation(
        "payment.PaymentVerificationPlan",
        content_type_field="payment_plan_content_type",
        object_id_field="payment_plan_object_id",
        related_query_name="cash_plan",
    )

    def __str__(self) -> str:
        return self.name or ""

    @property
    def payment_records_count(self) -> int:
        return self.payment_items.count()

    @property
    def bank_reconciliation_success(self) -> int:
        return self.payment_items.filter(status__in=PaymentRecord.ALLOW_CREATE_VERIFICATION).count()

    @property
    def bank_reconciliation_error(self) -> int:
        return self.payment_items.filter(status=PaymentRecord.STATUS_ERROR).count()

    @cached_property
    def total_number_of_households(self) -> int:
        # https://unicef.visualstudio.com/ICTD-HCT-MIS/_workitems/edit/84040
        return self.payment_items.count()

    @property
    def currency(self) -> Optional[str]:
        payment_record = self.payment_items.first()
        return payment_record.currency if payment_record else None

    @property
    def currency_exchange_date(self) -> datetime:
        return self.dispersion_date

    def unicef_id(self) -> str:
        # TODO: maybe 'ca_id' rename to 'unicef_id'?
        return self.ca_id

    class Meta:
        verbose_name = "Cash Plan"
        ordering = ["created_at"]


class PaymentRecord(ConcurrencyModel, GenericPayment):
    ENTITLEMENT_CARD_STATUS_ACTIVE = "ACTIVE"
    ENTITLEMENT_CARD_STATUS_INACTIVE = "INACTIVE"
    ENTITLEMENT_CARD_STATUS_CHOICE = Choices(
        (ENTITLEMENT_CARD_STATUS_ACTIVE, _("Active")),
        (ENTITLEMENT_CARD_STATUS_INACTIVE, _("Inactive")),
    )

    ca_id = models.CharField(max_length=255, null=True, db_index=True)
    ca_hash_id = models.UUIDField(unique=True, null=True)
    parent = models.ForeignKey(
        "payment.CashPlan",
        on_delete=models.CASCADE,
        related_name="payment_items",
        null=True,
    )

    full_name = models.CharField(max_length=255)
    total_persons_covered = models.IntegerField()
    distribution_modality = models.CharField(
        max_length=255,
    )
    target_population = models.ForeignKey(
        "targeting.TargetPopulation",
        on_delete=models.CASCADE,
        related_name="payment_records",
    )
    target_population_cash_assist_id = models.CharField(max_length=255)
    entitlement_card_number = models.CharField(max_length=255, null=True)
    entitlement_card_status = models.CharField(
        choices=ENTITLEMENT_CARD_STATUS_CHOICE, default="ACTIVE", max_length=20, null=True
    )
    entitlement_card_issue_date = models.DateField(null=True)
    vision_id = models.CharField(max_length=255, null=True)
    registration_ca_id = models.CharField(max_length=255, null=True)
    service_provider = models.ForeignKey(
        "payment.ServiceProvider",
        on_delete=models.CASCADE,
    )
    payment_verification = GenericRelation(
        "payment.PaymentVerification",
        content_type_field="payment_content_type",
        object_id_field="payment_object_id",
        related_query_name="payment_record",
    )
    payment_verification_summary = GenericRelation(
        "payment.PaymentVerificationSummary",
        content_type_field="payment_content_type",
        object_id_field="payment_object_id",
        related_query_name="payment_record",
    )

    @property
    def unicef_id(self) -> str:
        return self.ca_id

    def get_revert_mark_as_failed_status(self, delivered_quantity: Decimal) -> str:
        return self.STATUS_SUCCESS


class Payment(SoftDeletableModel, GenericPayment, UnicefIdentifiedModel):
    parent = models.ForeignKey(
        "payment.PaymentPlan",
        on_delete=models.CASCADE,
        related_name="payment_items",
    )
    conflicted = models.BooleanField(default=False)
    excluded = models.BooleanField(default=False)
    entitlement_date = models.DateTimeField(null=True, blank=True)
    financial_service_provider = models.ForeignKey(
        "payment.FinancialServiceProvider", on_delete=models.PROTECT, null=True
    )
    collector = models.ForeignKey("household.Individual", on_delete=models.CASCADE, related_name="collector_payments")
    payment_verification = GenericRelation(
        "payment.PaymentVerification",
        content_type_field="payment_content_type",
        object_id_field="payment_object_id",
        related_query_name="payment",
    )
    payment_verification_summary = GenericRelation(
        "payment.PaymentVerificationSummary",
        content_type_field="payment_content_type",
        object_id_field="payment_object_id",
        related_query_name="payment",
    )

    source_payment = models.ForeignKey(
        "self", null=True, blank=True, on_delete=models.CASCADE, related_name="follow_ups"
    )
    is_follow_up = models.BooleanField(default=False)
<<<<<<< HEAD
    order_number = models.PositiveIntegerField(
        blank=True, null=True, validators=[MinValueValidator(100000000), MaxValueValidator(999999999)]
    )  # 9 digits
    token_number = models.PositiveIntegerField(
        blank=True, null=True, validators=[MinValueValidator(1000000), MaxValueValidator(9999999)]
    )  # 7 digits
=======
    reason_for_unsuccessful_payment = models.CharField(max_length=255, null=True, blank=True)
>>>>>>> d9a13895

    @property
    def full_name(self) -> str:
        return self.collector.full_name

    def get_revert_mark_as_failed_status(self, delivered_quantity: Decimal) -> str:
        if delivered_quantity == 0:
            return Payment.STATUS_NOT_DISTRIBUTED

        elif delivered_quantity < self.entitlement_quantity:
            return Payment.STATUS_DISTRIBUTION_PARTIAL

        elif delivered_quantity == self.entitlement_quantity:
            return Payment.STATUS_DISTRIBUTION_SUCCESS

        else:
            raise ValidationError(
                f"Wrong delivered quantity {delivered_quantity} for entitlement quantity {self.entitlement_quantity}"
            )

    objects = PaymentManager()

    def clean(self) -> None:
        if self.parent.status in (PaymentPlan.Status.ACCEPTED, PaymentPlan.Status.FINISHED):
            # Check for existing Payment objects with the same token_number and the same Program
            existing_payments = Payment.objects.filter(
                parent__program=self.parent.program,
                token_number=self.token_number,
            )
            if self.pk:
                existing_payments = existing_payments.exclude(pk=self.pk)
            if existing_payments.exists():
                raise ValidationError("Token number must be unique per Program.")

            # Check for existing Payment objects with the same order_number and the same Program
            existing_payments = Payment.objects.filter(
                parent__program=self.parent.program,
                order_number=self.order_number,
            )
            if self.pk:
                existing_payments = existing_payments.exclude(pk=self.pk)
            if existing_payments.exists():
                raise ValidationError("Order number must be unique per Program.")

    class Meta:
        constraints = [
            UniqueConstraint(
                fields=["parent", "household"],
                condition=Q(is_removed=False),
                name="payment_plan_and_household",
            ),
        ]


class ServiceProvider(TimeStampedUUIDModel):
    business_area = models.ForeignKey("core.BusinessArea", on_delete=models.CASCADE)
    ca_id = models.CharField(max_length=255, unique=True)
    full_name = models.CharField(max_length=255, null=True)
    short_name = models.CharField(max_length=100, null=True)
    country = models.CharField(max_length=3)
    vision_id = models.CharField(max_length=255, null=True)

    def __str__(self) -> str:
        return self.full_name or ""


class PaymentVerificationPlan(TimeStampedUUIDModel, ConcurrencyModel, UnicefIdentifiedModel):
    ACTIVITY_LOG_MAPPING = create_mapping_dict(
        [
            "status",
            "payment_plan",
            "sampling",
            "verification_channel",
            "sample_size",
            "responded_count",
            "received_count",
            "not_received_count",
            "received_with_problems_count",
            "confidence_interval",
            "margin_of_error",
            "rapid_pro_flow_id",
            "rapid_pro_flow_start_uuids",
            "age_filter",
            "excluded_admin_areas_filter",
            "sex_filter",
            "activation_date",
            "completion_date",
        ]
    )
    STATUS_PENDING = "PENDING"
    STATUS_ACTIVE = "ACTIVE"
    STATUS_FINISHED = "FINISHED"
    STATUS_INVALID = "INVALID"
    STATUS_RAPID_PRO_ERROR = "RAPID_PRO_ERROR"
    SAMPLING_FULL_LIST = "FULL_LIST"
    SAMPLING_RANDOM = "RANDOM"
    VERIFICATION_CHANNEL_RAPIDPRO = "RAPIDPRO"
    VERIFICATION_CHANNEL_XLSX = "XLSX"
    VERIFICATION_CHANNEL_MANUAL = "MANUAL"
    STATUS_CHOICES = (
        (STATUS_ACTIVE, "Active"),
        (STATUS_FINISHED, "Finished"),
        (STATUS_PENDING, "Pending"),
        (STATUS_INVALID, "Invalid"),
        (STATUS_RAPID_PRO_ERROR, "RapidPro Error"),
    )
    SAMPLING_CHOICES = (
        (SAMPLING_FULL_LIST, "Full list"),
        (SAMPLING_RANDOM, "Random sampling"),
    )
    VERIFICATION_CHANNEL_CHOICES = (
        (VERIFICATION_CHANNEL_MANUAL, "MANUAL"),
        (VERIFICATION_CHANNEL_RAPIDPRO, "RAPIDPRO"),
        (VERIFICATION_CHANNEL_XLSX, "XLSX"),
    )
    status = models.CharField(max_length=50, choices=STATUS_CHOICES, default=STATUS_PENDING, db_index=True)
    payment_plan_content_type = models.ForeignKey(ContentType, on_delete=models.CASCADE)
    payment_plan_object_id = UUIDField()
    payment_plan_obj: "Union[PaymentPlan, CashPlan]" = GenericForeignKey("payment_plan_content_type", "payment_plan_object_id")  # type: ignore
    sampling = models.CharField(max_length=50, choices=SAMPLING_CHOICES)
    verification_channel = models.CharField(max_length=50, choices=VERIFICATION_CHANNEL_CHOICES)
    sample_size = models.PositiveIntegerField(null=True)
    responded_count = models.PositiveIntegerField(null=True)
    received_count = models.PositiveIntegerField(null=True)
    not_received_count = models.PositiveIntegerField(null=True)
    received_with_problems_count = models.PositiveIntegerField(null=True)
    confidence_interval = models.FloatField(null=True)
    margin_of_error = models.FloatField(null=True)
    rapid_pro_flow_id = models.CharField(max_length=255, blank=True)
    rapid_pro_flow_start_uuids = ArrayField(models.CharField(max_length=255, blank=True), default=list)
    age_filter = JSONField(null=True)
    excluded_admin_areas_filter = JSONField(null=True)
    sex_filter = models.CharField(null=True, max_length=10)
    activation_date = models.DateTimeField(null=True)
    completion_date = models.DateTimeField(null=True)
    xlsx_file_exporting = models.BooleanField(default=False)
    xlsx_file_imported = models.BooleanField(default=False)
    error = models.CharField(max_length=500, null=True, blank=True)

    class Meta:
        ordering = ("created_at",)
        indexes = [
            models.Index(fields=["payment_plan_content_type", "payment_plan_object_id"]),
        ]

    @property
    def business_area(self) -> BusinessArea:
        return self.payment_plan_obj.business_area

    @property
    def get_xlsx_verification_file(self) -> FileTemp:
        try:
            return FileTemp.objects.get(object_id=self.pk, content_type=get_content_type_for_model(self))
        except FileTemp.DoesNotExist:
            raise GraphQLError("Xlsx Verification File does not exist.")
        except FileTemp.MultipleObjectsReturned as e:
            logger.exception(e)
            raise GraphQLError("Query returned multiple Xlsx Verification Files when only one was expected.")

    @property
    def has_xlsx_payment_verification_plan_file(self) -> bool:
        return all(
            [
                self.verification_channel == self.VERIFICATION_CHANNEL_XLSX,
                FileTemp.objects.filter(object_id=self.pk, content_type=get_content_type_for_model(self)).count() == 1,
            ]
        )

    @property
    def xlsx_payment_verification_plan_file_link(self) -> Optional[str]:
        return self.get_xlsx_verification_file.file.url if self.has_xlsx_payment_verification_plan_file else None

    @property
    def xlsx_payment_verification_plan_file_was_downloaded(self) -> bool:
        return self.get_xlsx_verification_file.was_downloaded if self.has_xlsx_payment_verification_plan_file else False

    def set_active(self) -> None:
        self.status = PaymentVerificationPlan.STATUS_ACTIVE
        self.activation_date = timezone.now()
        self.error = None

    def set_pending(self) -> None:
        self.status = PaymentVerificationPlan.STATUS_PENDING
        self.responded_count = None
        self.received_count = None
        self.not_received_count = None
        self.received_with_problems_count = None
        self.activation_date = None
        self.rapid_pro_flow_start_uuids = []

    def can_activate(self) -> bool:
        return self.status not in (
            PaymentVerificationPlan.STATUS_PENDING,
            PaymentVerificationPlan.STATUS_RAPID_PRO_ERROR,
        )

    @property
    def get_payment_plan(self) -> Union["PaymentPlan", "CashPlan", None]:
        try:
            return self.payment_plan_content_type.model_class().objects.get(pk=self.payment_plan_object_id)
        except ObjectDoesNotExist:
            return None


def build_summary(payment_plan: Optional[Any]) -> None:
    statuses_count = payment_plan.get_payment_verification_plans.aggregate(
        active=Count("pk", filter=Q(status=PaymentVerificationSummary.STATUS_ACTIVE)),
        pending=Count("pk", filter=Q(status=PaymentVerificationSummary.STATUS_PENDING)),
        finished=Count("pk", filter=Q(status=PaymentVerificationSummary.STATUS_FINISHED)),
    )
    summary = payment_plan.get_payment_verification_summary
    if statuses_count["active"] >= 1:
        summary.mark_as_active()
    elif statuses_count["finished"] >= 1 and statuses_count["active"] == 0 and statuses_count["pending"] == 0:
        summary.mark_as_finished()
    else:
        summary.status = PaymentVerificationSummary.STATUS_PENDING
        summary.completion_date = None
        summary.activation_date = None
        summary.mark_as_pending()
    summary.save()


@receiver(
    post_save,
    sender=PaymentVerificationPlan,
    dispatch_uid="update_verification_status_in_cash_plan",
)
def update_verification_status_in_cash_plan(sender: Any, instance: PaymentVerificationPlan, **kwargs: Any) -> None:
    build_summary(instance.payment_plan_obj)


@receiver(
    post_delete,
    sender=PaymentVerificationPlan,
    dispatch_uid="update_verification_status_in_cash_plan_on_delete",
)
def update_verification_status_in_cash_plan_on_delete(
    sender: Any, instance: PaymentVerificationPlan, **kwargs: Any
) -> None:
    build_summary(instance.payment_plan_obj)


class PaymentVerification(TimeStampedUUIDModel, ConcurrencyModel):
    ACTIVITY_LOG_MAPPING = create_mapping_dict(
        [
            "payment_verification_plan",
            "status",
            "status_date",
            "received_amount",
        ]
    )
    STATUS_PENDING = "PENDING"
    STATUS_RECEIVED = "RECEIVED"
    STATUS_NOT_RECEIVED = "NOT_RECEIVED"
    STATUS_RECEIVED_WITH_ISSUES = "RECEIVED_WITH_ISSUES"
    STATUS_CHOICES = (
        (STATUS_NOT_RECEIVED, "NOT RECEIVED"),
        (STATUS_PENDING, "PENDING"),
        (STATUS_RECEIVED, "RECEIVED"),
        (STATUS_RECEIVED_WITH_ISSUES, "RECEIVED WITH ISSUES"),
    )
    payment_verification_plan = models.ForeignKey(
        "payment.PaymentVerificationPlan",
        on_delete=models.CASCADE,
        related_name="payment_record_verifications",
    )
    payment_content_type = models.ForeignKey(ContentType, on_delete=models.CASCADE)
    payment_object_id = UUIDField()
    payment_obj = GenericForeignKey("payment_content_type", "payment_object_id")
    status = models.CharField(max_length=50, choices=STATUS_CHOICES, default=STATUS_PENDING)
    status_date = models.DateTimeField(null=True)
    received_amount = models.DecimalField(
        decimal_places=2,
        max_digits=12,
        validators=[MinValueValidator(Decimal("0.01"))],
        null=True,
    )
    sent_to_rapid_pro = models.BooleanField(default=False)

    class Meta:
        indexes = [
            models.Index(fields=["payment_content_type", "payment_object_id"]),
        ]
        constraints = [
            UniqueConstraint(
                fields=["payment_content_type", "payment_object_id"],
                name="payment_content_type_and_payment_id",
            )
        ]

    @property
    def get_payment(self) -> Union[Payment, PaymentRecord, None]:
        try:
            return self.payment_content_type.model_class().objects.get(pk=self.payment_object_id)
        except ObjectDoesNotExist:
            return None

    @property
    def is_manually_editable(self) -> bool:
        if self.payment_verification_plan.verification_channel != PaymentVerificationPlan.VERIFICATION_CHANNEL_MANUAL:
            return False
        minutes_elapsed = (timezone.now() - self.status_date).total_seconds() / 60
        return not (self.status != PaymentVerification.STATUS_PENDING and minutes_elapsed > 10)

    @property
    def business_area(self) -> BusinessArea:
        return self.payment_verification_plan.payment_plan_obj.business_area

    def set_pending(self) -> None:
        self.status_date = timezone.now()
        self.status = PaymentVerification.STATUS_PENDING
        self.received_amount = None


class PaymentVerificationSummary(TimeStampedUUIDModel):
    STATUS_PENDING = "PENDING"
    STATUS_ACTIVE = "ACTIVE"
    STATUS_FINISHED = "FINISHED"
    STATUS_CHOICES = (
        (STATUS_ACTIVE, "Active"),
        (STATUS_FINISHED, "Finished"),
        (STATUS_PENDING, "Pending"),
    )
    status = models.CharField(
        max_length=50, choices=STATUS_CHOICES, default=STATUS_PENDING, verbose_name="Verification status", db_index=True
    )
    activation_date = models.DateTimeField(null=True)
    completion_date = models.DateTimeField(null=True)
    payment_plan_content_type = models.ForeignKey(ContentType, on_delete=models.CASCADE)
    payment_plan_object_id = UUIDField()
    payment_plan_obj = GenericForeignKey("payment_plan_content_type", "payment_plan_object_id")

    class Meta:
        indexes = [
            models.Index(fields=["payment_plan_content_type", "payment_plan_object_id"]),
        ]
        constraints = [
            UniqueConstraint(
                fields=["payment_plan_content_type", "payment_plan_object_id"],
                name="payment_plan_content_type_and_payment_plan_id",
            )
        ]

    def mark_as_active(self) -> None:
        self.status = self.STATUS_ACTIVE
        self.completion_date = None
        if self.activation_date is None:
            self.activation_date = timezone.now()

    def mark_as_finished(self) -> None:
        self.status = self.STATUS_FINISHED
        if self.completion_date is None:
            self.completion_date = timezone.now()

    def mark_as_pending(self) -> None:
        self.status = self.STATUS_PENDING
        self.completion_date = None
        self.activation_date = None


class ApprovalProcess(TimeStampedUUIDModel):
    sent_for_approval_by = models.ForeignKey(
        settings.AUTH_USER_MODEL, on_delete=models.SET_NULL, related_name="+", null=True
    )
    sent_for_approval_date = models.DateTimeField(null=True)
    sent_for_authorization_by = models.ForeignKey(
        settings.AUTH_USER_MODEL, on_delete=models.SET_NULL, related_name="+", null=True
    )
    sent_for_authorization_date = models.DateTimeField(null=True)
    sent_for_finance_release_by = models.ForeignKey(
        settings.AUTH_USER_MODEL, on_delete=models.SET_NULL, related_name="+", null=True
    )
    sent_for_finance_release_date = models.DateTimeField(null=True)
    payment_plan = models.ForeignKey(PaymentPlan, on_delete=models.CASCADE, related_name="approval_process")

    approval_number_required = models.PositiveIntegerField(default=1)
    authorization_number_required = models.PositiveIntegerField(default=1)
    finance_release_number_required = models.PositiveIntegerField(default=1)

    class Meta:
        ordering = ("-created_at",)
        verbose_name_plural = "Approval Processes"


class Approval(TimeStampedUUIDModel):
    APPROVAL = "APPROVAL"
    AUTHORIZATION = "AUTHORIZATION"
    FINANCE_RELEASE = "FINANCE_RELEASE"
    REJECT = "REJECT"
    TYPE_CHOICES = (
        (APPROVAL, "Approval"),
        (AUTHORIZATION, "Authorization"),
        (FINANCE_RELEASE, "Finance Release"),
        (REJECT, "Reject"),
    )

    type = models.CharField(max_length=50, choices=TYPE_CHOICES, default=APPROVAL, verbose_name=_("Approval type"))
    comment = models.CharField(max_length=500, null=True, blank=True)
    created_by = models.ForeignKey(settings.AUTH_USER_MODEL, on_delete=models.SET_NULL, null=True)
    approval_process = models.ForeignKey(ApprovalProcess, on_delete=models.CASCADE, related_name="approvals")

    class Meta:
        ordering = ("-created_at",)

    def __str__(self) -> str:
        return self.type or ""

    @property
    def info(self) -> str:
        types_map = {
            self.APPROVAL: "Approved",
            self.AUTHORIZATION: "Authorized",
            self.FINANCE_RELEASE: "Released",
            self.REJECT: "Rejected",
        }

        return f"{types_map.get(self.type)} by {self.created_by}" if self.created_by else types_map.get(self.type, "")


class AcceptanceProcessThreshold(TimeStampedUUIDModel):
    business_area = models.ForeignKey(
        "core.BusinessArea", on_delete=models.PROTECT, related_name="acceptance_process_thresholds"
    )
    payments_range_usd = IntegerRangeField(
        default=NumericRange(0, None),
        validators=[
            RangeMinValueValidator(0),
        ],
    )
    approval_number_required = models.PositiveIntegerField(default=1)
    authorization_number_required = models.PositiveIntegerField(default=1)
    finance_release_number_required = models.PositiveIntegerField(default=1)

    class Meta:
        ordering = ("payments_range_usd",)

    def __str__(self) -> str:
        return (
            f"{self.payments_range_usd} USD, "
            f"Approvals: {self.approval_number_required} "
            f"Authorization: {self.authorization_number_required} "
            f"Finance Releases: {self.finance_release_number_required}"
        )<|MERGE_RESOLUTION|>--- conflicted
+++ resolved
@@ -848,12 +848,9 @@
         ("entitlement_quantity_usd", _("Entitlement Quantity USD")),
         ("delivered_quantity", _("Delivered Quantity")),
         ("delivery_date", _("Delivery Date")),
-<<<<<<< HEAD
+        ("reason_for_unsuccessful_payment", _("Reason for unsuccessful payment")),
         ("order_number", _("Order Number")),
         ("token_number", _("Token Number")),
-=======
-        ("reason_for_unsuccessful_payment", _("Reason for unsuccessful payment")),
->>>>>>> d9a13895
     )
 
     DEFAULT_COLUMNS = [col[0] for col in COLUMNS_CHOICES]
@@ -910,12 +907,9 @@
             "entitlement_quantity_usd": (payment, "entitlement_quantity_usd"),
             "delivered_quantity": (payment, "delivered_quantity"),
             "delivery_date": (payment, "delivery_date"),
-<<<<<<< HEAD
+            "reason_for_unsuccessful_payment": (payment, "reason_for_unsuccessful_payment"),
             "order_number": (payment, "order_number"),
             "token_number": (payment, "token_number"),
-=======
-            "reason_for_unsuccessful_payment": (payment, "reason_for_unsuccessful_payment"),
->>>>>>> d9a13895
         }
         if column_name not in map_obj_name_column:
             return "wrong_column_name"
@@ -1307,16 +1301,13 @@
         "self", null=True, blank=True, on_delete=models.CASCADE, related_name="follow_ups"
     )
     is_follow_up = models.BooleanField(default=False)
-<<<<<<< HEAD
+    reason_for_unsuccessful_payment = models.CharField(max_length=255, null=True, blank=True)
     order_number = models.PositiveIntegerField(
         blank=True, null=True, validators=[MinValueValidator(100000000), MaxValueValidator(999999999)]
     )  # 9 digits
     token_number = models.PositiveIntegerField(
         blank=True, null=True, validators=[MinValueValidator(1000000), MaxValueValidator(9999999)]
     )  # 7 digits
-=======
-    reason_for_unsuccessful_payment = models.CharField(max_length=255, null=True, blank=True)
->>>>>>> d9a13895
 
     @property
     def full_name(self) -> str:
