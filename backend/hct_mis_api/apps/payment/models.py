import hashlib
import json
import logging
from collections import defaultdict
from dataclasses import dataclass
from datetime import datetime
from decimal import Decimal
from functools import cached_property
from typing import TYPE_CHECKING, Any, Callable, Dict, List, Optional, Union

from django import forms
from django.conf import settings
from django.contrib.admin.options import get_content_type_for_model
from django.contrib.contenttypes.fields import GenericForeignKey, GenericRelation
from django.contrib.contenttypes.models import ContentType
from django.contrib.postgres.fields import ArrayField, IntegerRangeField
from django.contrib.postgres.validators import RangeMinValueValidator
from django.core.exceptions import ObjectDoesNotExist, ValidationError
from django.core.validators import (
    MaxLengthValidator,
    MaxValueValidator,
    MinLengthValidator,
    MinValueValidator,
)
from django.db import models
from django.db.models import (
    Count,
    JSONField,
    Q,
    QuerySet,
    Sum,
    UniqueConstraint,
    UUIDField,
)
from django.db.models.functions import Coalesce
from django.db.models.signals import post_delete, post_save
from django.dispatch import receiver
from django.utils import timezone
from django.utils.translation import gettext_lazy as _

from dateutil.relativedelta import relativedelta
from django_fsm import FSMField, transition
from graphql import GraphQLError
from model_utils import Choices
from model_utils.models import SoftDeletableModel
from multiselectfield import MultiSelectField
from psycopg2._range import NumericRange

from hct_mis_api.apps.account.models import HorizontalChoiceArrayField
from hct_mis_api.apps.activity_log.utils import create_mapping_dict
from hct_mis_api.apps.core.currencies import CURRENCY_CHOICES, USDC
from hct_mis_api.apps.core.exchange_rates import ExchangeRates
from hct_mis_api.apps.core.field_attributes.core_fields_attributes import (
    CORE_FIELDS_ATTRIBUTES,
    FieldFactory,
)
<<<<<<< HEAD
from hct_mis_api.apps.core.field_attributes.fields_types import (
    _DELIVERY_MECHANISM_DATA,
    _HOUSEHOLD,
    _INDIVIDUAL,
    Scope,
)
=======
from hct_mis_api.apps.core.field_attributes.fields_types import _HOUSEHOLD, _INDIVIDUAL
>>>>>>> f2224c03
from hct_mis_api.apps.core.mixins import LimitBusinessAreaModelMixin
from hct_mis_api.apps.core.models import BusinessArea, FileTemp
from hct_mis_api.apps.core.utils import nested_getattr
from hct_mis_api.apps.household.models import (
    FEMALE,
    MALE,
    ROLE_ALTERNATE,
    Document,
    Individual,
    IndividualRoleInHousehold,
)
from hct_mis_api.apps.payment.delivery_mechanisms import DeliveryMechanismChoices
from hct_mis_api.apps.payment.managers import PaymentManager
from hct_mis_api.apps.payment.validators import payment_token_and_order_number_validator
from hct_mis_api.apps.steficon.models import RuleCommit
from hct_mis_api.apps.utils.models import (
    AdminUrlMixin,
    ConcurrencyModel,
    SignatureMixin,
    TimeStampedUUIDModel,
    UnicefIdentifiedModel,
)

if TYPE_CHECKING:
    from hct_mis_api.apps.account.models import User
    from hct_mis_api.apps.core.exchange_rates.api import ExchangeRateClient
    from hct_mis_api.apps.geo.models import Area
    from hct_mis_api.apps.grievance.models import GrievanceTicket
    from hct_mis_api.apps.program.models import Program

logger = logging.getLogger(__name__)


@dataclass
class ModifiedData:
    modified_date: datetime
    modified_by: Optional["User"] = None


class ChoiceArrayFieldDM(ArrayField):
    def formfield(self, form_class: Optional[Any] = ..., choices_form_class: Optional[Any] = ..., **kwargs: Any) -> Any:
        defaults = {
            "form_class": forms.TypedMultipleChoiceField,
            "choices": self.base_field.choices,
            "coerce": self.base_field.to_python,
            "widget": forms.SelectMultiple,
        }
        defaults.update(kwargs)

        return super().formfield(**defaults)


class GenericPaymentPlan(TimeStampedUUIDModel):
    usd_fields = [
        "total_entitled_quantity_usd",
        "total_entitled_quantity_revised_usd",
        "total_delivered_quantity_usd",
        "total_undelivered_quantity_usd",
    ]

    business_area = models.ForeignKey("core.BusinessArea", on_delete=models.CASCADE)
    status_date = models.DateTimeField()
    start_date = models.DateTimeField(db_index=True)
    end_date = models.DateTimeField(db_index=True)
    program = models.ForeignKey("program.Program", on_delete=models.CASCADE)
    exchange_rate = models.DecimalField(decimal_places=8, blank=True, null=True, max_digits=14)

    total_entitled_quantity = models.DecimalField(
        decimal_places=2,
        max_digits=12,
        validators=[MinValueValidator(Decimal("0"))],
        db_index=True,
        null=True,
    )
    total_entitled_quantity_usd = models.DecimalField(
        decimal_places=2, max_digits=12, validators=[MinValueValidator(Decimal("0"))], null=True, blank=True
    )
    total_entitled_quantity_revised = models.DecimalField(
        decimal_places=2,
        max_digits=12,
        validators=[MinValueValidator(Decimal("0"))],
        db_index=True,
        null=True,
        blank=True,
    )
    total_entitled_quantity_revised_usd = models.DecimalField(
        decimal_places=2, max_digits=12, validators=[MinValueValidator(Decimal("0"))], null=True, blank=True
    )
    total_delivered_quantity = models.DecimalField(
        decimal_places=2,
        max_digits=12,
        validators=[MinValueValidator(Decimal("0"))],
        db_index=True,
        null=True,
        blank=True,
    )
    total_delivered_quantity_usd = models.DecimalField(
        decimal_places=2, max_digits=12, validators=[MinValueValidator(Decimal("0"))], null=True, blank=True
    )
    total_undelivered_quantity = models.DecimalField(
        decimal_places=2,
        max_digits=12,
        validators=[MinValueValidator(Decimal("0"))],
        db_index=True,
        null=True,
        blank=True,
    )
    total_undelivered_quantity_usd = models.DecimalField(
        decimal_places=2, max_digits=12, validators=[MinValueValidator(Decimal("0"))], null=True, blank=True
    )

    class Meta:
        abstract = True

    @property
    def get_unicef_id(self) -> str:
        # TODO: maybe 'ca_id' rename to 'unicef_id'?
        return self.ca_id if isinstance(self, CashPlan) else self.unicef_id

    def get_exchange_rate(self, exchange_rates_client: Optional["ExchangeRateClient"] = None) -> float:
        if self.currency == USDC:
            # TODO: is it good place for that?
            # exchange rate for Digital currency
            return 1.0

        if exchange_rates_client is None:
            exchange_rates_client = ExchangeRates()

        return exchange_rates_client.get_exchange_rate_for_currency_code(self.currency, self.currency_exchange_date)

    @property
    def get_payment_verification_summary(self) -> Optional["PaymentVerificationSummary"]:
        """PaymentPlan has only one payment_verification_summary"""
        c_type = ContentType.objects.get_for_model(self.__class__)
        try:
            verification_summary = PaymentVerificationSummary.objects.get(
                payment_plan_content_type_id=c_type.pk, payment_plan_object_id=self.pk
            )
        except PaymentVerificationSummary.DoesNotExist:
            return None
        return verification_summary

    @property
    def get_payment_verification_plans(self) -> QuerySet["PaymentVerificationPlan"]:
        c_type = ContentType.objects.get_for_model(self.__class__)
        payment_verification_plans = PaymentVerificationPlan.objects.filter(
            payment_plan_content_type_id=c_type.pk, payment_plan_object_id=self.pk
        )
        return payment_verification_plans

    def available_payment_records(
        self,
        payment_verification_plan: Optional["PaymentVerificationPlan"] = None,
        extra_validation: Optional[Callable] = None,
    ) -> QuerySet:
        params = Q(status__in=GenericPayment.ALLOW_CREATE_VERIFICATION, delivered_quantity__gt=0)

        if payment_verification_plan:
            params &= Q(
                Q(payment_verification__isnull=True)
                | Q(payment_verification__payment_verification_plan=payment_verification_plan)
            )
        else:
            params &= Q(payment_verification__isnull=True)

        payment_records = self.payment_items.select_related("head_of_household").filter(params).distinct()

        if extra_validation:
            payment_records = list(map(lambda pr: pr.pk, filter(extra_validation, payment_records)))

        qs = (PaymentRecord if self.__class__.__name__ == "CashPlan" else Payment).objects.filter(
            pk__in=payment_records
        )

        return qs

    @property
    def can_create_payment_verification_plan(self) -> int:
        return self.available_payment_records().count() > 0


class GenericPayment(TimeStampedUUIDModel):
    usd_fields = ["delivered_quantity_usd", "entitlement_quantity_usd"]

    STATUS_SUCCESS = "Transaction Successful"
    STATUS_ERROR = "Transaction Erroneous"
    STATUS_DISTRIBUTION_SUCCESS = "Distribution Successful"
    STATUS_NOT_DISTRIBUTED = "Not Distributed"
    STATUS_FORCE_FAILED = "Force failed"
    STATUS_DISTRIBUTION_PARTIAL = "Partially Distributed"
    STATUS_PENDING = "Pending"

    STATUS_CHOICE = (
        (STATUS_DISTRIBUTION_SUCCESS, _("Distribution Successful")),  # Delivered Fully
        (STATUS_NOT_DISTRIBUTED, _("Not Distributed")),  # Not Delivered
        (STATUS_SUCCESS, _("Transaction Successful")),  # Delivered Fully
        (STATUS_ERROR, _("Transaction Erroneous")),  # Unsuccessful
        (STATUS_FORCE_FAILED, _("Force failed")),  # Force Failed
        (STATUS_DISTRIBUTION_PARTIAL, _("Partially Distributed")),  # Delivered Partially
        (STATUS_PENDING, _("Pending")),  # Pending
    )

    ALLOW_CREATE_VERIFICATION = (STATUS_SUCCESS, STATUS_DISTRIBUTION_SUCCESS, STATUS_DISTRIBUTION_PARTIAL)

    ENTITLEMENT_CARD_STATUS_ACTIVE = "ACTIVE"
    ENTITLEMENT_CARD_STATUS_INACTIVE = "INACTIVE"
    ENTITLEMENT_CARD_STATUS_CHOICE = Choices(
        (ENTITLEMENT_CARD_STATUS_ACTIVE, _("Active")),
        (ENTITLEMENT_CARD_STATUS_INACTIVE, _("Inactive")),
    )

    business_area = models.ForeignKey("core.BusinessArea", on_delete=models.CASCADE)
    status = models.CharField(
        max_length=255,
        choices=STATUS_CHOICE,
        default=STATUS_PENDING,
    )
    status_date = models.DateTimeField()
    household = models.ForeignKey("household.Household", on_delete=models.CASCADE)
    head_of_household = models.ForeignKey("household.Individual", on_delete=models.CASCADE, null=True)
    delivery_type = models.CharField(choices=DeliveryMechanismChoices.DELIVERY_TYPE_CHOICES, max_length=32, null=True)
    currency = models.CharField(
        max_length=4,
    )
    entitlement_quantity = models.DecimalField(
        decimal_places=2, max_digits=12, validators=[MinValueValidator(Decimal("0.00"))], null=True, blank=True
    )
    entitlement_quantity_usd = models.DecimalField(
        decimal_places=2, max_digits=12, validators=[MinValueValidator(Decimal("0.00"))], null=True, blank=True
    )
    delivered_quantity = models.DecimalField(
        decimal_places=2, max_digits=12, validators=[MinValueValidator(Decimal("0.00"))], null=True, blank=True
    )
    delivered_quantity_usd = models.DecimalField(
        decimal_places=2, max_digits=12, validators=[MinValueValidator(Decimal("0.00"))], null=True, blank=True
    )
    delivery_date = models.DateTimeField(null=True, blank=True)
    transaction_reference_id = models.CharField(max_length=255, null=True, blank=True)  # transaction_id
    transaction_status_blockchain_link = models.CharField(max_length=255, null=True, blank=True)

    class Meta:
        abstract = True

    @property
    def verification(self) -> Optional["PaymentVerification"]:
        c_type = ContentType.objects.get_for_model(self.__class__)
        try:
            verification = PaymentVerification.objects.get(payment_content_type_id=c_type.pk, payment_object_id=self.pk)
        except PaymentVerification.DoesNotExist:
            return None
        return verification

    def get_revert_mark_as_failed_status(self, delivered_quantity: Decimal) -> str:
        raise NotImplementedError()

    def mark_as_failed(self) -> None:
        if self.status is self.STATUS_FORCE_FAILED:
            raise ValidationError("Status shouldn't be failed")
        self.status = self.STATUS_FORCE_FAILED
        self.status_date = timezone.now()
        self.delivered_quantity = 0
        self.delivered_quantity_usd = 0
        self.delivery_date = None

    def revert_mark_as_failed(self, delivered_quantity: Decimal, delivery_date: datetime) -> None:
        if self.status != self.STATUS_FORCE_FAILED:
            raise ValidationError("Only payment marked as force failed can be reverted")
        if self.entitlement_quantity is None:
            raise ValidationError("Entitlement quantity need to be set in order to revert")

        self.status = self.get_revert_mark_as_failed_status(delivered_quantity)
        self.status_date = timezone.now()
        self.delivered_quantity = delivered_quantity
        self.delivery_date = delivery_date

    @property
    def get_unicef_id(self) -> str:
        return self.ca_id if isinstance(self, PaymentRecord) else self.unicef_id

    @property
    def payment_status(self) -> str:
        status = "-"
        if self.status == GenericPayment.STATUS_PENDING:
            status = "Pending"

        elif self.status in (GenericPayment.STATUS_DISTRIBUTION_SUCCESS, GenericPayment.STATUS_SUCCESS):
            status = "Delivered Fully"

        elif self.status == GenericPayment.STATUS_DISTRIBUTION_PARTIAL:
            status = "Delivered Partially"

        elif self.status == GenericPayment.STATUS_NOT_DISTRIBUTED:
            status = "Not Delivered"

        elif self.status == GenericPayment.STATUS_ERROR:
            status = "Unsuccessful"

        elif self.status == GenericPayment.STATUS_FORCE_FAILED:
            status = "Force Failed"

        return status


class PaymentPlanSplitPayments(TimeStampedUUIDModel):
    payment_plan_split = models.ForeignKey(
        "payment.PaymentPlanSplit", on_delete=models.CASCADE, related_name="payment_plan_split"
    )
    payment = models.ForeignKey("payment.Payment", on_delete=models.CASCADE, related_name="payment_plan_split_payment")

    class Meta:
        unique_together = ("payment_plan_split", "payment")


class PaymentPlanSplit(TimeStampedUUIDModel):
    MAX_CHUNKS = 50
    MIN_NO_OF_PAYMENTS_IN_CHUNK = 10

    class SplitType(models.TextChoices):
        BY_RECORDS = "BY_RECORDS", "By Records"
        BY_COLLECTOR = "BY_COLLECTOR", "By Collector"
        BY_ADMIN_AREA1 = "BY_ADMIN_AREA1", "By Admin Area 1"
        BY_ADMIN_AREA2 = "BY_ADMIN_AREA2", "By Admin Area 2"
        BY_ADMIN_AREA3 = "BY_ADMIN_AREA3", "By Admin Area 3"

    payment_plan = models.ForeignKey(
        "payment.PaymentPlan",
        on_delete=models.CASCADE,
        related_name="splits",
    )
    split_type = models.CharField(choices=SplitType.choices, max_length=24)
    chunks_no = models.IntegerField(null=True, blank=True)
    payments = models.ManyToManyField(
        "payment.Payment",
        through="PaymentPlanSplitPayments",
        related_name="+",
    )
    sent_to_payment_gateway = models.BooleanField(default=False)
    order = models.IntegerField(default=0)

    @property
    def financial_service_provider(self) -> "FinancialServiceProvider":
        return self.payment_plan.delivery_mechanisms.first().financial_service_provider

    @property
    def chosen_configuration(self) -> Optional[str]:
        return self.payment_plan.delivery_mechanisms.first().chosen_configuration


class PaymentPlan(ConcurrencyModel, SoftDeletableModel, GenericPaymentPlan, UnicefIdentifiedModel, AdminUrlMixin):
    ACTIVITY_LOG_MAPPING = create_mapping_dict(
        [
            "status",
            "status_date",
            "target_population",
            "currency",
            "dispersion_start_date",
            "dispersion_end_date",
            "name",
            "start_date",
            "end_date",
            "background_action_status",
            "imported_file_date",
            "imported_file",
            "export_file",
            "steficon_rule",
            "steficon_applied_date",
        ]
    )

    class Status(models.TextChoices):
        PREPARING = "PREPARING", "Preparing"
        OPEN = "OPEN", "Open"
        LOCKED = "LOCKED", "Locked"
        LOCKED_FSP = "LOCKED_FSP", "Locked FSP"
        IN_APPROVAL = "IN_APPROVAL", "In Approval"
        IN_AUTHORIZATION = "IN_AUTHORIZATION", "In Authorization"
        IN_REVIEW = "IN_REVIEW", "In Review"
        ACCEPTED = "ACCEPTED", "Accepted"
        FINISHED = "FINISHED", "Finished"

    class BackgroundActionStatus(models.TextChoices):
        RULE_ENGINE_RUN = "RULE_ENGINE_RUN", "Rule Engine Running"
        RULE_ENGINE_ERROR = "RULE_ENGINE_ERROR", "Rule Engine Errored"
        XLSX_EXPORTING = "XLSX_EXPORTING", "Exporting XLSX file"
        XLSX_EXPORT_ERROR = "XLSX_EXPORT_ERROR", "Export XLSX file Error"
        XLSX_IMPORT_ERROR = "XLSX_IMPORT_ERROR", "Import XLSX file Error"
        XLSX_IMPORTING_ENTITLEMENTS = "XLSX_IMPORTING_ENTITLEMENTS", "Importing Entitlements XLSX file"
        XLSX_IMPORTING_RECONCILIATION = "XLSX_IMPORTING_RECONCILIATION", "Importing Reconciliation XLSX file"
        EXCLUDE_BENEFICIARIES = "EXCLUDE_BENEFICIARIES", "Exclude Beneficiaries Running"
        EXCLUDE_BENEFICIARIES_ERROR = "EXCLUDE_BENEFICIARIES_ERROR", "Exclude Beneficiaries Error"
        SEND_TO_PAYMENT_GATEWAY = "SEND_TO_PAYMENT_GATEWAY", "Sending to Payment Gateway"
        SEND_TO_PAYMENT_GATEWAY_ERROR = "SEND_TO_PAYMENT_GATEWAY_ERROR", "Send to Payment Gateway Error"

    BACKGROUND_ACTION_ERROR_STATES = [
        BackgroundActionStatus.XLSX_EXPORT_ERROR,
        BackgroundActionStatus.XLSX_IMPORT_ERROR,
        BackgroundActionStatus.RULE_ENGINE_ERROR,
        BackgroundActionStatus.EXCLUDE_BENEFICIARIES_ERROR,
        BackgroundActionStatus.SEND_TO_PAYMENT_GATEWAY_ERROR,
    ]

    class Action(models.TextChoices):
        LOCK = "LOCK", "Lock"
        LOCK_FSP = "LOCK_FSP", "Lock FSP"
        UNLOCK = "UNLOCK", "Unlock"
        UNLOCK_FSP = "UNLOCK_FSP", "Unlock FSP"
        SEND_FOR_APPROVAL = "SEND_FOR_APPROVAL", "Send For Approval"
        APPROVE = "APPROVE", "Approve"
        AUTHORIZE = "AUTHORIZE", "Authorize"
        REVIEW = "REVIEW", "Review"
        REJECT = "REJECT", "Reject"
        FINISH = "FINISH", "Finish"
        SEND_TO_PAYMENT_GATEWAY = "SEND_TO_PAYMENT_GATEWAY", "Send to Payment Gateway"

    program_cycle = models.ForeignKey("program.ProgramCycle", null=True, blank=True, on_delete=models.CASCADE)
    created_by = models.ForeignKey(
        settings.AUTH_USER_MODEL,
        on_delete=models.PROTECT,
        related_name="created_payment_plans",
    )
    status = FSMField(default=Status.OPEN, protected=False, db_index=True, choices=Status.choices)
    background_action_status = FSMField(
        default=None,
        protected=False,
        db_index=True,
        blank=True,
        null=True,
        choices=BackgroundActionStatus.choices,
    )
    target_population = models.ForeignKey(
        "targeting.TargetPopulation",
        on_delete=models.CASCADE,
        related_name="payment_plans",
    )
    currency = models.CharField(max_length=4, choices=CURRENCY_CHOICES)
    dispersion_start_date = models.DateField()
    dispersion_end_date = models.DateField()
    female_children_count = models.PositiveIntegerField(default=0)
    male_children_count = models.PositiveIntegerField(default=0)
    female_adults_count = models.PositiveIntegerField(default=0)
    male_adults_count = models.PositiveIntegerField(default=0)
    total_households_count = models.PositiveIntegerField(default=0)
    total_individuals_count = models.PositiveIntegerField(default=0)
    imported_file_date = models.DateTimeField(blank=True, null=True)
    imported_file = models.ForeignKey(FileTemp, null=True, blank=True, related_name="+", on_delete=models.SET_NULL)
    export_file_entitlement = models.ForeignKey(
        FileTemp, null=True, blank=True, related_name="+", on_delete=models.SET_NULL
    )
    export_file_per_fsp = models.ForeignKey(
        FileTemp, null=True, blank=True, related_name="+", on_delete=models.SET_NULL
    )
    export_pdf_file_summary = models.ForeignKey(
        FileTemp, null=True, blank=True, related_name="+", on_delete=models.SET_NULL
    )
    steficon_rule = models.ForeignKey(
        RuleCommit,
        null=True,
        on_delete=models.PROTECT,
        related_name="payment_plans",
        blank=True,
    )
    steficon_applied_date = models.DateTimeField(blank=True, null=True)
    payment_verification_summary = GenericRelation(
        "payment.PaymentVerificationSummary",
        content_type_field="payment_plan_content_type",
        object_id_field="payment_plan_object_id",
        related_query_name="payment_plan",
    )
    payment_verification_plan = GenericRelation(
        "payment.PaymentVerificationPlan",
        content_type_field="payment_plan_content_type",
        object_id_field="payment_plan_object_id",
        related_query_name="payment_plan",
    )
    source_payment_plan = models.ForeignKey(
        "self", null=True, blank=True, on_delete=models.CASCADE, related_name="follow_ups"
    )
    is_follow_up = models.BooleanField(default=False)
    exclusion_reason = models.TextField(blank=True)
    exclude_household_error = models.TextField(blank=True)
    name = models.CharField(
        max_length=255,
        validators=[
            MinLengthValidator(3),
            MaxLengthValidator(255),
        ],
        null=True,
        blank=True,
    )

    class Meta:
        verbose_name = "Payment Plan"
        ordering = ["created_at"]
        constraints = [
            UniqueConstraint(
                fields=["name", "program", "is_removed"], condition=Q(is_removed=False), name="name_unique_per_program"
            )
        ]

    def __str__(self) -> str:
        return self.unicef_id or ""

    @property
    def bank_reconciliation_success(self) -> int:
        return self.payment_items.filter(status__in=Payment.ALLOW_CREATE_VERIFICATION).count()

    @property
    def bank_reconciliation_error(self) -> int:
        return self.payment_items.filter(status=Payment.STATUS_ERROR).count()

    @property
    def excluded_households_ids(self) -> List[str]:
        return list(self.payment_items.filter(excluded=True).values_list("household__unicef_id", flat=True))

    @transition(
        field=background_action_status,
        source=[None] + BACKGROUND_ACTION_ERROR_STATES,
        target=BackgroundActionStatus.XLSX_EXPORTING,
        conditions=[
            lambda obj: obj.status
            in [PaymentPlan.Status.LOCKED, PaymentPlan.Status.ACCEPTED, PaymentPlan.Status.FINISHED]
        ],
    )
    def background_action_status_xlsx_exporting(self) -> None:
        pass

    @transition(
        field=background_action_status,
        source=[BackgroundActionStatus.XLSX_EXPORTING, BackgroundActionStatus.XLSX_EXPORT_ERROR],
        target=BackgroundActionStatus.XLSX_EXPORT_ERROR,
        conditions=[
            lambda obj: obj.status
            in [PaymentPlan.Status.LOCKED, PaymentPlan.Status.ACCEPTED, PaymentPlan.Status.FINISHED]
        ],
    )
    def background_action_status_xlsx_export_error(self) -> None:
        pass

    @transition(
        field=background_action_status,
        source=[None] + BACKGROUND_ACTION_ERROR_STATES,
        target=BackgroundActionStatus.RULE_ENGINE_RUN,
        conditions=[lambda obj: obj.status == PaymentPlan.Status.LOCKED],
    )
    def background_action_status_steficon_run(self) -> None:
        pass

    @transition(
        field=background_action_status,
        source=[BackgroundActionStatus.RULE_ENGINE_RUN, BackgroundActionStatus.RULE_ENGINE_ERROR],
        target=BackgroundActionStatus.RULE_ENGINE_ERROR,
        conditions=[lambda obj: obj.status == PaymentPlan.Status.LOCKED],
    )
    def background_action_status_steficon_error(self) -> None:
        pass

    @transition(
        field=background_action_status,
        source=[None] + BACKGROUND_ACTION_ERROR_STATES,
        target=BackgroundActionStatus.XLSX_IMPORTING_ENTITLEMENTS,
        conditions=[lambda obj: obj.status == PaymentPlan.Status.LOCKED],
    )
    def background_action_status_xlsx_importing_entitlements(self) -> None:
        pass

    @transition(
        field=background_action_status,
        source=[None] + BACKGROUND_ACTION_ERROR_STATES,
        target=BackgroundActionStatus.XLSX_IMPORTING_RECONCILIATION,
        conditions=[
            lambda obj: obj.status
            in [PaymentPlan.Status.LOCKED, PaymentPlan.Status.ACCEPTED, PaymentPlan.Status.FINISHED]
        ],
    )
    def background_action_status_xlsx_importing_reconciliation(self) -> None:
        pass

    @transition(
        field=background_action_status,
        source=[
            BackgroundActionStatus.XLSX_IMPORTING_ENTITLEMENTS,
            BackgroundActionStatus.XLSX_IMPORTING_RECONCILIATION,
            BackgroundActionStatus.XLSX_IMPORT_ERROR,
        ],
        target=BackgroundActionStatus.XLSX_IMPORT_ERROR,
        conditions=[
            lambda obj: obj.status
            in [PaymentPlan.Status.LOCKED, PaymentPlan.Status.ACCEPTED, PaymentPlan.Status.FINISHED]
        ],
    )
    def background_action_status_xlsx_import_error(self) -> None:
        pass

    @transition(field=background_action_status, source="*", target=None)
    def background_action_status_none(self) -> None:
        self.background_action_status = None  # little hack

    @transition(
        field=background_action_status,
        source=[None, BackgroundActionStatus.EXCLUDE_BENEFICIARIES_ERROR],
        target=BackgroundActionStatus.EXCLUDE_BENEFICIARIES,
        conditions=[lambda obj: obj.status in [PaymentPlan.Status.OPEN, PaymentPlan.Status.LOCKED]],
    )
    def background_action_status_excluding_beneficiaries(self) -> None:
        pass

    @transition(
        field=background_action_status,
        source=[BackgroundActionStatus.EXCLUDE_BENEFICIARIES, BackgroundActionStatus.EXCLUDE_BENEFICIARIES_ERROR],
        target=BackgroundActionStatus.EXCLUDE_BENEFICIARIES_ERROR,
        conditions=[lambda obj: obj.status in [PaymentPlan.Status.OPEN, PaymentPlan.Status.LOCKED]],
    )
    def background_action_status_exclude_beneficiaries_error(self) -> None:
        pass

    @transition(
        field=background_action_status,
        source=[None, BackgroundActionStatus.SEND_TO_PAYMENT_GATEWAY_ERROR],
        target=BackgroundActionStatus.SEND_TO_PAYMENT_GATEWAY,
        conditions=[lambda obj: obj.status in [PaymentPlan.Status.ACCEPTED]],
    )
    def background_action_status_send_to_payment_gateway(self) -> None:
        pass

    @transition(
        field=background_action_status,
        source=[BackgroundActionStatus.SEND_TO_PAYMENT_GATEWAY, BackgroundActionStatus.SEND_TO_PAYMENT_GATEWAY_ERROR],
        target=BackgroundActionStatus.SEND_TO_PAYMENT_GATEWAY_ERROR,
        conditions=[lambda obj: obj.status in [PaymentPlan.Status.ACCEPTED]],
    )
    def background_action_status_send_to_payment_gateway_error(self) -> None:
        pass

    @transition(
        field=status,
        source=Status.OPEN,
        target=Status.LOCKED,
    )
    def status_lock(self) -> None:
        self.status_date = timezone.now()

    @transition(
        field=status,
        source=Status.LOCKED,
        target=Status.OPEN,
    )
    def status_unlock(self) -> None:
        self.background_action_status_none()
        self.status_date = timezone.now()

    @transition(
        field=status,
        source=Status.LOCKED_FSP,
        target=Status.LOCKED,
    )
    def status_unlock_fsp(self) -> None:
        self.status_date = timezone.now()

    @transition(
        field=status,
        source=Status.LOCKED,
        target=Status.LOCKED_FSP,
    )
    def status_lock_fsp(self) -> None:
        self.background_action_status_none()
        self.status_date = timezone.now()

    @transition(
        field=status,
        source=[Status.IN_APPROVAL, Status.IN_AUTHORIZATION, Status.IN_REVIEW],
        target=Status.LOCKED_FSP,
    )
    def status_reject(self) -> None:
        self.status_date = timezone.now()

    @transition(
        field=status,
        source=Status.LOCKED_FSP,
        target=Status.IN_APPROVAL,
    )
    def status_send_to_approval(self) -> None:
        self.status_date = timezone.now()

    @transition(
        field=status,
        source=Status.IN_APPROVAL,
        target=Status.IN_AUTHORIZATION,
    )
    def status_approve(self) -> None:
        self.status_date = timezone.now()

    @transition(
        field=status,
        source=Status.IN_AUTHORIZATION,
        target=Status.IN_REVIEW,
    )
    def status_authorize(self) -> None:
        self.status_date = timezone.now()

    @transition(
        field=status,
        source=Status.IN_REVIEW,
        target=Status.ACCEPTED,
    )
    def status_mark_as_reviewed(self) -> None:
        self.status_date = timezone.now()

    @transition(
        field=status,
        source=[Status.ACCEPTED, Status.FINISHED],
        target=Status.FINISHED,
    )
    def status_finished(self) -> None:
        self.status_date = timezone.now()

        if not self.payment_verification_summary.exists():
            PaymentVerificationSummary.objects.create(
                payment_plan_obj=self,
            )

    @transition(
        field=status,
        source=Status.PREPARING,
        target=Status.OPEN,
    )
    def status_open(self) -> None:
        self.status_date = timezone.now()

    @property
    def currency_exchange_date(self) -> datetime:
        now = timezone.now().date()
        return self.dispersion_end_date if self.dispersion_end_date < now else now

    @property
    def eligible_payments(self) -> QuerySet:
        return self.payment_items.eligible()

    @property
    def can_be_locked(self) -> bool:
        return self.payment_items.filter(Q(payment_plan_hard_conflicted=False) & Q(excluded=False)).exists()

    def update_population_count_fields(self) -> None:
        households_ids = self.eligible_payments.values_list("household_id", flat=True)

        delta18 = relativedelta(years=+18)
        date18ago = datetime.now() - delta18

        targeted_individuals = Individual.objects.filter(household__id__in=households_ids).aggregate(
            male_children_count=Count("id", distinct=True, filter=Q(birth_date__gt=date18ago, sex=MALE)),
            female_children_count=Count("id", distinct=True, filter=Q(birth_date__gt=date18ago, sex=FEMALE)),
            male_adults_count=Count("id", distinct=True, filter=Q(birth_date__lte=date18ago, sex=MALE)),
            female_adults_count=Count("id", distinct=True, filter=Q(birth_date__lte=date18ago, sex=FEMALE)),
        )

        self.female_children_count = targeted_individuals.get("female_children_count", 0)
        self.male_children_count = targeted_individuals.get("male_children_count", 0)
        self.female_adults_count = targeted_individuals.get("female_adults_count", 0)
        self.male_adults_count = targeted_individuals.get("male_adults_count", 0)
        self.total_households_count = households_ids.count()
        self.total_individuals_count = (
            self.female_children_count + self.male_children_count + self.female_adults_count + self.male_adults_count
        )

        self.save(
            update_fields=[
                "female_children_count",
                "male_children_count",
                "female_adults_count",
                "male_adults_count",
                "total_households_count",
                "total_individuals_count",
            ]
        )

    def update_money_fields(self) -> None:
        self.exchange_rate = self.get_exchange_rate()
        payments = self.eligible_payments.aggregate(
            total_entitled_quantity=Coalesce(Sum("entitlement_quantity"), Decimal(0.0)),
            total_entitled_quantity_usd=Coalesce(Sum("entitlement_quantity_usd"), Decimal(0.0)),
            total_delivered_quantity=Coalesce(Sum("delivered_quantity"), Decimal(0.0)),
            total_delivered_quantity_usd=Coalesce(Sum("delivered_quantity_usd"), Decimal(0.0)),
        )

        self.total_entitled_quantity = payments.get("total_entitled_quantity", 0.00)
        self.total_entitled_quantity_usd = payments.get("total_entitled_quantity_usd", 0.00)
        self.total_delivered_quantity = payments.get("total_delivered_quantity", 0.00)
        self.total_delivered_quantity_usd = payments.get("total_delivered_quantity_usd", 0.00)

        self.total_undelivered_quantity = self.total_entitled_quantity - self.total_delivered_quantity
        self.total_undelivered_quantity_usd = self.total_entitled_quantity_usd - self.total_delivered_quantity_usd

        self.save(
            update_fields=[
                "exchange_rate",
                "total_entitled_quantity",
                "total_entitled_quantity_usd",
                "total_delivered_quantity",
                "total_delivered_quantity_usd",
                "total_undelivered_quantity",
                "total_undelivered_quantity_usd",
            ]
        )

    @property
    def has_export_file(self) -> bool:
        """
        for Locked plan return export_file_entitlement file
        for Accepted and Finished export_file_per_fsp file
        """
        try:
            if self.status == PaymentPlan.Status.LOCKED:
                return self.export_file_entitlement is not None
            elif self.status in (PaymentPlan.Status.ACCEPTED, PaymentPlan.Status.FINISHED):
                return self.export_file_per_fsp is not None
            else:
                return False
        except FileTemp.DoesNotExist:
            return False

    @property
    def payment_list_export_file_link(self) -> Optional[str]:
        """
        for Locked plan return export_file_entitlement file link
        for Accepted and Finished export_file_per_fsp file link
        """
        if self.status == PaymentPlan.Status.LOCKED:
            if self.export_file_entitlement and self.export_file_entitlement.file:
                return self.export_file_entitlement.file.url
            else:
                return None
        elif self.status in (PaymentPlan.Status.ACCEPTED, PaymentPlan.Status.FINISHED):
            if self.export_file_per_fsp and self.export_file_per_fsp.file:
                return self.export_file_per_fsp.file.url
            else:
                return None
        else:
            return None

    @property
    def imported_file_name(self) -> str:
        """used for import entitlements"""
        try:
            return self.imported_file.file.name if self.imported_file else ""
        except FileTemp.DoesNotExist:
            return ""

    @property
    def is_reconciled(self) -> bool:
        # TODO what in case of active grievance tickets?
        return (
            self.eligible_payments.exclude(status=GenericPayment.STATUS_PENDING).count()
            == self.eligible_payments.count()
        )

    def remove_export_file_entitlement(self) -> None:
        self.export_file_entitlement.file.delete(save=False)
        self.export_file_entitlement.delete()
        self.export_file_entitlement = None

    def remove_export_file_per_fsp(self) -> None:
        self.export_file_per_fsp.file.delete(save=False)
        self.export_file_per_fsp.delete()
        self.export_file_per_fsp = None

    def remove_export_files(self) -> None:
        # remove export_file_entitlement
        if self.status == PaymentPlan.Status.LOCKED and self.export_file_entitlement:
            self.remove_export_file_entitlement()
        # remove export_file_per_fsp
        if self.status in (PaymentPlan.Status.ACCEPTED, PaymentPlan.Status.FINISHED) and self.export_file_per_fsp:
            self.remove_export_file_per_fsp()

    def remove_imported_file(self) -> None:
        if self.imported_file:
            self.imported_file.file.delete(save=False)
            self.imported_file.delete()
            self.imported_file = None
            self.imported_file_date = None

    @cached_property
    def acceptance_process_threshold(self) -> Optional["AcceptanceProcessThreshold"]:
        total_entitled_quantity_usd = int(self.total_entitled_quantity_usd or 0)

        return self.business_area.acceptance_process_thresholds.filter(
            payments_range_usd__contains=NumericRange(
                total_entitled_quantity_usd, total_entitled_quantity_usd, bounds="[]"
            )
        ).first()

    @property
    def approval_number_required(self) -> int:
        if not self.acceptance_process_threshold:
            return 1

        return self.acceptance_process_threshold.approval_number_required

    @property
    def authorization_number_required(self) -> int:
        if not self.acceptance_process_threshold:
            return 1

        return self.acceptance_process_threshold.authorization_number_required

    @property
    def finance_release_number_required(self) -> int:
        if not self.acceptance_process_threshold:
            return 1

        return self.acceptance_process_threshold.finance_release_number_required

    def unsuccessful_payments(self) -> "QuerySet":
        return self.eligible_payments.filter(
            status__in=[
                Payment.STATUS_ERROR,  # delivered_quantity < 0 (-1)
                Payment.STATUS_NOT_DISTRIBUTED,  # delivered_quantity == 0
                Payment.STATUS_FORCE_FAILED,  # TODO remove force failed?
            ]
        )

    def unsuccessful_payments_for_follow_up(self) -> "QuerySet":
        """
        used for creation FPP
        need to call from source_payment_plan level
        like payment_plan.source_payment_plan.unsuccessful_payments_for_follow_up()
        """
        payments_qs = (
            self.unsuccessful_payments()
            .exclude(household__withdrawn=True)  # Exclude beneficiaries who have been withdrawn
            .exclude(
                # Exclude beneficiaries who are currently in different follow-up Payment Plan within the same cycle (contains excluded from other follow-ups)
                household_id__in=Payment.objects.filter(
                    is_follow_up=True,
                    parent__source_payment_plan=self,
                    parent__program_cycle=self.program_cycle,
                    excluded=False,
                )
                .exclude(parent=self)
                .values_list("household_id", flat=True)
            )
        )
        return payments_qs

    def payments_used_in_follow_payment_plans(self) -> "QuerySet":
        return Payment.objects.filter(parent__source_payment_plan_id=self.id, excluded=False)

    @property
    def get_program(self) -> "Program":
        # TODO will update after add feature with 'program_cycle' and migrate all data
        return self.program_cycle.program if self.program_cycle else self.program

    def _get_last_approval_process_data(self) -> ModifiedData:
        approval_process = hasattr(self, "approval_process") and self.approval_process.first()
        if approval_process:
            if self.status == PaymentPlan.Status.IN_APPROVAL:
                return ModifiedData(approval_process.sent_for_approval_date, approval_process.sent_for_approval_by)
            if self.status == PaymentPlan.Status.IN_AUTHORIZATION:
                if approval := approval_process.approvals.filter(type=Approval.APPROVAL).order_by("created_at").last():
                    return ModifiedData(approval.created_at, approval.created_by)
            if self.status == PaymentPlan.Status.IN_REVIEW:
                if (
                    approval := approval_process.approvals.filter(type=Approval.AUTHORIZATION)
                    .order_by("created_at")
                    .last()
                ):
                    return ModifiedData(approval.created_at, approval.created_by)
            if self.status == PaymentPlan.Status.ACCEPTED:
                if (
                    approval := approval_process.approvals.filter(type=Approval.FINANCE_RELEASE)
                    .order_by("created_at")
                    .last()
                ):
                    return ModifiedData(approval.created_at, approval.created_by)
        return ModifiedData(self.updated_at)

    @property
    def last_approval_process_date(self) -> Optional[datetime]:
        return self._get_last_approval_process_data().modified_date

    @property
    def last_approval_process_by(self) -> Optional[str]:
        return self._get_last_approval_process_data().modified_by

    @property
    def can_send_to_payment_gateway(self) -> bool:
        status_accepted = self.status == PaymentPlan.Status.ACCEPTED
        if self.splits.exists():
            has_payment_gateway_fsp = self.delivery_mechanisms.filter(
                financial_service_provider__communication_channel=FinancialServiceProvider.COMMUNICATION_CHANNEL_API,
                financial_service_provider__payment_gateway_id__isnull=False,
            ).exists()
            has_not_sent_to_payment_gateway_splits = self.splits.filter(
                sent_to_payment_gateway=False,
            ).exists()
            return status_accepted and has_payment_gateway_fsp and has_not_sent_to_payment_gateway_splits
        else:
            return (
                status_accepted
                and self.delivery_mechanisms.filter(
                    sent_to_payment_gateway=False,
                    financial_service_provider__communication_channel=FinancialServiceProvider.COMMUNICATION_CHANNEL_API,
                    financial_service_provider__payment_gateway_id__isnull=False,
                ).exists()
            )


class FinancialServiceProviderXlsxTemplate(TimeStampedUUIDModel):
    COLUMNS_CHOICES = (
        ("payment_id", _("Payment ID")),
        ("household_id", _("Household ID")),
        ("individual_id", _("Individual ID")),
        ("household_size", _("Household Size")),
        ("collector_name", _("Collector Name")),
        ("alternate_collector_full_name", _("Alternate collector Full Name")),
        ("alternate_collector_given_name", _("Alternate collector Given Name")),
        ("alternate_collector_middle_name", _("Alternate collector Middle Name")),
        ("alternate_collector_phone_no", _("Alternate collector phone number")),
        ("alternate_collector_document_numbers", _("Alternate collector Document numbers")),
        ("alternate_collector_sex", _("Alternate collector Gender")),
        ("payment_channel", _("Payment Channel")),
        ("fsp_name", _("FSP Name")),
        ("currency", _("Currency")),
        ("entitlement_quantity", _("Entitlement Quantity")),
        ("entitlement_quantity_usd", _("Entitlement Quantity USD")),
        ("delivered_quantity", _("Delivered Quantity")),
        ("delivery_date", _("Delivery Date")),
        ("reference_id", _("Reference id")),
        ("reason_for_unsuccessful_payment", _("Reason for unsuccessful payment")),
        ("order_number", _("Order Number")),
        ("token_number", _("Token Number")),
        ("additional_collector_name", _("Additional Collector Name")),
        ("additional_document_type", _("Additional Document Type")),
        ("additional_document_number", _("Additional Document Number")),
        ("registration_token", _("Registration Token")),
        ("status", _("Status")),
        ("transaction_status_blockchain_link", _("Transaction Status on the Blockchain")),
    )

    DEFAULT_COLUMNS = [col[0] for col in COLUMNS_CHOICES]

    created_by = models.ForeignKey(
        settings.AUTH_USER_MODEL,
        on_delete=models.CASCADE,
        related_name="created_financial_service_provider_xlsx_templates",
        null=True,
        blank=True,
        verbose_name=_("Created by"),
    )
    name = models.CharField(max_length=120, verbose_name=_("Name"))
    columns = MultiSelectField(
        max_length=1000,
        choices=COLUMNS_CHOICES,
        default=DEFAULT_COLUMNS,
        verbose_name=_("Columns"),
        help_text=_("Select the columns to include in the report"),
    )

    core_fields = HorizontalChoiceArrayField(
        models.CharField(max_length=255, blank=True, choices=FieldFactory(CORE_FIELDS_ATTRIBUTES).to_choices()),
        default=list,
        blank=True,
    )

    @classmethod
<<<<<<< HEAD
    def get_column_from_core_field(
        cls,
        payment: "Payment",
        core_field_name: str,
        is_social_worker_program: bool,
        delivery_mechanism_data: Optional["DeliveryMechanismData"] = None,
    ) -> Any:
=======
    def get_column_from_core_field(cls, payment: "Payment", core_field_name: str) -> Any:
>>>>>>> f2224c03
        def parse_admin_area(obj: "Area") -> str:
            if not obj:
                return ""
            return f"{obj.p_code} - {obj.name}"

        collector = payment.collector
        household = payment.household
<<<<<<< HEAD
        if is_social_worker_program:
            core_fields_attributes = FieldFactory.from_scope(Scope.XLSX_PEOPLE).to_dict_by("name")
        else:
            core_fields_attributes = FieldFactory.from_scopes(
                [Scope.GLOBAL, Scope.XLSX, Scope.DELIVERY_MECHANISM]
            ).to_dict_by("name")
        core_field = core_fields_attributes.get(core_field_name)
        if not core_field:
=======
        core_fields_attributes = FieldFactory(CORE_FIELDS_ATTRIBUTES).to_dict_by("name")
        attr = core_fields_attributes.get(core_field_name)
        if not attr:
>>>>>>> f2224c03
            # Some fields can be added to the template, such as 'size' or 'collect_individual_data'
            # which are not applicable to "People" export.
            return None

        if delivery_mechanism_data and core_field["associated_with"] == _DELIVERY_MECHANISM_DATA:
            return delivery_mechanism_data.delivery_data.get(core_field_name, None)

        lookup = core_field["lookup"]
        lookup = lookup.replace("__", ".")

        if core_field["associated_with"] == _INDIVIDUAL:
            if lookup_function := core_field.get("lookup_function"):
                return lookup_function(collector)
            return nested_getattr(collector, lookup, None)

        if core_field["associated_with"] == _HOUSEHOLD:
            if core_field_name in {"admin1", "admin2", "admin3", "admin4"}:
                admin_area = getattr(household, core_field_name)
                return parse_admin_area(admin_area)
            return nested_getattr(household, lookup, None)

        return None

    @classmethod
    def get_column_value_from_payment(cls, payment: "Payment", column_name: str) -> Union[str, float, list]:
        # we can get if needed payment.parent.program.is_social_worker_program
        alternate_collector = None
        alternate_collector_column_names = (
            "alternate_collector_full_name",
            "alternate_collector_given_name",
            "alternate_collector_middle_name",
            "alternate_collector_sex",
            "alternate_collector_phone_no",
            "alternate_collector_document_numbers",
        )
        if column_name in alternate_collector_column_names:
            if ind_role := IndividualRoleInHousehold.objects.filter(
                household=payment.household, role=ROLE_ALTERNATE
            ).first():
                alternate_collector = ind_role.individual

        map_obj_name_column = {
            "payment_id": (payment, "unicef_id"),
            "individual_id": (payment.household.individuals.first(), "unicef_id"),  # add for people export
            "household_id": (payment.household, "unicef_id"),  # remove for people export
            "household_size": (payment.household, "size"),  # remove for people export
            "admin_level_2": (payment.household.admin2, "name"),
            "village": (payment.household, "village"),
            "collector_name": (payment.collector, "full_name"),
            "alternate_collector_full_name": (alternate_collector, "full_name"),
            "alternate_collector_given_name": (alternate_collector, "given_name"),
            "alternate_collector_middle_name": (alternate_collector, "middle_name"),
            "alternate_collector_sex": (alternate_collector, "sex"),
            "alternate_collector_phone_no": (alternate_collector, "phone_no"),
            "alternate_collector_document_numbers": (alternate_collector, "document_number"),
            "payment_channel": (payment, "delivery_type"),
            "fsp_name": (payment.financial_service_provider, "name"),
            "currency": (payment, "currency"),
            "entitlement_quantity": (payment, "entitlement_quantity"),
            "entitlement_quantity_usd": (payment, "entitlement_quantity_usd"),
            "delivered_quantity": (payment, "delivered_quantity"),
            "delivery_date": (payment, "delivery_date"),
            "reference_id": (payment, "transaction_reference_id"),
            "reason_for_unsuccessful_payment": (payment, "reason_for_unsuccessful_payment"),
            "order_number": (payment, "order_number"),
            "token_number": (payment, "token_number"),
            "additional_collector_name": (payment, "additional_collector_name"),
            "additional_document_type": (payment, "additional_document_type"),
            "additional_document_number": (payment, "additional_document_number"),
            "status": (payment, "payment_status"),
            "transaction_status_blockchain_link": (payment, "transaction_status_blockchain_link"),
        }
        additional_columns = {"registration_token": cls.get_registration_token_doc_number}
        if column_name in additional_columns:
            method = additional_columns[column_name]
            return method(payment)

        if column_name not in map_obj_name_column:
            return "wrong_column_name"
        if column_name == "delivered_quantity" and payment.status == Payment.STATUS_ERROR:  # Unsuccessful Payment
            return float(-1)
        if column_name == "delivery_date" and payment.delivery_date is not None:
            return str(payment.delivery_date)
        if column_name == "alternate_collector_document_numbers" and alternate_collector:
            return (
                list(
                    alternate_collector.documents.filter(status=Document.STATUS_VALID).values_list(
                        "document_number", flat=True
                    )
                )
                or ""
            )
        obj, nested_field = map_obj_name_column[column_name]
        return getattr(obj, nested_field, None) or ""

    @staticmethod
    def get_registration_token_doc_number(payment: "Payment") -> str:
        doc = Document.objects.filter(individual=payment.collector, type__key="registration_token").first()
        return doc.document_number if doc else ""

    def __str__(self) -> str:
        return f"{self.name} ({len(self.columns) + len(self.core_fields)})"


class FspXlsxTemplatePerDeliveryMechanism(TimeStampedUUIDModel):
    created_by = models.ForeignKey(
        settings.AUTH_USER_MODEL,
        on_delete=models.CASCADE,
        related_name="created_fsp_xlsx_template_per_delivery_mechanisms",
        null=True,
        blank=True,
        verbose_name=_("Created by"),
    )
    financial_service_provider = models.ForeignKey(
        "FinancialServiceProvider", on_delete=models.CASCADE, related_name="fsp_xlsx_template_per_delivery_mechanisms"
    )
    delivery_mechanism = models.CharField(
        max_length=255, verbose_name=_("Delivery Mechanism"), choices=DeliveryMechanismChoices.DELIVERY_TYPE_CHOICES
    )
    xlsx_template = models.ForeignKey(
        "FinancialServiceProviderXlsxTemplate",
        on_delete=models.CASCADE,
        related_name="fsp_xlsx_template_per_delivery_mechanisms",
    )

    class Meta:
        unique_together = ("financial_service_provider", "delivery_mechanism")

    def __str__(self) -> str:
        return f"{self.financial_service_provider.name} - {self.xlsx_template} - {self.delivery_mechanism}"

    def clean(self) -> None:
        delivery_mechanism_required_fields = [
            field["name"]
            for field in DeliveryMechanismData.get_required_delivery_mechanism_fields(self.delivery_mechanism)
        ]
        missing_required_core_fields = [
            required_field
            for required_field in delivery_mechanism_required_fields
            if required_field not in self.xlsx_template.core_fields
        ]
        if missing_required_core_fields:
            raise ValidationError(
                f"{missing_required_core_fields} fields are required by delivery mechanism "
                f"{self.delivery_mechanism} and must be present in the template core fields"
            )

        if self.delivery_mechanism not in self.financial_service_provider.delivery_mechanisms:
            raise ValidationError(
                f"Delivery Mechanism {self.delivery_mechanism} is not supported by Financial Service Provider {self.financial_service_provider}"
            )


class FinancialServiceProvider(LimitBusinessAreaModelMixin, TimeStampedUUIDModel):
    COMMUNICATION_CHANNEL_API = "API"
    COMMUNICATION_CHANNEL_SFTP = "SFTP"
    COMMUNICATION_CHANNEL_XLSX = "XLSX"
    COMMUNICATION_CHANNEL_CHOICES = (
        (COMMUNICATION_CHANNEL_API, "API"),
        (COMMUNICATION_CHANNEL_SFTP, "SFTP"),
        (COMMUNICATION_CHANNEL_XLSX, "XLSX"),
    )

    created_by = models.ForeignKey(
        settings.AUTH_USER_MODEL,
        on_delete=models.SET_NULL,
        related_name="created_financial_service_providers",
        null=True,
        blank=True,
        verbose_name=_("Created by"),
    )
    name = models.CharField(max_length=100, unique=True)
    vision_vendor_number = models.CharField(max_length=100, unique=True)
    delivery_mechanisms = HorizontalChoiceArrayField(
        models.CharField(choices=DeliveryMechanismChoices.DELIVERY_TYPE_CHOICES, max_length=32)
    )
    distribution_limit = models.DecimalField(
        decimal_places=2,
        max_digits=12,
        validators=[MinValueValidator(Decimal("0.00"))],
        null=True,
        blank=True,
        help_text="The maximum amount of money in USD that can be distributed or unlimited if null",
        db_index=True,
    )
    communication_channel = models.CharField(max_length=6, choices=COMMUNICATION_CHANNEL_CHOICES, db_index=True)
    data_transfer_configuration = models.JSONField(
        help_text="JSON configuration for the data transfer mechanism",
        null=True,
        blank=True,
        default=dict,
    )
    xlsx_templates = models.ManyToManyField(
        "payment.FinancialServiceProviderXlsxTemplate",
        through="FspXlsxTemplatePerDeliveryMechanism",
        related_name="financial_service_providers",
    )
    payment_gateway_id = models.CharField(max_length=255, null=True)

    def __str__(self) -> str:
        return f"{self.name} ({self.vision_vendor_number}): {self.communication_channel}"

    def get_xlsx_template(self, delivery_mechanism: str) -> Optional["FinancialServiceProviderXlsxTemplate"]:
        try:
            return self.xlsx_templates.get(
                fsp_xlsx_template_per_delivery_mechanisms__delivery_mechanism=delivery_mechanism
            )
        except FinancialServiceProviderXlsxTemplate.DoesNotExist:
            return None

    def can_accept_any_volume(self) -> bool:
        if (
            self.distribution_limit is not None
            and self.delivery_mechanisms_per_payment_plan.filter(
                payment_plan__status__in=[
                    PaymentPlan.Status.LOCKED_FSP,
                    PaymentPlan.Status.IN_APPROVAL,
                    PaymentPlan.Status.IN_AUTHORIZATION,
                    PaymentPlan.Status.IN_REVIEW,
                    PaymentPlan.Status.ACCEPTED,
                ]
            ).exists()
        ):
            return False

        if self.distribution_limit == 0.0:
            return False

        return True

    def can_accept_volume(self, volume: Decimal) -> bool:
        if self.distribution_limit is None:
            return True

        return volume <= self.distribution_limit

    @property
    def is_payment_gateway(self) -> bool:
        return self.communication_channel == self.COMMUNICATION_CHANNEL_API and self.payment_gateway_id is not None

    @property
    def configurations(self) -> List[Optional[dict]]:
        return []  # temporary disabled
        if not self.is_payment_gateway:
            return []
        return [
            {"key": config.get("key", None), "label": config.get("label", None), "id": config.get("id", None)}
            for config in self.data_transfer_configuration
        ]


class DeliveryMechanismPerPaymentPlan(TimeStampedUUIDModel):
    class Status(models.TextChoices):
        NOT_SENT = "NOT_SENT"
        SENT = "SENT"

    payment_plan = models.ForeignKey(
        "payment.PaymentPlan",
        on_delete=models.CASCADE,
        related_name="delivery_mechanisms",
    )
    financial_service_provider = models.ForeignKey(
        "payment.FinancialServiceProvider",
        on_delete=models.PROTECT,
        related_name="delivery_mechanisms_per_payment_plan",
        null=True,
    )
    created_by = models.ForeignKey(
        settings.AUTH_USER_MODEL,
        on_delete=models.PROTECT,
        related_name="created_delivery_mechanisms",
    )
    sent_date = models.DateTimeField()
    sent_by = models.ForeignKey(
        settings.AUTH_USER_MODEL,
        on_delete=models.PROTECT,
        related_name="sent_delivery_mechanisms",
        null=True,
    )
    status = FSMField(default=Status.NOT_SENT, protected=False, db_index=True)
    delivery_mechanism = models.CharField(
        max_length=255, choices=DeliveryMechanismChoices.DELIVERY_TYPE_CHOICES, db_index=True, null=True
    )
    delivery_mechanism_order = models.PositiveIntegerField()

    sent_to_payment_gateway = models.BooleanField(default=False)
    chosen_configuration = models.CharField(max_length=50, null=True)

    class Meta:
        constraints = [
            models.UniqueConstraint(
                fields=["payment_plan", "delivery_mechanism", "delivery_mechanism_order"],
                name="unique payment_plan_delivery_mechanism",
            ),
        ]

    @transition(
        field=status,
        source=Status.NOT_SENT,
        target=Status.SENT,
    )
    def status_send(self, sent_by: "User") -> None:
        self.sent_date = timezone.now()
        self.sent_by = sent_by


class CashPlan(ConcurrencyModel, AdminUrlMixin, GenericPaymentPlan):
    DISTRIBUTION_COMPLETED = "Distribution Completed"
    DISTRIBUTION_COMPLETED_WITH_ERRORS = "Distribution Completed with Errors"
    TRANSACTION_COMPLETED = "Transaction Completed"
    TRANSACTION_COMPLETED_WITH_ERRORS = "Transaction Completed with Errors"

    STATUS_CHOICE = (
        (DISTRIBUTION_COMPLETED, _("Distribution Completed")),
        (
            DISTRIBUTION_COMPLETED_WITH_ERRORS,
            _("Distribution Completed with Errors"),
        ),
        (TRANSACTION_COMPLETED, _("Transaction Completed")),
        (
            TRANSACTION_COMPLETED_WITH_ERRORS,
            _("Transaction Completed with Errors"),
        ),
    )
    name = models.CharField(max_length=255, db_index=True)
    ca_id = models.CharField(max_length=255, null=True, db_index=True)
    ca_hash_id = models.UUIDField(unique=True, null=True)
    status = models.CharField(max_length=255, choices=STATUS_CHOICE, db_index=True)
    distribution_level = models.CharField(max_length=255)
    dispersion_date = models.DateTimeField()
    coverage_duration = models.PositiveIntegerField()
    coverage_unit = models.CharField(max_length=255)
    comments = models.CharField(max_length=255, null=True)
    delivery_type = models.CharField(
        choices=DeliveryMechanismChoices.DELIVERY_TYPE_CHOICES,
        max_length=32,
        null=True,
        db_index=True,
    )
    assistance_measurement = models.CharField(max_length=255, db_index=True)
    assistance_through = models.CharField(max_length=255, db_index=True)
    service_provider = models.ForeignKey(
        "payment.ServiceProvider",
        null=True,
        related_name="cash_plans",
        on_delete=models.CASCADE,
    )
    vision_id = models.CharField(max_length=255, null=True)
    funds_commitment = models.CharField(max_length=255, null=True)
    down_payment = models.CharField(max_length=255, null=True)
    validation_alerts_count = models.IntegerField()
    total_persons_covered = models.IntegerField(db_index=True)
    total_persons_covered_revised = models.IntegerField(db_index=True)
    payment_verification_summary = GenericRelation(
        "payment.PaymentVerificationSummary",
        content_type_field="payment_plan_content_type",
        object_id_field="payment_plan_object_id",
        related_query_name="cash_plan",
    )
    payment_verification_plan = GenericRelation(
        "payment.PaymentVerificationPlan",
        content_type_field="payment_plan_content_type",
        object_id_field="payment_plan_object_id",
        related_query_name="cash_plan",
    )

    def __str__(self) -> str:
        return self.name or ""

    @property
    def payment_records_count(self) -> int:
        return self.payment_items.count()

    @property
    def bank_reconciliation_success(self) -> int:
        return self.payment_items.filter(status__in=PaymentRecord.ALLOW_CREATE_VERIFICATION).count()

    @property
    def bank_reconciliation_error(self) -> int:
        return self.payment_items.filter(status=PaymentRecord.STATUS_ERROR).count()

    @cached_property
    def total_number_of_households(self) -> int:
        # https://unicef.visualstudio.com/ICTD-HCT-MIS/_workitems/edit/84040
        return self.payment_items.count()

    @property
    def currency(self) -> Optional[str]:
        payment_record = self.payment_items.first()
        return payment_record.currency if payment_record else None

    @property
    def currency_exchange_date(self) -> datetime:
        return self.dispersion_date

    def unicef_id(self) -> str:
        # TODO: maybe 'ca_id' rename to 'unicef_id'?
        return self.ca_id

    @property
    def verification_status(self) -> Optional[str]:
        summary = self.payment_verification_summary.first()
        return getattr(summary, "status", None)

    class Meta:
        verbose_name = "Cash Plan"
        ordering = ["created_at"]


class PaymentRecord(ConcurrencyModel, AdminUrlMixin, GenericPayment):
    ENTITLEMENT_CARD_STATUS_ACTIVE = "ACTIVE"
    ENTITLEMENT_CARD_STATUS_INACTIVE = "INACTIVE"
    ENTITLEMENT_CARD_STATUS_CHOICE = Choices(
        (ENTITLEMENT_CARD_STATUS_ACTIVE, _("Active")),
        (ENTITLEMENT_CARD_STATUS_INACTIVE, _("Inactive")),
    )

    ca_id = models.CharField(max_length=255, null=True, db_index=True)
    ca_hash_id = models.UUIDField(unique=True, null=True)
    parent = models.ForeignKey(
        "payment.CashPlan",
        on_delete=models.CASCADE,
        related_name="payment_items",
        null=True,
    )

    full_name = models.CharField(max_length=255)
    total_persons_covered = models.IntegerField()
    distribution_modality = models.CharField(
        max_length=255,
    )
    target_population = models.ForeignKey(
        "targeting.TargetPopulation",
        on_delete=models.CASCADE,
        related_name="payment_records",
    )
    target_population_cash_assist_id = models.CharField(max_length=255)
    entitlement_card_number = models.CharField(max_length=255, null=True)
    entitlement_card_status = models.CharField(
        choices=ENTITLEMENT_CARD_STATUS_CHOICE, default="ACTIVE", max_length=20, null=True
    )
    entitlement_card_issue_date = models.DateField(null=True)
    vision_id = models.CharField(max_length=255, null=True)
    registration_ca_id = models.CharField(max_length=255, null=True)
    service_provider = models.ForeignKey(
        "payment.ServiceProvider",
        on_delete=models.CASCADE,
    )
    payment_verification = GenericRelation(
        "payment.PaymentVerification",
        content_type_field="payment_content_type",
        object_id_field="payment_object_id",
        related_query_name="payment_record",
    )
    ticket_complaint_details = GenericRelation(
        "grievance.TicketComplaintDetails",
        content_type_field="payment_content_type",
        object_id_field="payment_object_id",
        related_query_name="payment_record",
    )

    ticket_sensitive_details = GenericRelation(
        "grievance.TicketSensitiveDetails",
        content_type_field="payment_content_type",
        object_id_field="payment_object_id",
        related_query_name="payment_record",
    )

    @property
    def unicef_id(self) -> str:
        return self.ca_id

    def get_revert_mark_as_failed_status(self, delivered_quantity: Decimal) -> str:
        return self.STATUS_SUCCESS


class Payment(SoftDeletableModel, GenericPayment, UnicefIdentifiedModel, AdminUrlMixin, SignatureMixin):
    parent = models.ForeignKey(
        "payment.PaymentPlan",
        on_delete=models.CASCADE,
        related_name="payment_items",
    )
    conflicted = models.BooleanField(default=False)
    excluded = models.BooleanField(default=False)
    entitlement_date = models.DateTimeField(null=True, blank=True)
    financial_service_provider = models.ForeignKey(
        "payment.FinancialServiceProvider", on_delete=models.PROTECT, null=True
    )
    collector = models.ForeignKey("household.Individual", on_delete=models.CASCADE, related_name="collector_payments")
    payment_verification = GenericRelation(
        "payment.PaymentVerification",
        content_type_field="payment_content_type",
        object_id_field="payment_object_id",
        related_query_name="payment",
    )

    source_payment = models.ForeignKey(
        "self", null=True, blank=True, on_delete=models.CASCADE, related_name="follow_ups"
    )
    is_follow_up = models.BooleanField(default=False)
    reason_for_unsuccessful_payment = models.CharField(max_length=255, null=True, blank=True)
    # use program_id in UniqueConstraint order_number and token_number per Program
    program = models.ForeignKey("program.Program", on_delete=models.SET_NULL, null=True, blank=True)
    order_number = models.PositiveIntegerField(
        blank=True,
        null=True,
        validators=[
            MinValueValidator(100000000),
            MaxValueValidator(999999999),
            payment_token_and_order_number_validator,
        ],
    )  # 9 digits
    token_number = models.PositiveIntegerField(
        blank=True,
        null=True,
        validators=[MinValueValidator(1000000), MaxValueValidator(9999999), payment_token_and_order_number_validator],
    )  # 7 digits
    ticket_complaint_details = GenericRelation(
        "grievance.TicketComplaintDetails",
        content_type_field="payment_content_type",
        object_id_field="payment_object_id",
        related_query_name="payment",
    )

    ticket_sensitive_details = GenericRelation(
        "grievance.TicketSensitiveDetails",
        content_type_field="payment_content_type",
        object_id_field="payment_object_id",
        related_query_name="payment",
    )
    additional_collector_name = models.CharField(
        max_length=64,
        blank=True,
        null=True,
        help_text="Use this field for reconciliation data when funds are collected by someone other than the designated collector or the alternate collector",
    )
    additional_document_type = models.CharField(
        max_length=128, blank=True, null=True, help_text="Use this field for reconciliation data"
    )
    additional_document_number = models.CharField(
        max_length=128, blank=True, null=True, help_text="Use this field for reconciliation data"
    )
    fsp_auth_code = models.CharField(max_length=128, blank=True, null=True, help_text="FSP Auth Code")

    @property
    def full_name(self) -> str:
        return self.collector.full_name

    def get_revert_mark_as_failed_status(self, delivered_quantity: Decimal) -> str:
        if delivered_quantity == 0:
            return Payment.STATUS_NOT_DISTRIBUTED

        elif delivered_quantity < self.entitlement_quantity:
            return Payment.STATUS_DISTRIBUTION_PARTIAL

        elif delivered_quantity == self.entitlement_quantity:
            return Payment.STATUS_DISTRIBUTION_SUCCESS

        else:
            raise ValidationError(
                f"Wrong delivered quantity {delivered_quantity} for entitlement quantity {self.entitlement_quantity}"
            )

    objects = PaymentManager()

    class Meta:
        constraints = [
            UniqueConstraint(
                fields=["parent", "household"],
                condition=Q(is_removed=False),
                name="payment_plan_and_household",
            ),
            UniqueConstraint(
                fields=["program_id", "order_number"],
                condition=Q(is_removed=False),
                name="order_number_unique_per_program",
            ),
            UniqueConstraint(
                fields=["program_id", "token_number"],
                condition=Q(is_removed=False),
                name="token_number_unique_per_program",
            ),
        ]

    signature_fields = (
        "parent_id",
        "conflicted",
        "excluded",
        "entitlement_date",
        "financial_service_provider_id",
        "collector_id",
        "source_payment_id",
        "is_follow_up",
        "reason_for_unsuccessful_payment",
        "program_id",
        "order_number",
        "token_number",
        "household_snapshot.snapshot_data",
        "business_area_id",
        "status",
        "status_date",
        "household_id",
        "head_of_household_id",
        "delivery_type",
        "currency",
        "entitlement_quantity",
        "entitlement_quantity_usd",
        "delivered_quantity",
        "delivered_quantity_usd",
        "delivery_date",
        "transaction_reference_id",
    )


class ServiceProvider(TimeStampedUUIDModel):
    business_area = models.ForeignKey("core.BusinessArea", on_delete=models.CASCADE)
    ca_id = models.CharField(max_length=255, unique=True)
    full_name = models.CharField(max_length=255, null=True)
    short_name = models.CharField(max_length=100, null=True)
    country = models.CharField(max_length=3)
    vision_id = models.CharField(max_length=255, null=True)

    def __str__(self) -> str:
        return self.full_name or ""


class PaymentVerificationPlan(TimeStampedUUIDModel, ConcurrencyModel, UnicefIdentifiedModel, AdminUrlMixin):
    ACTIVITY_LOG_MAPPING = create_mapping_dict(
        [
            "status",
            "payment_plan",
            "sampling",
            "verification_channel",
            "sample_size",
            "responded_count",
            "received_count",
            "not_received_count",
            "received_with_problems_count",
            "confidence_interval",
            "margin_of_error",
            "rapid_pro_flow_id",
            "rapid_pro_flow_start_uuids",
            "age_filter",
            "excluded_admin_areas_filter",
            "sex_filter",
            "activation_date",
            "completion_date",
        ]
    )
    STATUS_PENDING = "PENDING"
    STATUS_ACTIVE = "ACTIVE"
    STATUS_FINISHED = "FINISHED"
    STATUS_INVALID = "INVALID"
    STATUS_RAPID_PRO_ERROR = "RAPID_PRO_ERROR"
    SAMPLING_FULL_LIST = "FULL_LIST"
    SAMPLING_RANDOM = "RANDOM"
    VERIFICATION_CHANNEL_RAPIDPRO = "RAPIDPRO"
    VERIFICATION_CHANNEL_XLSX = "XLSX"
    VERIFICATION_CHANNEL_MANUAL = "MANUAL"
    STATUS_CHOICES = (
        (STATUS_ACTIVE, "Active"),
        (STATUS_FINISHED, "Finished"),
        (STATUS_PENDING, "Pending"),
        (STATUS_INVALID, "Invalid"),
        (STATUS_RAPID_PRO_ERROR, "RapidPro Error"),
    )
    SAMPLING_CHOICES = (
        (SAMPLING_FULL_LIST, "Full list"),
        (SAMPLING_RANDOM, "Random sampling"),
    )
    VERIFICATION_CHANNEL_CHOICES = (
        (VERIFICATION_CHANNEL_MANUAL, "MANUAL"),
        (VERIFICATION_CHANNEL_RAPIDPRO, "RAPIDPRO"),
        (VERIFICATION_CHANNEL_XLSX, "XLSX"),
    )
    status = models.CharField(max_length=50, choices=STATUS_CHOICES, default=STATUS_PENDING, db_index=True)
    payment_plan_content_type = models.ForeignKey(ContentType, on_delete=models.CASCADE)
    payment_plan_object_id = UUIDField()
    payment_plan_obj: "Union[PaymentPlan, CashPlan]" = GenericForeignKey(
        "payment_plan_content_type", "payment_plan_object_id"
    )  # type: ignore
    sampling = models.CharField(max_length=50, choices=SAMPLING_CHOICES)
    verification_channel = models.CharField(max_length=50, choices=VERIFICATION_CHANNEL_CHOICES)
    sample_size = models.PositiveIntegerField(null=True)
    responded_count = models.PositiveIntegerField(null=True)
    received_count = models.PositiveIntegerField(null=True)
    not_received_count = models.PositiveIntegerField(null=True)
    received_with_problems_count = models.PositiveIntegerField(null=True)
    confidence_interval = models.FloatField(null=True)
    margin_of_error = models.FloatField(null=True)
    rapid_pro_flow_id = models.CharField(max_length=255, blank=True)
    rapid_pro_flow_start_uuids = ArrayField(models.CharField(max_length=255, blank=True), default=list)
    age_filter = JSONField(null=True)
    excluded_admin_areas_filter = JSONField(null=True)
    sex_filter = models.CharField(null=True, max_length=10)
    activation_date = models.DateTimeField(null=True)
    completion_date = models.DateTimeField(null=True)
    xlsx_file_exporting = models.BooleanField(default=False)
    xlsx_file_imported = models.BooleanField(default=False)
    error = models.CharField(max_length=500, null=True, blank=True)

    class Meta:
        ordering = ("created_at",)
        indexes = [
            models.Index(fields=["payment_plan_content_type", "payment_plan_object_id"]),
        ]

    @property
    def business_area(self) -> BusinessArea:
        return self.payment_plan_obj.business_area

    @property
    def get_xlsx_verification_file(self) -> FileTemp:
        try:
            return FileTemp.objects.get(object_id=self.pk, content_type=get_content_type_for_model(self))
        except FileTemp.DoesNotExist:
            raise GraphQLError("Xlsx Verification File does not exist.")
        except FileTemp.MultipleObjectsReturned as e:
            logger.exception(e)
            raise GraphQLError("Query returned multiple Xlsx Verification Files when only one was expected.")

    @property
    def has_xlsx_payment_verification_plan_file(self) -> bool:
        return all(
            [
                self.verification_channel == self.VERIFICATION_CHANNEL_XLSX,
                FileTemp.objects.filter(object_id=self.pk, content_type=get_content_type_for_model(self)).count() == 1,
            ]
        )

    @property
    def xlsx_payment_verification_plan_file_link(self) -> Optional[str]:
        return self.get_xlsx_verification_file.file.url if self.has_xlsx_payment_verification_plan_file else None

    @property
    def xlsx_payment_verification_plan_file_was_downloaded(self) -> bool:
        return self.get_xlsx_verification_file.was_downloaded if self.has_xlsx_payment_verification_plan_file else False

    def set_active(self) -> None:
        self.status = PaymentVerificationPlan.STATUS_ACTIVE
        self.activation_date = timezone.now()
        self.error = None

    def set_pending(self) -> None:
        self.status = PaymentVerificationPlan.STATUS_PENDING
        self.responded_count = None
        self.received_count = None
        self.not_received_count = None
        self.received_with_problems_count = None
        self.activation_date = None
        self.rapid_pro_flow_start_uuids = []

    def can_activate(self) -> bool:
        return self.status not in (
            PaymentVerificationPlan.STATUS_PENDING,
            PaymentVerificationPlan.STATUS_RAPID_PRO_ERROR,
        )

    @property
    def get_payment_plan(self) -> Union["PaymentPlan", "CashPlan", None]:
        try:
            # use GFK instead of self.payment_plan_content_type.model_class().objects.get(pk=self.payment_plan_object_id)
            return self.payment_plan_obj
        except ObjectDoesNotExist:
            return None

    @property
    def get_program(self) -> Optional["Program"]:
        if payment_plan := self.get_payment_plan:
            program = (
                payment_plan.program_cycle.program
                if isinstance(payment_plan, PaymentPlan) and payment_plan.program_cycle
                else payment_plan.program
            )
            return program
        return None


def build_summary(payment_plan: Optional[Any]) -> None:
    statuses_count = payment_plan.get_payment_verification_plans.aggregate(
        active=Count("pk", filter=Q(status=PaymentVerificationSummary.STATUS_ACTIVE)),
        pending=Count("pk", filter=Q(status=PaymentVerificationSummary.STATUS_PENDING)),
        finished=Count("pk", filter=Q(status=PaymentVerificationSummary.STATUS_FINISHED)),
    )
    summary = payment_plan.get_payment_verification_summary
    if statuses_count["active"] >= 1:
        summary.mark_as_active()
    elif statuses_count["finished"] >= 1 and statuses_count["active"] == 0 and statuses_count["pending"] == 0:
        summary.mark_as_finished()
    else:
        summary.status = PaymentVerificationSummary.STATUS_PENDING
        summary.completion_date = None
        summary.activation_date = None
        summary.mark_as_pending()
    summary.save()


@receiver(
    post_save,
    sender=PaymentVerificationPlan,
    dispatch_uid="update_verification_status_in_cash_plan",
)
def update_verification_status_in_cash_plan(sender: Any, instance: PaymentVerificationPlan, **kwargs: Any) -> None:
    build_summary(instance.payment_plan_obj)


@receiver(
    post_delete,
    sender=PaymentVerificationPlan,
    dispatch_uid="update_verification_status_in_cash_plan_on_delete",
)
def update_verification_status_in_cash_plan_on_delete(
    sender: Any, instance: PaymentVerificationPlan, **kwargs: Any
) -> None:
    build_summary(instance.payment_plan_obj)


class PaymentVerification(TimeStampedUUIDModel, ConcurrencyModel, AdminUrlMixin):
    ACTIVITY_LOG_MAPPING = create_mapping_dict(
        [
            "payment_verification_plan",
            "status",
            "status_date",
            "received_amount",
        ]
    )
    STATUS_PENDING = "PENDING"
    STATUS_RECEIVED = "RECEIVED"
    STATUS_NOT_RECEIVED = "NOT_RECEIVED"
    STATUS_RECEIVED_WITH_ISSUES = "RECEIVED_WITH_ISSUES"
    STATUS_CHOICES = (
        (STATUS_NOT_RECEIVED, "NOT RECEIVED"),
        (STATUS_PENDING, "PENDING"),
        (STATUS_RECEIVED, "RECEIVED"),
        (STATUS_RECEIVED_WITH_ISSUES, "RECEIVED WITH ISSUES"),
    )
    payment_verification_plan = models.ForeignKey(
        "payment.PaymentVerificationPlan",
        on_delete=models.CASCADE,
        related_name="payment_record_verifications",
    )
    payment_content_type = models.ForeignKey(ContentType, on_delete=models.CASCADE)
    payment_object_id = UUIDField()
    payment_obj = GenericForeignKey("payment_content_type", "payment_object_id")
    status = models.CharField(max_length=50, choices=STATUS_CHOICES, default=STATUS_PENDING)
    status_date = models.DateTimeField(null=True)
    received_amount = models.DecimalField(
        decimal_places=2,
        max_digits=12,
        validators=[MinValueValidator(Decimal("0.01"))],
        null=True,
    )
    sent_to_rapid_pro = models.BooleanField(default=False)

    class Meta:
        indexes = [
            models.Index(fields=["payment_content_type", "payment_object_id"]),
        ]
        constraints = [
            UniqueConstraint(
                fields=["payment_content_type", "payment_object_id"],
                name="payment_content_type_and_payment_id",
            )
        ]

    @property
    def get_payment(self) -> Union[Payment, PaymentRecord, None]:
        try:
            return self.payment_content_type.model_class().objects.get(pk=self.payment_object_id)
        except ObjectDoesNotExist:
            return None

    @property
    def is_manually_editable(self) -> bool:
        if self.payment_verification_plan.verification_channel != PaymentVerificationPlan.VERIFICATION_CHANNEL_MANUAL:
            return False
        minutes_elapsed = (timezone.now() - self.status_date).total_seconds() / 60
        return not (self.status != PaymentVerification.STATUS_PENDING and minutes_elapsed > 10)

    @property
    def business_area(self) -> BusinessArea:
        return self.payment_verification_plan.payment_plan_obj.business_area

    def set_pending(self) -> None:
        self.status_date = timezone.now()
        self.status = PaymentVerification.STATUS_PENDING
        self.received_amount = None


class PaymentVerificationSummary(TimeStampedUUIDModel):
    STATUS_PENDING = "PENDING"
    STATUS_ACTIVE = "ACTIVE"
    STATUS_FINISHED = "FINISHED"
    STATUS_CHOICES = (
        (STATUS_ACTIVE, "Active"),
        (STATUS_FINISHED, "Finished"),
        (STATUS_PENDING, "Pending"),
    )
    status = models.CharField(
        max_length=50, choices=STATUS_CHOICES, default=STATUS_PENDING, verbose_name="Verification status", db_index=True
    )
    activation_date = models.DateTimeField(null=True)
    completion_date = models.DateTimeField(null=True)
    payment_plan_content_type = models.ForeignKey(ContentType, on_delete=models.CASCADE)
    payment_plan_object_id = UUIDField()
    payment_plan_obj = GenericForeignKey("payment_plan_content_type", "payment_plan_object_id")

    class Meta:
        indexes = [
            models.Index(fields=["payment_plan_content_type", "payment_plan_object_id"]),
        ]
        constraints = [
            UniqueConstraint(
                fields=["payment_plan_content_type", "payment_plan_object_id"],
                name="payment_plan_content_type_and_payment_plan_id",
            )
        ]

    def mark_as_active(self) -> None:
        self.status = self.STATUS_ACTIVE
        self.completion_date = None
        if self.activation_date is None:
            self.activation_date = timezone.now()

    def mark_as_finished(self) -> None:
        self.status = self.STATUS_FINISHED
        if self.completion_date is None:
            self.completion_date = timezone.now()

    def mark_as_pending(self) -> None:
        self.status = self.STATUS_PENDING
        self.completion_date = None
        self.activation_date = None


class ApprovalProcess(TimeStampedUUIDModel):
    sent_for_approval_by = models.ForeignKey(
        settings.AUTH_USER_MODEL, on_delete=models.SET_NULL, related_name="+", null=True
    )
    sent_for_approval_date = models.DateTimeField(null=True)
    sent_for_authorization_by = models.ForeignKey(
        settings.AUTH_USER_MODEL, on_delete=models.SET_NULL, related_name="+", null=True
    )
    sent_for_authorization_date = models.DateTimeField(null=True)
    sent_for_finance_release_by = models.ForeignKey(
        settings.AUTH_USER_MODEL, on_delete=models.SET_NULL, related_name="+", null=True
    )
    sent_for_finance_release_date = models.DateTimeField(null=True)
    payment_plan = models.ForeignKey(PaymentPlan, on_delete=models.CASCADE, related_name="approval_process")

    approval_number_required = models.PositiveIntegerField(default=1)
    authorization_number_required = models.PositiveIntegerField(default=1)
    finance_release_number_required = models.PositiveIntegerField(default=1)

    class Meta:
        ordering = ("-created_at",)
        verbose_name_plural = "Approval Processes"


class Approval(TimeStampedUUIDModel):
    APPROVAL = "APPROVAL"
    AUTHORIZATION = "AUTHORIZATION"
    FINANCE_RELEASE = "FINANCE_RELEASE"
    REJECT = "REJECT"
    TYPE_CHOICES = (
        (APPROVAL, "Approval"),
        (AUTHORIZATION, "Authorization"),
        (FINANCE_RELEASE, "Finance Release"),
        (REJECT, "Reject"),
    )

    type = models.CharField(max_length=50, choices=TYPE_CHOICES, default=APPROVAL, verbose_name=_("Approval type"))
    comment = models.CharField(max_length=500, null=True, blank=True)
    created_by = models.ForeignKey(settings.AUTH_USER_MODEL, on_delete=models.SET_NULL, null=True)
    approval_process = models.ForeignKey(ApprovalProcess, on_delete=models.CASCADE, related_name="approvals")

    class Meta:
        ordering = ("-created_at",)

    def __str__(self) -> str:
        return self.type or ""

    @property
    def info(self) -> str:
        types_map = {
            self.APPROVAL: "Approved",
            self.AUTHORIZATION: "Authorized",
            self.FINANCE_RELEASE: "Released",
            self.REJECT: "Rejected",
        }

        return f"{types_map.get(self.type)} by {self.created_by}" if self.created_by else types_map.get(self.type, "")


class AcceptanceProcessThreshold(TimeStampedUUIDModel):
    business_area = models.ForeignKey(
        "core.BusinessArea", on_delete=models.PROTECT, related_name="acceptance_process_thresholds"
    )
    payments_range_usd = IntegerRangeField(
        default=NumericRange(0, None),
        validators=[
            RangeMinValueValidator(0),
        ],
    )
    approval_number_required = models.PositiveIntegerField(default=1)
    authorization_number_required = models.PositiveIntegerField(default=1)
    finance_release_number_required = models.PositiveIntegerField(default=1)

    class Meta:
        ordering = ("payments_range_usd",)

    def __str__(self) -> str:
        return (
            f"{self.payments_range_usd} USD, "
            f"Approvals: {self.approval_number_required} "
            f"Authorization: {self.authorization_number_required} "
            f"Finance Releases: {self.finance_release_number_required}"
        )


class PaymentHouseholdSnapshot(TimeStampedUUIDModel):
    snapshot_data = JSONField(default=dict)
    household_id = models.UUIDField()
    payment = models.OneToOneField(Payment, on_delete=models.CASCADE, related_name="household_snapshot")


class DeliveryMechanismData(TimeStampedUUIDModel, SignatureMixin):
    VALIDATION_ERROR_DATA_NOT_UNIQUE = _("Payment data not unique across Program")
    VALIDATION_ERROR_MISSING_DATA = _("Missing required payment data")

    individual = models.ForeignKey(
        "household.Individual", on_delete=models.CASCADE, related_name="delivery_mechanisms_data"
    )
    delivery_mechanism = models.CharField(
        max_length=255, verbose_name=_("Delivery Mechanism"), choices=DeliveryMechanismChoices.DELIVERY_TYPE_CHOICES
    )
    data = JSONField(default=dict, blank=True)

    is_valid: bool = models.BooleanField(default=False)  # type: ignore
    validation_errors: dict = JSONField(default=dict)  # type: ignore
    possible_duplicate_of = models.ForeignKey(
        "self",
        on_delete=models.SET_NULL,
        related_name="possible_duplicates",
        null=True,
        blank=True,
    )
    unique_key = models.CharField(max_length=256, blank=True, null=True, unique=True, editable=False)  # type: ignore

    signature_fields = (
        "data",
        "delivery_mechanism",
    )

    objects = models.Manager()

    def __str__(self) -> str:
        return f"[{self.id}] {self.individual} - {self.delivery_mechanism}"

    class Meta:
        constraints = [
            models.UniqueConstraint(
                fields=["individual", "delivery_mechanism"],
                name="unique_individual_delivery_mechanism",
            ),
        ]

    def get_associated_object(self, associated_with: str) -> Any:
        from hct_mis_api.apps.core.field_attributes.fields_types import (
            _DELIVERY_MECHANISM_DATA,
            _HOUSEHOLD,
            _INDIVIDUAL,
        )

        associated_objects = {
            _INDIVIDUAL: self.individual,
            _HOUSEHOLD: self.individual.household,
            _DELIVERY_MECHANISM_DATA: json.loads(self.data) if not isinstance(self.data, dict) else self.data,
        }
        return associated_objects.get(associated_with)

    @cached_property
    def delivery_data(self) -> Dict:
        delivery_data = {}
        for field in self.delivery_mechanism_fields:
            associated_object = self.get_associated_object(field["associated_with"])
            if isinstance(associated_object, dict):
                delivery_data[field["name"]] = associated_object.get(field["name"], None)
            else:
                delivery_data[field["name"]] = getattr(associated_object, field["name"], None)

        return delivery_data

    def validate(self) -> None:
        self.validation_errors = {}
        for required_field in self.required_fields:
            associated_object = self.get_associated_object(required_field["associated_with"])
            if isinstance(associated_object, dict):
                value = associated_object.get(required_field["name"], None)
            else:
                value = getattr(associated_object, required_field["name"], None)
            if value in [None, ""]:
                self.validation_errors[required_field["name"]] = str(self.VALIDATION_ERROR_MISSING_DATA)
                self.is_valid = False
        if not self.validation_errors:
            self.is_valid = True

    def update_unique_field(self) -> None:
        if self.is_valid and hasattr(self, "unique_fields") and isinstance(self.unique_fields, (list, tuple)):
            sha256 = hashlib.sha256()
            sha256.update(self.individual.program.name.encode("utf-8"))

            for field in self.unique_fields:
                field_name = field["name"]
                value = self.delivery_data.get(field_name, None)
                sha256.update(str(value).encode("utf-8"))

            unique_key = sha256.hexdigest()
            possible_duplicates = self.__class__.objects.filter(
                is_valid=True,
                unique_key__isnull=False,
                unique_key=unique_key,
                individual__program=self.individual.program,
                individual__withdrawn=False,
                individual__duplicate=False,
            ).exclude(pk=self.pk)

            if possible_duplicates.exists():
                self.unique_key = None
                self.is_valid = False
                for field in self.unique_fields:
                    self.validation_errors[field["name"]] = str(self.VALIDATION_ERROR_DATA_NOT_UNIQUE)
                self.possible_duplicate_of = possible_duplicates.first()
            else:
                self.unique_key = unique_key

    @cached_property
    def delivery_mechanism_fields(self) -> List[dict]:
        return self.get_delivery_mechanism_fields(self.delivery_mechanism)

    @cached_property
    def required_fields(self) -> List[dict]:
        return [field for field in self.delivery_mechanism_fields if field.get("required_for_payment", False)]

    @cached_property
    def unique_fields(self) -> List[dict]:
        return [field for field in self.delivery_mechanism_fields if field.get("unique_for_payment", False)]

    @classmethod
    def get_required_delivery_mechanism_fields(cls, delivery_mechanism: str) -> List[dict]:
        fields = cls.get_all_delivery_mechanisms_fields()
        return [
            field
            for field in fields
            if (delivery_mechanism in field.get("delivery_mechanisms", []) and field.get("required_for_payment", False))
        ]

    @classmethod
    def get_delivery_mechanism_fields(cls, delivery_mechanism: str) -> List[dict]:
        fields = cls.get_all_delivery_mechanisms_fields()
        return [field for field in fields if delivery_mechanism in field.get("delivery_mechanisms", [])]

    @classmethod
    def get_all_delivery_mechanisms_fields(cls, by: str = "name") -> List[dict]:
        from hct_mis_api.apps.core.field_attributes.core_fields_attributes import (
            FieldFactory,
        )
        from hct_mis_api.apps.core.field_attributes.fields_types import Scope

        global_fields = [
            _field
            for _field in FieldFactory.not_from_scope(Scope.DELIVERY_MECHANISM).to_dict_by(by).values()
            if _field.get("delivery_mechanisms", [])
        ]
        delivery_mechanisms_fields = [
            _field
            for _field in FieldFactory.from_scope(Scope.DELIVERY_MECHANISM).to_dict_by(by).values()
            if _field.get(by) not in global_fields
        ]

        return global_fields + delivery_mechanisms_fields

    @classmethod
    def get_scope_delivery_mechanisms_fields(cls, by: str = "name") -> List[dict]:
        from hct_mis_api.apps.core.field_attributes.core_fields_attributes import (
            FieldFactory,
        )
        from hct_mis_api.apps.core.field_attributes.fields_types import Scope

        delivery_mechanisms_fields = [
            _field for _field in FieldFactory.from_scope(Scope.DELIVERY_MECHANISM).to_dict_by(by).values()
        ]

        return delivery_mechanisms_fields

    @classmethod
    def get_delivery_mechanisms_to_xlsx_fields_mapping(
        cls, by: str = "name", required: bool = False
    ) -> Dict[str, List[str]]:
        fields = {
            field[by]: field.get("delivery_mechanisms", [])
            for field in cls.get_all_delivery_mechanisms_fields()
            if not required or field.get("required_for_payment", False)
        }
        dm_required_fields_map = defaultdict(list)
        for field_name, delivery_mechanisms in fields.items():
            for dm in delivery_mechanisms:
                dm_required_fields_map[dm].append(field_name)
        return dm_required_fields_map

    def get_grievance_ticket_payload_for_errors(self) -> Dict[str, Any]:
        return {
            "id": str(self.id),
            "label": self.delivery_mechanism,
            "approve_status": False,
            "data_fields": [
                {
                    "name": field,
                    "value": None,
                    "previous_value": self.delivery_data.get(field),
                }
                for field, value in self.validation_errors.items()
            ],
        }

    def revalidate_for_grievance_ticket(self, grievance_ticket: "GrievanceTicket") -> None:
        from hct_mis_api.apps.grievance.models import GrievanceTicket

        self.refresh_from_db()
        self.validate()
        if not self.is_valid:
            grievance_ticket.status = GrievanceTicket.STATUS_IN_PROGRESS
            description = (
                f"Missing required fields {list(self.validation_errors.keys())}"
                f" values for delivery mechanism {self.delivery_mechanism}"
            )
            grievance_ticket.description = description
            individual_data_with_approve_status = self.get_grievance_ticket_payload_for_errors()
            grievance_ticket.individual_data_update_ticket_details.individual_data = {
                "delivery_mechanism_data_to_edit": [individual_data_with_approve_status]
            }
            grievance_ticket.individual_data_update_ticket_details.save()
            grievance_ticket.save()
        else:
            self.update_unique_field()
            if not self.is_valid:
                grievance_ticket.status = GrievanceTicket.STATUS_IN_PROGRESS
                description = (
                    f"Fields not unique {list(self.validation_errors.keys())} across program"
                    f" for delivery mechanism {self.delivery_mechanism}, possible duplicate of {self.possible_duplicate_of}"
                )
                grievance_ticket.description = description
                individual_data_with_approve_status = self.get_grievance_ticket_payload_for_errors()
                grievance_ticket.individual_data_update_ticket_details.individual_data = {
                    "delivery_mechanism_data_to_edit": [individual_data_with_approve_status]
                }
                grievance_ticket.individual_data_update_ticket_details.save()
                grievance_ticket.save()<|MERGE_RESOLUTION|>--- conflicted
+++ resolved
@@ -54,16 +54,12 @@
     CORE_FIELDS_ATTRIBUTES,
     FieldFactory,
 )
-<<<<<<< HEAD
 from hct_mis_api.apps.core.field_attributes.fields_types import (
     _DELIVERY_MECHANISM_DATA,
     _HOUSEHOLD,
     _INDIVIDUAL,
     Scope,
 )
-=======
-from hct_mis_api.apps.core.field_attributes.fields_types import _HOUSEHOLD, _INDIVIDUAL
->>>>>>> f2224c03
 from hct_mis_api.apps.core.mixins import LimitBusinessAreaModelMixin
 from hct_mis_api.apps.core.models import BusinessArea, FileTemp
 from hct_mis_api.apps.core.utils import nested_getattr
@@ -1127,7 +1123,6 @@
     )
 
     @classmethod
-<<<<<<< HEAD
     def get_column_from_core_field(
         cls,
         payment: "Payment",
@@ -1135,9 +1130,6 @@
         is_social_worker_program: bool,
         delivery_mechanism_data: Optional["DeliveryMechanismData"] = None,
     ) -> Any:
-=======
-    def get_column_from_core_field(cls, payment: "Payment", core_field_name: str) -> Any:
->>>>>>> f2224c03
         def parse_admin_area(obj: "Area") -> str:
             if not obj:
                 return ""
@@ -1145,20 +1137,10 @@
 
         collector = payment.collector
         household = payment.household
-<<<<<<< HEAD
-        if is_social_worker_program:
-            core_fields_attributes = FieldFactory.from_scope(Scope.XLSX_PEOPLE).to_dict_by("name")
-        else:
-            core_fields_attributes = FieldFactory.from_scopes(
-                [Scope.GLOBAL, Scope.XLSX, Scope.DELIVERY_MECHANISM]
-            ).to_dict_by("name")
+
+        core_fields_attributes = FieldFactory(CORE_FIELDS_ATTRIBUTES).to_dict_by("name")
         core_field = core_fields_attributes.get(core_field_name)
         if not core_field:
-=======
-        core_fields_attributes = FieldFactory(CORE_FIELDS_ATTRIBUTES).to_dict_by("name")
-        attr = core_fields_attributes.get(core_field_name)
-        if not attr:
->>>>>>> f2224c03
             # Some fields can be added to the template, such as 'size' or 'collect_individual_data'
             # which are not applicable to "People" export.
             return None
