--- conflicted
+++ resolved
@@ -2,22 +2,13 @@
 from decimal import Decimal
 from functools import cached_property
 from typing import Optional
-from dateutil.relativedelta import relativedelta
-from django_fsm import FSMField, transition
-from model_utils import Choices
-from model_utils.models import SoftDeletableModel
-from multiselectfield import MultiSelectField
 
 from django.conf import settings
 from django.contrib.auth import get_user_model
-<<<<<<< HEAD
 from django.contrib.contenttypes.fields import GenericForeignKey, GenericRelation
 from django.contrib.contenttypes.models import ContentType
 from django.contrib.postgres.fields import ArrayField
-=======
-from django.contrib.postgres.fields import ArrayField
 from django.core.exceptions import ValidationError
->>>>>>> ef4dc766
 from django.core.validators import MinValueValidator
 from django.db import models
 from django.db.models import Count, JSONField, Q, Sum, UniqueConstraint
@@ -26,15 +17,12 @@
 from django.dispatch import receiver
 from django.utils import timezone
 from django.utils.translation import gettext_lazy as _
-<<<<<<< HEAD
-=======
 
 from dateutil.relativedelta import relativedelta
 from django_fsm import FSMField, transition
 from model_utils import Choices
 from model_utils.models import SoftDeletableModel
 from multiselectfield import MultiSelectField
->>>>>>> ef4dc766
 
 from hct_mis_api.apps.account.models import ChoiceArrayField
 from hct_mis_api.apps.activity_log.utils import create_mapping_dict
@@ -954,11 +942,6 @@
     def can_create_payment_verification_plan(self):
         return self.available_payment_records().count() > 0
 
-<<<<<<< HEAD
-    @property
-    def unicef_id(self):
-        return getattr(self, "ca_id")
-=======
     def available_payment_records(
         self, payment_verification_plan: Optional["CashPlanPaymentVerification"] = None, extra_validation=None
     ):
@@ -982,7 +965,10 @@
             payment_records = list(map(lambda pr: pr.pk, filter(extra_validation, payment_records)))
 
         return PaymentRecord.objects.filter(pk__in=payment_records)
->>>>>>> ef4dc766
+
+    @property
+    def unicef_id(self):
+        return getattr(self, "ca_id")
 
     class Meta:
         verbose_name = "Cash Plan"
@@ -1212,46 +1198,22 @@
     created_by = models.ForeignKey(get_user_model(), null=True, related_name="+", on_delete=models.SET_NULL)
 
 
-<<<<<<< HEAD
 def build_summary(payment_plan):
-    active_count = payment_plan.payment_verification_plans.filter(
-        status=PaymentVerificationSummary.STATUS_ACTIVE
-    ).count()
-    pending_count = payment_plan.payment_verification_plans.filter(
-        status=PaymentVerificationSummary.STATUS_PENDING
-    ).count()
-    not_finished_count = payment_plan.payment_verification_plans.exclude(
-        status=PaymentVerificationSummary.STATUS_FINISHED
-    ).count()
-    summary = payment_plan.payment_verification_summary
-    if active_count >= 1:
-        summary.status = PaymentVerificationSummary.STATUS_ACTIVE
-        summary.completion_date = None
-        if summary.activation_date is None:
-            summary.activation_date = timezone.now()
-    elif not_finished_count == 0 and pending_count == 0:
-        summary.status = PaymentVerificationSummary.STATUS_FINISHED
-        if summary.completion_date is None:
-            summary.completion_date = timezone.now()
-    else:
-        summary.status = PaymentVerificationSummary.STATUS_PENDING
-        summary.completion_date = None
-        summary.activation_date = None
-=======
-def build_summary(cash_plan):
-    statuses_count = cash_plan.verifications.aggregate(
-        active=Count("pk", filter=Q(status=CashPlanPaymentVerificationSummary.STATUS_ACTIVE)),
-        pending=Count("pk", filter=Q(status=CashPlanPaymentVerificationSummary.STATUS_PENDING)),
-        finished=Count("pk", filter=Q(status=CashPlanPaymentVerificationSummary.STATUS_FINISHED)),
-    )
-    summary = CashPlanPaymentVerificationSummary.objects.get(cash_plan=cash_plan)
+    statuses_count = payment_plan.verifications.aggregate(
+        active=Count("pk", filter=Q(status=PaymentVerificationSummary.STATUS_ACTIVE)),
+        pending=Count("pk", filter=Q(status=PaymentVerificationSummary.STATUS_PENDING)),
+        finished=Count("pk", filter=Q(status=PaymentVerificationSummary.STATUS_FINISHED)),
+    )
+    summary = PaymentVerificationSummary.objects.get(cash_plan=payment_plan)
     if statuses_count["active"] >= 1:
         summary.mark_as_active()
     elif statuses_count["finished"] >= 1 and statuses_count["active"] == 0 and statuses_count["pending"] == 0:
         summary.mark_as_finished()
     else:
+        summary.status = PaymentVerificationSummary.STATUS_PENDING
+        summary.completion_date = None
+        summary.activation_date = None
         summary.mark_as_pending()
->>>>>>> ef4dc766
     summary.save()
 
 
