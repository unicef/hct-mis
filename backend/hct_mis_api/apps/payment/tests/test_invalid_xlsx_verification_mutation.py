--- conflicted
+++ resolved
@@ -75,13 +75,9 @@
             ("without_permission", [], True),
         ]
     )
-<<<<<<< HEAD
-    def test_export_xlsx_payment_verification_plan(self, _, permissions, download_status):
-=======
-    def test_export_xlsx_cash_plan_payment_verification(
+    def test_export_xlsx_payment_verification_plan(
         self, _: Any, permissions: List[Permissions], download_status: str
     ) -> None:
->>>>>>> 1a31bccf
         self.create_user_role_with_permissions(self.user, permissions, self.business_area)
         self.xlsx_file.was_downloaded = download_status
         self.xlsx_file.save()
