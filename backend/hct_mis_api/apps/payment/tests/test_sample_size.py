--- conflicted
+++ resolved
@@ -12,11 +12,7 @@
 from hct_mis_api.apps.program.models import CashPlan
 
 
-<<<<<<< HEAD
-def create_query_variables(cash_plan: CashPlan, verification_channel) -> Dict:
-=======
-def create_query_variables(cash_plan: CashPlanFactory, verification_channel: Any) -> Dict:
->>>>>>> f8e816f2
+def create_query_variables(cash_plan: CashPlan, verification_channel: Any) -> Dict:
     return {
         "input": {
             "cashPlanId": encode_id_base64(cash_plan.pk, "CashPlan"),
