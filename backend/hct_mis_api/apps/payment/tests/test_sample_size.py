from typing import Any, Dict

from hct_mis_api.apps.account.fixtures import UserFactory
from hct_mis_api.apps.core.base_test_case import APITestCase
from hct_mis_api.apps.core.fixtures import create_afghanistan
from hct_mis_api.apps.core.models import BusinessArea
from hct_mis_api.apps.core.utils import encode_id_base64
from hct_mis_api.apps.household.fixtures import create_household
from hct_mis_api.apps.payment.fixtures import CashPlanFactory, PaymentRecordFactory
from hct_mis_api.apps.payment.models import PaymentRecord
<<<<<<< HEAD
<<<<<<< HEAD
from hct_mis_api.apps.program.fixtures import CashPlanFactory
from hct_mis_api.apps.program.models import CashPlan
=======
>>>>>>> origin
=======
>>>>>>> 66a0eb31


def create_query_variables(cash_plan: CashPlan, verification_channel: Any) -> Dict:
    return {
        "input": {
            "cashOrPaymentPlanId": encode_id_base64(cash_plan.pk, "CashPlan"),
            "sampling": "FULL_LIST",
            "fullListArguments": {"excludedAdminAreas": []},
            "verificationChannel": verification_channel,
            "rapidProArguments": None,
            "randomSamplingArguments": None,
            "businessAreaSlug": "afghanistan",
        }
    }


class TestSampleSize(APITestCase):
    SAMPLE_SIZE_QUERY = """
query SampleSize($input: GetCashplanVerificationSampleSizeInput!) {
  sampleSize(input: $input) {
    paymentRecordCount
    sampleSize
    __typename
  }
}
    """

    @classmethod
    def setUpTestData(cls) -> None:
        create_afghanistan()
        cls.user = UserFactory.create()
        cls.business_area = BusinessArea.objects.get(slug="afghanistan")
        cls.household, cls.individuals = create_household(household_args={"size": 2})

        cls.cash_plan = CashPlanFactory()

        cls.individuals[0].phone_no = "invalid-phone-no"
        cls.individuals[0].phone_no_alternative = "invalid-phone-no"
        cls.individuals[0].save()

        cls.individuals[1].phone_no = "934-25-25-197"
        cls.individuals[1].phone_no_alternative = "934-25-25-197"
        cls.individuals[1].save()

    def test_sample_size_in_manual_verification_plan(self) -> None:
        PaymentRecordFactory(
            parent=self.cash_plan,
            business_area=self.business_area,
            household=self.household,
            head_of_household_id=self.individuals[0].id,
            status=PaymentRecord.STATUS_SUCCESS,
        )
        manual_sample_query_variables = create_query_variables(self.cash_plan, "MANUAL")
        manual_response = self.graphql_request(
            request_string=self.SAMPLE_SIZE_QUERY,
            variables=manual_sample_query_variables,
            context={"user": self.user},
        )
        self.assertTrue(manual_response["data"]["sampleSize"]["paymentRecordCount"] == 1)

        rapid_pro_sample_query_variables = create_query_variables(self.cash_plan, "RAPIDPRO")
        rapid_pro_response = self.graphql_request(
            request_string=self.SAMPLE_SIZE_QUERY,
            variables=rapid_pro_sample_query_variables,
            context={"user": self.user},
        )
        self.assertEqual(rapid_pro_response["data"]["sampleSize"]["paymentRecordCount"], 0)

    def test_number_of_queries(self) -> None:
        PaymentRecordFactory.create_batch(
            4,
            parent=self.cash_plan,
            business_area=self.business_area,
            household=self.household,
            head_of_household_id=self.individuals[1].id,
            status=PaymentRecord.STATUS_SUCCESS,
        )
        rapid_pro_sample_query_variables = create_query_variables(self.cash_plan, "RAPIDPRO")

        # with self.assertNumQueries(4): > sometimes fails on CI with 3 queries instead of 4
        # maybe will update later
        self.snapshot_graphql_request(
            request_string=self.SAMPLE_SIZE_QUERY,
            variables=rapid_pro_sample_query_variables,
            context={"user": self.user},
        )<|MERGE_RESOLUTION|>--- conflicted
+++ resolved
@@ -8,17 +8,9 @@
 from hct_mis_api.apps.household.fixtures import create_household
 from hct_mis_api.apps.payment.fixtures import CashPlanFactory, PaymentRecordFactory
 from hct_mis_api.apps.payment.models import PaymentRecord
-<<<<<<< HEAD
-<<<<<<< HEAD
-from hct_mis_api.apps.program.fixtures import CashPlanFactory
-from hct_mis_api.apps.program.models import CashPlan
-=======
->>>>>>> origin
-=======
->>>>>>> 66a0eb31
 
 
-def create_query_variables(cash_plan: CashPlan, verification_channel: Any) -> Dict:
+def create_query_variables(cash_plan: CashPlanFactory, verification_channel: Any) -> Dict:
     return {
         "input": {
             "cashOrPaymentPlanId": encode_id_base64(cash_plan.pk, "CashPlan"),
