--- conflicted
+++ resolved
@@ -185,11 +185,8 @@
                         'paymentPlanHardConflicted': False,
                         'paymentPlanHardConflictedData': [
                         ],
-                        'paymentPlanSoftConflicted': False,
+                        'paymentPlanSoftConflicted': True,
                         'paymentPlanSoftConflictedData': [
-<<<<<<< HEAD
-                        ]
-=======
                             {
                                 'paymentPlanEndDate': '2020-11-10',
                                 'paymentPlanStartDate': '2020-09-10',
@@ -197,7 +194,6 @@
                             }
                         ],
                         'unicefId': 'RCPT-0060-20-0.000.003'
->>>>>>> 49222947
                     }
                 }
             ],
