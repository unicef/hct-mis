# -*- coding: utf-8 -*-
# snapshottest: v1 - https://goo.gl/zC4yUc
from __future__ import unicode_literals

from snapshottest import Snapshot


snapshots = Snapshot()

snapshots['TestPaymentPlanReconciliation::test_correct_message_displayed_when_file_is_protected 1'] = {
    'data': {
        'importXlsxPaymentPlanPaymentListPerFsp': None
    },
    'errors': [
        {
            'locations': [
                {
                    'column': 5,
                    'line': 3
                }
            ],
<<<<<<< HEAD
            'message': 'Wrong file type or password protected .zip file. Upload another file, or remove the password.',
=======
            'message': 'Workbook is protected. Remove password to reconcile file.',
>>>>>>> 1bdaf05c
            'path': [
                'importXlsxPaymentPlanPaymentListPerFsp'
            ]
        }
    ]
}

snapshots['TestPaymentPlanReconciliation::test_follow_up_pp_entitlements_can_be_changed_with_steficon_rule 1'] = {
    'data': {
        'setSteficonRuleOnPaymentPlanPaymentList': {
            'paymentPlan': {
                'unicefId': 'PP-0060-23-00000001'
            }
        }
    }
}

snapshots['TestPaymentPlanReconciliation::test_follow_up_pp_entitlements_updated_with_file 1'] = {
    'data': {
        'importXlsxPaymentPlanPaymentList': {
            'errors': [
                {
                    'coordinates': 'A2',
                    'message': 'This payment id 714a72db-79e3-42d1-a9e8-a949aebbf1ae is not in Payment Plan Payment List',
                    'sheet': 'Payment Plan - Payment List'
                },
                {
                    'coordinates': 'A3',
                    'message': 'This payment id a15e9214-a0e0-4af5-8dbf-9657184e9e3a is not in Payment Plan Payment List',
                    'sheet': 'Payment Plan - Payment List'
                },
                {
                    'coordinates': None,
                    'message': "There aren't any updates in imported file, please add changes and try again",
                    'sheet': 'Payment Plan - Payment List'
                }
            ],
            'paymentPlan': None
        }
    }
}<|MERGE_RESOLUTION|>--- conflicted
+++ resolved
@@ -19,11 +19,7 @@
                     'line': 3
                 }
             ],
-<<<<<<< HEAD
             'message': 'Wrong file type or password protected .zip file. Upload another file, or remove the password.',
-=======
-            'message': 'Workbook is protected. Remove password to reconcile file.',
->>>>>>> 1bdaf05c
             'path': [
                 'importXlsxPaymentPlanPaymentListPerFsp'
             ]
@@ -35,7 +31,7 @@
     'data': {
         'setSteficonRuleOnPaymentPlanPaymentList': {
             'paymentPlan': {
-                'unicefId': 'PP-0060-23-00000001'
+                'unicefId': 'PP-0060-23-00000002'
             }
         }
     }
