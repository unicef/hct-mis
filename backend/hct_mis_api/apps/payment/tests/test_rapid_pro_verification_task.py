import uuid
from decimal import Decimal
from unittest.mock import MagicMock, patch

from django.test import TestCase

from hct_mis_api.apps.account.fixtures import UserFactory
from hct_mis_api.apps.core.fixtures import create_afghanistan
from hct_mis_api.apps.core.models import BusinessArea
from hct_mis_api.apps.geo.models import Area
from hct_mis_api.apps.household.fixtures import EntitlementCardFactory, create_household
from hct_mis_api.apps.payment.fixtures import (
<<<<<<< HEAD
    PaymentVerificationPlanFactory,
=======
    CashPlanFactory,
    CashPlanPaymentVerificationFactory,
>>>>>>> ef4dc766
    PaymentRecordFactory,
    PaymentVerificationFactory,
)
from hct_mis_api.apps.payment.models import (
    PaymentVerificationPlan,
    PaymentVerification,
)
from hct_mis_api.apps.payment.services.rapid_pro.api import RapidProAPI
from hct_mis_api.apps.payment.tasks.CheckRapidProVerificationTask import (
    CheckRapidProVerificationTask,
)
from hct_mis_api.apps.program.fixtures import ProgramFactory
from hct_mis_api.apps.registration_data.fixtures import RegistrationDataImportFactory
from hct_mis_api.apps.targeting.fixtures import (
    TargetingCriteriaFactory,
    TargetPopulationFactory,
)
from hct_mis_api.apps.utils.phone_number import is_right_phone_number_format


class TestRapidProVerificationTask(TestCase):
    START_UUID = "3d946aa7-af58-4838-8dfd-553786d9bb35"
    ORIGINAL_RAPIDPRO_RUNS_RESPONSE = [
        {
            "id": 1202235952,
            "uuid": "5b6f30ee-010b-4bd5-a510-e78f062af448",
            "flow": {"uuid": "0331293b-9e47-4766-9b78-37a9a702fd95", "name": "Payment Verification"},
            "contact": {
                "uuid": "875cf5d1-ab56-48f4-97e5-1d757d75a06a",
                "urn": "telegram:1241420989",
                "name": "Sumit Chachra",
            },
            "start": {"uuid": START_UUID},
            "responded": True,
            "path": [
                {"node": "f511ccc6-b380-453a-9901-d8cb9c672d72", "time": "2020-08-10T13:24:37.813876Z"},
                {"node": "2b541238-e1fb-4d75-aa83-6e5946382734", "time": "2020-08-10T13:24:37.813947Z"},
                {"node": "0532a470-e128-48a6-aa9f-c5bdffd0f61a", "time": "2020-08-10T14:51:18.515192Z"},
                {"node": "8952391d-89fc-404a-8c34-4569aa5fb947", "time": "2020-08-10T14:51:18.515221Z"},
                {"node": "d4af6004-268a-468d-897a-c4f93cff34fc", "time": "2020-08-10T14:51:22.493086Z"},
            ],
            "values": {
                "cash_received_amount": {
                    "value": "200",
                    "category": "Has Number",
                    "node": "8952391d-89fc-404a-8c34-4569aa5fb947",
                    "time": "2020-08-10T14:51:22.493065Z",
                    "input": "200",
                    "name": "Cash received amount",
                },
                "cash_received_text": {
                    "value": "Yes",
                    "category": "Yes",
                    "node": "2b541238-e1fb-4d75-aa83-6e5946382734",
                    "time": "2020-08-10T14:51:18.515178Z",
                    "input": "Yes",
                    "name": "Cash received text",
                },
            },
            "created_on": "2020-08-10T13:24:37.813857Z",
            "modified_on": "2020-08-10T14:51:22.493043Z",
            "exited_on": "2020-08-10T14:51:22.493130Z",
            "exit_type": "completed",
        },
    ]

    @classmethod
    def setUpTestData(cls):
        create_afghanistan()
        payment_record_amount = 10

        user = UserFactory()

        program = ProgramFactory(business_area=BusinessArea.objects.first())
        program.admin_areas.set(Area.objects.order_by("?")[:3])
        targeting_criteria = TargetingCriteriaFactory()

        target_population = TargetPopulationFactory(
            created_by=user,
            targeting_criteria=targeting_criteria,
            business_area=BusinessArea.objects.first(),
        )
        cash_plan = CashPlanFactory(
            program=program,
            business_area=BusinessArea.objects.first(),
        )
        cash_plan.save()
        payment_verification_plan = PaymentVerificationPlanFactory(
            status=PaymentVerificationPlan.STATUS_ACTIVE,
            verification_channel=PaymentVerificationPlan.VERIFICATION_CHANNEL_RAPIDPRO,
            cash_plan=cash_plan,
        )
        for _ in range(payment_record_amount):
            registration_data_import = RegistrationDataImportFactory(
                imported_by=user, business_area=BusinessArea.objects.first()
            )
            household, individuals = create_household(
                {
                    "registration_data_import": registration_data_import,
                    "admin_area": Area.objects.order_by("?").first(),
                },
                {"registration_data_import": registration_data_import},
            )

            household.programs.add(program)

            payment_record = PaymentRecordFactory(
                parent=cash_plan,
                household=household,
                head_of_household=household.head_of_household,
                target_population=target_population,
                delivered_quantity_usd=200,
            )

            PaymentVerificationFactory(
                payment_verification_plan=payment_verification_plan,
                payment_record=payment_record,
                status=PaymentVerification.STATUS_PENDING,
            )
            EntitlementCardFactory(household=household)
        cls.cash_plan = cash_plan
        cls.verification = cash_plan.payment_verification_plans.first()

    @patch("hct_mis_api.apps.payment.services.rapid_pro.api.RapidProAPI.__init__")
    def test_filtering_by_start_id(self, mock_parent_init):
        mock_parent_init.return_value = None
        payment_record_verification_obj = TestRapidProVerificationTask.verification.payment_record_verifications
        payment_record_verification = payment_record_verification_obj.prefetch_related(
            "payment_record__head_of_household"
        ).first()
        TestRapidProVerificationTask.ORIGINAL_RAPIDPRO_RUNS_RESPONSE[0]["contact"][
            "urn"
        ] = f"tel:{payment_record_verification.payment_record.head_of_household.phone_no}"
        mock = MagicMock(return_value=TestRapidProVerificationTask.ORIGINAL_RAPIDPRO_RUNS_RESPONSE)
        with patch("hct_mis_api.apps.payment.services.rapid_pro.api.RapidProAPI.get_flow_runs", mock):
            api = RapidProAPI("afghanistan")
            mapped_dict = api.get_mapped_flow_runs([uuid.uuid4()])
            self.assertEqual(
                mapped_dict,
                [],
            )

    @patch("hct_mis_api.apps.payment.services.rapid_pro.api.RapidProAPI.__init__")
    def test_mapping(self, mock_parent_init):
        mock_parent_init.return_value = None
        payment_record_verification_obj = TestRapidProVerificationTask.verification.payment_record_verifications
        payment_record_verification = payment_record_verification_obj.prefetch_related(
            "payment_record__head_of_household"
        ).first()
        TestRapidProVerificationTask.ORIGINAL_RAPIDPRO_RUNS_RESPONSE[0]["contact"][
            "urn"
        ] = f"tel:{payment_record_verification.payment_record.head_of_household.phone_no}"
        mock = MagicMock(return_value=TestRapidProVerificationTask.ORIGINAL_RAPIDPRO_RUNS_RESPONSE)
        with patch("hct_mis_api.apps.payment.services.rapid_pro.api.RapidProAPI.get_flow_runs", mock):
            api = RapidProAPI("afghanistan")
            mapped_dict = api.get_mapped_flow_runs([TestRapidProVerificationTask.START_UUID])
            self.assertEqual(
                mapped_dict,
                [
                    {
                        "phone_number": str(payment_record_verification.payment_record.head_of_household.phone_no),
                        "received": True,
                        "received_amount": Decimal("200"),
                    }
                ],
            )

    @patch("hct_mis_api.apps.payment.services.rapid_pro.api.RapidProAPI.__init__")
    def test_not_received(self, mock_parent_init):
        mock_parent_init.return_value = None
        payment_record_verification = (
            TestRapidProVerificationTask.verification.payment_record_verifications.prefetch_related(
                "payment_record__head_of_household"
            )
            .order_by("?")
            .first()
        )
        self.assertEqual(
            payment_record_verification.status,
            PaymentVerification.STATUS_PENDING,
        )

        fake_data_to_return_from_rapid_pro_api = [
            {
                "phone_number": str(payment_record_verification.payment_record.head_of_household.phone_no),
                "received": False,
            }
        ]
        mock = MagicMock(return_value=fake_data_to_return_from_rapid_pro_api)
        with patch("hct_mis_api.apps.payment.services.rapid_pro.api.RapidProAPI.get_mapped_flow_runs", mock):
            task = CheckRapidProVerificationTask()
            task.execute()
            mock.assert_called()
            payment_record_verification.refresh_from_db()
            self.assertEqual(
                payment_record_verification.status,
                PaymentVerification.STATUS_NOT_RECEIVED,
            )

    @patch("hct_mis_api.apps.payment.services.rapid_pro.api.RapidProAPI.__init__")
    def test_received_with_issues(self, mock_parent_init):
        mock_parent_init.return_value = None
        payment_record_verification = (
            TestRapidProVerificationTask.verification.payment_record_verifications.prefetch_related(
                "payment_record__head_of_household"
            )
            .order_by("?")
            .first()
        )
        self.assertEqual(
            payment_record_verification.status,
            PaymentVerification.STATUS_PENDING,
        )
        fake_data_to_return_from_rapid_pro_api = [
            {
                "phone_number": str(payment_record_verification.payment_record.head_of_household.phone_no),
                "received": True,
                "received_amount": payment_record_verification.payment_record.delivered_quantity - 1,
            }
        ]
        mock = MagicMock(return_value=fake_data_to_return_from_rapid_pro_api)
        with patch("hct_mis_api.apps.payment.services.rapid_pro.api.RapidProAPI.get_mapped_flow_runs", mock):
            task = CheckRapidProVerificationTask()
            task.execute()
            mock.assert_called()
            payment_record_verification.refresh_from_db()
            self.assertEqual(
                payment_record_verification.status,
                PaymentVerification.STATUS_RECEIVED_WITH_ISSUES,
            )
            self.assertEqual(
                payment_record_verification.received_amount,
                payment_record_verification.payment_record.delivered_quantity - 1,
            )

    @patch("hct_mis_api.apps.payment.services.rapid_pro.api.RapidProAPI.__init__")
    def test_received(self, mock_parent_init):
        mock_parent_init.return_value = None
        payment_record_verification = (
            TestRapidProVerificationTask.verification.payment_record_verifications.prefetch_related(
                "payment_record__head_of_household"
            )
            .order_by("?")
            .first()
        )
        self.assertEqual(
            payment_record_verification.status,
            PaymentVerification.STATUS_PENDING,
        )
        fake_data_to_return_from_rapid_pro_api = [
            {
                "phone_number": str(payment_record_verification.payment_record.head_of_household.phone_no),
                "received": True,
                "received_amount": payment_record_verification.payment_record.delivered_quantity,
            }
        ]
        mock = MagicMock(return_value=fake_data_to_return_from_rapid_pro_api)
        with patch("hct_mis_api.apps.payment.services.rapid_pro.api.RapidProAPI.get_mapped_flow_runs", mock):
            task = CheckRapidProVerificationTask()
            task.execute()
            mock.assert_called()
            payment_record_verification.refresh_from_db()
            self.assertEqual(
                payment_record_verification.status,
                PaymentVerification.STATUS_RECEIVED,
            )
            self.assertEqual(
                payment_record_verification.received_amount,
                payment_record_verification.payment_record.delivered_quantity,
            )

    @patch("hct_mis_api.apps.payment.services.rapid_pro.api.RapidProAPI.__init__")
    def test_wrong_phone_number(self, mock_parent_init):
        mock_parent_init.return_value = None
        payment_record_verification = (
            TestRapidProVerificationTask.verification.payment_record_verifications.prefetch_related(
                "payment_record__head_of_household"
            )
            .order_by("?")
            .first()
        )
        self.assertEqual(
            payment_record_verification.status,
            PaymentVerification.STATUS_PENDING,
        )
        fake_data_to_return_from_rapid_pro_api = [
            {
                "phone_number": "123-not-really-a-phone-number",
                "received": True,
                "received_amount": payment_record_verification.payment_record.delivered_quantity,
            }
        ]
        mock = MagicMock(return_value=fake_data_to_return_from_rapid_pro_api)
        with patch("hct_mis_api.apps.payment.services.rapid_pro.api.RapidProAPI.get_mapped_flow_runs", mock):
            task = CheckRapidProVerificationTask()
            task.execute()
            mock.assert_called()

            payment_record_verification.refresh_from_db()
            # verification is still pending, so it was not considered within the verification plan
            self.assertEqual(
                payment_record_verification.status,
                PaymentVerification.STATUS_PENDING,
            )


class TestPhoneNumberVerification(TestCase):
    def test_phone_numbers(self):
        assert is_right_phone_number_format("+40032215789")

        assert is_right_phone_number_format("+48 123 234 345")
        assert is_right_phone_number_format("0048 123 234 345")

        assert not is_right_phone_number_format("(201) 555-0123")
        assert is_right_phone_number_format("+1 (201) 555-0123")

        assert not is_right_phone_number_format("123-not-really-a-phone-number")<|MERGE_RESOLUTION|>--- conflicted
+++ resolved
@@ -10,12 +10,8 @@
 from hct_mis_api.apps.geo.models import Area
 from hct_mis_api.apps.household.fixtures import EntitlementCardFactory, create_household
 from hct_mis_api.apps.payment.fixtures import (
-<<<<<<< HEAD
+    CashPlanFactory,
     PaymentVerificationPlanFactory,
-=======
-    CashPlanFactory,
-    CashPlanPaymentVerificationFactory,
->>>>>>> ef4dc766
     PaymentRecordFactory,
     PaymentVerificationFactory,
 )
