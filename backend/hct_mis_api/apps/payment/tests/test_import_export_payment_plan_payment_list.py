import zipfile
from io import BytesIO
from pathlib import Path
from unittest.mock import patch

from django.conf import settings
from django.contrib.admin.options import get_content_type_for_model
from django.core.files import File

from hct_mis_api.apps.account.fixtures import UserFactory
from hct_mis_api.apps.core.base_test_case import APITestCase
from hct_mis_api.apps.core.fixtures import create_afghanistan
from hct_mis_api.apps.core.models import BusinessArea, FileTemp
from hct_mis_api.apps.geo import models as geo_models
from hct_mis_api.apps.household.fixtures import create_household
from hct_mis_api.apps.household.models import Household, Individual
from hct_mis_api.apps.payment.fixtures import (
    DeliveryMechanismPerPaymentPlanFactory,
    FinancialServiceProviderFactory,
    PaymentChannelFactory,
    PaymentFactory,
    PaymentPlanFactory,
    RealProgramFactory,
    ServiceProviderFactory,
)
from hct_mis_api.apps.payment.models import (
    DeliveryMechanism,
    FinancialServiceProvider,
    GenericPayment,
    PaymentPlan,
    ServiceProvider,
)
from hct_mis_api.apps.payment.utils import float_to_decimal
from hct_mis_api.apps.payment.xlsx.XlsxPaymentPlanExportPerFspService import (
    XlsxPaymentPlanExportPerFspService,
)
from hct_mis_api.apps.payment.xlsx.XlsxPaymentPlanExportService import (
    XlsxPaymentPlanExportService,
)
from hct_mis_api.apps.payment.xlsx.XlsxPaymentPlanImportService import (
    XlsxPaymentPlanImportService,
)


def valid_file():
    content = Path(f"{settings.PROJECT_ROOT}/apps/payment/tests/test_file/pp_payment_list_valid.xlsx").read_bytes()
    return File(BytesIO(content), name="pp_payment_list_valid.xlsx")


def invalid_file():
    content = Path(f"{settings.PROJECT_ROOT}/apps/payment/tests/test_file/pp_payment_list_invalid.xlsx").read_bytes()
    return File(BytesIO(content), name="pp_payment_list_invalid.xlsx")


class ImportExportPaymentPlanPaymentListTest(APITestCase):
    @classmethod
    def setUpTestData(cls):
        create_afghanistan()
        cls.business_area = BusinessArea.objects.get(slug="afghanistan")
        country_origin = geo_models.Country.objects.filter(iso_code2="PL").first()

        if not Household.objects.all().count():
            for n in range(1, 4):
                create_household(
                    {"size": n, "address": "Lorem Ipsum", "country_origin": country_origin},
                )

        if ServiceProvider.objects.count() < 3:
            ServiceProviderFactory.create_batch(3)
        program = RealProgramFactory()
        cls.payment_plan = PaymentPlanFactory(program=program, business_area=cls.business_area)
        program.households.set(Household.objects.all().values_list("id", flat=True))
        for household in program.households.all():
            PaymentFactory(parent=cls.payment_plan, household=household, excluded=False, assigned_payment_channel=None)

        cls.user = UserFactory()
        cls.payment_plan = PaymentPlan.objects.all().last()

        # set Lock status
        cls.payment_plan.status_lock()
        cls.payment_plan.save()

        cls.delivery_mechanism_deposit_to_card, _ = DeliveryMechanism.objects.get_or_create(
            delivery_mechanism=GenericPayment.DELIVERY_TYPE_DEPOSIT_TO_CARD,
        )
        for ind in Individual.objects.all():
            PaymentChannelFactory(individual=ind, delivery_mechanism=cls.delivery_mechanism_deposit_to_card)

        cls.xlsx_valid_file = FileTemp.objects.create(
            object_id=cls.payment_plan.pk,
            content_type=get_content_type_for_model(cls.payment_plan),
            created_by=cls.user,
            file=valid_file(),
        ).file

        cls.xlsx_invalid_file = FileTemp.objects.create(
            object_id=cls.payment_plan.pk,
            content_type=get_content_type_for_model(cls.payment_plan),
            created_by=cls.user,
            file=invalid_file(),
        ).file

    def test_import_invalid_file(self):
        error_msg = [
            ("Payment Plan - Payment List", "A2", "This payment id 123123 is not in Payment Plan Payment List"),
            (
                "Payment Plan - Payment List",
                "F3",
                "Payment_channel should be one of ['Cardless cash withdrawal', 'Cash', 'Cash by FSP', 'Cheque', "
                "'Deposit to Card', 'In Kind', 'Mobile Money', 'Other', 'Pre-paid card', 'Referral', 'Transfer', "
                "'Transfer to Account', 'Voucher'] but received Invalid",
            ),
            (
                "Payment Plan - Payment List",
                "F3",
                "You can't set payment_channel Invalid for Collector with already assigned "
                "payment channel(s): Deposit to Card",
            ),
        ]
        service = XlsxPaymentPlanImportService(self.payment_plan, self.xlsx_invalid_file)
        wb = service.open_workbook()
        # override imported sheet payment id
        wb.active["A3"].value = str(self.payment_plan.not_excluded_payments[1].unicef_id)

        service.validate()
        self.assertEqual(service.errors, error_msg)

    @patch("hct_mis_api.apps.core.exchange_rates.api.ExchangeRateClientAPI.__init__")
    def test_import_valid_file(self, mock_parent_init):
        mock_parent_init.return_value = None
        not_excluded_payments = self.payment_plan.not_excluded_payments.all()
        # override imported payment id
        payment_id_1 = str(not_excluded_payments[0].unicef_id)
        payment_id_2 = str(not_excluded_payments[1].unicef_id)
        payment_1 = not_excluded_payments[0]
        payment_2 = not_excluded_payments[1]
        payment_2.collector.payment_channels.all().delete()

        service = XlsxPaymentPlanImportService(self.payment_plan, self.xlsx_valid_file)
        wb = service.open_workbook()

<<<<<<< HEAD
        payment_1_payment_channels = ", ".join(
            list(
                payment_1.collector.payment_channels.all()
                .select_related("delivery_mechanism")
                .distinct("delivery_mechanism__delivery_mechanism")
                .values_list("delivery_mechanism__delivery_mechanism", flat=True)
            )
        )
        wb.active["A2"].value = payment_id_1
        wb.active["A3"].value = payment_id_2
        wb.active["F2"].value = payment_1_payment_channels
        wb.active["F3"].value = "Cash"
=======
        wb.active["A2"].value = payment_id_1
        wb.active["A3"].value = payment_id_2
>>>>>>> a2909d1f

        service.validate()
        self.assertEqual(service.errors, [])

        with patch("hct_mis_api.apps.core.exchange_rates.api.ExchangeRateClientAPI.fetch_exchange_rates") as mock:
            mock.return_value = {}
            service.import_payment_list()
        payment_1.refresh_from_db()
        payment_2.refresh_from_db()

        self.assertEqual(float_to_decimal(wb.active["I2"].value), payment_1.entitlement_quantity)
        self.assertEqual(float_to_decimal(wb.active["I3"].value), payment_2.entitlement_quantity)
        self.assertEqual("Cash", payment_2.collector.payment_channels.first().delivery_mechanism.delivery_mechanism)

    def test_export_payment_plan_payment_list(self):
        export_service = XlsxPaymentPlanExportService(self.payment_plan)
        export_service.save_xlsx_file(self.user)

        self.assertTrue(self.payment_plan.has_export_file)

        wb = export_service.generate_workbook()
        payment = self.payment_plan.not_excluded_payments.order_by("unicef_id").first()
        self.assertEqual(wb.active["A2"].value, str(payment.unicef_id))
        self.assertEqual(wb.active["I2"].value, payment.entitlement_quantity)
        self.assertEqual(wb.active["J2"].value, payment.entitlement_quantity_usd)
        self.assertEqual(wb.active["F2"].value, "")

    def test_export_payment_plan_payment_list_per_fsp(self):
        financial_service_provider1 = FinancialServiceProviderFactory(
            delivery_mechanisms=[GenericPayment.DELIVERY_TYPE_CASH]
        )
        financial_service_provider2 = FinancialServiceProviderFactory(
            delivery_mechanisms=[GenericPayment.DELIVERY_TYPE_TRANSFER]
        )
        DeliveryMechanismPerPaymentPlanFactory(
            payment_plan=self.payment_plan,
            delivery_mechanism=GenericPayment.DELIVERY_TYPE_CASH,
            financial_service_provider=financial_service_provider1,
        )
        DeliveryMechanismPerPaymentPlanFactory(
            payment_plan=self.payment_plan,
            delivery_mechanism=GenericPayment.DELIVERY_TYPE_TRANSFER,
            financial_service_provider=financial_service_provider2,
        )

        export_service = XlsxPaymentPlanExportPerFspService(self.payment_plan)
        export_service.export_per_fsp(self.user)

        self.assertTrue(self.payment_plan.has_export_file)
        self.assertIsNotNone(self.payment_plan.payment_list_export_file_link)
        self.assertTrue(
            self.payment_plan.export_file.file.name.startswith(
                f"payment_plan_payment_list_{self.payment_plan.unicef_id}"
            )
        )
        fsp_ids = self.payment_plan.delivery_mechanisms.values_list("financial_service_provider_id", flat=True)
        with zipfile.ZipFile(self.payment_plan.export_file.file, mode="r") as zip_file:
            file_list = zip_file.namelist()
            self.assertEqual(len(fsp_ids), len(file_list))
            fsp_names = FinancialServiceProvider.objects.filter(id__in=fsp_ids).values_list("name", flat=True)
            file_list_fsp = [
                f.replace(".xlsx", "").replace(f"payment_plan_payment_list_{self.payment_plan.unicef_id}_FSP_", "")
                for f in file_list
            ]
            for fsp_name in fsp_names:
                self.assertIn(fsp_name, file_list_fsp)<|MERGE_RESOLUTION|>--- conflicted
+++ resolved
@@ -139,23 +139,8 @@
         service = XlsxPaymentPlanImportService(self.payment_plan, self.xlsx_valid_file)
         wb = service.open_workbook()
 
-<<<<<<< HEAD
-        payment_1_payment_channels = ", ".join(
-            list(
-                payment_1.collector.payment_channels.all()
-                .select_related("delivery_mechanism")
-                .distinct("delivery_mechanism__delivery_mechanism")
-                .values_list("delivery_mechanism__delivery_mechanism", flat=True)
-            )
-        )
         wb.active["A2"].value = payment_id_1
         wb.active["A3"].value = payment_id_2
-        wb.active["F2"].value = payment_1_payment_channels
-        wb.active["F3"].value = "Cash"
-=======
-        wb.active["A2"].value = payment_id_1
-        wb.active["A3"].value = payment_id_2
->>>>>>> a2909d1f
 
         service.validate()
         self.assertEqual(service.errors, [])
