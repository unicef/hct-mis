from django.test import TestCase

from hct_mis_api.apps.account.fixtures import UserFactory
from hct_mis_api.apps.core.fixtures import create_afghanistan
from hct_mis_api.apps.geo.models import Area
from hct_mis_api.apps.payment.fixtures import (
    CashPlanFactory,
    create_payment_verification_plan_with_status,
)
from hct_mis_api.apps.payment.models import (
    PaymentVerificationPlan,
    PaymentVerificationSummary,
    build_summary,
)
from hct_mis_api.apps.program.fixtures import ProgramFactory
from hct_mis_api.apps.targeting.fixtures import (
    TargetingCriteriaFactory,
    TargetPopulationFactory,
)


class TestBuildSummary(TestCase):
    @classmethod
    def setUpTestData(cls) -> None:
        cls.user = UserFactory.create()
        cls.business_area = create_afghanistan()

        cls.program = ProgramFactory(business_area=cls.business_area)
        cls.program.admin_areas.set(Area.objects.order_by("?")[:3])
        cls.target_population = TargetPopulationFactory(
            created_by=cls.user,
            targeting_criteria=TargetingCriteriaFactory(),
            business_area=cls.business_area,
        )
        cls.cash_plan = CashPlanFactory(
            name="TEST",
            program=cls.program,
            business_area=cls.business_area,
        )

    def test_status_pending_when_zero_verifications(self) -> None:
        build_summary(self.cash_plan)

        summary = self.cash_plan.get_payment_verification_summary

        self.assertEqual(summary.status, PaymentVerificationSummary.STATUS_PENDING)

<<<<<<< HEAD
    def test_status_active_when_at_least_one_active_verification(self):
        self._create_verification_with_status(PaymentVerificationPlan.STATUS_ACTIVE)
=======
    def test_status_active_when_at_least_one_active_verification(self) -> None:
        self._create_verification_with_status(CashPlanPaymentVerification.STATUS_ACTIVE)
>>>>>>> 1a31bccf

        build_summary(self.cash_plan)

        summary = self.cash_plan.get_payment_verification_summary
        self.assertEqual(summary.status, PaymentVerificationSummary.STATUS_ACTIVE)

<<<<<<< HEAD
    def test_status_finished_when_all_verifications_finished(self):
        self._create_verification_with_status(PaymentVerificationPlan.STATUS_FINISHED)
=======
    def test_status_finished_when_all_verifications_finished(self) -> None:
        self._create_verification_with_status(CashPlanPaymentVerification.STATUS_FINISHED)
>>>>>>> 1a31bccf

        build_summary(self.cash_plan)

        summary = self.cash_plan.get_payment_verification_summary
        self.assertEqual(summary.status, PaymentVerificationSummary.STATUS_FINISHED)

<<<<<<< HEAD
    def test_status_pending_when_add_and_removed_verification(self):
        payment_verification_plan = self._create_verification_with_status(PaymentVerificationPlan.STATUS_PENDING)
=======
    def test_status_pending_when_add_and_removed_verification(self) -> None:
        payment_verification_plan = self._create_verification_with_status(CashPlanPaymentVerification.STATUS_PENDING)
>>>>>>> 1a31bccf
        payment_verification_plan.delete()

        build_summary(self.cash_plan)

        summary = self.cash_plan.get_payment_verification_summary
        self.assertEqual(summary.status, PaymentVerificationSummary.STATUS_PENDING)

    def test_query_number(self) -> None:
        with self.assertNumQueries(3):
            build_summary(self.cash_plan)

    def _create_verification_with_status(self, status: str) -> CashPlanPaymentVerification:
        return create_payment_verification_plan_with_status(
            self.cash_plan,
            self.user,
            self.business_area,
            self.program,
            self.target_population,
            status,
        )<|MERGE_RESOLUTION|>--- conflicted
+++ resolved
@@ -45,39 +45,24 @@
 
         self.assertEqual(summary.status, PaymentVerificationSummary.STATUS_PENDING)
 
-<<<<<<< HEAD
-    def test_status_active_when_at_least_one_active_verification(self):
+    def test_status_active_when_at_least_one_active_verification(self) -> None:
         self._create_verification_with_status(PaymentVerificationPlan.STATUS_ACTIVE)
-=======
-    def test_status_active_when_at_least_one_active_verification(self) -> None:
-        self._create_verification_with_status(CashPlanPaymentVerification.STATUS_ACTIVE)
->>>>>>> 1a31bccf
 
         build_summary(self.cash_plan)
 
         summary = self.cash_plan.get_payment_verification_summary
         self.assertEqual(summary.status, PaymentVerificationSummary.STATUS_ACTIVE)
 
-<<<<<<< HEAD
-    def test_status_finished_when_all_verifications_finished(self):
+    def test_status_finished_when_all_verifications_finished(self) -> None:
         self._create_verification_with_status(PaymentVerificationPlan.STATUS_FINISHED)
-=======
-    def test_status_finished_when_all_verifications_finished(self) -> None:
-        self._create_verification_with_status(CashPlanPaymentVerification.STATUS_FINISHED)
->>>>>>> 1a31bccf
 
         build_summary(self.cash_plan)
 
         summary = self.cash_plan.get_payment_verification_summary
         self.assertEqual(summary.status, PaymentVerificationSummary.STATUS_FINISHED)
 
-<<<<<<< HEAD
-    def test_status_pending_when_add_and_removed_verification(self):
+    def test_status_pending_when_add_and_removed_verification(self) -> None:
         payment_verification_plan = self._create_verification_with_status(PaymentVerificationPlan.STATUS_PENDING)
-=======
-    def test_status_pending_when_add_and_removed_verification(self) -> None:
-        payment_verification_plan = self._create_verification_with_status(CashPlanPaymentVerification.STATUS_PENDING)
->>>>>>> 1a31bccf
         payment_verification_plan.delete()
 
         build_summary(self.cash_plan)
@@ -89,7 +74,7 @@
         with self.assertNumQueries(3):
             build_summary(self.cash_plan)
 
-    def _create_verification_with_status(self, status: str) -> CashPlanPaymentVerification:
+    def _create_verification_with_status(self, status: str) -> PaymentVerificationPlan:
         return create_payment_verification_plan_with_status(
             self.cash_plan,
             self.user,
