import datetime
import io
import os
import tempfile
from collections import namedtuple
from datetime import timedelta
from decimal import Decimal
from io import BytesIO
from pathlib import Path
from typing import TYPE_CHECKING, Any, Tuple
from unittest.mock import patch
from zipfile import ZipFile

from django.conf import settings
from django.core.files.uploadedfile import SimpleUploadedFile
from django.utils import timezone

import pytz
from freezegun import freeze_time
from openpyxl import load_workbook
from parameterized import parameterized
from pytz import utc

from hct_mis_api.apps.account.fixtures import PartnerFactory, UserFactory
from hct_mis_api.apps.account.permissions import Permissions
from hct_mis_api.apps.core.base_test_case import APITestCase
from hct_mis_api.apps.core.fixtures import create_afghanistan
from hct_mis_api.apps.core.models import BusinessArea, DataCollectingType
from hct_mis_api.apps.core.utils import (
    decode_id_string,
    decode_id_string_required,
    encode_id_base64,
)
from hct_mis_api.apps.household.fixtures import (
    IndividualRoleInHouseholdFactory,
    create_household_and_individuals,
)
from hct_mis_api.apps.household.models import ROLE_PRIMARY
from hct_mis_api.apps.payment.celery_tasks import (
    create_payment_plan_payment_list_xlsx_per_fsp,
    payment_plan_apply_engine_rule,
)
from hct_mis_api.apps.payment.delivery_mechanisms import DeliveryMechanismChoices
from hct_mis_api.apps.payment.fixtures import (
    FinancialServiceProviderFactory,
    FspXlsxTemplatePerDeliveryMechanismFactory,
    PaymentFactory,
    PaymentPlanFactory,
    PaymentVerificationFactory,
    PaymentVerificationPlanFactory,
    PaymentVerificationSummaryFactory,
    generate_delivery_mechanisms,
)
from hct_mis_api.apps.payment.models import (
    DeliveryMechanism,
    FinancialServiceProviderXlsxTemplate,
    Payment,
    PaymentPlan,
    PaymentVerification,
    PaymentVerificationPlan,
)
from hct_mis_api.apps.payment.xlsx.xlsx_payment_plan_per_fsp_import_service import (
    XlsxPaymentPlanImportPerFspService,
)
from hct_mis_api.apps.program.models import Program, ProgramCycle
from hct_mis_api.apps.registration_data.fixtures import RegistrationDataImportFactory
from hct_mis_api.apps.steficon.fixtures import RuleCommitFactory, RuleFactory

if TYPE_CHECKING:
    from hct_mis_api.apps.household.models import Household, Individual

CREATE_PROGRAMME_MUTATION = """
mutation CreateProgram($programData: CreateProgramInput!) {
  createProgram(programData: $programData) {
    program {
      id
      cycles {
        edges {
          node {
            id
            status
          }
        }
      }
    }
  }
}
"""

UPDATE_PROGRAM_MUTATION = """
mutation UpdateProgram($programData: UpdateProgramInput!) {
  updateProgram(programData: $programData) {
    program {
      id
    }
  }
}
"""


CREATE_TARGET_POPULATION_MUTATION = """
mutation CreateTP($input: CreateTargetPopulationInput!) {
  createTargetPopulation(input: $input) {
    targetPopulation {
      id
      status
    }
  }
}
"""


CREATE_PAYMENT_PLAN_MUTATION = """
mutation CreatePaymentPlan($input: CreatePaymentPlanInput!) {
    createPaymentPlan(input: $input) {
        paymentPlan {
            id
        }
    }
}
"""

LOCK_TARGET_POPULATION_MUTATION = """
mutation LockTP($id: ID!) {
    lockTargetPopulation(id: $id) {
        targetPopulation {
            id
            status
        }
    }
}
"""

FINALIZE_TARGET_POPULATION_MUTATION = """
mutation FinalizeTP($id: ID!) {
    finalizeTargetPopulation(id: $id) {
        targetPopulation {
            id
            status
        }
    }
}
"""

SET_STEFICON_RULE_MUTATION = """
mutation SetSteficonRuleOnPaymentPlanPaymentList($paymentPlanId: ID!, $steficonRuleId: ID!) {
    setSteficonRuleOnPaymentPlanPaymentList(paymentPlanId: $paymentPlanId, steficonRuleId: $steficonRuleId) {
        paymentPlan {
            unicefId
        }
    }
}
"""


PAYMENT_PLAN_ACTION_MUTATION = """
mutation ActionPaymentPlanMutation($input: ActionPaymentPlanInput!) {
    actionPaymentPlanMutation(input: $input) {
        paymentPlan {
            status
            id
        }
    }
}"""

CHOOSE_DELIVERY_MECHANISMS_MUTATION = """
mutation ChooseDeliveryMechanismsForPaymentPlan($input: ChooseDeliveryMechanismsForPaymentPlanInput!) {
    chooseDeliveryMechanismsForPaymentPlan(input: $input) {
        paymentPlan {
            id
            deliveryMechanisms {
                order
                name
            }
        }
    }
}
"""

AVAILABLE_FSPS_FOR_DELIVERY_MECHANISMS_QUERY = """
query AvailableFspsForDeliveryMechanisms($input: AvailableFspsForDeliveryMechanismsInput!) {
    availableFspsForDeliveryMechanisms(input: $input) {
        deliveryMechanism
        fsps {
            id
            name
        }
    }
}
"""

ASSIGN_FSPS_MUTATION = """
mutation AssignFspToDeliveryMechanism($paymentPlanId: ID!, $mappings: [FSPToDeliveryMechanismMappingInput!]!) {
    assignFspToDeliveryMechanism(input: {
        paymentPlanId: $paymentPlanId,
        mappings: $mappings
    }) {
        paymentPlan {
            id
            deliveryMechanisms {
                name
                order
                fsp {
                    id
                }
            }
        }
    }
}
"""

EXPORT_XLSX_PER_FSP_MUTATION = """
mutation ExportXlsxPaymentPlanPaymentListPerFsp($paymentPlanId: ID!) {
    exportXlsxPaymentPlanPaymentListPerFsp(paymentPlanId: $paymentPlanId) {
        paymentPlan {
            id
        }
    }
}
"""

IMPORT_XLSX_PER_FSP_MUTATION = """
mutation ImportXlsxPaymentPlanPaymentListPerFsp($paymentPlanId: ID!, $file: Upload!) {
    importXlsxPaymentPlanPaymentListPerFsp(paymentPlanId: $paymentPlanId, file: $file) {
        paymentPlan {
            id
        }
        errors {
            sheet
            coordinates
            message
        }
    }
}
"""

IMPORT_XLSX_PP_MUTATION = """
mutation importXlsxPPList($paymentPlanId: ID!, $file: Upload!) {
importXlsxPaymentPlanPaymentList(
  paymentPlanId: $paymentPlanId
  file: $file
) {
  paymentPlan {
    id
  }
  errors {
    sheet
    coordinates
    message
  }
}
}
"""

CREATE_PROGRAM_CYCLE_MUTATION = """
mutation createProgramCycle($programCycleData: CreateProgramCycleInput!){
  createProgramCycle(programCycleData: $programCycleData){
    program{
      cycles{
        totalCount
        edges{
          node{
            id
            unicefId
            status
            title
            startDate
            endDate
          }
        }
      }
    }
  }
}
"""

UPDATE_PROGRAM_CYCLE_MUTATION = """
mutation updateProgramCycle($programCycleData: UpdateProgramCycleInput!){
  updateProgramCycle(programCycleData: $programCycleData){
    program{
      cycles{
        totalCount
        edges{
          node{
            id
            unicefId
            status
            title
            startDate
            endDate
          }
        }
      }
    }
  }
}
"""


class TestPaymentPlanReconciliation(APITestCase):
    @classmethod
    def create_household_and_individual(cls) -> Tuple["Household", "Individual"]:
        household, individuals = create_household_and_individuals(
            household_data={
                "registration_data_import": cls.registration_data_import,
                "business_area": cls.business_area,
            },
            individuals_data=[{}],
        )
        IndividualRoleInHouseholdFactory(household=household, individual=individuals[0], role=ROLE_PRIMARY)
        return household, individuals[0]

    @classmethod
    def setUpTestData(cls) -> None:
        create_afghanistan(
            is_payment_plan_applicable=True,
        )
        cls.business_area = BusinessArea.objects.get(slug="afghanistan")
        partner = PartnerFactory(name="Partner")
        cls.user = UserFactory.create(partner=partner)
        cls.all_necessary_permissions = [
            Permissions.PM_CREATE,
            Permissions.PM_VIEW_DETAILS,
            Permissions.PM_VIEW_LIST,
            Permissions.PM_IMPORT_XLSX_WITH_ENTITLEMENTS,
            Permissions.PM_APPLY_RULE_ENGINE_FORMULA_WITH_ENTITLEMENTS,
            Permissions.PROGRAMME_CREATE,
            Permissions.PROGRAMME_UPDATE,
            Permissions.PROGRAMME_ACTIVATE,
            Permissions.PM_PROGRAMME_CYCLE_CREATE,
            Permissions.PM_PROGRAMME_CYCLE_UPDATE,
            Permissions.TARGETING_CREATE,
            Permissions.TARGETING_LOCK,
            Permissions.TARGETING_SEND,
            Permissions.PM_LOCK_AND_UNLOCK,
            Permissions.PM_LOCK_AND_UNLOCK_FSP,
            Permissions.PM_SEND_FOR_APPROVAL,
            Permissions.PM_ACCEPTANCE_PROCESS_APPROVE,
            Permissions.PM_ACCEPTANCE_PROCESS_AUTHORIZE,
            Permissions.PM_ACCEPTANCE_PROCESS_FINANCIAL_REVIEW,
            Permissions.PM_IMPORT_XLSX_WITH_RECONCILIATION,
        ]
        cls.create_user_role_with_permissions(
            cls.user,
            cls.all_necessary_permissions,
            cls.business_area,
        )

        cls.registration_data_import = RegistrationDataImportFactory(business_area=cls.business_area)

        cls.household_1, cls.individual_1 = cls.create_household_and_individual()
        cls.household_1.refresh_from_db()
        cls.household_2, cls.individual_2 = cls.create_household_and_individual()
        cls.household_3, cls.individual_3 = cls.create_household_and_individual()

        cls.data_collecting_type = DataCollectingType.objects.create(
            code="full", description="Full individual collected", active=True, type="STANDARD"
        )
        cls.data_collecting_type.limit_to.add(cls.business_area)
        generate_delivery_mechanisms()

    @patch("hct_mis_api.apps.payment.models.PaymentPlan.get_exchange_rate", return_value=2.0)
    def test_receiving_reconciliations_from_fsp(self, mock_get_exchange_rate: Any) -> None:
        create_programme_response = self.graphql_request(
            request_string=CREATE_PROGRAMME_MUTATION,
            context={"user": self.user},
            variables={
                "programData": {
                    "name": "NName",
                    "startDate": timezone.datetime(2022, 8, 24, tzinfo=utc),
                    "endDate": timezone.datetime(2022, 8, 31, tzinfo=utc),
                    "description": "desc",
                    "budget": "0.00",
                    "administrativeAreasOfImplementation": "",
                    "populationGoal": 0,
                    "frequencyOfPayments": "REGULAR",
                    "sector": "MULTI_PURPOSE",
                    "cashPlus": True,
                    "businessAreaSlug": self.business_area.slug,
                    "dataCollectingTypeCode": self.data_collecting_type.code,
                }
            },
        )
        program_id = create_programme_response["data"]["createProgram"]["program"]["id"]

        self.graphql_request(
            request_string=UPDATE_PROGRAM_MUTATION,
            context={"user": self.user},
            variables={
                "programData": {
                    "id": program_id,
                    "status": "ACTIVE",
                },
            },
        )

        program = Program.objects.get(id=decode_id_string_required(program_id))
        program_cycle_id = create_programme_response["data"]["createProgram"]["program"]["cycles"]["edges"][0]["node"][
            "id"
        ]
        self.update_partner_access_to_program(self.user.partner, program)

        create_target_population_response = self.graphql_request(
            request_string=CREATE_TARGET_POPULATION_MUTATION,
            context={"user": self.user},
            variables={
                "input": {
                    "programId": program_id,
                    "programCycleId": program_cycle_id,
                    "name": "TargP",
                    "excludedIds": "",
                    "exclusionReason": "",
                    "businessAreaSlug": self.business_area.slug,
                    "targetingCriteria": {
                        "rules": [
                            {
                                "filters": [
                                    {
                                        "comparisonMethod": "EQUALS",
                                        "arguments": ["True"],
                                        "fieldName": "consent",
                                        "isFlexField": False,
                                    }
                                ],
                                "individualsFiltersBlocks": [],
                            }
                        ]
                    },
                }
            },
        )
        target_population_id = create_target_population_response["data"]["createTargetPopulation"]["targetPopulation"][
            "id"
        ]

        locked_tp_response = self.graphql_request(
            request_string=LOCK_TARGET_POPULATION_MUTATION,
            context={"user": self.user, "headers": {"Program": self.id_to_base64(program.id, "ProgramNode")}},
            variables={
                "id": target_population_id,
            },
        )
        status = locked_tp_response["data"]["lockTargetPopulation"]["targetPopulation"]["status"]
        self.assertEqual(status, "LOCKED")

        finalize_tp_response = self.graphql_request(
            request_string=FINALIZE_TARGET_POPULATION_MUTATION,
            context={"user": self.user},
            variables={
                "id": target_population_id,
            },
        )
        status = finalize_tp_response["data"]["finalizeTargetPopulation"]["targetPopulation"]["status"]
        self.assertEqual(status, "READY_FOR_PAYMENT_MODULE")

        # all cycles should have end_date before creation new one
        ProgramCycle.objects.filter(program_id=decode_id_string(program_id)).update(
            end_date=timezone.datetime(2022, 8, 25, tzinfo=utc).date()
        )

        create_program_cycle_response = self.graphql_request(
            request_string=CREATE_PROGRAM_CYCLE_MUTATION,
            context={"user": self.user, "headers": {"Program": program_id}},
            variables={
                "programCycleData": {
                    "title": "Test Name Program Cycle 001",
                    "startDate": timezone.datetime(2022, 8, 26, tzinfo=utc).date(),
                }
            },
        )
        cycles_data = create_program_cycle_response["data"]["createProgramCycle"]["program"]["cycles"]
        assert cycles_data["totalCount"] == 2
        assert cycles_data["edges"][1]["node"]["title"] == "Test Name Program Cycle 001"
        assert cycles_data["edges"][1]["node"]["endDate"] is None

        encoded_cycle_id = cycles_data["edges"][1]["node"]["id"]

        update_program_cycle_response = self.graphql_request(
            request_string=UPDATE_PROGRAM_CYCLE_MUTATION,
            context={"user": self.user, "headers": {"Program": program_id}},
            variables={
                "programCycleData": {
                    "programCycleId": encoded_cycle_id,
                    "title": "NEW NEW NAME",
                    "endDate": timezone.datetime(2022, 8, 29, tzinfo=utc).date(),
                }
            },
        )

        updated_cycles_data = update_program_cycle_response["data"]["updateProgramCycle"]["program"]["cycles"]
        assert updated_cycles_data["totalCount"] == 2
        assert updated_cycles_data["edges"][1]["node"]["title"] == "NEW NEW NAME"
        assert updated_cycles_data["edges"][1]["node"]["endDate"] == "2022-08-29"

        assert updated_cycles_data["edges"][0]["node"]["status"] == "DRAFT"
        assert updated_cycles_data["edges"][1]["node"]["status"] == "DRAFT"

        with patch(
            "hct_mis_api.apps.payment.services.payment_plan_services.transaction"
        ) as mock_prepare_payment_plan_task:
            create_payment_plan_response = self.graphql_request(
                request_string=CREATE_PAYMENT_PLAN_MUTATION,
                context={"user": self.user},
                variables={
                    "input": {
                        "businessAreaSlug": self.business_area.slug,
                        "targetingId": target_population_id,
                        "programCycleId": encoded_cycle_id,
                        "dispersionStartDate": (timezone.now() - timedelta(days=1)).strftime("%Y-%m-%d"),
                        "dispersionEndDate": (timezone.now() + timedelta(days=1)).strftime("%Y-%m-%d"),
                        "currency": "USD",
                    }
                },
            )
            assert mock_prepare_payment_plan_task.on_commit.call_count == 1
            mock_prepare_payment_plan_task.on_commit.call_args[0][0]()  # call real func

        assert "errors" not in create_payment_plan_response, create_payment_plan_response
        encoded_payment_plan_id = create_payment_plan_response["data"]["createPaymentPlan"]["paymentPlan"]["id"]
        payment_plan_id = decode_id_string(encoded_payment_plan_id)

<<<<<<< HEAD
        # check if Cycle is active
        assert ProgramCycle.objects.filter(title="NEW NEW NAME").first().status == "ACTIVE"
=======
        dm_cash = DeliveryMechanism.objects.get(code="cash")
        dm_transfer = DeliveryMechanism.objects.get(code="transfer_to_account")
>>>>>>> 7a9d14e0

        santander_fsp = FinancialServiceProviderFactory(
            name="Santander",
            distribution_limit=None,
        )
        santander_fsp.delivery_mechanisms.set([dm_cash, dm_transfer])
        FspXlsxTemplatePerDeliveryMechanismFactory(financial_service_provider=santander_fsp, delivery_mechanism=dm_cash)
        FspXlsxTemplatePerDeliveryMechanismFactory(
            financial_service_provider=santander_fsp, delivery_mechanism=dm_transfer
        )
        encoded_santander_fsp_id = encode_id_base64(santander_fsp.id, "FinancialServiceProvider")

        payment = PaymentFactory(
            parent=PaymentPlan.objects.get(id=payment_plan_id),
            business_area=self.business_area,
            household=self.household_1,
            collector=self.individual_1,
            delivery_type=None,
            entitlement_quantity=1000,
            entitlement_quantity_usd=100,
            delivered_quantity=None,
            delivered_quantity_usd=None,
            financial_service_provider=None,
            currency="PLN",
        )
        self.assertEqual(payment.entitlement_quantity, 1000)

        lock_payment_plan_response = self.graphql_request(
            request_string=PAYMENT_PLAN_ACTION_MUTATION,
            context={"user": self.user},
            variables={
                "input": {
                    "paymentPlanId": encoded_payment_plan_id,
                    "action": "LOCK",
                }
            },
        )
        assert "errors" not in lock_payment_plan_response, lock_payment_plan_response
        assert lock_payment_plan_response["data"]["actionPaymentPlanMutation"]["paymentPlan"]["status"] == "LOCKED"

        rule = RuleFactory(name="Rule")
        RuleCommitFactory(definition="result.value=Decimal('500')", rule=rule)

        payment_plan = PaymentPlan.objects.get(id=payment_plan_id)
        self.assertEqual(payment_plan.background_action_status, None)

        with patch("hct_mis_api.apps.payment.mutations.payment_plan_apply_engine_rule") as mock:
            set_steficon_response = self.graphql_request(
                request_string=SET_STEFICON_RULE_MUTATION,
                context={"user": self.user},
                variables={
                    "paymentPlanId": encoded_payment_plan_id,
                    "steficonRuleId": encode_id_base64(rule.id, "Rule"),
                },
            )
            assert "errors" not in set_steficon_response, set_steficon_response
            assert mock.delay.call_count == 1
            call_args = mock.delay.call_args[0]
            payment_plan_apply_engine_rule(*call_args)

        payment_plan.refresh_from_db()
        self.assertEqual(payment_plan.background_action_status, None)

        payment.refresh_from_db()
        self.assertEqual(payment.entitlement_quantity, 500)

        choose_dms_response = self.graphql_request(
            request_string=CHOOSE_DELIVERY_MECHANISMS_MUTATION,
            context={"user": self.user},
            variables=dict(
                input=dict(
                    paymentPlanId=encoded_payment_plan_id,
                    deliveryMechanisms=[
                        dm_cash.code,
                    ],
                )
            ),
        )
        assert "errors" not in choose_dms_response, choose_dms_response

        available_fsps_query_response = self.graphql_request(
            request_string=AVAILABLE_FSPS_FOR_DELIVERY_MECHANISMS_QUERY,
            context={"user": self.user},
            variables=dict(
                input={
                    "paymentPlanId": encoded_payment_plan_id,
                }
            ),
        )
        assert "errors" not in available_fsps_query_response, available_fsps_query_response
        available_fsps_data = available_fsps_query_response["data"]["availableFspsForDeliveryMechanisms"]
        assert len(available_fsps_data) == 1
        fsps = available_fsps_data[0]["fsps"]
        assert len(fsps) > 0
        assert fsps[0]["name"] == santander_fsp.name

        assign_fsp_mutation_response = self.graphql_request(
            request_string=ASSIGN_FSPS_MUTATION,
            context={"user": self.user},
            variables={
                "paymentPlanId": encoded_payment_plan_id,
                "mappings": [
                    {
                        "deliveryMechanism": dm_cash.code,
                        "fspId": encoded_santander_fsp_id,
                        "order": 1,
                    }
                ],
            },
        )
        assert "errors" not in assign_fsp_mutation_response, assign_fsp_mutation_response

        lock_fsp_in_payment_plan_response = self.graphql_request(
            request_string=PAYMENT_PLAN_ACTION_MUTATION,
            context={"user": self.user},
            variables={
                "input": {
                    "paymentPlanId": encoded_payment_plan_id,
                    "action": "LOCK_FSP",
                }
            },
        )
        assert "errors" not in lock_fsp_in_payment_plan_response, lock_fsp_in_payment_plan_response
        self.assertEqual(
            lock_fsp_in_payment_plan_response["data"]["actionPaymentPlanMutation"]["paymentPlan"]["status"],
            "LOCKED_FSP",
        )

        payment_plan.refresh_from_db()
        assert (
            payment_plan.delivery_mechanisms.filter(
                financial_service_provider=santander_fsp, delivery_mechanism=dm_cash
            ).count()
            == 1
        )
        assert (
            payment_plan.eligible_payments.filter(
                financial_service_provider__isnull=False,
                delivery_type__isnull=False,
            ).count()
            == 1
        )

        send_for_approval_payment_plan_response = self.graphql_request(
            request_string=PAYMENT_PLAN_ACTION_MUTATION,
            context={"user": self.user},
            variables={
                "input": {
                    "paymentPlanId": encoded_payment_plan_id,
                    "action": "SEND_FOR_APPROVAL",
                }
            },
        )
        assert "errors" not in send_for_approval_payment_plan_response, send_for_approval_payment_plan_response
        self.assertEqual(
            send_for_approval_payment_plan_response["data"]["actionPaymentPlanMutation"]["paymentPlan"]["status"],
            "IN_APPROVAL",
        )

        approve_payment_plan_response = self.graphql_request(
            request_string=PAYMENT_PLAN_ACTION_MUTATION,
            context={"user": self.user},
            variables={
                "input": {
                    "paymentPlanId": encoded_payment_plan_id,
                    "action": "APPROVE",
                }
            },
        )
        assert "errors" not in approve_payment_plan_response, approve_payment_plan_response
        self.assertEqual(
            approve_payment_plan_response["data"]["actionPaymentPlanMutation"]["paymentPlan"]["status"],
            "IN_AUTHORIZATION",
        )

        authorize_payment_plan_response = self.graphql_request(
            request_string=PAYMENT_PLAN_ACTION_MUTATION,
            context={"user": self.user},
            variables={
                "input": {
                    "paymentPlanId": encoded_payment_plan_id,
                    "action": "AUTHORIZE",
                }
            },
        )
        assert "errors" not in authorize_payment_plan_response, authorize_payment_plan_response
        self.assertEqual(
            authorize_payment_plan_response["data"]["actionPaymentPlanMutation"]["paymentPlan"]["status"],
            "IN_REVIEW",
        )

        review_payment_plan_response = self.graphql_request(
            request_string=PAYMENT_PLAN_ACTION_MUTATION,
            context={"user": self.user},
            variables={
                "input": {
                    "paymentPlanId": encoded_payment_plan_id,
                    "action": "REVIEW",
                }
            },
        )
        assert "errors" not in review_payment_plan_response, review_payment_plan_response
        self.assertEqual(
            review_payment_plan_response["data"]["actionPaymentPlanMutation"]["paymentPlan"]["status"],
            "ACCEPTED",
        )

        payment_plan.refresh_from_db()
        self.assertEqual(payment_plan.background_action_status, None)

        with patch(
            "hct_mis_api.apps.payment.services.payment_plan_services.create_payment_plan_payment_list_xlsx_per_fsp"
        ) as mock_export:
            export_file_mutation = self.graphql_request(
                request_string=EXPORT_XLSX_PER_FSP_MUTATION,
                context={"user": self.user},
                variables={
                    "paymentPlanId": encoded_payment_plan_id,
                },
            )
            assert "errors" not in export_file_mutation, export_file_mutation
            assert mock_export.delay.call_count == 1
            call_args = mock_export.delay.call_args[0]
            create_payment_plan_payment_list_xlsx_per_fsp(*call_args)

        payment_plan.refresh_from_db()
        zip_file = payment_plan.export_file_per_fsp
        assert zip_file is not None

        with tempfile.TemporaryDirectory() as temp_dir:
            self.assertEqual(len(os.listdir(temp_dir)), 0)

            assert zip_file.file is not None
            with ZipFile(zip_file.file, "r") as zip_ref:
                self.assertEqual(len(zip_ref.namelist()), 1)
                zip_ref.extractall(temp_dir)

            self.assertEqual(len(os.listdir(temp_dir)), 1)

            file_name = os.listdir(temp_dir)[0]
            assert file_name.endswith(".xlsx")
            file_path = os.path.join(temp_dir, file_name)

            workbook = load_workbook(file_path)
            assert workbook.sheetnames == ["Santander"], workbook.sheetnames

            sheet = workbook["Santander"]
            assert sheet.max_row == 2, sheet.max_row

            self.assertEqual(sheet.cell(row=1, column=1).value, "payment_id")
            assert payment_plan.payment_items.count() == 1
            payment = payment_plan.payment_items.first()
            self.assertEqual(sheet.cell(row=2, column=1).value, payment.unicef_id)  # unintuitive

            self.assertEqual(sheet.cell(row=1, column=2).value, "household_id")
            self.assertEqual(sheet.cell(row=2, column=2).value, self.household_1.unicef_id)
            self.assertEqual(sheet.cell(row=1, column=3).value, "household_size")
            self.assertEqual(sheet.cell(row=2, column=3).value, self.household_1.size)
            self.assertEqual(sheet.cell(row=1, column=4).value, "collector_name")
            self.assertEqual(sheet.cell(row=2, column=4).value, payment.collector.full_name)
            self.assertEqual(sheet.cell(row=1, column=5).value, "alternate_collector_full_name")
            self.assertEqual(sheet.cell(row=2, column=5).value, None)
            self.assertEqual(sheet.cell(row=1, column=6).value, "alternate_collector_given_name")
            self.assertEqual(sheet.cell(row=2, column=6).value, None)
            self.assertEqual(sheet.cell(row=1, column=7).value, "alternate_collector_middle_name")
            self.assertEqual(sheet.cell(row=2, column=7).value, None)
            self.assertEqual(sheet.cell(row=1, column=8).value, "alternate_collector_phone_no")
            self.assertEqual(sheet.cell(row=2, column=8).value, None)
            self.assertEqual(sheet.cell(row=1, column=9).value, "alternate_collector_document_numbers")
            self.assertEqual(sheet.cell(row=2, column=9).value, None)
            self.assertEqual(sheet.cell(row=1, column=10).value, "alternate_collector_sex")
            self.assertEqual(sheet.cell(row=2, column=10).value, None)
            self.assertEqual(sheet.cell(row=1, column=11).value, "payment_channel")
            self.assertEqual(sheet.cell(row=2, column=11).value, "Cash")
            self.assertEqual(sheet.cell(row=1, column=12).value, "fsp_name")
            self.assertEqual(sheet.cell(row=2, column=12).value, payment.financial_service_provider.name)
            self.assertEqual(sheet.cell(row=1, column=13).value, "currency")
            self.assertEqual(sheet.cell(row=2, column=13).value, payment.currency)
            self.assertEqual(sheet.cell(row=1, column=14).value, "entitlement_quantity")
            self.assertEqual(sheet.cell(row=2, column=14).value, payment.entitlement_quantity)
            self.assertEqual(sheet.cell(row=1, column=15).value, "entitlement_quantity_usd")
            self.assertEqual(sheet.cell(row=2, column=15).value, payment.entitlement_quantity_usd)
            self.assertEqual(sheet.cell(row=1, column=16).value, "delivered_quantity")
            self.assertEqual(sheet.cell(row=2, column=16).value, None)
            self.assertEqual(sheet.cell(row=1, column=17).value, "delivery_date")
            self.assertEqual(sheet.cell(row=2, column=17).value, str(payment.delivery_date))

            payment.refresh_from_db()
            self.assertEqual(payment.entitlement_quantity, 500)
            self.assertEqual(payment.delivered_quantity, None)
            self.assertEqual(payment.status, Payment.STATUS_PENDING)
            self.assertEqual(payment_plan.is_reconciled, False)

            filled_file_name = "filled.xlsx"
            filled_file_path = os.path.join(temp_dir, filled_file_name)

            # update xls, delivered_quantity != entitlement_quantity
            sheet.cell(
                row=2, column=FinancialServiceProviderXlsxTemplate.DEFAULT_COLUMNS.index("delivered_quantity")
            ).value = 666
            workbook.save(filled_file_path)

            with open(filled_file_path, "rb") as file:
                uploaded_file = SimpleUploadedFile(filled_file_name, file.read())
                with patch("hct_mis_api.apps.payment.services.payment_plan_services.transaction") as mock_import:
                    import_mutation_response = self.graphql_request(
                        request_string=IMPORT_XLSX_PER_FSP_MUTATION,
                        context={"user": self.user},
                        variables={
                            "paymentPlanId": encoded_payment_plan_id,
                            "file": uploaded_file,
                        },
                    )
                    assert (
                        "errors" in import_mutation_response["data"]["importXlsxPaymentPlanPaymentListPerFsp"]
                    ), import_mutation_response
                    assert (
                        import_mutation_response["data"]["importXlsxPaymentPlanPaymentListPerFsp"]["errors"][0][
                            "message"
                        ]
                        == f"Payment {payment.unicef_id}: Delivered quantity 666.00 is bigger than Entitlement quantity 500.00"
                    ), import_mutation_response

            # update xls, delivered_quantity == entitlement_quantity
            sheet.cell(
                row=2, column=FinancialServiceProviderXlsxTemplate.DEFAULT_COLUMNS.index("delivered_quantity")
            ).value = payment.entitlement_quantity
            workbook.save(filled_file_path)

            with open(filled_file_path, "rb") as file:
                uploaded_file = SimpleUploadedFile(filled_file_name, file.read())
                with patch("hct_mis_api.apps.payment.services.payment_plan_services.transaction") as mock_import:
                    import_mutation_response = self.graphql_request(
                        request_string=IMPORT_XLSX_PER_FSP_MUTATION,
                        context={"user": self.user},
                        variables={
                            "paymentPlanId": encoded_payment_plan_id,
                            "file": uploaded_file,
                        },
                    )
                    assert (
                        import_mutation_response["data"]["importXlsxPaymentPlanPaymentListPerFsp"]["errors"] is None
                    ), import_mutation_response
                    assert mock_import.on_commit.call_count == 1
                    mock_import.on_commit.call_args[0][0]()  # call real func

            payment.refresh_from_db()
            payment.household.refresh_from_db()
            self.assertEqual(payment.entitlement_quantity, 500)
            self.assertEqual(payment.delivered_quantity, 500)
            self.assertEqual(payment.status, Payment.STATUS_DISTRIBUTION_SUCCESS)
            self.assertEqual(payment.household.total_cash_received, 500)
            self.assertEqual(payment.household.total_cash_received_usd, 250)
            self.assertTrue(payment_plan.is_reconciled)

    @parameterized.expand(
        [
            (-1, Decimal(f"{round(100.00, 2):.2f}"), None, Payment.STATUS_ERROR),
            (0, Decimal(0), Decimal(0), Payment.STATUS_NOT_DISTRIBUTED),
            (
                400.10,
                Decimal(f"{round(400.23, 2):.2f}"),
                Decimal(f"{round(400.10, 2):.2f}"),
                Payment.STATUS_DISTRIBUTION_PARTIAL,
            ),
            (
                400.23,
                Decimal(f"{round(400.23, 2):.2f}"),
                Decimal(f"{round(400.23, 2):.2f}"),
                Payment.STATUS_DISTRIBUTION_SUCCESS,
            ),
            (
                500.00,
                Decimal(f"{round(500.00, 2):.2f}"),
                Decimal(f"{round(500.00, 2):.2f}"),
                Payment.STATUS_DISTRIBUTION_SUCCESS,
            ),
            (
                500,
                Decimal(f"{round(500.00, 2):.2f}"),
                Decimal(f"{round(500.00, 2):.2f}"),
                Payment.STATUS_DISTRIBUTION_SUCCESS,
            ),
            (600.00, Decimal(f"{round(100.00, 2):.2f}"), None, None),
            ("-1", Decimal(f"{round(100.00, 2):.2f}"), None, Payment.STATUS_ERROR),
            ("0", Decimal(0), Decimal(0), Payment.STATUS_NOT_DISTRIBUTED),
            (
                "400.10",
                Decimal(f"{round(400.23, 2):.2f}"),
                Decimal(f"{round(400.10, 2):.2f}"),
                Payment.STATUS_DISTRIBUTION_PARTIAL,
            ),
            (
                "400.23",
                Decimal(f"{round(400.23, 2):.2f}"),
                Decimal(f"{round(400.23, 2):.2f}"),
                Payment.STATUS_DISTRIBUTION_SUCCESS,
            ),
            (
                "500",
                Decimal(f"{round(500.00, 2):.2f}"),
                Decimal(f"{round(500.00, 2):.2f}"),
                Payment.STATUS_DISTRIBUTION_SUCCESS,
            ),
            (
                "500.00",
                Decimal(f"{round(500.00, 2):.2f}"),
                Decimal(f"{round(500.00, 2):.2f}"),
                Payment.STATUS_DISTRIBUTION_SUCCESS,
            ),
        ]
    )
    def test_receiving_payment_reconciliations_status(
        self,
        delivered_quantity: float,
        entitlement_quantity: Decimal,
        expected_delivered_quantity: Decimal,
        expected_status: str,
    ) -> None:
        service = XlsxPaymentPlanImportPerFspService(PaymentPlanFactory(), None)  # type: ignore

        if not expected_status:
            with self.assertRaisesMessage(
                service.XlsxPaymentPlanImportPerFspServiceException,
                f"Invalid delivered_quantity {delivered_quantity} provided for payment_id xx",
            ):
                service._get_delivered_quantity_status_and_value(delivered_quantity, entitlement_quantity, "xx")

        else:
            status, value = service._get_delivered_quantity_status_and_value(
                delivered_quantity, entitlement_quantity, "xx"
            )
            self.assertEqual(status, expected_status)
            self.assertEqual(value, expected_delivered_quantity)

    def test_xlsx_payment_plan_import_per_fsp_service_import_row(self) -> None:
        pp = PaymentPlanFactory(status=PaymentPlan.Status.FINISHED)
        pp.refresh_from_db()
        PaymentVerificationSummaryFactory(generic_fk_obj=pp)
        pvp = PaymentVerificationPlanFactory(
            generic_fk_obj=pp,
            verification_channel=PaymentVerificationPlan.VERIFICATION_CHANNEL_MANUAL,
            status=PaymentVerificationPlan.STATUS_ACTIVE,
        )

        payment_1 = PaymentFactory(
            parent=PaymentPlan.objects.get(id=pp.id),
            business_area=self.business_area,
            household=self.household_1,
            collector=self.individual_1,
            delivery_type=None,
            entitlement_quantity=1111,
            entitlement_quantity_usd=100,
            delivered_quantity=1000,
            delivered_quantity_usd=99,
            financial_service_provider=None,
            currency="PLN",
        )
        payment_2 = PaymentFactory(
            parent=PaymentPlan.objects.get(id=pp.id),
            business_area=self.business_area,
            household=self.household_2,
            collector=self.individual_2,
            delivery_type=None,
            entitlement_quantity=2222,
            entitlement_quantity_usd=100,
            delivered_quantity=2000,
            delivered_quantity_usd=500,
            financial_service_provider=None,
            currency="PLN",
        )
        payment_3 = PaymentFactory(
            parent=PaymentPlan.objects.get(id=pp.id),
            business_area=self.business_area,
            household=self.household_3,
            collector=self.individual_3,
            delivery_type=None,
            entitlement_quantity=3333,
            entitlement_quantity_usd=300,
            delivered_quantity=3000,
            delivered_quantity_usd=290,
            financial_service_provider=None,
            currency="PLN",
        )
        verification_1 = PaymentVerificationFactory(
            payment_verification_plan=pvp,
            generic_fk_obj=payment_1,
            status=PaymentVerification.STATUS_RECEIVED_WITH_ISSUES,
            received_amount=999,
        )
        verification_2 = PaymentVerificationFactory(
            payment_verification_plan=pvp,
            generic_fk_obj=payment_2,
            status=PaymentVerification.STATUS_RECEIVED,
            received_amount=500,
        )
        verification_3 = PaymentVerificationFactory(
            payment_verification_plan=pvp,
            generic_fk_obj=payment_3,
            status=PaymentVerification.STATUS_PENDING,
            received_amount=None,
        )
        import_xlsx_service = XlsxPaymentPlanImportPerFspService(pp, io.BytesIO())
        import_xlsx_service.xlsx_headers = ["payment_id", "delivered_quantity", "delivery_date"]

        import_xlsx_service.payments_dict[str(payment_1.pk)] = payment_1
        import_xlsx_service.payments_dict[str(payment_2.pk)] = payment_2
        import_xlsx_service.payments_dict[str(payment_3.pk)] = payment_3
        row = namedtuple(
            "row",
            [
                "value",
            ],
        )

        import_xlsx_service._import_row(
            [row(str(payment_1.id)), row(999), row(pytz.utc.localize(datetime.datetime(2023, 5, 12)))], 1
        )
        import_xlsx_service._import_row(
            [row(str(payment_2.id)), row(100), row(pytz.utc.localize(datetime.datetime(2022, 12, 14)))], 1
        )
        import_xlsx_service._import_row(
            [row(str(payment_3.id)), row(2999), row(pytz.utc.localize(datetime.datetime(2021, 7, 25)))], 1
        )
        payment_1.save()
        payment_2.save()
        payment_3.save()
        # Update payment Verification
        PaymentVerification.objects.bulk_update(
            import_xlsx_service.payment_verifications_to_save, ("status", "status_date")
        )
        payment_1.refresh_from_db()
        payment_2.refresh_from_db()
        payment_3.refresh_from_db()
        verification_1.refresh_from_db()
        verification_2.refresh_from_db()
        verification_3.refresh_from_db()

        self.assertEqual(payment_1.delivered_quantity, 999)
        self.assertEqual(verification_1.received_amount, 999)
        self.assertEqual(verification_1.status, PaymentVerification.STATUS_RECEIVED)

        self.assertEqual(payment_2.delivered_quantity, 100)
        self.assertEqual(verification_2.received_amount, 500)
        self.assertEqual(verification_2.status, PaymentVerification.STATUS_RECEIVED_WITH_ISSUES)

        self.assertEqual(payment_3.delivered_quantity, 2999)
        self.assertEqual(verification_3.received_amount, None)
        self.assertEqual(verification_3.status, PaymentVerification.STATUS_PENDING)

    def test_payment_plan_is_fully_delivered(self) -> None:
        payment_plan = PaymentPlanFactory(status=PaymentPlan.Status.ACCEPTED)
        for hh, ind in [
            (self.household_1, self.individual_1),
            (self.household_2, self.individual_2),
            (self.household_3, self.individual_3),
        ]:
            PaymentFactory(
                parent=payment_plan,
                business_area=self.business_area,
                household=hh,
                collector=ind,
                delivery_type=None,
                entitlement_quantity=999,
                entitlement_quantity_usd=10,
                delivered_quantity=999,
                delivered_quantity_usd=10,
                financial_service_provider=None,
                currency="PLN",
            )
        payment_plan.status_finished()
        payment_plan.save()
        payment_plan.refresh_from_db()
        self.assertTrue(
            all(
                [
                    payment.entitlement_quantity == payment.delivered_quantity
                    for payment in payment_plan.eligible_payments
                ]
            )
        )

    @freeze_time("2023-12-12")
    def test_follow_up_pp_entitlements_can_be_changed_with_steficon_rule(self) -> None:
        pp = PaymentPlanFactory(is_follow_up=True, status=PaymentPlan.Status.LOCKED)
        pp.unicef_id = "PP-0060-23-00000002"
        pp.save()

        rule = RuleFactory(name="SomeRule")

        self.snapshot_graphql_request(
            request_string=SET_STEFICON_RULE_MUTATION,
            context={"user": self.user},
            variables={
                "paymentPlanId": encode_id_base64(pp.id, "PaymentPlan"),
                "steficonRuleId": encode_id_base64(rule.id, "Rule"),
            },
        )

    def test_apply_steficon_rule_with_wrong_payment_plan_status(self) -> None:
        payment_plan = PaymentPlanFactory(status=PaymentPlan.Status.OPEN)
        rule = RuleFactory(name="SomeRule")

        self.snapshot_graphql_request(
            request_string=SET_STEFICON_RULE_MUTATION,
            context={"user": self.user},
            variables={
                "paymentPlanId": encode_id_base64(payment_plan.id, "PaymentPlan"),
                "steficonRuleId": encode_id_base64(rule.id, "Rule"),
            },
        )

        payment_plan.status = PaymentPlan.Status.LOCKED
        payment_plan.background_action_status = PaymentPlan.BackgroundActionStatus.RULE_ENGINE_RUN
        payment_plan.save()
        payment_plan.refresh_from_db(fields=["status", "background_action_status"])

        self.assertEqual(payment_plan.status, PaymentPlan.Status.LOCKED)
        self.assertEqual(payment_plan.background_action_status, PaymentPlan.BackgroundActionStatus.RULE_ENGINE_RUN)
        self.snapshot_graphql_request(
            request_string=SET_STEFICON_RULE_MUTATION,
            context={"user": self.user},
            variables={
                "paymentPlanId": encode_id_base64(payment_plan.id, "PaymentPlan"),
                "steficonRuleId": encode_id_base64(rule.id, "Rule"),
            },
        )

    def test_error_message_when_engine_rule_not_enabled_or_deprecated(self) -> None:
        payment_plan = PaymentPlanFactory(status=PaymentPlan.Status.LOCKED)
        rule_not_enabled = RuleFactory(enabled=False)
        rule_deprecated = RuleFactory(deprecated=True)

        for rule in [rule_not_enabled, rule_deprecated]:
            self.snapshot_graphql_request(
                request_string=SET_STEFICON_RULE_MUTATION,
                context={"user": self.user},
                variables={
                    "paymentPlanId": encode_id_base64(payment_plan.id, "PaymentPlan"),
                    "steficonRuleId": encode_id_base64(rule.id, "Rule"),
                },
            )

    def test_follow_up_pp_entitlements_updated_with_file(self) -> None:
        content = Path(f"{settings.PROJECT_ROOT}/apps/payment/tests/test_file/pp_payment_list_valid.xlsx").read_bytes()
        pp = PaymentPlanFactory(is_follow_up=True, status=PaymentPlan.Status.LOCKED)

        self.snapshot_graphql_request(
            request_string=IMPORT_XLSX_PP_MUTATION,
            context={"user": self.user},
            variables={
                "paymentPlanId": encode_id_base64(pp.id, "PaymentPlan"),
                "file": BytesIO(content),
            },
        )

    def test_correct_message_displayed_when_file_is_protected(self) -> None:
        content = Path(f"{settings.PROJECT_ROOT}/apps/payment/tests/test_file/import_file_protected.xlsx").read_bytes()
        pp = PaymentPlanFactory(status=PaymentPlan.Status.ACCEPTED)

        self.snapshot_graphql_request(
            request_string=IMPORT_XLSX_PER_FSP_MUTATION,
            context={"user": self.user},
            variables={
                "paymentPlanId": encode_id_base64(pp.id, "PaymentPlan"),
                "file": BytesIO(content),
            },
        )

    def test_import_with_wrong_payment_plan_status(self) -> None:
        payment_plan = PaymentPlanFactory(status=PaymentPlan.Status.OPEN)

        self.assertEqual(payment_plan.status, PaymentPlan.Status.OPEN)
        self.snapshot_graphql_request(
            request_string=IMPORT_XLSX_PER_FSP_MUTATION,
            context={"user": self.user},
            variables={
                "paymentPlanId": encode_id_base64(payment_plan.id, "PaymentPlan"),
                "file": BytesIO(b"some data"),
            },
        )

    def test_assign_fsp_mutation_payment_plan_wrong_status(self) -> None:
        payment_plan = PaymentPlanFactory(status=PaymentPlan.Status.OPEN)
        fsp = FinancialServiceProviderFactory()
        encoded_santander_fsp_id = encode_id_base64(fsp.id, "FinancialServiceProvider")

        self.snapshot_graphql_request(
            request_string=ASSIGN_FSPS_MUTATION,
            context={"user": self.user},
            variables={
                "paymentPlanId": encode_id_base64(payment_plan.id, "PaymentPlan"),
                "mappings": [
                    {
                        "deliveryMechanism": DeliveryMechanismChoices.DELIVERY_TYPE_CASH,
                        "fspId": encoded_santander_fsp_id,
                        "order": 1,
                    }
                ],
            },
        )<|MERGE_RESOLUTION|>--- conflicted
+++ resolved
@@ -519,13 +519,11 @@
         encoded_payment_plan_id = create_payment_plan_response["data"]["createPaymentPlan"]["paymentPlan"]["id"]
         payment_plan_id = decode_id_string(encoded_payment_plan_id)
 
-<<<<<<< HEAD
         # check if Cycle is active
         assert ProgramCycle.objects.filter(title="NEW NEW NAME").first().status == "ACTIVE"
-=======
+
         dm_cash = DeliveryMechanism.objects.get(code="cash")
         dm_transfer = DeliveryMechanism.objects.get(code="transfer_to_account")
->>>>>>> 7a9d14e0
 
         santander_fsp = FinancialServiceProviderFactory(
             name="Santander",
