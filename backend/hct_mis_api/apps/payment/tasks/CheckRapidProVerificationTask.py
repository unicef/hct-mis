--- conflicted
+++ resolved
@@ -5,16 +5,11 @@
     PaymentVerification,
 )
 from hct_mis_api.apps.payment.services.rapid_pro.api import RapidProAPI
-<<<<<<< HEAD
-from hct_mis_api.apps.payment.utils import calculate_counts, from_received_to_status
-from hct_mis_api.apps.utils.phone_number import is_right_phone_number_format
-=======
 from hct_mis_api.apps.payment.utils import (
     calculate_counts,
     from_received_to_status,
     is_right_phone_number_format,
 )
->>>>>>> 2e059b93
 
 logger = logging.getLogger(__name__)
 
