--- conflicted
+++ resolved
@@ -1,17 +1,12 @@
-<<<<<<< HEAD
 from django import forms
+from typing import Any, Optional
+from uuid import UUID
+
 from django.contrib import admin, messages
 from django.core.exceptions import ValidationError
-from django.db.models import Q, QuerySet
-from django.http import HttpResponseRedirect
-=======
-from typing import Any, Optional
-from uuid import UUID
-
-from django.contrib import admin, messages
+from django.db.models import Q
 from django.db.models import QuerySet
 from django.http import HttpRequest, HttpResponseRedirect
->>>>>>> 71e53c28
 from django.template.response import TemplateResponse
 from django.urls import reverse
 from django.utils.safestring import mark_safe
@@ -77,34 +72,17 @@
         "service_provider",
     )
 
-<<<<<<< HEAD
-    def cash_plan_name(self, obj):
+    def cash_plan_name(self, obj: Any) -> str:
         return obj.parent.name
 
-    def get_queryset(self, request):
+    def get_queryset(self, request: HttpRequest) -> QuerySet:
         return super().get_queryset(request).select_related("household", "parent", "target_population", "business_area")
 
 
 @admin.register(PaymentVerificationPlan)
-class PaymentVerificationPlanAdmin(ExtraButtonsMixin, LinkedObjectsMixin, HOPEModelAdminBase):
+class PaymentVerificationPlanAdmin(LinkedObjectsMixin, HOPEModelAdminBase):
     # TODO: fix filtering
     list_display = ("payment_plan_obj", "status", "verification_channel")
-=======
-    def cash_plan_name(self, obj: Any) -> str:
-        return obj.cash_plan.name
-
-    def get_queryset(self, request: HttpRequest) -> QuerySet:
-        return (
-            super()
-            .get_queryset(request)
-            .select_related("household", "cash_plan", "service_provider", "target_population", "business_area")
-        )
-
-
-@admin.register(CashPlanPaymentVerification)
-class CashPlanPaymentVerificationAdmin(LinkedObjectsMixin, HOPEModelAdminBase):
-    list_display = ("cash_plan", "status", "verification_channel")
->>>>>>> 71e53c28
     list_filter = (
         ("status", ChoicesFieldComboFilter),
         ("verification_channel", ChoicesFieldComboFilter),
@@ -171,21 +149,13 @@
     date_hierarchy = "updated_at"
     raw_id_fields = ("payment_verification_plan",)
 
-<<<<<<< HEAD
-    def payment_plan_name(self, obj):
+    def payment_plan_name(self, obj: Any) -> str:
         payment_plan = obj.payment_verification_plan.payment_plan_obj
         return getattr(payment_plan, "name", "~no name~")
 
-    def household(self, obj):
+    def household(self, obj: Any) -> str:
         payment = obj.payment_obj
         return payment.household.unicef_id if payment else ""
-=======
-    def cash_plan_name(self, obj: Any) -> str:
-        return obj.cash_plan_payment_verification.cash_plan.name
-
-    def household(self, obj: Any) -> str:
-        return obj.payment_record.household.unicef_id
->>>>>>> 71e53c28
 
     def get_queryset(self, request: HttpRequest) -> QuerySet:
         return (
@@ -205,11 +175,11 @@
     list_display = ("full_name", "short_name", "country")
     search_fields = ("full_name", "vision_id", "short_name")
     list_filter = (("business_area", AutoCompleteFilter),)
-<<<<<<< HEAD
+    autocomplete_fields = ("business_area",)
 
 
 @admin.register(CashPlan)
-class CashPlanAdmin(ExtraButtonsMixin, HOPEModelAdminBase):
+class CashPlanAdmin(HOPEModelAdminBase):
     list_display = ("name", "program", "delivery_type", "status", "verification_status", "ca_id")
     list_filter = (
         ("status", ChoicesFieldComboFilter),
@@ -380,7 +350,4 @@
 
 @admin.register(DeliveryMechanism)
 class DeliveryMechanismAdmin(HOPEModelAdminBase):
-    pass
-=======
-    autocomplete_fields = ("business_area",)
->>>>>>> 71e53c28
+    pass