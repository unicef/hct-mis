--- conflicted
+++ resolved
@@ -3,9 +3,9 @@
 from django.core.exceptions import ValidationError
 from django.db.models import Q, QuerySet
 from django.http import HttpResponseRedirect
-from django.template.response import TemplateResponse
 from django.urls import reverse
 from django.utils.safestring import mark_safe
+from django.template.response import TemplateResponse
 
 from admin_extra_buttons.decorators import button
 from admin_extra_buttons.mixins import ExtraButtonsMixin, confirm_action
@@ -18,10 +18,6 @@
 
 from hct_mis_api.apps.payment.models import (
     CashPlan,
-<<<<<<< HEAD
-=======
-    CashPlanPaymentVerification,
->>>>>>> ef4dc766
     DeliveryMechanismPerPaymentPlan,
     FinancialServiceProvider,
     FinancialServiceProviderXlsxReport,
@@ -33,12 +29,9 @@
     PaymentVerification,
     PaymentVerificationPlan,
     ServiceProvider,
-<<<<<<< HEAD
-=======
 )
 from hct_mis_api.apps.payment.services.verification_plan_status_change_services import (
     VerificationPlanStatusChangeServices,
->>>>>>> ef4dc766
 )
 from hct_mis_api.apps.utils.admin import HOPEModelAdminBase
 
@@ -129,7 +122,7 @@
         return confirm_action(
             self,
             request,
-            lambda _: VerificationPlanStatusChangeServices(CashPlanPaymentVerification.objects.get(pk=pk)).activate(),
+            lambda _: VerificationPlanStatusChangeServices(PaymentVerificationPlan.objects.get(pk=pk)).activate(),
             "This action will trigger Cash Plan Payment Verification activation (also sending messages via Rapid Pro).",
             "Successfully activated.",
         )
