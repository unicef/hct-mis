from typing import Any, Dict, List, Optional

from django.db.models import Case, CharField, Count, Q, QuerySet, Sum, Value, When
from django.shortcuts import get_object_or_404

import graphene
from graphene import relay
from graphene_django import DjangoObjectType

from hct_mis_api.apps.account.permissions import (
    BaseNodePermissionMixin,
    DjangoPermissionFilterConnectionField,
    Permissions,
    hopePermissionClass,
)
from hct_mis_api.apps.activity_log.models import LogEntry
from hct_mis_api.apps.activity_log.schema import LogEntryNode
from hct_mis_api.apps.core.decorators import cached_in_django_cache
from hct_mis_api.apps.core.extended_connection import ExtendedConnection
from hct_mis_api.apps.core.schema import ChoiceObject
from hct_mis_api.apps.core.utils import (
    chart_create_filter_query,
    chart_filters_decoder,
    chart_get_filtered_qs,
    chart_map_choices,
    chart_permission_decorator,
    decode_id_string,
    to_choice_object,
)
from hct_mis_api.apps.geo.models import Area
from hct_mis_api.apps.household.models import STATUS_ACTIVE, STATUS_INACTIVE
from hct_mis_api.apps.payment.filters import (
    CashPlanPaymentVerificationFilter,
    PaymentRecordFilter,
    PaymentVerificationFilter,
    PaymentVerificationLogEntryFilter,
)
from hct_mis_api.apps.payment.inputs import GetCashplanVerificationSampleSizeInput
from hct_mis_api.apps.payment.models import (
    CashPlanPaymentVerification,
    CashPlanPaymentVerificationSummary,
    PaymentRecord,
    PaymentVerification,
    ServiceProvider,
)
from hct_mis_api.apps.payment.services.rapid_pro.api import RapidProAPI
from hct_mis_api.apps.payment.services.sampling import Sampling
from hct_mis_api.apps.payment.tasks.CheckRapidProVerificationTask import (
    does_payment_record_have_right_hoh_phone_number,
)
from hct_mis_api.apps.payment.utils import get_payment_records_for_dashboard
from hct_mis_api.apps.program.models import CashPlan
from hct_mis_api.apps.utils.schema import (
    ChartDatasetNode,
    ChartDetailedDatasetsNode,
    SectionTotalNode,
    TableTotalCashTransferred,
)


class RapidProFlowResult(graphene.ObjectType):
    key = graphene.String()
    name = graphene.String()
    categories = graphene.List(graphene.String)
    node_uuids = graphene.List(graphene.String)


class RapidProFlowRun(graphene.ObjectType):
    active = graphene.Int()
    completed = graphene.Int()
    interrupted = graphene.Int()
    expired = graphene.Int()


class RapidProFlow(graphene.ObjectType):
    id = graphene.String()
    name = graphene.String()
    type = graphene.String()
    archived = graphene.Boolean()
    labels = graphene.List(graphene.String)
    expires = graphene.Int()
    runs = graphene.List(RapidProFlowRun)
    results = graphene.List(RapidProFlowResult)
    # parent_refs
    created_on = graphene.DateTime()
    modified_on = graphene.DateTime()

    def resolve_id(parent, info) -> str:
        return parent["uuid"]  # type: ignore


class PaymentRecordNode(BaseNodePermissionMixin, DjangoObjectType):
    permission_classes = (hopePermissionClass(Permissions.PROGRAMME_VIEW_PAYMENT_RECORD_DETAILS),)

    class Meta:
        model = PaymentRecord
        interfaces = (relay.Node,)
        connection_class = ExtendedConnection


class ServiceProviderNode(DjangoObjectType):
    class Meta:
        model = ServiceProvider
        interfaces = (relay.Node,)
        connection_class = ExtendedConnection


class AgeFilterObject(graphene.ObjectType):
    min = graphene.Int()
    max = graphene.Int()


class CashPlanPaymentVerificationNode(DjangoObjectType):
    excluded_admin_areas_filter = graphene.List(graphene.String)
    age_filter = graphene.Field(AgeFilterObject)
    xlsx_file_was_downloaded = graphene.Boolean()
    has_xlsx_file = graphene.Boolean()

    class Meta:
        model = CashPlanPaymentVerification
        interfaces = (relay.Node,)
        connection_class = ExtendedConnection

    def resolve_xlsx_file_was_downloaded(self, info) -> bool:
        return self.xlsx_cash_plan_payment_verification_file_was_downloaded

    def resolve_has_xlsx_file(self, info) -> bool:
        return self.has_xlsx_cash_plan_payment_verification_file


class PaymentVerificationNode(BaseNodePermissionMixin, DjangoObjectType):
    permission_classes = (hopePermissionClass(Permissions.PAYMENT_VERIFICATION_VIEW_PAYMENT_RECORD_DETAILS),)
    is_manually_editable = graphene.Boolean()

    class Meta:
        model = PaymentVerification
        interfaces = (relay.Node,)
        connection_class = ExtendedConnection


class CashPlanPaymentVerificationSummaryNode(DjangoObjectType):
    class Meta:
        model = CashPlanPaymentVerificationSummary
        interfaces = (relay.Node,)
        connection_class = ExtendedConnection


class GetCashplanVerificationSampleSizeObject(graphene.ObjectType):
    payment_record_count = graphene.Int()
    sample_size = graphene.Int()


class ChartPaymentVerification(ChartDetailedDatasetsNode):
    households = graphene.Int()
    average_sample_size = graphene.Float()


class PaymentVerificationLogEntryNode(LogEntryNode):
    content_object = graphene.Field(CashPlanPaymentVerificationNode)

    class Meta:
        model = LogEntry
        interfaces = (relay.Node,)
        connection_class = ExtendedConnection


class Query(graphene.ObjectType):
    payment_record = relay.Node.Field(PaymentRecordNode)
    payment_record_verification = relay.Node.Field(PaymentVerificationNode)
    cash_plan_payment_verification = relay.Node.Field(CashPlanPaymentVerificationNode)
    all_payment_records = DjangoPermissionFilterConnectionField(
        PaymentRecordNode,
        filterset_class=PaymentRecordFilter,
        permission_classes=(hopePermissionClass(Permissions.PRORGRAMME_VIEW_LIST_AND_DETAILS),),
    )
    all_payment_verifications = DjangoPermissionFilterConnectionField(
        PaymentVerificationNode,
        filterset_class=PaymentVerificationFilter,
        permission_classes=(hopePermissionClass(Permissions.PAYMENT_VERIFICATION_VIEW_DETAILS),),
    )
    all_cash_plan_payment_verification = DjangoPermissionFilterConnectionField(
        CashPlanPaymentVerificationNode,
        filterset_class=CashPlanPaymentVerificationFilter,
        permission_classes=(hopePermissionClass(Permissions.PAYMENT_VERIFICATION_VIEW_DETAILS),),
    )

    chart_payment_verification = graphene.Field(
        ChartPaymentVerification,
        business_area_slug=graphene.String(required=True),
        year=graphene.Int(required=True),
        program=graphene.String(required=False),
        administrative_area=graphene.String(required=False),
    )
    chart_volume_by_delivery_mechanism = graphene.Field(
        ChartDatasetNode,
        business_area_slug=graphene.String(required=True),
        year=graphene.Int(required=True),
        program=graphene.String(required=False),
        administrative_area=graphene.String(required=False),
    )
    chart_payment = graphene.Field(
        ChartDatasetNode,
        business_area_slug=graphene.String(required=True),
        year=graphene.Int(required=True),
        program=graphene.String(required=False),
        administrative_area=graphene.String(required=False),
    )
    section_total_transferred = graphene.Field(
        SectionTotalNode,
        business_area_slug=graphene.String(required=True),
        year=graphene.Int(required=True),
        program=graphene.String(required=False),
        administrative_area=graphene.String(required=False),
    )
    table_total_cash_transferred_by_administrative_area = graphene.Field(
        TableTotalCashTransferred,
        business_area_slug=graphene.String(required=True),
        year=graphene.Int(required=True),
        program=graphene.String(required=False),
        administrative_area=graphene.String(required=False),
        order=graphene.String(required=False),
        order_by=graphene.String(required=False),
    )
    chart_total_transferred_cash_by_country = graphene.Field(
        ChartDetailedDatasetsNode, year=graphene.Int(required=True)
    )

    payment_record_status_choices = graphene.List(ChoiceObject)
    payment_record_entitlement_card_status_choices = graphene.List(ChoiceObject)
    payment_record_delivery_type_choices = graphene.List(ChoiceObject)
    cash_plan_verification_status_choices = graphene.List(ChoiceObject)
    cash_plan_verification_sampling_choices = graphene.List(ChoiceObject)
    cash_plan_verification_verification_channel_choices = graphene.List(ChoiceObject)
    payment_verification_status_choices = graphene.List(ChoiceObject)

    all_rapid_pro_flows = graphene.List(
        RapidProFlow,
        business_area_slug=graphene.String(required=True),
    )
    sample_size = graphene.Field(
        GetCashplanVerificationSampleSizeObject,
        input=GetCashplanVerificationSampleSizeInput(),
    )

    all_payment_verification_log_entries = DjangoPermissionFilterConnectionField(
        PaymentVerificationLogEntryNode,
        filterset_class=PaymentVerificationLogEntryFilter,
        permission_classes=(hopePermissionClass(Permissions.ACTIVITY_LOG_VIEW),),
    )

    def resolve_all_payment_verifications(self, info, **kwargs) -> QuerySet:
        return (
            PaymentVerification.objects.filter(
                Q(cash_plan_payment_verification__status=CashPlanPaymentVerification.STATUS_ACTIVE)
                | Q(cash_plan_payment_verification__status=CashPlanPaymentVerification.STATUS_FINISHED)
            )
            .annotate(
                payment_record__household__status=Case(
                    When(payment_record__household__withdrawn=True, then=Value(STATUS_INACTIVE)),
                    default=Value(STATUS_ACTIVE),
                    output_field=CharField(),
                ),
            )
            .distinct()
        )

    def resolve_sample_size(self, info, input, **kwargs) -> Dict[str, int]:
        def get_payment_records(cash_plan, payment_verification_plan, verification_channel) -> QuerySet:
            if verification_channel == CashPlanPaymentVerification.VERIFICATION_CHANNEL_RAPIDPRO:
                return cash_plan.available_payment_records(
                    payment_verification_plan=payment_verification_plan,
                    extra_validation=does_payment_record_have_right_hoh_phone_number,
                )
            return cash_plan.available_payment_records(payment_verification_plan=payment_verification_plan)

        cash_plan_id = decode_id_string(input.get("cash_plan_id"))
        cash_plan = get_object_or_404(CashPlan, id=cash_plan_id)

        payment_verification_plan = None
        if payment_verification_plan_id := decode_id_string(input.get("cash_plan_payment_verification_id")):
            payment_verification_plan = get_object_or_404(CashPlanPaymentVerification, id=payment_verification_plan_id)

        payment_records = get_payment_records(cash_plan, payment_verification_plan, input.get("verification_channel"))
        if not payment_records:
            return {
                "sample_size": 0,
                "payment_record_count": 0,
            }

        sampling = Sampling(input, cash_plan, payment_records)
        payment_record_count, payment_records_sample_count = sampling.generate_sampling()

        return {
            "payment_record_count": payment_record_count,
            "sample_size": payment_records_sample_count,
        }

    def resolve_all_rapid_pro_flows(self, info, business_area_slug, **kwargs) -> List[RapidProFlow]:
        api = RapidProAPI(business_area_slug)
        return api.get_flows()

    def resolve_payment_record_status_choices(self, info, **kwargs) -> List[Dict[str, Any]]:
        return to_choice_object(PaymentRecord.STATUS_CHOICE)

    def resolve_payment_record_entitlement_card_status_choices(self, info, **kwargs) -> List[Dict[str, Any]]:
        return to_choice_object(PaymentRecord.ENTITLEMENT_CARD_STATUS_CHOICE)

    def resolve_payment_record_delivery_type_choices(self, info, **kwargs) -> List[Dict[str, Any]]:
        return to_choice_object(PaymentRecord.DELIVERY_TYPE_CHOICE)

    def resolve_cash_plan_verification_status_choices(self, info, **kwargs) -> List[Dict[str, Any]]:
        return to_choice_object(CashPlanPaymentVerification.STATUS_CHOICES)

    def resolve_cash_plan_verification_sampling_choices(self, info, **kwargs) -> List[Dict[str, Any]]:
        return to_choice_object(CashPlanPaymentVerification.SAMPLING_CHOICES)

    def resolve_cash_plan_verification_verification_channel_choices(self, info, **kwargs) -> List[Dict[str, Any]]:
        return to_choice_object(CashPlanPaymentVerification.VERIFICATION_CHANNEL_CHOICES)

    def resolve_payment_verification_status_choices(self, info, **kwargs) -> List[Dict[str, Any]]:
        return to_choice_object(PaymentVerification.STATUS_CHOICES)

    @chart_permission_decorator(permissions=[Permissions.DASHBOARD_VIEW_COUNTRY])
<<<<<<< HEAD
    def resolve_chart_payment_verification(self, info, business_area_slug, year, **kwargs) -> Dict[str, Any]:
=======
    @cached_in_django_cache(24)
    def resolve_chart_payment_verification(self, info, business_area_slug, year, **kwargs):
>>>>>>> 5dcbd615
        filters = chart_filters_decoder(kwargs)
        status_choices_mapping = chart_map_choices(PaymentVerification.STATUS_CHOICES)
        payment_verifications = chart_get_filtered_qs(
            PaymentVerification,
            year,
            business_area_slug_filter={"payment_record__business_area__slug": business_area_slug},
            additional_filters={
                **chart_create_filter_query(
                    filters,
                    program_id_path="payment_record__cash_plan__program__id",
                    administrative_area_path="payment_record__household__admin_area",
                )
            },
            year_filter_path="payment_record__delivery_date",
        )

        verifications_by_status = payment_verifications.values("status").annotate(count=Count("status"))
        verifications_by_status_dict = {x.get("status"): x.get("count") for x in verifications_by_status}
        dataset: List[int] = [verifications_by_status_dict.get(status, 0) for status in status_choices_mapping.keys()]
        try:
            all_verifications = sum(dataset)
            dataset_percentage = [data / all_verifications for data in dataset]
        except ZeroDivisionError:
            dataset_percentage = [0] * len(status_choices_mapping.values())
        dataset_percentage_done = [
            {"label": status, "data": [dataset_percentage_value]}
            for (dataset_percentage_value, status) in zip(dataset_percentage, status_choices_mapping.values())
        ]

        samples_count = payment_verifications.distinct("payment_record").count()
        all_payment_records_for_created_verifications = (
            PaymentRecord.objects.filter(
                cash_plan__in=payment_verifications.distinct("cash_plan_payment_verification__cash_plan").values_list(
                    "cash_plan_payment_verification__cash_plan", flat=True
                )
            )
            .filter(status=PaymentRecord.STATUS_SUCCESS, delivered_quantity__gt=0)
            .count()
        )
        average_sample_size: float = (
            0.0
            if all_payment_records_for_created_verifications == 0
            else samples_count / all_payment_records_for_created_verifications
        )
        return {
            "labels": ["Payment Verification"],
            "datasets": dataset_percentage_done,
            "households": payment_verifications.distinct("payment_record__household").count(),
            "average_sample_size": average_sample_size,
        }

    @chart_permission_decorator(permissions=[Permissions.DASHBOARD_VIEW_COUNTRY])
<<<<<<< HEAD
    def resolve_chart_volume_by_delivery_mechanism(self, info, business_area_slug, year, **kwargs) -> Dict[str, Any]:
=======
    @cached_in_django_cache(24)
    def resolve_chart_volume_by_delivery_mechanism(self, info, business_area_slug, year, **kwargs):
>>>>>>> 5dcbd615
        payment_records = get_payment_records_for_dashboard(
            year, business_area_slug, chart_filters_decoder(kwargs), True
        )
        volume_by_delivery_type = payment_records.values("delivery_type").annotate(volume=Sum("delivered_quantity_usd"))
        labels = []
        data = []
        for volume_dict in volume_by_delivery_type:
            if volume_dict.get("volume"):
                labels.append(volume_dict.get("delivery_type"))
                data.append(volume_dict.get("volume"))

        return {"labels": labels, "datasets": [{"data": data}]}

    @chart_permission_decorator(permissions=[Permissions.DASHBOARD_VIEW_COUNTRY])
<<<<<<< HEAD
    def resolve_chart_payment(self, info, business_area_slug, year, **kwargs) -> Dict[str, Any]:
=======
    @cached_in_django_cache(24)
    def resolve_chart_payment(self, info, business_area_slug, year, **kwargs):
>>>>>>> 5dcbd615
        payment_records = get_payment_records_for_dashboard(
            year, business_area_slug, chart_filters_decoder(kwargs)
        ).aggregate(
            successful=Count("id", filter=~Q(status=PaymentRecord.STATUS_ERROR)),
            unsuccessful=Count("id", filter=Q(status=PaymentRecord.STATUS_ERROR)),
        )

        dataset = [
            {
                "data": [
                    payment_records.get("successful", 0),
                    payment_records.get("unsuccessful", 0),
                ]
            }
        ]
        return {"labels": ["Successful Payments", "Unsuccessful Payments"], "datasets": dataset}

    @chart_permission_decorator(permissions=[Permissions.DASHBOARD_VIEW_COUNTRY])
<<<<<<< HEAD
    def resolve_section_total_transferred(self, info, business_area_slug, year, **kwargs) -> Dict[str, Any]:
=======
    @cached_in_django_cache(24)
    def resolve_section_total_transferred(self, info, business_area_slug, year, **kwargs):
>>>>>>> 5dcbd615
        payment_records = get_payment_records_for_dashboard(year, business_area_slug, chart_filters_decoder(kwargs))
        return {"total": payment_records.aggregate(Sum("delivered_quantity_usd"))["delivered_quantity_usd__sum"]}

    @chart_permission_decorator(permissions=[Permissions.DASHBOARD_VIEW_COUNTRY])
<<<<<<< HEAD
    def resolve_table_total_cash_transferred_by_administrative_area(
        self, info, business_area_slug, year, **kwargs
    ) -> Optional[Dict[str, Any]]:
=======
    @cached_in_django_cache(24)
    def resolve_table_total_cash_transferred_by_administrative_area(self, info, business_area_slug, year, **kwargs):
>>>>>>> 5dcbd615
        if business_area_slug == "global":
            return None
        order = kwargs.pop("order", None)
        order_by = kwargs.pop("order_by", None)
        payment_records = get_payment_records_for_dashboard(
            year, business_area_slug, chart_filters_decoder(kwargs), True
        )

        admin_areas = (
            Area.objects.filter(
                area_type__area_level=2,
                household__payment_records__in=payment_records,
            )
            .distinct()
            .annotate(total_transferred=Sum("household__payment_records__delivered_quantity_usd"))
            .annotate(num_households=Count("household", distinct=True))
        )

        if order_by:
            order_by_arg = None
            if order_by == "admin2":
                order_by_arg = "name"
            elif order_by == "totalCashTransferred":
                order_by_arg = "total_transferred"
            elif order_by == "totalHouseholds":
                order_by_arg = "num_households"
            if order_by_arg:
                admin_areas = admin_areas.order_by(f"{'-' if order == 'desc' else ''}{order_by_arg}")

        data = [
            {
                "id": item.id,
                "admin2": item.name,
                "total_cash_transferred": item.total_transferred,
                "total_households": item.num_households,
            }
            for item in admin_areas
        ]
        return {"data": data}

    @chart_permission_decorator(permissions=[Permissions.DASHBOARD_VIEW_COUNTRY])
<<<<<<< HEAD
    def resolve_chart_total_transferred_cash_by_country(self, info, year, **kwargs) -> Dict[str, Any]:
=======
    @cached_in_django_cache(24)
    def resolve_chart_total_transferred_cash_by_country(self, info, year, **kwargs):
>>>>>>> 5dcbd615
        payment_records = get_payment_records_for_dashboard(year, "global", {}, True)

        countries_and_amounts = (
            payment_records.values("business_area__name")
            .order_by("business_area__name")
            .annotate(
                total_delivered_cash=Sum(
                    "delivered_quantity_usd", filter=Q(delivery_type__in=PaymentRecord.DELIVERY_TYPES_IN_CASH)
                )
            )
            .annotate(
                total_delivered_voucher=Sum(
                    "delivered_quantity_usd", filter=Q(delivery_type__in=PaymentRecord.DELIVERY_TYPES_IN_VOUCHER)
                )
            )
        )

        labels = []
        cash_transferred = []
        voucher_transferred = []
        total_transferred = []
        for data_dict in countries_and_amounts:
            labels.append(data_dict.get("business_area__name"))
            cash_transferred.append(data_dict.get("total_delivered_cash") or 0)
            voucher_transferred.append(data_dict.get("total_delivered_voucher") or 0)
            total_transferred.append(cash_transferred[-1] + voucher_transferred[-1])

        datasets = [
            {"label": "Actual cash transferred", "data": cash_transferred},
            {"label": "Actual voucher transferred", "data": voucher_transferred},
            {"label": "Total transferred", "data": total_transferred},
        ]

        return {"labels": labels, "datasets": datasets}<|MERGE_RESOLUTION|>--- conflicted
+++ resolved
@@ -321,12 +321,8 @@
         return to_choice_object(PaymentVerification.STATUS_CHOICES)
 
     @chart_permission_decorator(permissions=[Permissions.DASHBOARD_VIEW_COUNTRY])
-<<<<<<< HEAD
+    @cached_in_django_cache(24)
     def resolve_chart_payment_verification(self, info, business_area_slug, year, **kwargs) -> Dict[str, Any]:
-=======
-    @cached_in_django_cache(24)
-    def resolve_chart_payment_verification(self, info, business_area_slug, year, **kwargs):
->>>>>>> 5dcbd615
         filters = chart_filters_decoder(kwargs)
         status_choices_mapping = chart_map_choices(PaymentVerification.STATUS_CHOICES)
         payment_verifications = chart_get_filtered_qs(
@@ -379,12 +375,8 @@
         }
 
     @chart_permission_decorator(permissions=[Permissions.DASHBOARD_VIEW_COUNTRY])
-<<<<<<< HEAD
+    @cached_in_django_cache(24)
     def resolve_chart_volume_by_delivery_mechanism(self, info, business_area_slug, year, **kwargs) -> Dict[str, Any]:
-=======
-    @cached_in_django_cache(24)
-    def resolve_chart_volume_by_delivery_mechanism(self, info, business_area_slug, year, **kwargs):
->>>>>>> 5dcbd615
         payment_records = get_payment_records_for_dashboard(
             year, business_area_slug, chart_filters_decoder(kwargs), True
         )
@@ -399,12 +391,8 @@
         return {"labels": labels, "datasets": [{"data": data}]}
 
     @chart_permission_decorator(permissions=[Permissions.DASHBOARD_VIEW_COUNTRY])
-<<<<<<< HEAD
+    @cached_in_django_cache(24)
     def resolve_chart_payment(self, info, business_area_slug, year, **kwargs) -> Dict[str, Any]:
-=======
-    @cached_in_django_cache(24)
-    def resolve_chart_payment(self, info, business_area_slug, year, **kwargs):
->>>>>>> 5dcbd615
         payment_records = get_payment_records_for_dashboard(
             year, business_area_slug, chart_filters_decoder(kwargs)
         ).aggregate(
@@ -423,24 +411,16 @@
         return {"labels": ["Successful Payments", "Unsuccessful Payments"], "datasets": dataset}
 
     @chart_permission_decorator(permissions=[Permissions.DASHBOARD_VIEW_COUNTRY])
-<<<<<<< HEAD
+    @cached_in_django_cache(24)
     def resolve_section_total_transferred(self, info, business_area_slug, year, **kwargs) -> Dict[str, Any]:
-=======
-    @cached_in_django_cache(24)
-    def resolve_section_total_transferred(self, info, business_area_slug, year, **kwargs):
->>>>>>> 5dcbd615
         payment_records = get_payment_records_for_dashboard(year, business_area_slug, chart_filters_decoder(kwargs))
         return {"total": payment_records.aggregate(Sum("delivered_quantity_usd"))["delivered_quantity_usd__sum"]}
 
     @chart_permission_decorator(permissions=[Permissions.DASHBOARD_VIEW_COUNTRY])
-<<<<<<< HEAD
+    @cached_in_django_cache(24)
     def resolve_table_total_cash_transferred_by_administrative_area(
         self, info, business_area_slug, year, **kwargs
     ) -> Optional[Dict[str, Any]]:
-=======
-    @cached_in_django_cache(24)
-    def resolve_table_total_cash_transferred_by_administrative_area(self, info, business_area_slug, year, **kwargs):
->>>>>>> 5dcbd615
         if business_area_slug == "global":
             return None
         order = kwargs.pop("order", None)
@@ -482,12 +462,8 @@
         return {"data": data}
 
     @chart_permission_decorator(permissions=[Permissions.DASHBOARD_VIEW_COUNTRY])
-<<<<<<< HEAD
+    @cached_in_django_cache(24)
     def resolve_chart_total_transferred_cash_by_country(self, info, year, **kwargs) -> Dict[str, Any]:
-=======
-    @cached_in_django_cache(24)
-    def resolve_chart_total_transferred_cash_by_country(self, info, year, **kwargs):
->>>>>>> 5dcbd615
         payment_records = get_payment_records_for_dashboard(year, "global", {}, True)
 
         countries_and_amounts = (
