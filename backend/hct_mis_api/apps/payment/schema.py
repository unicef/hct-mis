import graphene
from django_filters import FilterSet, OrderingFilter
from graphene import relay
from graphene_django import DjangoObjectType
from graphene_django.filter import DjangoFilterConnectionField

from core.schema import ExtendedConnection, ChoiceObject
from payment.models import PaymentRecord, PaymentEntitlement


class PaymentEntitlementNode(DjangoObjectType):
    class Meta:
        model = PaymentEntitlement


class PaymentRecordFilter(FilterSet):
    class Meta:
        fields = (
            "cash_plan",
            "household",
        )
        model = PaymentRecord

    order_by = OrderingFilter(
        fields=(
            "status",
            "name",
            "status_date",
            "cash_assist_id",
            "head_of_household",
            "total_person_covered",
            "distribution_modality",
        )
    )


class PaymentRecordNode(DjangoObjectType):
    class Meta:
        model = PaymentRecord
        filter_fields = ["cash_plan", "household"]
        interfaces = (relay.Node,)
        connection_class = ExtendedConnection


class Query(graphene.ObjectType):
    payment_record = relay.Node.Field(PaymentRecordNode)
<<<<<<< HEAD
    all_payment_records = DjangoFilterConnectionField(
        PaymentRecordNode, filterset_class=PaymentRecordFilter,
    )
    payment_delivery_type_choices = graphene.List(ChoiceObject)
=======
    all_payment_records = DjangoFilterConnectionField(PaymentRecordNode)
    payment_record_status_choices = graphene.List(ChoiceObject)
    all_payment_entitlements = graphene.List(PaymentEntitlementNode)
>>>>>>> 9c1c9974

    def resolve_payment_record_status_choices(self, info, **kwargs):
        return [
            {"name": name, "value": value}
            for value, name in PaymentRecord.STATUS_CHOICE
        ]<|MERGE_RESOLUTION|>--- conflicted
+++ resolved
@@ -44,16 +44,9 @@
 
 class Query(graphene.ObjectType):
     payment_record = relay.Node.Field(PaymentRecordNode)
-<<<<<<< HEAD
-    all_payment_records = DjangoFilterConnectionField(
-        PaymentRecordNode, filterset_class=PaymentRecordFilter,
-    )
-    payment_delivery_type_choices = graphene.List(ChoiceObject)
-=======
     all_payment_records = DjangoFilterConnectionField(PaymentRecordNode)
     payment_record_status_choices = graphene.List(ChoiceObject)
     all_payment_entitlements = graphene.List(PaymentEntitlementNode)
->>>>>>> 9c1c9974
 
     def resolve_payment_record_status_choices(self, info, **kwargs):
         return [
