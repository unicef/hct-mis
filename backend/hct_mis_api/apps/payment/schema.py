import json

from django.db.models import Case, CharField, Count, Q, Sum, Value, When
from django.shortcuts import get_object_or_404

import graphene
from graphene import relay
from graphene_django import DjangoObjectType

from hct_mis_api.apps.account.permissions import (
    BaseNodePermissionMixin,
    DjangoPermissionFilterConnectionField,
    Permissions,
    hopePermissionClass,
)
from hct_mis_api.apps.activity_log.models import LogEntry
from hct_mis_api.apps.activity_log.schema import LogEntryNode
from hct_mis_api.apps.core.currencies import CURRENCY_CHOICES
from hct_mis_api.apps.core.extended_connection import ExtendedConnection
from hct_mis_api.apps.core.schema import ChoiceObject
from hct_mis_api.apps.core.utils import (
    chart_create_filter_query,
    chart_filters_decoder,
    chart_get_filtered_qs,
    chart_map_choices,
    chart_permission_decorator,
    decode_id_string,
    to_choice_object,
)
from hct_mis_api.apps.geo.models import Area
from hct_mis_api.apps.household.models import STATUS_ACTIVE, STATUS_INACTIVE
from hct_mis_api.apps.payment.filters import (
    PaymentRecordFilter,
    PaymentVerificationFilter,
    PaymentVerificationLogEntryFilter,
    CashPlanPaymentVerificationFilter,
    FinancialServiceProviderXlsxTemplateFilter,
    FinancialServiceProviderXlsxReportFilter,
    FinancialServiceProviderFilter,
    PaymentPlanFilter,
    PaymentFilter,
)
from hct_mis_api.apps.payment.inputs import GetCashplanVerificationSampleSizeInput
from hct_mis_api.apps.payment.models import (
    CashPlan,
    CashPlanPaymentVerification,
    CashPlanPaymentVerificationSummary,
    PaymentRecord,
    PaymentVerification,
    ServiceProvider,
    FinancialServiceProviderXlsxTemplate,
    FinancialServiceProviderXlsxReport,
    FinancialServiceProvider,
    ApprovalProcess,
    Approval,
    PaymentPlan,
    Payment,
)
from hct_mis_api.apps.payment.services.rapid_pro.api import RapidProAPI
from hct_mis_api.apps.payment.services.sampling import Sampling
from hct_mis_api.apps.payment.utils import get_payment_records_for_dashboard
from hct_mis_api.apps.utils.schema import (
    ChartDatasetNode,
    ChartDetailedDatasetsNode,
    SectionTotalNode,
    TableTotalCashTransferred,
)


class RapidProFlowResult(graphene.ObjectType):
    key = graphene.String()
    name = graphene.String()
    categories = graphene.List(graphene.String)
    node_uuids = graphene.List(graphene.String)


class RapidProFlowRun(graphene.ObjectType):
    active = graphene.Int()
    completed = graphene.Int()
    interrupted = graphene.Int()
    expired = graphene.Int()


class RapidProFlow(graphene.ObjectType):
    id = graphene.String()
    name = graphene.String()
    type = graphene.String()
    archived = graphene.Boolean()
    labels = graphene.List(graphene.String)
    expires = graphene.Int()
    runs = graphene.List(RapidProFlowRun)
    results = graphene.List(RapidProFlowResult)
    # parent_refs
    created_on = graphene.DateTime()
    modified_on = graphene.DateTime()

    def resolve_id(parent, info):
        return parent["uuid"]


class PaymentRecordNode(BaseNodePermissionMixin, DjangoObjectType):
    permission_classes = (hopePermissionClass(Permissions.PROGRAMME_VIEW_PAYMENT_RECORD_DETAILS),)

    class Meta:
        model = PaymentRecord
        interfaces = (relay.Node,)
        connection_class = ExtendedConnection


class FinancialServiceProviderXlsxTemplateNode(BaseNodePermissionMixin, DjangoObjectType):
    permission_classes = (
        hopePermissionClass(Permissions.FINANCIAL_SERVICE_PROVIDER_XLSX_TEMPLATE_VIEW_LIST_AND_DETAILS),
    )

    class Meta:
        model = FinancialServiceProviderXlsxTemplate
        interfaces = (relay.Node,)
        connection_class = ExtendedConnection


class FinancialServiceProviderXlsxReportNode(BaseNodePermissionMixin, DjangoObjectType):
    permission_classes = (hopePermissionClass(Permissions.FINANCIAL_SERVICE_PROVIDER_VIEW_LIST_AND_DETAILS),)

    class Meta:
        model = FinancialServiceProviderXlsxReport
        exclude = ("file",)
        interfaces = (relay.Node,)
        connection_class = ExtendedConnection

    report_url = graphene.String()

    def resolve_report_url(self, info, **kwargs):
        return self.file.url if self.file else ""


class FinancialServiceProviderNode(BaseNodePermissionMixin, DjangoObjectType):
    permission_classes = (hopePermissionClass(Permissions.FINANCIAL_SERVICE_PROVIDER_VIEW_LIST_AND_DETAILS),)

    class Meta:
        model = FinancialServiceProvider
        interfaces = (relay.Node,)
        connection_class = ExtendedConnection


class ServiceProviderNode(DjangoObjectType):
    class Meta:
        model = ServiceProvider
        interfaces = (relay.Node,)
        connection_class = ExtendedConnection


class AgeFilterObject(graphene.ObjectType):
    min = graphene.Int()
    max = graphene.Int()


class CashPlanPaymentVerificationNode(DjangoObjectType):
    excluded_admin_areas_filter = graphene.List(graphene.String)
    age_filter = graphene.Field(AgeFilterObject)
    xlsx_file_was_downloaded = graphene.Boolean()
    has_xlsx_file = graphene.Boolean()

    class Meta:
        model = CashPlanPaymentVerification
        interfaces = (relay.Node,)
        connection_class = ExtendedConnection

    def resolve_xlsx_file_was_downloaded(self, info):
        return self.xlsx_cash_plan_payment_verification_file_was_downloaded

    def resolve_has_xlsx_file(self, info):
        return self.has_xlsx_cash_plan_payment_verification_file


class PaymentVerificationNode(BaseNodePermissionMixin, DjangoObjectType):
    permission_classes = (hopePermissionClass(Permissions.PAYMENT_VERIFICATION_VIEW_PAYMENT_RECORD_DETAILS),)
    is_manually_editable = graphene.Boolean()

    class Meta:
        model = PaymentVerification
        interfaces = (relay.Node,)
        connection_class = ExtendedConnection


class CashPlanPaymentVerificationSummaryNode(DjangoObjectType):
    class Meta:
        model = CashPlanPaymentVerificationSummary
        interfaces = (relay.Node,)
        connection_class = ExtendedConnection


class GetCashplanVerificationSampleSizeObject(graphene.ObjectType):
    payment_record_count = graphene.Int()
    sample_size = graphene.Int()


class ChartPaymentVerification(ChartDetailedDatasetsNode):
    households = graphene.Int()
    average_sample_size = graphene.Float()


class PaymentVerificationLogEntryNode(LogEntryNode):
    content_object = graphene.Field(CashPlanPaymentVerificationNode)

    class Meta:
        model = LogEntry
        interfaces = (relay.Node,)
        connection_class = ExtendedConnection


class ApprovalNode(DjangoObjectType):
    info = graphene.String()

    class Meta:
        model = Approval
        fields = ("created_at", "comment", "info", "created_by")

    def resolve_info(self, info):
        return self.info


class FilteredActionsListNode(graphene.ObjectType):
    approval = graphene.List(ApprovalNode)
    authorization = graphene.List(ApprovalNode)
    finance_review = graphene.List(ApprovalNode)
    reject = graphene.List(ApprovalNode)


class ApprovalProcessNode(DjangoObjectType):
    rejected_on = graphene.String()
    actions = graphene.Field(FilteredActionsListNode)

    class Meta:
        model = ApprovalProcess
        exclude = ("approvals",)
        interfaces = (relay.Node,)
        connection_class = ExtendedConnection

    def resolve_rejected_on(self, info):
        if self.approvals.filter(type=Approval.REJECT).exists():
            if self.sent_for_finance_review_date:
                return "IN_REVIEW"
            if self.sent_for_authorization_date:
                return "IN_AUTHORIZATION"
            if self.sent_for_approval_date:
                return "IN_APPROVAL"
        return None

    def resolve_actions(self, info):
        resp = FilteredActionsListNode(
            approval=self.approvals.filter(type=Approval.APPROVAL),
            authorization=self.approvals.filter(type=Approval.AUTHORIZATION),
            finance_review=self.approvals.filter(type=Approval.FINANCE_REVIEW),
            reject=self.approvals.filter(type=Approval.REJECT)
        )
        return resp


class PaymentConflictDataNode(graphene.ObjectType):
    payment_plan_id = graphene.String()
    payment_plan_start_date = graphene.String()
    payment_plan_end_date = graphene.String()
    payment_plan_status = graphene.String()
    payment_id = graphene.String()


class PaymentNode(DjangoObjectType):
    permission_classes = (hopePermissionClass(Permissions.PAYMENT_MODULE_VIEW_DETAILS),)
    payment_plan_hard_conflicted = graphene.Boolean()
    payment_plan_hard_conflicted_data = graphene.List(PaymentConflictDataNode)
    payment_plan_soft_conflicted = graphene.Boolean()
    payment_plan_soft_conflicted_data = graphene.List(PaymentConflictDataNode)

    class Meta:
        model = Payment
        interfaces = (relay.Node,)
        connection_class = ExtendedConnection

    def resolve_payment_plan_hard_conflicted_data(self, info):
        return PaymentNode._parse_pp_conflict_data(getattr(self, "payment_plan_hard_conflicted_data", []))

    def resolve_payment_plan_soft_conflicted_data(self, info):
        return PaymentNode._parse_pp_conflict_data(getattr(self, "payment_plan_soft_conflicted_data", []))

    @classmethod
    def _parse_pp_conflict_data(cls, conflicts_data):
        """parse list of conflicted payment plans data from Payment model json annotations"""
        return [json.loads(conflict) for conflict in conflicts_data]


class PaymentPlanNode(BaseNodePermissionMixin, DjangoObjectType):
    permission_classes = (hopePermissionClass(Permissions.PAYMENT_MODULE_VIEW_DETAILS),)
    approval_number_required = graphene.Int()
    authorization_number_required = graphene.Int()
    finance_review_number_required = graphene.Int()
    dispersion_start_date = graphene.Date()
    dispersion_end_date = graphene.Date()
    start_date = graphene.Date()
    end_date = graphene.Date()
    currency_name = graphene.String()
<<<<<<< HEAD
    has_payment_list_xlsx_file = graphene.Boolean()
    imported_xlsx_file_name = graphene.String()
=======
    payments_conflicts_count = graphene.Int()
>>>>>>> b847cda2

    class Meta:
        model = PaymentPlan
        interfaces = (relay.Node,)
        connection_class = ExtendedConnection

    def resolve_approval_number_required(self, info):
        return self.business_area.approval_number_required

    def resolve_authorization_number_required(self, info):
        return self.business_area.authorization_number_required

    def resolve_finance_review_number_required(self, info):
        return self.business_area.finance_review_number_required

    def resolve_payments_conflicts_count(self, info):
        return self.payments.filter(payment_plan_hard_conflicted=True).count()

    def resolve_currency_name(self, info):
        return self.get_currency_display()

    def resolve_has_payment_list_xlsx_file(self, info):
        return self.has_payment_plan_payment_list_xlsx_file

    def resolve_imported_xlsx_file_name(self, info):
        import_file_obj = self.get_payment_plan_payment_list_import_xlsx_file_obj()
        return import_file_obj.file.name if import_file_obj else ""


class Query(graphene.ObjectType):
    payment_record = relay.Node.Field(PaymentRecordNode)
    financial_service_provider_xlsx_template = relay.Node.Field(FinancialServiceProviderXlsxTemplateNode)
    all_financial_service_provider_xlsx_templates = DjangoPermissionFilterConnectionField(
        FinancialServiceProviderXlsxTemplateNode,
        filterset_class=FinancialServiceProviderXlsxTemplateFilter,
    )
    financial_service_provider_xlsx_report = relay.Node.Field(FinancialServiceProviderXlsxReportNode)
    all_financial_service_provider_xlsx_reports = DjangoPermissionFilterConnectionField(
        FinancialServiceProviderXlsxReportNode,
        filterset_class=FinancialServiceProviderXlsxReportFilter,
    )
    financial_service_provider = relay.Node.Field(FinancialServiceProviderNode)
    all_financial_service_providers = DjangoPermissionFilterConnectionField(
        FinancialServiceProviderNode,
        filterset_class=FinancialServiceProviderFilter,
    )
    payment_record_verification = relay.Node.Field(PaymentVerificationNode)
    cash_plan_payment_verification = relay.Node.Field(CashPlanPaymentVerificationNode)
    all_payment_records = DjangoPermissionFilterConnectionField(
        PaymentRecordNode,
        filterset_class=PaymentRecordFilter,
        permission_classes=(hopePermissionClass(Permissions.PRORGRAMME_VIEW_LIST_AND_DETAILS),),
    )
    all_payment_verifications = DjangoPermissionFilterConnectionField(
        PaymentVerificationNode,
        filterset_class=PaymentVerificationFilter,
        permission_classes=(hopePermissionClass(Permissions.PAYMENT_VERIFICATION_VIEW_DETAILS),),
    )
    all_cash_plan_payment_verification = DjangoPermissionFilterConnectionField(
        CashPlanPaymentVerificationNode,
        filterset_class=CashPlanPaymentVerificationFilter,
        permission_classes=(hopePermissionClass(Permissions.PAYMENT_VERIFICATION_VIEW_DETAILS),),
    )

    chart_payment_verification = graphene.Field(
        ChartPaymentVerification,
        business_area_slug=graphene.String(required=True),
        year=graphene.Int(required=True),
        program=graphene.String(required=False),
        administrative_area=graphene.String(required=False),
    )
    chart_volume_by_delivery_mechanism = graphene.Field(
        ChartDatasetNode,
        business_area_slug=graphene.String(required=True),
        year=graphene.Int(required=True),
        program=graphene.String(required=False),
        administrative_area=graphene.String(required=False),
    )
    chart_payment = graphene.Field(
        ChartDatasetNode,
        business_area_slug=graphene.String(required=True),
        year=graphene.Int(required=True),
        program=graphene.String(required=False),
        administrative_area=graphene.String(required=False),
    )
    section_total_transferred = graphene.Field(
        SectionTotalNode,
        business_area_slug=graphene.String(required=True),
        year=graphene.Int(required=True),
        program=graphene.String(required=False),
        administrative_area=graphene.String(required=False),
    )
    table_total_cash_transferred_by_administrative_area = graphene.Field(
        TableTotalCashTransferred,
        business_area_slug=graphene.String(required=True),
        year=graphene.Int(required=True),
        program=graphene.String(required=False),
        administrative_area=graphene.String(required=False),
        order=graphene.String(required=False),
        order_by=graphene.String(required=False),
    )
    chart_total_transferred_cash_by_country = graphene.Field(
        ChartDetailedDatasetsNode, year=graphene.Int(required=True)
    )

    payment_record_status_choices = graphene.List(ChoiceObject)
    payment_record_entitlement_card_status_choices = graphene.List(ChoiceObject)
    payment_record_delivery_type_choices = graphene.List(ChoiceObject)
    cash_plan_verification_status_choices = graphene.List(ChoiceObject)
    cash_plan_verification_sampling_choices = graphene.List(ChoiceObject)
    cash_plan_verification_verification_channel_choices = graphene.List(ChoiceObject)
    payment_verification_status_choices = graphene.List(ChoiceObject)

    all_rapid_pro_flows = graphene.List(
        RapidProFlow,
        business_area_slug=graphene.String(required=True),
    )
    sample_size = graphene.Field(
        GetCashplanVerificationSampleSizeObject,
        input=GetCashplanVerificationSampleSizeInput(),
    )

    all_payment_verification_log_entries = DjangoPermissionFilterConnectionField(
        PaymentVerificationLogEntryNode,
        filterset_class=PaymentVerificationLogEntryFilter,
        permission_classes=(hopePermissionClass(Permissions.ACTIVITY_LOG_VIEW),),
    )

    payment_plan = relay.Node.Field(PaymentPlanNode)
    all_payment_plans = DjangoPermissionFilterConnectionField(
        PaymentPlanNode,
        filterset_class=PaymentPlanFilter,
        permission_classes=(hopePermissionClass(Permissions.PAYMENT_MODULE_VIEW_LIST),),
    )
    payment_plan_status_choices = graphene.List(ChoiceObject)
    currency_choices = graphene.List(ChoiceObject)
    payment = relay.Node.Field(PaymentNode)
    all_payments = DjangoPermissionFilterConnectionField(
        PaymentNode,
        filterset_class=PaymentFilter,
        permission_classes=(hopePermissionClass(Permissions.PAYMENT_MODULE_VIEW_LIST),),
    )

    def resolve_all_payment_verifications(self, info, **kwargs):
        return (
            PaymentVerification.objects.filter(
                Q(cash_plan_payment_verification__status=CashPlanPaymentVerification.STATUS_ACTIVE)
                | Q(cash_plan_payment_verification__status=CashPlanPaymentVerification.STATUS_FINISHED)
            )
            .annotate(
                payment_record__household__status=Case(
                    When(payment_record__household__withdrawn=True, then=Value(STATUS_INACTIVE)),
                    default=Value(STATUS_ACTIVE),
                    output_field=CharField(),
                ),
            )
            .distinct()
        )

    def resolve_sample_size(self, info, input, **kwargs):
        cash_plan_id = decode_id_string(input.get("cash_plan_id"))
        cash_plan = get_object_or_404(CashPlan, id=cash_plan_id)

        payment_verification_plan = None
        if payment_verification_plan_id := decode_id_string(input.get("cash_plan_payment_verification_id")):
            payment_verification_plan = get_object_or_404(CashPlanPaymentVerification, id=payment_verification_plan_id)

        payment_records = cash_plan.available_payment_records(payment_verification_plan)
        if not payment_records:
            return {
                "sample_size": 0,
                "payment_record_count": 0,
            }

        sampling = Sampling(input, cash_plan, payment_records)
        payment_record_count, payment_records_sample_count = sampling.generate_sampling()

        return {
            "payment_record_count": payment_record_count,
            "sample_size": payment_records_sample_count,
        }

    def resolve_all_rapid_pro_flows(self, info, business_area_slug, **kwargs):
        api = RapidProAPI(business_area_slug)
        return api.get_flows()

    def resolve_payment_record_status_choices(self, info, **kwargs):
        return to_choice_object(PaymentRecord.STATUS_CHOICE)

    def resolve_payment_record_entitlement_card_status_choices(self, info, **kwargs):
        return to_choice_object(PaymentRecord.ENTITLEMENT_CARD_STATUS_CHOICE)

    def resolve_payment_record_delivery_type_choices(self, info, **kwargs):
        return to_choice_object(PaymentRecord.DELIVERY_TYPE_CHOICE)

    def resolve_cash_plan_verification_status_choices(self, info, **kwargs):
        return to_choice_object(CashPlanPaymentVerification.STATUS_CHOICES)

    def resolve_cash_plan_verification_sampling_choices(self, info, **kwargs):
        return to_choice_object(CashPlanPaymentVerification.SAMPLING_CHOICES)

    def resolve_cash_plan_verification_verification_channel_choices(self, info, **kwargs):
        return to_choice_object(CashPlanPaymentVerification.VERIFICATION_CHANNEL_CHOICES)

    def resolve_payment_verification_status_choices(self, info, **kwargs):
        return to_choice_object(PaymentVerification.STATUS_CHOICES)

    @chart_permission_decorator(permissions=[Permissions.DASHBOARD_VIEW_COUNTRY])
    def resolve_chart_payment_verification(self, info, business_area_slug, year, **kwargs):
        filters = chart_filters_decoder(kwargs)
        status_choices_mapping = chart_map_choices(PaymentVerification.STATUS_CHOICES)
        payment_verifications = chart_get_filtered_qs(
            PaymentVerification,
            year,
            business_area_slug_filter={"payment_record__business_area__slug": business_area_slug},
            additional_filters={
                **chart_create_filter_query(
                    filters,
                    program_id_path="payment_record__cash_plan__program__id",
                    administrative_area_path="payment_record__household__admin_area_new",
                )
            },
            year_filter_path="payment_record__delivery_date",
        )

        verifications_by_status = payment_verifications.values("status").annotate(count=Count("status"))
        verifications_by_status_dict = {x.get("status"): x.get("count") for x in verifications_by_status}
        dataset = [verifications_by_status_dict.get(status, 0) for status in status_choices_mapping.keys()]
        try:
            all_verifications = sum(dataset)
            dataset_percentage = [data / all_verifications for data in dataset]
        except ZeroDivisionError:
            dataset_percentage = [0] * len(status_choices_mapping.values())
        dataset_percentage_done = [
            {"label": status, "data": [dataset_percentage_value]}
            for (dataset_percentage_value, status) in zip(dataset_percentage, status_choices_mapping.values())
        ]

        samples_count = payment_verifications.distinct("payment_record").count()
        all_payment_records_for_created_verifications = (
            PaymentRecord.objects.filter(
                cash_plan__in=payment_verifications.distinct("cash_plan_payment_verification__cash_plan").values_list(
                    "cash_plan_payment_verification__cash_plan", flat=True
                )
            )
            .filter(status=PaymentRecord.STATUS_SUCCESS, delivered_quantity__gt=0)
            .count()
        )
        if samples_count == 0 or all_payment_records_for_created_verifications == 0:
            average_sample_size = 0
        else:
            average_sample_size = samples_count / all_payment_records_for_created_verifications
        return {
            "labels": ["Payment Verification"],
            "datasets": dataset_percentage_done,
            "households": payment_verifications.distinct("payment_record__household").count(),
            "average_sample_size": average_sample_size,
        }

    @chart_permission_decorator(permissions=[Permissions.DASHBOARD_VIEW_COUNTRY])
    def resolve_chart_volume_by_delivery_mechanism(self, info, business_area_slug, year, **kwargs):
        payment_records = get_payment_records_for_dashboard(
            year, business_area_slug, chart_filters_decoder(kwargs), True
        )
        volume_by_delivery_type = payment_records.values("delivery_type").annotate(volume=Sum("delivered_quantity_usd"))
        labels = []
        data = []
        for volume_dict in volume_by_delivery_type:
            if volume_dict.get("volume"):
                labels.append(volume_dict.get("delivery_type"))
                data.append(volume_dict.get("volume"))

        return {"labels": labels, "datasets": [{"data": data}]}

    @chart_permission_decorator(permissions=[Permissions.DASHBOARD_VIEW_COUNTRY])
    def resolve_chart_payment(self, info, business_area_slug, year, **kwargs):
        payment_records = get_payment_records_for_dashboard(
            year, business_area_slug, chart_filters_decoder(kwargs)
        ).aggregate(
            successful=Count("id", filter=~Q(status=PaymentRecord.STATUS_ERROR)),
            unsuccessful=Count("id", filter=Q(status=PaymentRecord.STATUS_ERROR)),
        )

        dataset = [
            {
                "data": [
                    payment_records.get("successful", 0),
                    payment_records.get("unsuccessful", 0),
                ]
            }
        ]
        return {"labels": ["Successful Payments", "Unsuccessful Payments"], "datasets": dataset}

    @chart_permission_decorator(permissions=[Permissions.DASHBOARD_VIEW_COUNTRY])
    def resolve_section_total_transferred(self, info, business_area_slug, year, **kwargs):
        payment_records = get_payment_records_for_dashboard(year, business_area_slug, chart_filters_decoder(kwargs))
        return {"total": payment_records.aggregate(Sum("delivered_quantity_usd"))["delivered_quantity_usd__sum"]}

    @chart_permission_decorator(permissions=[Permissions.DASHBOARD_VIEW_COUNTRY])
    def resolve_table_total_cash_transferred_by_administrative_area(self, info, business_area_slug, year, **kwargs):
        if business_area_slug == "global":
            return None
        order = kwargs.pop("order", None)
        order_by = kwargs.pop("order_by", None)
        payment_records = get_payment_records_for_dashboard(
            year, business_area_slug, chart_filters_decoder(kwargs), True
        )

        admin_areas = (
            Area.objects.filter(
                area_type__area_level=2,
                household__payment_records__in=payment_records,
            )
            .distinct()
            .annotate(total_transferred=Sum("household__payment_records__delivered_quantity_usd"))
            .annotate(num_households=Count("household", distinct=True))
        )

        if order_by:
            order_by_arg = None
            if order_by == "admin2":
                order_by_arg = "name"
            elif order_by == "totalCashTransferred":
                order_by_arg = "total_transferred"
            elif order_by == "totalHouseholds":
                order_by_arg = "num_households"
            if order_by_arg:
                admin_areas = admin_areas.order_by(f"{'-' if order == 'desc' else ''}{order_by_arg}")

        data = [
            {
                "id": item.id,
                "admin2": item.name,
                "total_cash_transferred": item.total_transferred,
                "total_households": item.num_households,
            }
            for item in admin_areas
        ]
        return {"data": data}

    @chart_permission_decorator(permissions=[Permissions.DASHBOARD_VIEW_COUNTRY])
    def resolve_chart_total_transferred_cash_by_country(self, info, year, **kwargs):
        payment_records = get_payment_records_for_dashboard(year, "global", {}, True)

        countries_and_amounts = (
            payment_records.values("business_area__name")
            .order_by("business_area__name")
            .annotate(
                total_delivered_cash=Sum(
                    "delivered_quantity_usd", filter=Q(delivery_type__in=PaymentRecord.DELIVERY_TYPES_IN_CASH)
                )
            )
            .annotate(
                total_delivered_voucher=Sum(
                    "delivered_quantity_usd", filter=Q(delivery_type__in=PaymentRecord.DELIVERY_TYPES_IN_VOUCHER)
                )
            )
        )

        labels = []
        cash_transferred = []
        voucher_transferred = []
        total_transferred = []
        for data_dict in countries_and_amounts:
            labels.append(data_dict.get("business_area__name"))
            cash_transferred.append(data_dict.get("total_delivered_cash") or 0)
            voucher_transferred.append(data_dict.get("total_delivered_voucher") or 0)
            total_transferred.append(cash_transferred[-1] + voucher_transferred[-1])

        datasets = [
            {"label": "Actual cash transferred", "data": cash_transferred},
            {"label": "Actual voucher transferred", "data": voucher_transferred},
            {"label": "Total transferred", "data": total_transferred},
        ]

        return {"labels": labels, "datasets": datasets}

    def resolve_currency_choices(self, *args, **kwargs):
        return to_choice_object([c for c in CURRENCY_CHOICES if c[0] != ""])

    def resolve_payment_plan_status_choices(self, info, **kwargs):
        return to_choice_object(PaymentPlan.Status.choices)<|MERGE_RESOLUTION|>--- conflicted
+++ resolved
@@ -298,12 +298,9 @@
     start_date = graphene.Date()
     end_date = graphene.Date()
     currency_name = graphene.String()
-<<<<<<< HEAD
     has_payment_list_xlsx_file = graphene.Boolean()
     imported_xlsx_file_name = graphene.String()
-=======
     payments_conflicts_count = graphene.Int()
->>>>>>> b847cda2
 
     class Meta:
         model = PaymentPlan
