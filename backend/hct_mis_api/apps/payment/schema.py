import json
from base64 import b64decode
from decimal import Decimal
from typing import Any, Dict, Iterable, List, Optional, Union

from django.contrib.postgres.fields import ArrayField
from django.db.models import (
    Case,
    CharField,
    Count,
    Exists,
    F,
    Func,
    IntegerField,
    OuterRef,
    Q,
    QuerySet,
    Sum,
    Value,
    When,
)
from django.db.models.functions import Coalesce
from django.shortcuts import get_object_or_404

import _decimal
import graphene
from graphene import relay
from graphene_django import DjangoObjectType
from graphql_relay import to_global_id
from graphql_relay.connection.arrayconnection import connection_from_list_slice

from hct_mis_api.apps.account.permissions import (
    BaseNodePermissionMixin,
    DjangoPermissionFilterConnectionField,
    Permissions,
    hopePermissionClass,
)
from hct_mis_api.apps.activity_log.models import LogEntry
from hct_mis_api.apps.activity_log.schema import LogEntryNode
<<<<<<< HEAD
<<<<<<< HEAD
=======
from hct_mis_api.apps.core.currencies import CURRENCY_CHOICES
>>>>>>> origin
=======
from hct_mis_api.apps.core.currencies import CURRENCY_CHOICES
>>>>>>> 1706c370
from hct_mis_api.apps.core.decorators import cached_in_django_cache
from hct_mis_api.apps.core.extended_connection import ExtendedConnection
from hct_mis_api.apps.core.querysets import ExtendedQuerySetSequence
from hct_mis_api.apps.core.schema import ChoiceObject
from hct_mis_api.apps.core.utils import (
    chart_create_filter_query_for_payment_verification_gfk,
    chart_filters_decoder,
    chart_get_filtered_qs,
    chart_map_choices,
    chart_permission_decorator,
    decode_id_string,
    encode_id_base64,
    to_choice_object,
)
from hct_mis_api.apps.geo.models import Area
from hct_mis_api.apps.household.models import STATUS_ACTIVE, STATUS_INACTIVE
from hct_mis_api.apps.household.schema import HouseholdNode
from hct_mis_api.apps.payment.filters import (
    FinancialServiceProviderFilter,
    FinancialServiceProviderXlsxReportFilter,
    FinancialServiceProviderXlsxTemplateFilter,
    PaymentFilter,
    PaymentPlanFilter,
    PaymentRecordFilter,
    PaymentVerificationFilter,
    PaymentVerificationLogEntryFilter,
    PaymentVerificationPlanFilter,
    cash_plan_and_payment_plan_filter,
    cash_plan_and_payment_plan_ordering,
    payment_record_and_payment_filter,
    payment_record_and_payment_ordering,
)
from hct_mis_api.apps.payment.inputs import GetCashplanVerificationSampleSizeInput
from hct_mis_api.apps.payment.managers import ArraySubquery
from hct_mis_api.apps.payment.models import (
    Approval,
    ApprovalProcess,
    CashPlan,
    DeliveryMechanismPerPaymentPlan,
    FinancialServiceProvider,
    FinancialServiceProviderXlsxReport,
    FinancialServiceProviderXlsxTemplate,
    GenericPayment,
    Payment,
    PaymentPlan,
    PaymentRecord,
    PaymentVerification,
    PaymentVerificationPlan,
    PaymentVerificationSummary,
    ServiceProvider,
)
from hct_mis_api.apps.payment.services.rapid_pro.api import RapidProAPI
from hct_mis_api.apps.payment.services.sampling import Sampling
from hct_mis_api.apps.payment.tasks.CheckRapidProVerificationTask import (
    does_payment_record_have_right_hoh_phone_number,
)
from hct_mis_api.apps.payment.utils import get_payment_items_for_dashboard
from hct_mis_api.apps.targeting.graphql_types import TargetPopulationNode
from hct_mis_api.apps.targeting.models import TargetPopulation
from hct_mis_api.apps.utils.schema import (
    ChartDatasetNode,
    ChartDetailedDatasetsNode,
    SectionTotalNode,
    TableTotalCashTransferred,
)


class RapidProFlowResult(graphene.ObjectType):
    key = graphene.String()
    name = graphene.String()
    categories = graphene.List(graphene.String)
    node_uuids = graphene.List(graphene.String)


class RapidProFlowRun(graphene.ObjectType):
    active = graphene.Int()
    completed = graphene.Int()
    interrupted = graphene.Int()
    expired = graphene.Int()


class RapidProFlow(graphene.ObjectType):
    id = graphene.String()
    name = graphene.String()
    type = graphene.String()
    archived = graphene.Boolean()
    labels = graphene.List(graphene.String)
    expires = graphene.Int()
    runs = graphene.List(RapidProFlowRun)
    results = graphene.List(RapidProFlowResult)
    # parent_refs
    created_on = graphene.DateTime()
    modified_on = graphene.DateTime()

    def resolve_id(parent, info: Any) -> str:
        return parent["uuid"]  # type: ignore # FIXME


class FinancialServiceProviderXlsxTemplateNode(BaseNodePermissionMixin, DjangoObjectType):
    permission_classes = (hopePermissionClass(Permissions.PM_LOCK_AND_UNLOCK_FSP),)

    class Meta:
        model = FinancialServiceProviderXlsxTemplate
        interfaces = (relay.Node,)
        connection_class = ExtendedConnection


class FinancialServiceProviderXlsxReportNode(BaseNodePermissionMixin, DjangoObjectType):
    permission_classes = (hopePermissionClass(Permissions.PM_LOCK_AND_UNLOCK_FSP),)

    class Meta:
        model = FinancialServiceProviderXlsxReport
        exclude = ("file",)
        interfaces = (relay.Node,)
        connection_class = ExtendedConnection

    report_url = graphene.String()

    def resolve_report_url(self, info: Any, **kwargs: Any) -> graphene.String:
        return self.file.url if self.file else ""


class FinancialServiceProviderNode(BaseNodePermissionMixin, DjangoObjectType):
    permission_classes = (hopePermissionClass(Permissions.PM_LOCK_AND_UNLOCK_FSP),)
    full_name = graphene.String(source="name")

    class Meta:
        model = FinancialServiceProvider
        interfaces = (relay.Node,)
        connection_class = ExtendedConnection


class ServiceProviderNode(DjangoObjectType):
    class Meta:
        model = ServiceProvider
        interfaces = (relay.Node,)
        connection_class = ExtendedConnection


class AgeFilterObject(graphene.ObjectType):
    min = graphene.Int()
    max = graphene.Int()


class PaymentVerificationSummaryNode(DjangoObjectType):
    class Meta:
        model = PaymentVerificationSummary
        interfaces = (relay.Node,)
        connection_class = ExtendedConnection


class GetCashplanVerificationSampleSizeObject(graphene.ObjectType):
    payment_record_count = graphene.Int()
    sample_size = graphene.Int()


class ChartPaymentVerification(ChartDetailedDatasetsNode):
    households = graphene.Int()
    average_sample_size = graphene.Float()


class ApprovalNode(DjangoObjectType):
    info = graphene.String()

    class Meta:
        model = Approval
        fields = ("created_at", "comment", "info", "created_by")

    def resolve_info(self, info: Any) -> graphene.String:
        return self.info


class FilteredActionsListNode(graphene.ObjectType):
    approval = graphene.List(ApprovalNode)
    authorization = graphene.List(ApprovalNode)
    finance_release = graphene.List(ApprovalNode)
    reject = graphene.List(ApprovalNode)


class ApprovalProcessNode(BaseNodePermissionMixin, DjangoObjectType):
    permission_classes = (hopePermissionClass(Permissions.PM_VIEW_DETAILS),)
    rejected_on = graphene.String()
    actions = graphene.Field(FilteredActionsListNode)

    class Meta:
        model = ApprovalProcess
        exclude = ("approvals",)
        interfaces = (relay.Node,)
        connection_class = ExtendedConnection

    def resolve_rejected_on(self, info: Any) -> Optional[str]:
        if self.approvals.filter(type=Approval.REJECT).exists():
            if self.sent_for_finance_release_date:
                return "IN_REVIEW"
            if self.sent_for_authorization_date:
                return "IN_AUTHORIZATION"
            if self.sent_for_approval_date:
                return "IN_APPROVAL"
        return None

    def resolve_actions(self, info: Any) -> "FilteredActionsListNode":
        resp = FilteredActionsListNode(
            approval=self.approvals.filter(type=Approval.APPROVAL),
            authorization=self.approvals.filter(type=Approval.AUTHORIZATION),
            finance_release=self.approvals.filter(type=Approval.FINANCE_RELEASE),
            reject=self.approvals.filter(type=Approval.REJECT),
        )
        return resp


class PaymentConflictDataNode(graphene.ObjectType):
    payment_plan_id = graphene.String()
    payment_plan_unicef_id = graphene.String()
    payment_plan_start_date = graphene.String()
    payment_plan_end_date = graphene.String()
    payment_plan_status = graphene.String()
    payment_id = graphene.String()
    payment_unicef_id = graphene.String()

    def resolve_payment_plan_id(self, info: Any) -> Optional[str]:
        return encode_id_base64(self["payment_plan_id"], "PaymentPlan")  # type: ignore

    def resolve_payment_id(self, info: Any) -> Optional[str]:
        return encode_id_base64(self["payment_id"], "Payment")  # type: ignore


class GenericPaymentNode(graphene.ObjectType):
    """using this for GenericFK like in PaymentVerification (Payment and PaymentRecord models)"""

    id = graphene.String()
    obj_type = graphene.String()
    unicef_id = graphene.String()
    currency = graphene.String()
    delivered_quantity = graphene.Float()
    delivered_quantity_usd = graphene.Float()
    household = graphene.Field(HouseholdNode)

    def resolve_id(self, info: Any) -> str:
        return to_global_id(self.__class__.__name__ + "Node", self.id)

    def resolve_obj_type(self, info: Any) -> str:
        return self.__class__.__name__

    def resolve_unicef_id(self, info: Any) -> graphene.String:
        return self.unicef_id

    def resolve_currency(self, info: Any) -> graphene.String:
        return self.currency

    def resolve_delivered_quantity_usd(self, info: Any) -> graphene.Float:
        return self.delivered_quantity_usd

    def resolve_delivered_quantity(self, info: Any) -> graphene.Float:
        return self.delivered_quantity

    def resolve_household(self, info: Any) -> graphene.Field:
        return self.household


class PaymentNode(BaseNodePermissionMixin, DjangoObjectType):
    permission_classes = (hopePermissionClass(Permissions.PM_VIEW_DETAILS),)
    payment_plan_hard_conflicted = graphene.Boolean()
    payment_plan_hard_conflicted_data = graphene.List(PaymentConflictDataNode)
    payment_plan_soft_conflicted = graphene.Boolean()
    payment_plan_soft_conflicted_data = graphene.List(PaymentConflictDataNode)
    full_name = graphene.String()
    target_population = graphene.Field(TargetPopulationNode)
    verification = graphene.Field("hct_mis_api.apps.payment.schema.PaymentVerificationNode")
    distribution_modality = graphene.String()
    total_persons_covered = graphene.Int()
    service_provider = graphene.Field(FinancialServiceProviderNode)

    class Meta:
        model = Payment
        interfaces = (relay.Node,)
        connection_class = ExtendedConnection

    def resolve_payment_plan_hard_conflicted_data(self, info: Any) -> List[Any]:
        if self.parent.status != PaymentPlan.Status.OPEN:
            return list()
        return PaymentNode._parse_pp_conflict_data(getattr(self, "payment_plan_hard_conflicted_data", []))

    def resolve_payment_plan_soft_conflicted_data(self, info: Any) -> List[Any]:
        if self.parent.status != PaymentPlan.Status.OPEN:
            return list()
        return PaymentNode._parse_pp_conflict_data(getattr(self, "payment_plan_soft_conflicted_data", []))

    def resolve_payment_plan_hard_conflicted(self, info: Any) -> Union[Any, graphene.Boolean]:
        return self.parent.status == PaymentPlan.Status.OPEN and self.payment_plan_hard_conflicted

    def resolve_payment_plan_soft_conflicted(self, info: Any) -> Union[Any, graphene.Boolean]:
        return self.parent.status == PaymentPlan.Status.OPEN and self.payment_plan_soft_conflicted

    def resolve_target_population(self, info: Any) -> TargetPopulation:
        return self.parent.target_population

    def resolve_full_name(self, info: Any) -> str:
        return self.head_of_household.full_name if self.head_of_household else ""

    def resolve_verification(self, info: Any) -> graphene.Field:
        return self.verification

    def resolve_distribution_modality(self, info: Any) -> str:
        return self.parent.unicef_id

    def resolve_total_persons_covered(self, info: Any) -> Optional[int]:
        # TODO: in feature will get data from snap shot
        return self.household.size

    def resolve_service_provider(self, info: Any) -> Optional[FinancialServiceProvider]:
        return self.financial_service_provider

    @classmethod
    def _parse_pp_conflict_data(cls, conflicts_data: List) -> List[Any]:
        """parse list of conflicted payment plans data from Payment model json annotations"""
        return [json.loads(conflict) for conflict in conflicts_data]


class DeliveryMechanismNode(DjangoObjectType):
    name = graphene.String()
    order = graphene.Int()
    fsp = graphene.Field(FinancialServiceProviderNode)

    def resolve_name(self, info: Any) -> graphene.String:
        return self.delivery_mechanism

    def resolve_order(self, info: Any) -> graphene.Int:
        return self.delivery_mechanism_order

    def resolve_fsp(self, info: Any) -> graphene.Field:
        return self.financial_service_provider

    class Meta:
        model = DeliveryMechanismPerPaymentPlan
        interfaces = (relay.Node,)
        connection_class = ExtendedConnection


def _calculate_volume(
    delivery_mechanism_per_payment_plan: "DeliveryMechanismPerPaymentPlan", field: str
) -> Optional[Decimal]:
    if not delivery_mechanism_per_payment_plan.financial_service_provider:
        return None
    # TODO simple volume calculation
    payments = delivery_mechanism_per_payment_plan.payment_plan.not_excluded_payments.filter(
        financial_service_provider=delivery_mechanism_per_payment_plan.financial_service_provider,
    )
    return payments.aggregate(entitlement_sum=Coalesce(Sum(field), Decimal(0.0)))["entitlement_sum"]


class VolumeByDeliveryMechanismNode(graphene.ObjectType):
    delivery_mechanism = graphene.Field(DeliveryMechanismNode)
    volume = graphene.Float()
    volume_usd = graphene.Float()

    def resolve_delivery_mechanism(self, info: Any) -> "VolumeByDeliveryMechanismNode":
        return self  # DeliveryMechanismNode uses the same model

    def resolve_volume(self, info: Any) -> Optional[_decimal.Decimal]:  # non-usd
        return _calculate_volume(self, "entitlement_quantity")  # type: ignore

    def resolve_volume_usd(self, info: Any) -> Optional[_decimal.Decimal]:
        return _calculate_volume(self, "entitlement_quantity_usd")  # type: ignore

    class Meta:
        model = DeliveryMechanismPerPaymentPlan
        interfaces = (relay.Node,)
        connection_class = ExtendedConnection


class FspChoices(graphene.ObjectType):
    class FspChoice(graphene.ObjectType):
        id = graphene.String()
        name = graphene.String()

        def resolve_id(self, info: Any) -> Optional[str]:
            return encode_id_base64(self["id"], "FinancialServiceProvider")  # type: ignore

    delivery_mechanism = graphene.String()
    fsps = graphene.List(FspChoice)


class ReconciliationSummaryNode(graphene.ObjectType):
    delivered_fully = graphene.Int()
    delivered_partially = graphene.Int()
    not_delivered = graphene.Int()
    unsuccessful = graphene.Int()
    pending = graphene.Int()
    number_of_payments = graphene.Int()
    reconciled = graphene.Int()


class PaymentPlanNode(BaseNodePermissionMixin, DjangoObjectType):
    permission_classes = (hopePermissionClass(Permissions.PM_VIEW_DETAILS),)
    dispersion_start_date = graphene.Date()
    dispersion_end_date = graphene.Date()
    start_date = graphene.Date()
    end_date = graphene.Date()
    currency_name = graphene.String()
    has_payment_list_export_file = graphene.Boolean()
    has_fsp_delivery_mechanism_xlsx_template = graphene.Boolean()
    imported_file_name = graphene.String()
    payments_conflicts_count = graphene.Int()
    delivery_mechanisms = graphene.List(DeliveryMechanismNode)
    volume_by_delivery_mechanism = graphene.List(VolumeByDeliveryMechanismNode)
    verification_plans = DjangoPermissionFilterConnectionField(
        "hct_mis_api.apps.program.schema.PaymentVerificationPlanNode",  # type: ignore
        filterset_class=PaymentVerificationPlanFilter,
    )
    payment_verification_summary = graphene.Field(
        PaymentVerificationSummaryNode,
        source="get_payment_verification_summary",
    )
    bank_reconciliation_success = graphene.Int()
    bank_reconciliation_error = graphene.Int()
    can_create_payment_verification_plan = graphene.Boolean()
    available_payment_records_count = graphene.Int()
    reconciliation_summary = graphene.Field(ReconciliationSummaryNode)

    class Meta:
        model = PaymentPlan
        interfaces = (relay.Node,)
        connection_class = ExtendedConnection

    def resolve_verification_plans(self, info: Any) -> graphene.List:
        return self.get_payment_verification_plans

    def resolve_payments_conflicts_count(self, info: Any) -> graphene.Int:
        return self.payment_items.filter(payment_plan_hard_conflicted=True).count()

    def resolve_currency_name(self, info: Any) -> graphene.String:
        return self.get_currency_display()

    def resolve_delivery_mechanisms(self, info: Any) -> graphene.List:
        return DeliveryMechanismPerPaymentPlan.objects.filter(payment_plan=self).order_by("delivery_mechanism_order")

    def resolve_has_payment_list_export_file(self, info: Any) -> graphene.Boolean:
        return self.has_export_file

    def resolve_imported_file_name(self, info: Any) -> graphene.String:
        return self.imported_file_name

    def resolve_volume_by_delivery_mechanism(self, info: Any) -> graphene.List:
        return DeliveryMechanismPerPaymentPlan.objects.filter(payment_plan=self).order_by("delivery_mechanism_order")

    def resolve_available_payment_records_count(self, info: Any, **kwargs: Any) -> graphene.Int:
        return self.payment_items.filter(status__in=Payment.ALLOW_CREATE_VERIFICATION, delivered_quantity__gt=0).count()

    def resolve_has_fsp_delivery_mechanism_xlsx_template(self, info: Any) -> bool:
        if (
            not self.delivery_mechanisms.exists()
            or self.delivery_mechanisms.filter(
                Q(financial_service_provider__isnull=True) | Q(delivery_mechanism__isnull=True)
            ).exists()
        ):
            return False
        else:
            for dm_per_payment_plan in self.delivery_mechanisms.all():
                if not dm_per_payment_plan.financial_service_provider.get_xlsx_template(
                    dm_per_payment_plan.delivery_mechanism
                ):
                    return False
            return True

    @staticmethod
    def resolve_reconciliation_summary(parent: PaymentPlan, info: Any) -> Dict[str, int]:
        return parent.not_excluded_payments.aggregate(
            delivered_fully=Count("id", filter=Q(status=GenericPayment.STATUS_DISTRIBUTION_SUCCESS)),
            delivered_partially=Count("id", filter=Q(status=GenericPayment.STATUS_DISTRIBUTION_PARTIAL)),
            not_delivered=Count("id", filter=Q(status=GenericPayment.STATUS_NOT_DISTRIBUTED)),
            unsuccessful=Count("id", filter=Q(status=GenericPayment.STATUS_ERROR)),
            pending=Count("id", filter=Q(status=GenericPayment.STATUS_PENDING)),
            number_of_payments=Count("id"),
            reconciled=Count("id", filter=~Q(status=GenericPayment.STATUS_PENDING)),
        )


class PaymentVerificationNode(BaseNodePermissionMixin, DjangoObjectType):
    permission_classes = (hopePermissionClass(Permissions.PAYMENT_VERIFICATION_VIEW_PAYMENT_RECORD_DETAILS),)
    is_manually_editable = graphene.Boolean()
    payment = graphene.Field(GenericPaymentNode)

    class Meta:
        model = PaymentVerification
        interfaces = (relay.Node,)
        connection_class = ExtendedConnection

    def resolve_payment(self, info: Any) -> graphene.Field:
        return self.get_payment


class PaymentVerificationPlanNode(DjangoObjectType):
    excluded_admin_areas_filter = graphene.List(graphene.String)
    age_filter = graphene.Field(AgeFilterObject)
    xlsx_file_was_downloaded = graphene.Boolean()
    has_xlsx_file = graphene.Boolean()
    payment_plan = graphene.Field(PaymentPlanNode)

    class Meta:
        model = PaymentVerificationPlan
        interfaces = (relay.Node,)
        connection_class = ExtendedConnection

    def resolve_xlsx_file_was_downloaded(self, info: Any) -> bool:
        return self.xlsx_payment_verification_plan_file_was_downloaded

    def resolve_has_xlsx_file(self, info: Any) -> bool:
        return self.has_xlsx_payment_verification_plan_file


class PaymentRecordNode(BaseNodePermissionMixin, DjangoObjectType):
    permission_classes = (hopePermissionClass(Permissions.PROGRAMME_VIEW_PAYMENT_RECORD_DETAILS),)
    verification = graphene.Field(PaymentVerificationNode)
    unicef_id = graphene.String(source="ca_id")

    class Meta:
        model = PaymentRecord
        interfaces = (relay.Node,)
        connection_class = ExtendedConnection


class PaymentVerificationLogEntryNode(LogEntryNode):
    content_object = graphene.Field(PaymentVerificationPlanNode)

    class Meta:
        model = LogEntry
        interfaces = (relay.Node,)
        connection_class = ExtendedConnection


class AvailableFspsForDeliveryMechanismsInput(graphene.InputObjectType):
    payment_plan_id = graphene.ID(required=True)


class CashPlanAndPaymentPlanNode(BaseNodePermissionMixin, graphene.ObjectType):
    """
    for CashPlan and PaymentPlan models
    """

    permission_classes = (
        hopePermissionClass(Permissions.PAYMENT_VERIFICATION_VIEW_DETAILS),
        hopePermissionClass(Permissions.PRORGRAMME_VIEW_LIST_AND_DETAILS),
    )

    obj_type = graphene.String()
    id = graphene.String()
    unicef_id = graphene.String(source="get_unicef_id")
    verification_status = graphene.String()
    currency = graphene.String()
    total_delivered_quantity = graphene.Float()
    start_date = graphene.String()
    end_date = graphene.String()
    programme_name = graphene.String()
    updated_at = graphene.String()
    verification_plans = graphene.List(PaymentVerificationPlanNode)
    total_number_of_households = graphene.Int()
    total_entitled_quantity = graphene.Float()
    total_undelivered_quantity = graphene.Float()

    # TODO: Fields with dummy data
    assistance_measurement = graphene.String()
    dispersion_date = graphene.String()
    service_provider_full_name = graphene.String()

    def resolve_id(self, info: Any, **kwargs: Any) -> str:
        return to_global_id(self.__class__.__name__ + "Node", self.id)

    def resolve_obj_type(self, info: Any, **kwargs: Any) -> str:
        return self.__class__.__name__

    def resolve_verification_status(self, info: Any, **kwargs: Any) -> Optional[graphene.String]:
        return self.get_payment_verification_summary.status if self.get_payment_verification_summary else None

    def resolve_programme_name(self, info: Any, **kwargs: Any) -> graphene.String:
        return self.program.name

    def resolve_verification_plans(self, info: Any, **kwargs: Any) -> graphene.List:
        return self.payment_verification_plan.all()

    # TODO: do we need this empty fields ??
    def resolve_assistance_measurement(self, info: Any, **kwargs: Any) -> str:
        return "HH"

    def resolve_dispersion_date(self, info: Any, **kwargs: Any) -> str:
        return ""

    def resolve_service_provider_full_name(self, info: Any, **kwargs: Any) -> str:
        return ""


class PaymentRecordAndPaymentNode(BaseNodePermissionMixin, graphene.ObjectType):
    permission_classes = (
        hopePermissionClass(Permissions.PAYMENT_VERIFICATION_VIEW_DETAILS),
        hopePermissionClass(Permissions.PRORGRAMME_VIEW_LIST_AND_DETAILS),
    )

    obj_type = graphene.String()
    id = graphene.String()
    ca_id = graphene.String(source="unicef_id")
    status = graphene.String()
    full_name = graphene.String(source="full_name")
    parent = graphene.Field(CashPlanAndPaymentPlanNode, source="parent")
    entitlement_quantity = graphene.Float(source="entitlement_quantity")
    delivered_quantity = graphene.Float(source="delivered_quantity")
    delivered_quantity_usd = graphene.Float(source="delivered_quantity_usd")
    currency = graphene.String(source="currency")
    delivery_date = graphene.String(source="delivery_date")

    def resolve_obj_type(self, info: Any, **kwargs: Any) -> str:
        return self.__class__.__name__

    def resolve_id(self, info: Any, **kwargs: Any) -> str:
        return to_global_id(self.__class__.__name__ + "Node", self.id)

    def resolve_status(self, info: Any, **kwargs: Any) -> str:
        return self.status.replace(" ", "_").upper()


class PageInfoNode(graphene.ObjectType):
    start_cursor = graphene.String()
    end_cursor = graphene.String()
    has_next_page = graphene.Boolean()
    has_previous_page = graphene.Boolean()


class CashPlanAndPaymentPlanEdges(graphene.ObjectType):
    cursor = graphene.String()
    node = graphene.Field(CashPlanAndPaymentPlanNode)


class PaginatedCashPlanAndPaymentPlanNode(graphene.ObjectType):
    page_info = graphene.Field(PageInfoNode)
    edges = graphene.List(CashPlanAndPaymentPlanEdges)
    total_count = graphene.Int()


class PaymentRecordsAndPaymentsEdges(graphene.ObjectType):
    cursor = graphene.String()
    node = graphene.Field(PaymentRecordAndPaymentNode)


class PaginatedPaymentRecordsAndPaymentsNode(graphene.ObjectType):
    page_info = graphene.Field(PageInfoNode)
    edges = graphene.List(PaymentRecordsAndPaymentsEdges)
    total_count = graphene.Int()


class GenericPaymentPlanNode(graphene.ObjectType):
    permission_classes = (
        hopePermissionClass(Permissions.PAYMENT_VERIFICATION_VIEW_DETAILS),
        hopePermissionClass(Permissions.PRORGRAMME_VIEW_LIST_AND_DETAILS),
    )

    id = graphene.String()
    obj_type = graphene.String()
    payment_verification_summary = graphene.Field(PaymentVerificationSummaryNode)
    available_payment_records_count = graphene.Int()
    verification_plans = DjangoPermissionFilterConnectionField(
        PaymentVerificationPlanNode,
        filterset_class=PaymentVerificationPlanFilter,
    )
    status_date = graphene.DateTime()
    status = graphene.String()

    bank_reconciliation_success = graphene.Int()
    bank_reconciliation_error = graphene.Int()
    delivery_type = graphene.String()
    total_number_of_households = graphene.Int()
    currency = graphene.String(source="currency")
    total_delivered_quantity = graphene.Float()
    total_entitled_quantity = graphene.Float()
    total_undelivered_quantity = graphene.Float()
    can_create_payment_verification_plan = graphene.Boolean()

    def resolve_id(self, info: Any, **kwargs: Any) -> graphene.String:
        return to_global_id(self.__class__.__name__ + "Node", self.id)

    def resolve_obj_type(self, info: Any, **kwargs: Any) -> str:
        return self.__class__.__name__

    def resolve_payment_verification_summary(self, info: Any, **kwargs: Any) -> graphene.Field:
        return self.get_payment_verification_summary

    def resolve_available_payment_records_count(self, info: Any, **kwargs: Any) -> graphene.Int:
        return self.payment_items.filter(
            status__in=PaymentRecord.ALLOW_CREATE_VERIFICATION, delivered_quantity__gt=0
        ).count()

    def resolve_verification_plans(self, info: Any, **kwargs: Any) -> DjangoPermissionFilterConnectionField:
        return self.get_payment_verification_plans

    def resolve_total_entitled_quantity(self, info: Any, **kwargs: Any) -> graphene.Float:
        return self.total_entitled_quantity

    def resolve_total_delivered_quantity(self, info: Any, **kwargs: Any) -> graphene.Float:
        return self.total_delivered_quantity

    def resolve_total_undelivered_quantity(self, info: Any, **kwargs: Any) -> graphene.Float:
        return self.total_undelivered_quantity

    def resolve_can_create_payment_verification_plan(self, info: Any, **kwargs: Any) -> graphene.Boolean:
        return self.can_create_payment_verification_plan

    def resolve_status_date(self, info: Any, **kwargs: Any) -> graphene.DateTime:
        return self.status_date

    def resolve_status(self, info: Any, **kwargs: Any) -> graphene.String:
        return self.status


class Query(graphene.ObjectType):
    payment = relay.Node.Field(PaymentNode)
    all_payments = DjangoPermissionFilterConnectionField(
        PaymentNode,
        filterset_class=PaymentFilter,
        permission_classes=(hopePermissionClass(Permissions.PM_VIEW_LIST),),
    )
    payment_record = relay.Node.Field(PaymentRecordNode)
    all_payment_records = DjangoPermissionFilterConnectionField(
        PaymentRecordNode,
        filterset_class=PaymentRecordFilter,
        permission_classes=(hopePermissionClass(Permissions.PRORGRAMME_VIEW_LIST_AND_DETAILS),),
    )

    all_payment_records_and_payments = graphene.Field(
        PaginatedPaymentRecordsAndPaymentsNode,
        business_area=graphene.String(required=True),
        program=graphene.String(),
        household=graphene.ID(),
        order_by=graphene.String(),
        first=graphene.Int(),
        last=graphene.Int(),
        before=graphene.String(),
        after=graphene.String(),
    )

    financial_service_provider_xlsx_template = relay.Node.Field(FinancialServiceProviderXlsxTemplateNode)
    all_financial_service_provider_xlsx_templates = DjangoPermissionFilterConnectionField(
        FinancialServiceProviderXlsxTemplateNode,
        filterset_class=FinancialServiceProviderXlsxTemplateFilter,
    )

    financial_service_provider_xlsx_report = relay.Node.Field(FinancialServiceProviderXlsxReportNode)
    all_financial_service_provider_xlsx_reports = DjangoPermissionFilterConnectionField(
        FinancialServiceProviderXlsxReportNode,
        filterset_class=FinancialServiceProviderXlsxReportFilter,
    )

    financial_service_provider = relay.Node.Field(FinancialServiceProviderNode)
    all_financial_service_providers = DjangoPermissionFilterConnectionField(
        FinancialServiceProviderNode,
        filterset_class=FinancialServiceProviderFilter,
    )

    payment_record_verification = relay.Node.Field(PaymentVerificationNode)
    all_payment_verifications = DjangoPermissionFilterConnectionField(
        PaymentVerificationNode,
        filterset_class=PaymentVerificationFilter,
        permission_classes=(hopePermissionClass(Permissions.PAYMENT_VERIFICATION_VIEW_DETAILS),),
    )

    payment_verification_plan = relay.Node.Field(PaymentVerificationPlanNode)
    all_payment_verification_plan = DjangoPermissionFilterConnectionField(
        PaymentVerificationPlanNode,
        filterset_class=PaymentVerificationPlanFilter,
        permission_classes=(hopePermissionClass(Permissions.PAYMENT_VERIFICATION_VIEW_DETAILS),),
    )

    chart_payment_verification = graphene.Field(
        ChartPaymentVerification,
        business_area_slug=graphene.String(required=True),
        year=graphene.Int(required=True),
        program=graphene.String(required=False),
        administrative_area=graphene.String(required=False),
    )
    chart_volume_by_delivery_mechanism = graphene.Field(
        ChartDatasetNode,
        business_area_slug=graphene.String(required=True),
        year=graphene.Int(required=True),
        program=graphene.String(required=False),
        administrative_area=graphene.String(required=False),
    )
    chart_payment = graphene.Field(
        ChartDatasetNode,
        business_area_slug=graphene.String(required=True),
        year=graphene.Int(required=True),
        program=graphene.String(required=False),
        administrative_area=graphene.String(required=False),
    )
    section_total_transferred = graphene.Field(
        SectionTotalNode,
        business_area_slug=graphene.String(required=True),
        year=graphene.Int(required=True),
        program=graphene.String(required=False),
        administrative_area=graphene.String(required=False),
    )
    table_total_cash_transferred_by_administrative_area = graphene.Field(
        TableTotalCashTransferred,
        business_area_slug=graphene.String(required=True),
        year=graphene.Int(required=True),
        program=graphene.String(required=False),
        administrative_area=graphene.String(required=False),
        order=graphene.String(required=False),
        order_by=graphene.String(required=False),
    )
    chart_total_transferred_cash_by_country = graphene.Field(
        ChartDetailedDatasetsNode, year=graphene.Int(required=True)
    )

    payment_record_status_choices = graphene.List(ChoiceObject)
    payment_record_entitlement_card_status_choices = graphene.List(ChoiceObject)
    payment_record_delivery_type_choices = graphene.List(ChoiceObject)
    cash_plan_verification_status_choices = graphene.List(ChoiceObject)
    cash_plan_verification_sampling_choices = graphene.List(ChoiceObject)
    cash_plan_verification_verification_channel_choices = graphene.List(ChoiceObject)
    payment_verification_status_choices = graphene.List(ChoiceObject)

    all_rapid_pro_flows = graphene.List(
        RapidProFlow,
        business_area_slug=graphene.String(required=True),
    )
    sample_size = graphene.Field(
        GetCashplanVerificationSampleSizeObject,
        input=GetCashplanVerificationSampleSizeInput(),
    )

    all_payment_verification_log_entries = DjangoPermissionFilterConnectionField(
        PaymentVerificationLogEntryNode,
        filterset_class=PaymentVerificationLogEntryFilter,
        permission_classes=(hopePermissionClass(Permissions.ACTIVITY_LOG_VIEW),),
    )

    payment_plan = relay.Node.Field(PaymentPlanNode)
    # TODO: Keep or remove??? in favour of all_cash_plans_and_payment_plans
    all_payment_plans = DjangoPermissionFilterConnectionField(
        PaymentPlanNode,
        filterset_class=PaymentPlanFilter,
        permission_classes=(hopePermissionClass(Permissions.PM_VIEW_LIST),),
    )
    payment_plan_status_choices = graphene.List(ChoiceObject)
    currency_choices = graphene.List(ChoiceObject)
    all_delivery_mechanisms = graphene.List(ChoiceObject)
    payment_plan_background_action_status_choices = graphene.List(ChoiceObject)
    available_fsps_for_delivery_mechanisms = graphene.List(
        FspChoices,
        input=AvailableFspsForDeliveryMechanismsInput(),
    )
    all_cash_plans_and_payment_plans = graphene.Field(
        PaginatedCashPlanAndPaymentPlanNode,
        business_area=graphene.String(required=True),
        program=graphene.String(),
        search=graphene.String(),
        service_provider=graphene.String(),
        delivery_type=graphene.List(graphene.String),
        verification_status=graphene.List(graphene.String),
        start_date_gte=graphene.String(),
        end_date_lte=graphene.String(),
        order_by=graphene.String(),
        first=graphene.Int(),
        last=graphene.Int(),
        before=graphene.String(),
        after=graphene.String(),
    )

    def resolve_available_fsps_for_delivery_mechanisms(self, info: Any, input: Dict, **kwargs: Any) -> List:
        payment_plan = get_object_or_404(PaymentPlan, id=decode_id_string(input["payment_plan_id"]))
        delivery_mechanisms = (
            DeliveryMechanismPerPaymentPlan.objects.filter(payment_plan=payment_plan)
            .values_list("delivery_mechanism", flat=True)
            .order_by("delivery_mechanism_order")
        )

        def get_fsps_for_delivery_mechanism(mechanism: str) -> List:
            fsps = FinancialServiceProvider.objects.filter(
                delivery_mechanisms__contains=[mechanism],
                fsp_xlsx_template_per_delivery_mechanisms__delivery_mechanism=mechanism,
            ).distinct()
            return (
                [
                    # This basically checks if FSP can accept ANY additional volume,
                    # more strict validation is performed in AssignFspToDeliveryMechanismMutation
                    {"id": fsp.id, "name": fsp.name}
                    for fsp in fsps
                    if fsp.can_accept_any_volume()
                ]
                if fsps
                else []
            )

        return [
            {"delivery_mechanism": mechanism, "fsps": get_fsps_for_delivery_mechanism(mechanism)}
            for mechanism in delivery_mechanisms
        ]

    def resolve_all_payment_verifications(self, info: Any, **kwargs: Any) -> QuerySet:
        payment_qs = Payment.objects.filter(id=OuterRef("payment_object_id"), household__withdrawn=True)
        payment_record_qs = Payment.objects.filter(id=OuterRef("payment_object_id"), household__withdrawn=True)

        return (
            PaymentVerification.objects.filter(
                Q(payment_verification_plan__status=PaymentVerificationPlan.STATUS_ACTIVE)
                | Q(payment_verification_plan__status=PaymentVerificationPlan.STATUS_FINISHED)
            )
            .annotate(
                payment_obj__household__status=Case(
                    When(Exists(payment_qs), then=Value(STATUS_INACTIVE)),
                    When(Exists(payment_record_qs), then=Value(STATUS_INACTIVE)),
                    default=Value(STATUS_ACTIVE),
                    output_field=CharField(),
                ),
            )
            .distinct()
        )

    def resolve_sample_size(self, info: Any, input: Dict, **kwargs: Any) -> Dict[str, int]:
        node_name, obj_id = b64decode(input["cash_or_payment_plan_id"]).decode().split(":")
        payment_plan_object: Union["PaymentPlan", "CashPlan"] = get_object_or_404(  # type: ignore
            CashPlan if node_name == "CashPlanNode" else PaymentPlan, id=obj_id
        )

        def get_payment_records(
<<<<<<< HEAD
<<<<<<< HEAD
            cash_plan: CashPlan,
            payment_verification_plan: Optional[CashPlanPaymentVerification],
            verification_channel: Any,
=======
=======
>>>>>>> 1706c370
            obj: Union["PaymentPlan", "CashPlan"],
            payment_verification_plan: Optional[PaymentVerificationPlan],
            verification_channel: str,
>>>>>>> origin
        ) -> QuerySet:
            kw: Dict = {}
            if payment_verification_plan:
                kw["payment_verification_plan"] = payment_verification_plan
            if verification_channel == PaymentVerificationPlan.VERIFICATION_CHANNEL_RAPIDPRO:
                kw["extra_validation"] = does_payment_record_have_right_hoh_phone_number
            return obj.available_payment_records(**kw)

        payment_verification_plan = None
        if payment_verification_plan_id := decode_id_string(input.get("payment_verification_plan_id")):
            payment_verification_plan = get_object_or_404(PaymentVerificationPlan, id=payment_verification_plan_id)

        payment_records = get_payment_records(
            payment_plan_object, payment_verification_plan, input["verification_channel"]
        )
        if not payment_records:
            return {
                "sample_size": 0,
                "payment_record_count": 0,
            }

        sampling = Sampling(input, payment_plan_object, payment_records)
        payment_record_count, payment_records_sample_count = sampling.generate_sampling()

        return {
            "payment_record_count": payment_record_count,
            "sample_size": payment_records_sample_count,
        }

    def resolve_all_rapid_pro_flows(self, info: Any, business_area_slug: str, **kwargs: Any) -> List[RapidProFlow]:
        api = RapidProAPI(business_area_slug)
        return api.get_flows()

    def resolve_payment_record_status_choices(self, info: Any, **kwargs: Any) -> List[Dict[str, Any]]:
        return to_choice_object(PaymentRecord.STATUS_CHOICE)

    def resolve_payment_record_entitlement_card_status_choices(self, info: Any, **kwargs: Any) -> List[Dict[str, Any]]:
        return to_choice_object(PaymentRecord.ENTITLEMENT_CARD_STATUS_CHOICE)

    def resolve_payment_record_delivery_type_choices(self, info: Any, **kwargs: Any) -> List[Dict[str, Any]]:
        return to_choice_object(PaymentRecord.DELIVERY_TYPE_CHOICE)

    def resolve_cash_plan_verification_status_choices(self, info: Any, **kwargs: Any) -> List[Dict[str, Any]]:
        return to_choice_object(PaymentVerificationPlan.STATUS_CHOICES)

    def resolve_cash_plan_verification_sampling_choices(self, info: Any, **kwargs: Any) -> List[Dict[str, Any]]:
        return to_choice_object(PaymentVerificationPlan.SAMPLING_CHOICES)

    def resolve_cash_plan_verification_verification_channel_choices(
        self, info: Any, **kwargs: Any
    ) -> List[Dict[str, Any]]:
        return to_choice_object(PaymentVerificationPlan.VERIFICATION_CHANNEL_CHOICES)

    def resolve_payment_verification_status_choices(self, info: Any, **kwargs: Any) -> List[Dict[str, Any]]:
        return to_choice_object(PaymentVerification.STATUS_CHOICES)

    def resolve_all_delivery_mechanisms(self, *args: Any, **kwargs: Any) -> List[Dict[str, Any]]:
        return to_choice_object(GenericPayment.DELIVERY_TYPE_CHOICE)

    @chart_permission_decorator(permissions=[Permissions.DASHBOARD_VIEW_COUNTRY])
    @cached_in_django_cache(24)
    def resolve_chart_payment_verification(
        self, info: Any, business_area_slug: str, year: int, **kwargs: Any
    ) -> Dict[str, Any]:
        filters = chart_filters_decoder(kwargs)
        status_choices_mapping = chart_map_choices(PaymentVerification.STATUS_CHOICES)
        additional_filters: Q = chart_create_filter_query_for_payment_verification_gfk(
            filters,
            program_id_path="payment__parent__program__id,payment_record__parent__program__id",
            administrative_area_path="payment__household__admin_area,payment_record__household__admin_area",
        )
        payment_verifications = chart_get_filtered_qs(
            PaymentVerification.objects,
            year,
            business_area_slug_filter={
                "payment__business_area__slug": business_area_slug,
                "payment_record__business_area__slug": business_area_slug,
            },
            additional_filters=additional_filters,
            year_filter_path="payment__delivery_date,payment_record__delivery_date",
            payment_verification_gfk=True,
        )

        verifications_by_status = payment_verifications.values("status").annotate(count=Count("status"))
        verifications_by_status_dict = {x.get("status"): x.get("count") for x in verifications_by_status}
        dataset: List[int] = [verifications_by_status_dict.get(status, 0) for status in status_choices_mapping.keys()]
        try:
            all_verifications = sum(dataset)
            dataset_percentage = [data / all_verifications for data in dataset]
        except ZeroDivisionError:
            dataset_percentage = [0] * len(status_choices_mapping.values())
        dataset_percentage_done = [
            {"label": status, "data": [dataset_percentage_value]}
            for (dataset_percentage_value, status) in zip(dataset_percentage, status_choices_mapping.values())
        ]

        samples_count = payment_verifications.distinct("payment").count()
        all_payment_records_for_created_verifications = (
            PaymentRecord.objects.filter(
                parent__in=payment_verifications.distinct("payment_verification_plan__payment_plan").values_list(
                    "payment_verification_plan__payment_plan", flat=True
                )
            )
            .filter(status=PaymentRecord.STATUS_SUCCESS, delivered_quantity__gt=0)
            .count()
        )
        average_sample_size: float = (
            0.0
            if all_payment_records_for_created_verifications == 0
            else samples_count / all_payment_records_for_created_verifications
        )
        return {
            "labels": ["Payment Verification"],
            "datasets": dataset_percentage_done,
            "households": payment_verifications.distinct("payment__household").count(),
            "average_sample_size": average_sample_size,
        }

    @chart_permission_decorator(permissions=[Permissions.DASHBOARD_VIEW_COUNTRY])
    @cached_in_django_cache(24)
    def resolve_chart_volume_by_delivery_mechanism(
        self, info: Any, business_area_slug: str, year: int, **kwargs: Any
    ) -> Dict[str, Any]:
        payment_items_qs: QuerySet = get_payment_items_for_dashboard(
            year, business_area_slug, chart_filters_decoder(kwargs), True
        )

        volume_by_delivery_type = (
            payment_items_qs.values("delivery_type")
            .order_by("delivery_type")
            .annotate(volume=Sum("delivered_quantity_usd"))
            .merge_by(
                "delivery_type",
                aggregated_fields=["volume"],
            )
        )

        labels = []
        data = []
        for volume_dict in volume_by_delivery_type:
            if volume_dict.get("volume"):
                labels.append(volume_dict.get("delivery_type"))
                data.append(volume_dict.get("volume"))

        return {"labels": labels, "datasets": [{"data": data}]}

    @chart_permission_decorator(permissions=[Permissions.DASHBOARD_VIEW_COUNTRY])
    @cached_in_django_cache(24)
    def resolve_chart_payment(self, info: Any, business_area_slug: str, year: int, **kwargs: Any) -> Dict[str, Any]:
        payment_items_qs: QuerySet = get_payment_items_for_dashboard(
            year, business_area_slug, chart_filters_decoder(kwargs)
        )
        payment_items_dict = payment_items_qs.aggregate(
            successful=Count("id", filter=~Q(status=GenericPayment.STATUS_ERROR)),
            unsuccessful=Count("id", filter=Q(status=GenericPayment.STATUS_ERROR)),
        )

        dataset = [
            {
                "data": [
                    payment_items_dict.get("successful", 0),
                    payment_items_dict.get("unsuccessful", 0),
                ]
            }
        ]

        return {"labels": ["Successful Payments", "Unsuccessful Payments"], "datasets": dataset}

    @chart_permission_decorator(permissions=[Permissions.DASHBOARD_VIEW_COUNTRY])
    @cached_in_django_cache(24)
    def resolve_section_total_transferred(
        self, info: Any, business_area_slug: str, year: int, **kwargs: Any
    ) -> Dict[str, Any]:
        payment_items_qs: QuerySet = get_payment_items_for_dashboard(
            year, business_area_slug, chart_filters_decoder(kwargs)
        )
        return {"total": payment_items_qs.aggregate(Sum("delivered_quantity_usd"))["delivered_quantity_usd__sum"]}

    @chart_permission_decorator(permissions=[Permissions.DASHBOARD_VIEW_COUNTRY])
    @cached_in_django_cache(24)
    def resolve_table_total_cash_transferred_by_administrative_area(
        self, info: Any, business_area_slug: str, year: int, **kwargs: Any
    ) -> Optional[Dict[str, Any]]:
        if business_area_slug == "global":
            return None
        order = kwargs.pop("order", None)
        order_by = kwargs.pop("order_by", None)
        payment_items_ids = get_payment_items_for_dashboard(
            year, business_area_slug, chart_filters_decoder(kwargs), True
        ).values_list("id", flat=True)

        admin_areas = (
            Area.objects.filter(
                Q(household__paymentrecord__id__in=payment_items_ids) | Q(household__payment__id__in=payment_items_ids),
                area_type__area_level=2,
            )
            .distinct()
            .annotate(
                total_transferred_payment_records=Sum("household__paymentrecord__delivered_quantity_usd"),
                total_transferred_payments=Sum("household__payment__delivered_quantity_usd"),
            )
            .annotate(
                num_households=Count("household", distinct=True),
                total_transferred=F("total_transferred_payments") + F("total_transferred_payment_records"),
            )
        )

        if order_by:
            order_by_arg = None
            if order_by == "admin2":
                order_by_arg = "name"
            elif order_by == "totalCashTransferred":
                order_by_arg = "total_transferred"
            elif order_by == "totalHouseholds":
                order_by_arg = "num_households"
            if order_by_arg:
                admin_areas = admin_areas.order_by(f"{'-' if order == 'desc' else ''}{order_by_arg}")

        data = [
            {
                "id": item.id,
                "admin2": item.name,
                "total_cash_transferred": item.total_transferred,
                "total_households": item.num_households,
            }
            for item in admin_areas
        ]

        return {"data": data}

    @chart_permission_decorator(permissions=[Permissions.DASHBOARD_VIEW_COUNTRY])
    @cached_in_django_cache(24)
    def resolve_chart_total_transferred_cash_by_country(self, info: Any, year: int, **kwargs: Any) -> Dict[str, Any]:
        payment_items_qs: QuerySet = get_payment_items_for_dashboard(year, "global", {}, True)

        countries_and_amounts: dict = (
            payment_items_qs.select_related("business_area")
            .values("business_area")
            .order_by("business_area")
            .annotate(
                total_delivered_cash=Sum(
                    "delivered_quantity_usd", filter=Q(delivery_type__in=GenericPayment.DELIVERY_TYPES_IN_CASH)
                ),
                total_delivered_voucher=Sum(
                    "delivered_quantity_usd", filter=Q(delivery_type__in=GenericPayment.DELIVERY_TYPES_IN_VOUCHER)
                ),
                business_area_name=F("business_area__name"),
            )
            .order_by("business_area_name")
            .merge_by("business_area_name", aggregated_fields=["total_delivered_cash", "total_delivered_voucher"])
        )

        labels = []
        cash_transferred = []
        voucher_transferred = []
        total_transferred = []
        for data_dict in countries_and_amounts:
            labels.append(data_dict.get("business_area_name"))
            cash_transferred.append(data_dict.get("total_delivered_cash") or 0)
            voucher_transferred.append(data_dict.get("total_delivered_voucher") or 0)
            total_transferred.append(cash_transferred[-1] + voucher_transferred[-1])

        datasets = [
            {"label": "Actual cash transferred", "data": cash_transferred},
            {"label": "Actual voucher transferred", "data": voucher_transferred},
            {"label": "Total transferred", "data": total_transferred},
        ]

        return {"labels": labels, "datasets": datasets}

    def resolve_currency_choices(self, *args: Any, **kwargs: Any) -> List[Dict[str, Any]]:
        return to_choice_object([c for c in CURRENCY_CHOICES if c[0] != ""])

    def resolve_payment_plan_status_choices(self, info: Any, **kwargs: Any) -> List[Dict[str, Any]]:
        return to_choice_object(PaymentPlan.Status.choices)

    def resolve_payment_plan_background_action_status_choices(self, info: Any, **kwargs: Any) -> List[Dict[str, Any]]:
        return to_choice_object(PaymentPlan.BackgroundActionStatus.choices)

    def resolve_all_cash_plans_and_payment_plans(self, info: Any, **kwargs: Any) -> Dict[str, Any]:
        service_provider_qs = ServiceProvider.objects.filter(cash_plans=OuterRef("pk")).distinct()
        fsp_qs = FinancialServiceProvider.objects.filter(
            delivery_mechanisms_per_payment_plan__payment_plan=OuterRef("pk")
        ).distinct()
        delivery_mechanisms_per_pp_qs = DeliveryMechanismPerPaymentPlan.objects.filter(
            payment_plan=OuterRef("pk")
        ).distinct("delivery_mechanism")
        payment_verification_summary_qs = PaymentVerificationSummary.objects.filter(
            payment_plan_object_id=OuterRef("id")
        )

        payment_plan_qs = PaymentPlan.objects.filter(status=PaymentPlan.Status.FINISHED).annotate(
            fsp_names=ArraySubquery(fsp_qs.values_list("name", flat=True)),
            delivery_types=ArraySubquery(delivery_mechanisms_per_pp_qs.values_list("delivery_mechanism", flat=True)),
        )
        cash_plan_qs = CashPlan.objects.all().annotate(
            unicef_id=F("ca_id"),
            fsp_names=ArraySubquery(service_provider_qs.values_list("full_name", flat=True)),
            delivery_types=Func(
                [],
                F("delivery_type"),
                function="array_append",
                output_field=ArrayField(CharField(null=True)),
            ),
        )
        qs = (
            ExtendedQuerySetSequence(payment_plan_qs, cash_plan_qs)
            .annotate(
                custom_order=Case(
                    When(
                        Exists(payment_verification_summary_qs.filter(status=PaymentVerificationPlan.STATUS_ACTIVE)),
                        then=Value(1),
                    ),
                    When(
                        Exists(payment_verification_summary_qs.filter(status=PaymentVerificationPlan.STATUS_PENDING)),
                        then=Value(2),
                    ),
                    When(
                        Exists(payment_verification_summary_qs.filter(status=PaymentVerificationPlan.STATUS_FINISHED)),
                        then=Value(3),
                    ),
                    output_field=IntegerField(),
                    default=Value(0),
                ),
            )
            .order_by("-updated_at", "custom_order")
        )

        # filtering
        qs: Iterable = cash_plan_and_payment_plan_filter(qs, **kwargs)  # type: ignore

        # ordering
        if order_by_value := kwargs.get("order_by"):
            qs = cash_plan_and_payment_plan_ordering(qs, order_by_value)

        # add qraphql pagination
        resp = connection_from_list_slice(
            qs,
            args=kwargs,
            connection_type=PaginatedCashPlanAndPaymentPlanNode,
            edge_type=CashPlanAndPaymentPlanEdges,
            pageinfo_type=PageInfoNode,
            list_length=len(qs),
        )
        resp.total_count = len(qs)

        return resp

    def resolve_all_payment_records_and_payments(self, info: Any, **kwargs: Any) -> Dict[str, Any]:
        qs = ExtendedQuerySetSequence(PaymentRecord.objects.all(), Payment.objects.all()).order_by("-updated_at")

        qs: Iterable = payment_record_and_payment_filter(qs, **kwargs)  # type: ignore

        if order_by_value := kwargs.get("order_by"):
            qs = payment_record_and_payment_ordering(qs, order_by_value)

        resp = connection_from_list_slice(
            qs,
            args=kwargs,
            connection_type=PaginatedPaymentRecordsAndPaymentsNode,
            edge_type=PaymentRecordsAndPaymentsEdges,
            pageinfo_type=PageInfoNode,
            list_length=len(qs),
        )
        resp.total_count = len(qs)
        return resp<|MERGE_RESOLUTION|>--- conflicted
+++ resolved
@@ -37,14 +37,7 @@
 )
 from hct_mis_api.apps.activity_log.models import LogEntry
 from hct_mis_api.apps.activity_log.schema import LogEntryNode
-<<<<<<< HEAD
-<<<<<<< HEAD
-=======
 from hct_mis_api.apps.core.currencies import CURRENCY_CHOICES
->>>>>>> origin
-=======
-from hct_mis_api.apps.core.currencies import CURRENCY_CHOICES
->>>>>>> 1706c370
 from hct_mis_api.apps.core.decorators import cached_in_django_cache
 from hct_mis_api.apps.core.extended_connection import ExtendedConnection
 from hct_mis_api.apps.core.querysets import ExtendedQuerySetSequence
@@ -966,18 +959,9 @@
         )
 
         def get_payment_records(
-<<<<<<< HEAD
-<<<<<<< HEAD
-            cash_plan: CashPlan,
-            payment_verification_plan: Optional[CashPlanPaymentVerification],
-            verification_channel: Any,
-=======
-=======
->>>>>>> 1706c370
             obj: Union["PaymentPlan", "CashPlan"],
             payment_verification_plan: Optional[PaymentVerificationPlan],
             verification_channel: str,
->>>>>>> origin
         ) -> QuerySet:
             kw: Dict = {}
             if payment_verification_plan:
