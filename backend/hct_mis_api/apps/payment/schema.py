--- conflicted
+++ resolved
@@ -1,12 +1,8 @@
-<<<<<<< HEAD
 import json
 from decimal import Decimal
 
+from django.db.models import Case, CharField, Count, F, Q, Sum, Value, When
 from django.db.models.functions import Coalesce
-from django.db.models import Case, CharField, Count, Q, Sum, Value, When, F
-=======
-from django.db.models import Case, CharField, Count, Q, Sum, Value, When
->>>>>>> 2e059b93
 from django.shortcuts import get_object_or_404
 
 import graphene
@@ -39,14 +35,11 @@
 from hct_mis_api.apps.household.models import STATUS_ACTIVE, STATUS_INACTIVE
 from hct_mis_api.apps.payment.filters import (
     CashPlanPaymentVerificationFilter,
-<<<<<<< HEAD
     FinancialServiceProviderFilter,
     FinancialServiceProviderXlsxReportFilter,
     FinancialServiceProviderXlsxTemplateFilter,
     PaymentFilter,
     PaymentPlanFilter,
-=======
->>>>>>> 2e059b93
     PaymentRecordFilter,
     PaymentVerificationFilter,
     PaymentVerificationLogEntryFilter,
@@ -72,25 +65,15 @@
 )
 from hct_mis_api.apps.payment.services.rapid_pro.api import RapidProAPI
 from hct_mis_api.apps.payment.services.sampling import Sampling
-<<<<<<< HEAD
-from hct_mis_api.apps.payment.utils import get_payment_items_for_dashboard
-=======
 from hct_mis_api.apps.payment.tasks.CheckRapidProVerificationTask import (
     does_payment_record_have_right_hoh_phone_number,
 )
-from hct_mis_api.apps.payment.utils import get_payment_records_for_dashboard
-from hct_mis_api.apps.program.models import CashPlan
->>>>>>> 2e059b93
+from hct_mis_api.apps.payment.utils import get_payment_items_for_dashboard
 from hct_mis_api.apps.utils.schema import (
     ChartDatasetNode,
     ChartDetailedDatasetsNode,
     SectionTotalNode,
     TableTotalCashTransferred,
-)
-
-
-from hct_mis_api.apps.payment.tasks.CheckRapidProVerificationTask import (
-    does_payment_record_have_right_hoh_phone_number,
 )
 
 
@@ -628,21 +611,12 @@
 
     def resolve_sample_size(self, info, input, **kwargs):
         def get_payment_records(cash_plan, payment_verification_plan, verification_channel):
-<<<<<<< HEAD
             kwargs = {}
             if payment_verification_plan:
                 kwargs["payment_verification_plan"] = payment_verification_plan
             if verification_channel == CashPlanPaymentVerification.VERIFICATION_CHANNEL_RAPIDPRO:
                 kwargs["extra_validation"] = does_payment_record_have_right_hoh_phone_number
             return cash_plan.available_payment_records(**kwargs)
-=======
-            if verification_channel == CashPlanPaymentVerification.VERIFICATION_CHANNEL_RAPIDPRO:
-                return cash_plan.available_payment_records(
-                    payment_verification_plan=payment_verification_plan,
-                    extra_validation=does_payment_record_have_right_hoh_phone_number,
-                )
-            return cash_plan.available_payment_records(payment_verification_plan=payment_verification_plan)
->>>>>>> 2e059b93
 
         cash_plan_id = decode_id_string(input.get("cash_plan_id"))
         cash_plan = get_object_or_404(CashPlan, id=cash_plan_id)
@@ -707,11 +681,7 @@
             additional_filters={
                 **chart_create_filter_query(
                     filters,
-<<<<<<< HEAD
                     program_id_path="payment_record__parent__program__id",
-=======
-                    program_id_path="payment_record__cash_plan__program__id",
->>>>>>> 2e059b93
                     administrative_area_path="payment_record__household__admin_area",
                 )
             },
