import logging
import openpyxl

from tempfile import NamedTemporaryFile
from django.core.files import File

<<<<<<< HEAD
from django.urls import reverse
from openpyxl.worksheet.datavalidation import DataValidation

from hct_mis_api.apps.payment.xlsx.BaseXlsxExportService import XlsxExportBaseService
from hct_mis_api.apps.core.utils import encode_id_base64
from hct_mis_api.apps.payment.models import PaymentVerification, XlsxCashPlanPaymentVerificationFile

=======
from django.core.mail import EmailMultiAlternatives
from django.conf import settings
from django.template.loader import render_to_string
from django.urls import reverse
from openpyxl.utils import get_column_letter
from openpyxl.worksheet.datavalidation import DataValidation

from hct_mis_api.apps.core.utils import encode_id_base64
from hct_mis_api.apps.payment.models import PaymentVerification, XlsxCashPlanPaymentVerificationFile


logger = logging.getLogger(__name__)
>>>>>>> 9bb0d5ac

logger = logging.getLogger(__name__)


class XlsxVerificationExportService(XlsxExportBaseService):
    HEADERS = (
        "payment_record_id",
        "payment_record_ca_id",
        "received",
        "head_of_household",
        "admin1",
        "admin2",
        "village",
        "address",
        "household_id",
        "household_unicef_id",
        "delivered_amount",
        "received_amount",
    )
    PAYMENT_RECORD_ID_COLUMN_INDEX = 0
    PAYMENT_RECORD_ID_LETTER = "A"
    RECEIVED_COLUMN_INDEX = 2
    RECEIVED_COLUMN_LETTER = "C"
    RECEIVED_AMOUNT_COLUMN_INDEX = 11
    RECEIVED_AMOUNT_COLUMN_LETTER = "L"
    VERIFICATION_SHEET = "Payment Verifications"
    META_SHEET = "Meta"
    VERSION_CELL_NAME_COORDINATES = "A1"
    VERSION_CELL_COORDINATES = "B1"
    VERSION_CELL_NAME = "FILE_TEMPLATE_VERSION"
    VERSION = "1.2"
    TRUE_FALSE_MAPPING = {True: "YES", False: "NO"}

    def __init__(self, cashplan_payment_verification):
        self.cashplan_payment_verification = cashplan_payment_verification
        self.payment_record_verifications = cashplan_payment_verification.payment_record_verifications.all()

    def _create_workbook(self) -> openpyxl.Workbook:
        wb = openpyxl.Workbook()
        ws_verifications = wb.active
        ws_verifications.title = XlsxVerificationExportService.VERIFICATION_SHEET
        self.wb = wb
        self.ws_export_list = ws_verifications
        self.ws_meta = wb.create_sheet(XlsxVerificationExportService.META_SHEET)
        return wb

    def _add_version(self):
        self.ws_meta[
            XlsxVerificationExportService.VERSION_CELL_NAME_COORDINATES
        ] = XlsxVerificationExportService.VERSION_CELL_NAME
        self.ws_meta[XlsxVerificationExportService.VERSION_CELL_COORDINATES] = XlsxVerificationExportService.VERSION

    def _to_received_column(self, payment_record_verification):
        status = payment_record_verification.status
        if payment_record_verification.status == PaymentVerification.STATUS_PENDING:
            return None
        if status == PaymentVerification.STATUS_NOT_RECEIVED:
            return XlsxVerificationExportService.TRUE_FALSE_MAPPING[False]
        return XlsxVerificationExportService.TRUE_FALSE_MAPPING[True]

    def _add_payment_record_verification_row(self, payment_record_verification):
        household = payment_record_verification.payment_record.household
        head_of_household = payment_record_verification.payment_record.head_of_household

        payment_record_verification_row = (
            str(payment_record_verification.payment_record_id),
            str(payment_record_verification.payment_record.ca_id),
            self._to_received_column(payment_record_verification),
            str(head_of_household.full_name) if head_of_household else "",
            str(household.admin1.title) if household.admin1 else "",
            str(household.admin2.title) if household.admin2 else "",
            str(household.village),
            str(household.address),
            str(payment_record_verification.payment_record.household_id),
            str(household.unicef_id),
            payment_record_verification.payment_record.delivered_quantity,
            payment_record_verification.received_amount,
        )
        self.ws_export_list.append(payment_record_verification_row)

    def _add_payment_record_verifications(self):
        for payment_record_verification in self.payment_record_verifications:
            self._add_payment_record_verification_row(payment_record_verification)

    def _add_data_validation(self):
        self.dv_received = DataValidation(type="list", formula1='"YES,NO"', allow_blank=False)
<<<<<<< HEAD
        self.dv_received.add(f"B2:B{len(self.ws_export_list['B'])}")
        self.ws_export_list.add_data_validation(self.dv_received)
        self.ws_export_list["B2":f"B{len(self.ws_export_list['B'])}"]
=======
        self.dv_received.add(f"B2:B{len(self.ws_verifications['B'])}")
        self.ws_verifications.add_data_validation(self.dv_received)
        self.ws_verifications["B2":f"B{len(self.ws_verifications['B'])}"]
>>>>>>> 9bb0d5ac

    def generate_workbook(self):
        self._create_workbook()
        self._add_version()
        self._add_headers()
        self._add_payment_record_verifications()
        self._add_data_validation()
        self._adjust_column_width_from_col(self.ws_export_list, 0, 1, 8)  # min_row, min_col, max_col
        return self.wb

    def save_xlsx_file(self, user):
        filename = f"payment_verification_{self.cashplan_payment_verification.unicef_id}.xlsx"
        self.generate_workbook()
<<<<<<< HEAD
        with NamedTemporaryFile() as tmp:
            xlsx_obj = XlsxCashPlanPaymentVerificationFile(
                created_by=user,
                cash_plan_payment_verification=self.cashplan_payment_verification
=======
        self.wb.save(filename=filename)

    def save_xlsx_file(self, user):
        filename = f"payment_verification_{self.cashplan_payment_verification.unicef_id}.xlsx"
        self.generate_workbook()
        with NamedTemporaryFile() as tmp:
            xlsx_obj = XlsxCashPlanPaymentVerificationFile(
                created_by=user, cash_plan_payment_verification=self.cashplan_payment_verification
>>>>>>> 9bb0d5ac
            )
            self.wb.save(tmp.name)
            tmp.seek(0)
            xlsx_obj.file.save(filename, File(tmp))

<<<<<<< HEAD
    def get_context(self, user) -> dict:
        payment_verification_id = encode_id_base64(self.cashplan_payment_verification.pk, "CashPlanPaymentVerification")
        link = self.get_link(reverse("download-cash-plan-payment-verification", args=[payment_verification_id]))
=======
    def _adjust_column_width_from_col(self, ws, min_row, min_col, max_col):

        column_widths = []

        for i, col in enumerate(ws.iter_cols(min_col=min_col, max_col=max_col, min_row=min_row)):

            for cell in col:
                value = cell.value
                if value is not None:

                    if isinstance(value, str) is False:
                        value = str(value)

                    try:
                        column_widths[i] = max(column_widths[i], len(value))
                    except IndexError:
                        column_widths.append(len(value))

        for i, width in enumerate(column_widths):
            col_name = get_column_letter(min_col + i)
            value = column_widths[i] + 2
            ws.column_dimensions[col_name].width = value

    @staticmethod
    def send_email(user, cash_plan_payment_verification_id):
        protocol = "http" if settings.IS_DEV else "https"
        payment_verification_id = encode_id_base64(cash_plan_payment_verification_id, "CashPlanPaymentVerification")
        api = reverse("download-cash-plan-payment-verification", args=[payment_verification_id])
        link = f"{protocol}://{settings.FRONTEND_HOST}{api}"
>>>>>>> 9bb0d5ac

        msg = "Verification Plan xlsx file was generated and below You have the link to download this file."
        context = {
            "first_name": user.first_name,
            "last_name": user.last_name,
            "email": user.email,
            "message": msg,
            "link": link,
<<<<<<< HEAD
            "title": "Verification Plan XLSX file generated",
        }

        return context
=======
        }
        text_body = render_to_string("payment/verification_plan_xlsx_file_generated_email.txt", context=context)
        html_body = render_to_string("payment/verification_plan_xlsx_file_generated_email.html", context=context)

        email = EmailMultiAlternatives(
            subject="Verification Plan XLSX file generated",
            from_email=settings.EMAIL_HOST_USER,
            to=[context["email"]],
            body=text_body,
        )
        email.attach_alternative(html_body, "text/html")
        result = email.send()
        if not result:
            logger.error(f"Email couldn't be send to {context['email']}")
>>>>>>> 9bb0d5ac
<|MERGE_RESOLUTION|>--- conflicted
+++ resolved
@@ -4,7 +4,6 @@
 from tempfile import NamedTemporaryFile
 from django.core.files import File
 
-<<<<<<< HEAD
 from django.urls import reverse
 from openpyxl.worksheet.datavalidation import DataValidation
 
@@ -12,20 +11,6 @@
 from hct_mis_api.apps.core.utils import encode_id_base64
 from hct_mis_api.apps.payment.models import PaymentVerification, XlsxCashPlanPaymentVerificationFile
 
-=======
-from django.core.mail import EmailMultiAlternatives
-from django.conf import settings
-from django.template.loader import render_to_string
-from django.urls import reverse
-from openpyxl.utils import get_column_letter
-from openpyxl.worksheet.datavalidation import DataValidation
-
-from hct_mis_api.apps.core.utils import encode_id_base64
-from hct_mis_api.apps.payment.models import PaymentVerification, XlsxCashPlanPaymentVerificationFile
-
-
-logger = logging.getLogger(__name__)
->>>>>>> 9bb0d5ac
 
 logger = logging.getLogger(__name__)
 
@@ -112,15 +97,9 @@
 
     def _add_data_validation(self):
         self.dv_received = DataValidation(type="list", formula1='"YES,NO"', allow_blank=False)
-<<<<<<< HEAD
         self.dv_received.add(f"B2:B{len(self.ws_export_list['B'])}")
         self.ws_export_list.add_data_validation(self.dv_received)
         self.ws_export_list["B2":f"B{len(self.ws_export_list['B'])}"]
-=======
-        self.dv_received.add(f"B2:B{len(self.ws_verifications['B'])}")
-        self.ws_verifications.add_data_validation(self.dv_received)
-        self.ws_verifications["B2":f"B{len(self.ws_verifications['B'])}"]
->>>>>>> 9bb0d5ac
 
     def generate_workbook(self):
         self._create_workbook()
@@ -134,61 +113,17 @@
     def save_xlsx_file(self, user):
         filename = f"payment_verification_{self.cashplan_payment_verification.unicef_id}.xlsx"
         self.generate_workbook()
-<<<<<<< HEAD
-        with NamedTemporaryFile() as tmp:
-            xlsx_obj = XlsxCashPlanPaymentVerificationFile(
-                created_by=user,
-                cash_plan_payment_verification=self.cashplan_payment_verification
-=======
-        self.wb.save(filename=filename)
-
-    def save_xlsx_file(self, user):
-        filename = f"payment_verification_{self.cashplan_payment_verification.unicef_id}.xlsx"
-        self.generate_workbook()
         with NamedTemporaryFile() as tmp:
             xlsx_obj = XlsxCashPlanPaymentVerificationFile(
                 created_by=user, cash_plan_payment_verification=self.cashplan_payment_verification
->>>>>>> 9bb0d5ac
             )
             self.wb.save(tmp.name)
             tmp.seek(0)
             xlsx_obj.file.save(filename, File(tmp))
 
-<<<<<<< HEAD
     def get_context(self, user) -> dict:
         payment_verification_id = encode_id_base64(self.cashplan_payment_verification.pk, "CashPlanPaymentVerification")
         link = self.get_link(reverse("download-cash-plan-payment-verification", args=[payment_verification_id]))
-=======
-    def _adjust_column_width_from_col(self, ws, min_row, min_col, max_col):
-
-        column_widths = []
-
-        for i, col in enumerate(ws.iter_cols(min_col=min_col, max_col=max_col, min_row=min_row)):
-
-            for cell in col:
-                value = cell.value
-                if value is not None:
-
-                    if isinstance(value, str) is False:
-                        value = str(value)
-
-                    try:
-                        column_widths[i] = max(column_widths[i], len(value))
-                    except IndexError:
-                        column_widths.append(len(value))
-
-        for i, width in enumerate(column_widths):
-            col_name = get_column_letter(min_col + i)
-            value = column_widths[i] + 2
-            ws.column_dimensions[col_name].width = value
-
-    @staticmethod
-    def send_email(user, cash_plan_payment_verification_id):
-        protocol = "http" if settings.IS_DEV else "https"
-        payment_verification_id = encode_id_base64(cash_plan_payment_verification_id, "CashPlanPaymentVerification")
-        api = reverse("download-cash-plan-payment-verification", args=[payment_verification_id])
-        link = f"{protocol}://{settings.FRONTEND_HOST}{api}"
->>>>>>> 9bb0d5ac
 
         msg = "Verification Plan xlsx file was generated and below You have the link to download this file."
         context = {
@@ -197,24 +132,7 @@
             "email": user.email,
             "message": msg,
             "link": link,
-<<<<<<< HEAD
             "title": "Verification Plan XLSX file generated",
         }
 
-        return context
-=======
-        }
-        text_body = render_to_string("payment/verification_plan_xlsx_file_generated_email.txt", context=context)
-        html_body = render_to_string("payment/verification_plan_xlsx_file_generated_email.html", context=context)
-
-        email = EmailMultiAlternatives(
-            subject="Verification Plan XLSX file generated",
-            from_email=settings.EMAIL_HOST_USER,
-            to=[context["email"]],
-            body=text_body,
-        )
-        email.attach_alternative(html_body, "text/html")
-        result = email.send()
-        if not result:
-            logger.error(f"Email couldn't be send to {context['email']}")
->>>>>>> 9bb0d5ac
+        return context