import logging
import zipfile
from tempfile import NamedTemporaryFile
from typing import TYPE_CHECKING, List

from django.contrib.admin.options import get_content_type_for_model
from django.core.files import File
from django.db.models import QuerySet

import openpyxl
from openpyxl import Workbook
from openpyxl.worksheet.worksheet import Worksheet

from hct_mis_api.apps.core.models import FileTemp
from hct_mis_api.apps.payment.models import (
    DeliveryMechanismPerPaymentPlan,
    FinancialServiceProvider,
    FinancialServiceProviderXlsxTemplate,
    FspXlsxTemplatePerDeliveryMechanism,
    Payment,
    PaymentPlan,
)
from hct_mis_api.apps.payment.validators import generate_numeric_token
from hct_mis_api.apps.payment.xlsx.base_xlsx_export_service import XlsxExportBaseService
from hct_mis_api.apps.utils.exceptions import log_and_raise

if TYPE_CHECKING:
    from hct_mis_api.apps.account.models import User

logger = logging.getLogger(__name__)


def check_if_token_or_order_number_exists_per_program(payment: Payment, field_name: str, token: int) -> bool:
    return Payment.objects.filter(parent__program=payment.parent.program, **{field_name: token}).exists()


def generate_token_and_order_numbers(payment: Payment) -> Payment:
    # AB#134721
    if payment.order_number and payment.token_number:
        return payment

    order_number = generate_numeric_token(9)
    token_number = generate_numeric_token(7)

    while check_if_token_or_order_number_exists_per_program(payment, "order_number", order_number):
        order_number = generate_numeric_token(9)

    while check_if_token_or_order_number_exists_per_program(payment, "token_number", token_number):
        token_number = generate_numeric_token(7)

    payment.order_number = order_number
    payment.token_number = token_number
    payment.save(update_fields=["order_number", "token_number"])
    return payment


class XlsxPaymentPlanExportPerFspService(XlsxExportBaseService):
    def __init__(self, payment_plan: PaymentPlan):
        self.batch_size = 5000
        self.payment_plan = payment_plan
        self.is_social_worker_program = self.payment_plan.program.is_social_worker_program
        # TODO: in future will be per BA or program flag?
        self.payment_generate_token_and_order_numbers = True

    def open_workbook(self, title: str) -> tuple[Workbook, Worksheet]:
        wb = openpyxl.Workbook()
        ws = wb.active
        ws.title = title

        return wb, ws

    def get_template(
        self, fsp: "FinancialServiceProvider", delivery_mechanism: str
    ) -> FinancialServiceProviderXlsxTemplate:
        fsp_xlsx_template_per_delivery_mechanism = FspXlsxTemplatePerDeliveryMechanism.objects.filter(
            delivery_mechanism=delivery_mechanism,
            financial_service_provider=fsp,
        ).first()

        if not fsp_xlsx_template_per_delivery_mechanism:
            msg = (
                f"Not possible to generate export file. "
                f"There isn't any FSP XLSX Template assigned to Payment Plan {self.payment_plan.unicef_id} "
                f"for FSP {fsp.name} and delivery mechanism {delivery_mechanism}."
            )
            log_and_raise(msg)

        return fsp_xlsx_template_per_delivery_mechanism.xlsx_template

<<<<<<< HEAD
    def _remove_column_for_people(self, fsp_template_columns: List[str]) -> List[str]:
        """remove columns and return list"""
        if self.is_social_worker_program:
            for col_name in ["household_id", "household_size"]:
                if col_name in fsp_template_columns:
                    fsp_template_columns.remove(col_name)
        else:
            for col_name in ["individual_id"]:
                if col_name in fsp_template_columns:
                    fsp_template_columns.remove(col_name)
        # added list() to remove choices display value
        return list(fsp_template_columns)

    def _remove_core_fields_for_people(self, fsp_template_core_fields: List[str]) -> List[str]:
        """remove columns and return list"""
        if self.is_social_worker_program:
            for field_name in ["household_unicef_id"]:
                if field_name in fsp_template_core_fields:
                    fsp_template_core_fields.remove(field_name)
        return list(fsp_template_core_fields)

    def add_headers(self, ws: "Worksheet", fsp_xlsx_template: "FinancialServiceProviderXlsxTemplate") -> List[str]:
        # get fsp_xlsx_template columns with core fields and remove for People
        template_column_list = self._remove_column_for_people(
            fsp_xlsx_template.columns
        ) + self._remove_core_fields_for_people(fsp_xlsx_template.core_fields)

        # add headers
        ws.append(template_column_list)

        return template_column_list
=======
    def prepare_headers(self, fsp_xlsx_template: "FinancialServiceProviderXlsxTemplate") -> List[str]:
        # get headers
        column_list = list(FinancialServiceProviderXlsxTemplate.DEFAULT_COLUMNS)
        if fsp_xlsx_template and fsp_xlsx_template.columns:
            template_column_list = fsp_xlsx_template.columns
            diff_columns = list(set(template_column_list).difference(set(column_list)))
            if diff_columns:
                msg = f"Please contact admin because we can't export columns: {diff_columns}"
                log_and_raise(msg)
            column_list = list(template_column_list)

        for core_field in fsp_xlsx_template.core_fields:
            column_list.append(core_field)

        return column_list
>>>>>>> eefd170d

    def add_rows(
        self,
        fsp_xlsx_template: "FinancialServiceProviderXlsxTemplate",
        payment_ids: List[int],
        ws: "Worksheet",
    ) -> None:
        fsp_template_columns = self._remove_column_for_people(fsp_xlsx_template.columns)
        fsp_template_core_fields = self._remove_core_fields_for_people(fsp_xlsx_template.core_fields)

        for i in range(0, len(payment_ids), self.batch_size):
            batch_ids = payment_ids[i : i + self.batch_size]
            payment_qs = Payment.objects.filter(id__in=batch_ids).order_by("unicef_id")

            for payment in payment_qs:
<<<<<<< HEAD
                if self.payment_generate_token_and_order_numbers:
                    payment = generate_token_and_order_numbers(payment)

                payment_row = [
                    FinancialServiceProviderXlsxTemplate.get_column_value_from_payment(payment, column_name)
                    for column_name in fsp_template_columns
                ]
                core_fields_row = [
                    FinancialServiceProviderXlsxTemplate.get_column_from_core_field(payment, column_name)
                    for column_name in fsp_template_core_fields
                ]
                payment_row.extend(core_fields_row)
                ws.append(list(map(self.right_format_for_xlsx, payment_row)))
=======
                ws.append(self.get_payment_row(payment, fsp_xlsx_template))

    def get_payment_row(self, payment: Payment, fsp_xlsx_template: "FinancialServiceProviderXlsxTemplate") -> List[str]:
        if self.payment_generate_token_and_order_numbers:
            payment = generate_token_and_order_numbers(payment)
        payment_row = [
            FinancialServiceProviderXlsxTemplate.get_column_value_from_payment(payment, column_name)
            for column_name in fsp_xlsx_template.columns
        ]
        core_fields_row = [
            FinancialServiceProviderXlsxTemplate.get_column_from_core_field(payment, column_name)
            for column_name in fsp_xlsx_template.core_fields
        ]
        payment_row.extend(core_fields_row)
        return list(map(self.right_format_for_xlsx, payment_row))
>>>>>>> eefd170d

    def save_workbook(self, zip_file: zipfile.ZipFile, wb: "Workbook", filename: str) -> None:
        with NamedTemporaryFile() as tmp:
            wb.save(tmp.name)
            tmp.seek(0)
            # add xlsx to zip
            zip_file.writestr(filename, tmp.read())

    def create_workbooks_per_fsp(
        self,
        delivery_mechanism_per_payment_plan_list: QuerySet["DeliveryMechanismPerPaymentPlan"],
        zip_file: zipfile.ZipFile,
    ) -> None:
        for delivery_mechanism_per_payment_plan in delivery_mechanism_per_payment_plan_list:
            fsp: FinancialServiceProvider = delivery_mechanism_per_payment_plan.financial_service_provider
            delivery_mechanism: str = delivery_mechanism_per_payment_plan.delivery_mechanism
            wb, ws_fsp = self.open_workbook(fsp.name)
            fsp_xlsx_template = self.get_template(fsp, delivery_mechanism)
            payment_ids = list(
                self.payment_plan.eligible_payments.filter(financial_service_provider=fsp)
                .order_by("unicef_id")
                .values_list("id", flat=True)
            )
<<<<<<< HEAD
            self.add_headers(ws_fsp, fsp_xlsx_template)
=======
            ws_fsp.append(self.prepare_headers(fsp_xlsx_template))
>>>>>>> eefd170d
            self.add_rows(fsp_xlsx_template, payment_ids, ws_fsp)
            self._adjust_column_width_from_col(ws_fsp)
            self.save_workbook(
                zip_file,
                wb,
                f"payment_plan_payment_list_{self.payment_plan.unicef_id}_FSP_{fsp.name}_{delivery_mechanism_per_payment_plan.delivery_mechanism}.xlsx",
            )

    def create_workbooks_per_split(
        self,
        delivery_mechanism_per_payment_plan_list: QuerySet["DeliveryMechanismPerPaymentPlan"],
        zip_file: zipfile.ZipFile,
    ) -> None:
        # there should be only one delivery mechanism/fsp in order to generate split file
        # this is guarded in SplitPaymentPlanMutation

        delivery_mechanism_per_payment_plan: DeliveryMechanismPerPaymentPlan = (
            delivery_mechanism_per_payment_plan_list.first()  # type: ignore
        )
        fsp: FinancialServiceProvider = delivery_mechanism_per_payment_plan.financial_service_provider
        delivery_mechanism: str = delivery_mechanism_per_payment_plan.delivery_mechanism
        for i, split in enumerate(self.payment_plan.splits.all().order_by("order")):
            wb, ws_fsp = self.open_workbook(f"{fsp.name}-chunk{i + 1}")
            fsp_xlsx_template = self.get_template(fsp, delivery_mechanism)
            payment_ids = list(split.payments.all().order_by("unicef_id").values_list("id", flat=True))
<<<<<<< HEAD
            self.add_headers(ws_fsp, fsp_xlsx_template)
=======
            ws_fsp.append(self.prepare_headers(fsp_xlsx_template))
>>>>>>> eefd170d
            self.add_rows(fsp_xlsx_template, payment_ids, ws_fsp)
            self._adjust_column_width_from_col(ws_fsp)
            self.save_workbook(
                zip_file,
                wb,
                f"payment_plan_payment_list_{self.payment_plan.unicef_id}_FSP_{fsp.name}_{delivery_mechanism_per_payment_plan.delivery_mechanism}_chunk{i + 1}.xlsx",
            )

    def export_per_fsp(self, user: "User") -> None:
        delivery_mechanism_per_payment_plan_list = self.payment_plan.delivery_mechanisms.select_related(
            "financial_service_provider"
        )

        if not delivery_mechanism_per_payment_plan_list.exists():
            msg = (
                f"Not possible to generate export file. "
                f"There aren't any FSP(s) assigned to Payment Plan {self.payment_plan.unicef_id}."
            )
            log_and_raise(msg)

        # create temp zip file
        with NamedTemporaryFile() as tmp_zip:
            with zipfile.ZipFile(tmp_zip.name, mode="w") as zip_file:
                if self.payment_plan.splits.exists():
                    self.create_workbooks_per_split(delivery_mechanism_per_payment_plan_list, zip_file)
                else:
                    self.create_workbooks_per_fsp(delivery_mechanism_per_payment_plan_list, zip_file)

            zip_file_name = f"payment_plan_payment_list_{self.payment_plan.unicef_id}.zip"
            zip_obj = FileTemp(
                object_id=self.payment_plan.pk,
                content_type=get_content_type_for_model(self.payment_plan),
                created_by=user,
            )
            tmp_zip.seek(0)
            # remove old file
            self.payment_plan.remove_export_files()
            zip_obj.file.save(zip_file_name, File(tmp_zip))
            self.payment_plan.export_file_per_fsp = zip_obj
            self.payment_plan.save()<|MERGE_RESOLUTION|>--- conflicted
+++ resolved
@@ -87,7 +87,6 @@
 
         return fsp_xlsx_template_per_delivery_mechanism.xlsx_template
 
-<<<<<<< HEAD
     def _remove_column_for_people(self, fsp_template_columns: List[str]) -> List[str]:
         """remove columns and return list"""
         if self.is_social_worker_program:
@@ -109,17 +108,6 @@
                     fsp_template_core_fields.remove(field_name)
         return list(fsp_template_core_fields)
 
-    def add_headers(self, ws: "Worksheet", fsp_xlsx_template: "FinancialServiceProviderXlsxTemplate") -> List[str]:
-        # get fsp_xlsx_template columns with core fields and remove for People
-        template_column_list = self._remove_column_for_people(
-            fsp_xlsx_template.columns
-        ) + self._remove_core_fields_for_people(fsp_xlsx_template.core_fields)
-
-        # add headers
-        ws.append(template_column_list)
-
-        return template_column_list
-=======
     def prepare_headers(self, fsp_xlsx_template: "FinancialServiceProviderXlsxTemplate") -> List[str]:
         # get headers
         column_list = list(FinancialServiceProviderXlsxTemplate.DEFAULT_COLUMNS)
@@ -135,7 +123,6 @@
             column_list.append(core_field)
 
         return column_list
->>>>>>> eefd170d
 
     def add_rows(
         self,
@@ -143,45 +130,29 @@
         payment_ids: List[int],
         ws: "Worksheet",
     ) -> None:
-        fsp_template_columns = self._remove_column_for_people(fsp_xlsx_template.columns)
-        fsp_template_core_fields = self._remove_core_fields_for_people(fsp_xlsx_template.core_fields)
-
         for i in range(0, len(payment_ids), self.batch_size):
             batch_ids = payment_ids[i : i + self.batch_size]
             payment_qs = Payment.objects.filter(id__in=batch_ids).order_by("unicef_id")
 
             for payment in payment_qs:
-<<<<<<< HEAD
-                if self.payment_generate_token_and_order_numbers:
-                    payment = generate_token_and_order_numbers(payment)
-
-                payment_row = [
-                    FinancialServiceProviderXlsxTemplate.get_column_value_from_payment(payment, column_name)
-                    for column_name in fsp_template_columns
-                ]
-                core_fields_row = [
-                    FinancialServiceProviderXlsxTemplate.get_column_from_core_field(payment, column_name)
-                    for column_name in fsp_template_core_fields
-                ]
-                payment_row.extend(core_fields_row)
-                ws.append(list(map(self.right_format_for_xlsx, payment_row)))
-=======
                 ws.append(self.get_payment_row(payment, fsp_xlsx_template))
 
     def get_payment_row(self, payment: Payment, fsp_xlsx_template: "FinancialServiceProviderXlsxTemplate") -> List[str]:
+        fsp_template_columns = self._remove_column_for_people(fsp_xlsx_template.columns)
+        fsp_template_core_fields = self._remove_core_fields_for_people(fsp_xlsx_template.core_fields)
+
         if self.payment_generate_token_and_order_numbers:
             payment = generate_token_and_order_numbers(payment)
         payment_row = [
             FinancialServiceProviderXlsxTemplate.get_column_value_from_payment(payment, column_name)
-            for column_name in fsp_xlsx_template.columns
+            for column_name in fsp_template_columns
         ]
         core_fields_row = [
             FinancialServiceProviderXlsxTemplate.get_column_from_core_field(payment, column_name)
-            for column_name in fsp_xlsx_template.core_fields
+            for column_name in fsp_template_core_fields
         ]
         payment_row.extend(core_fields_row)
         return list(map(self.right_format_for_xlsx, payment_row))
->>>>>>> eefd170d
 
     def save_workbook(self, zip_file: zipfile.ZipFile, wb: "Workbook", filename: str) -> None:
         with NamedTemporaryFile() as tmp:
@@ -205,11 +176,7 @@
                 .order_by("unicef_id")
                 .values_list("id", flat=True)
             )
-<<<<<<< HEAD
-            self.add_headers(ws_fsp, fsp_xlsx_template)
-=======
             ws_fsp.append(self.prepare_headers(fsp_xlsx_template))
->>>>>>> eefd170d
             self.add_rows(fsp_xlsx_template, payment_ids, ws_fsp)
             self._adjust_column_width_from_col(ws_fsp)
             self.save_workbook(
@@ -235,11 +202,7 @@
             wb, ws_fsp = self.open_workbook(f"{fsp.name}-chunk{i + 1}")
             fsp_xlsx_template = self.get_template(fsp, delivery_mechanism)
             payment_ids = list(split.payments.all().order_by("unicef_id").values_list("id", flat=True))
-<<<<<<< HEAD
-            self.add_headers(ws_fsp, fsp_xlsx_template)
-=======
             ws_fsp.append(self.prepare_headers(fsp_xlsx_template))
->>>>>>> eefd170d
             self.add_rows(fsp_xlsx_template, payment_ids, ws_fsp)
             self._adjust_column_width_from_col(ws_fsp)
             self.save_workbook(
