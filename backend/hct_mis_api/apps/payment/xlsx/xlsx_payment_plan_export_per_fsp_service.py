import logging
import zipfile
from tempfile import NamedTemporaryFile
from typing import TYPE_CHECKING, List

from django.contrib.admin.options import get_content_type_for_model
from django.core.files import File
from django.db.models import QuerySet

import openpyxl
from openpyxl import Workbook
from openpyxl.worksheet.worksheet import Worksheet

from hct_mis_api.apps.core.models import FileTemp
from hct_mis_api.apps.payment.models import (
    DeliveryMechanismPerPaymentPlan,
    FinancialServiceProvider,
    FinancialServiceProviderXlsxTemplate,
    FspXlsxTemplatePerDeliveryMechanism,
    Payment,
    PaymentPlan,
)
from hct_mis_api.apps.payment.validators import generate_numeric_token
from hct_mis_api.apps.payment.xlsx.base_xlsx_export_service import XlsxExportBaseService
from hct_mis_api.apps.utils.exceptions import log_and_raise

if TYPE_CHECKING:
    from hct_mis_api.apps.account.models import User

logger = logging.getLogger(__name__)


def check_if_token_or_order_number_exists_per_program(payment: Payment, field_name: str, token: int) -> bool:
    return Payment.objects.filter(parent__program=payment.parent.program, **{field_name: token}).exists()


def generate_token_and_order_numbers(payment: Payment) -> Payment:
    # AB#134721
    if payment.order_number and payment.token_number:
        return payment

    order_number = generate_numeric_token(9)
    token_number = generate_numeric_token(7)

    while check_if_token_or_order_number_exists_per_program(payment, "order_number", order_number):
        order_number = generate_numeric_token(9)

    while check_if_token_or_order_number_exists_per_program(payment, "token_number", token_number):
        token_number = generate_numeric_token(7)

    payment.order_number = order_number
    payment.token_number = token_number
    payment.save(update_fields=["order_number", "token_number"])
    return payment


class XlsxPaymentPlanExportPerFspService(XlsxExportBaseService):
    def __init__(self, payment_plan: PaymentPlan):
        self.batch_size = 5000
        self.payment_plan = payment_plan
        self.is_social_worker_program = self.payment_plan.program.is_social_worker_program
        # TODO: in future will be per BA or program flag?
        self.payment_generate_token_and_order_numbers = True

    def open_workbook(self, title: str) -> tuple[Workbook, Worksheet]:
        wb = openpyxl.Workbook()
        ws = wb.active
        ws.title = title

        return wb, ws

    def get_template(
        self, fsp: "FinancialServiceProvider", delivery_mechanism: str
    ) -> FinancialServiceProviderXlsxTemplate:
        fsp_xlsx_template_per_delivery_mechanism = FspXlsxTemplatePerDeliveryMechanism.objects.filter(
            delivery_mechanism=delivery_mechanism,
            financial_service_provider=fsp,
        ).first()

        if not fsp_xlsx_template_per_delivery_mechanism:
            msg = (
                f"Not possible to generate export file. "
                f"There isn't any FSP XLSX Template assigned to Payment Plan {self.payment_plan.unicef_id} "
                f"for FSP {fsp.name} and delivery mechanism {delivery_mechanism}."
            )
            log_and_raise(msg)

        return fsp_xlsx_template_per_delivery_mechanism.xlsx_template

    def _remove_column_for_people(self, fsp_template_columns: List[str]) -> List[str]:
        """remove columns and return list"""
        if self.is_social_worker_program:
            for col_name in ["household_id", "household_size"]:
                if col_name in fsp_template_columns:
                    fsp_template_columns.remove(col_name)
        else:
            for col_name in ["individual_id"]:
                if col_name in fsp_template_columns:
                    fsp_template_columns.remove(col_name)
<<<<<<< HEAD

        # added list() to remove choices display value
        return list(fsp_template_columns)

    def add_headers(self, ws: "Worksheet", fsp_xlsx_template: "FinancialServiceProviderXlsxTemplate") -> List[str]:
        """return columns list from FSP template [columns + core_field]"""
        # get fsp_xlsx_template columns and remove for People
        template_column_list = self._remove_column_for_people(fsp_xlsx_template.columns)

        for core_field in fsp_xlsx_template.core_fields:
            template_column_list.append(core_field)

        # add headers
        ws.append(template_column_list)

        return template_column_list
=======
        # added list() to remove choices display value
        return list(fsp_template_columns)

    def _remove_core_fields_for_people(self, fsp_template_core_fields: List[str]) -> List[str]:
        """remove columns and return list"""
        if self.is_social_worker_program:
            for field_name in ["household_unicef_id"]:
                if field_name in fsp_template_core_fields:
                    fsp_template_core_fields.remove(field_name)
        return list(fsp_template_core_fields)

    def prepare_headers(self, fsp_xlsx_template: "FinancialServiceProviderXlsxTemplate") -> List[str]:
        # get headers
        column_list = list(FinancialServiceProviderXlsxTemplate.DEFAULT_COLUMNS)
        if fsp_xlsx_template and fsp_xlsx_template.columns:
            template_column_list = self._remove_column_for_people(fsp_xlsx_template.columns)
            diff_columns = list(set(template_column_list).difference(set(column_list)))
            if diff_columns:
                msg = f"Please contact admin because we can't export columns: {diff_columns}"
                log_and_raise(msg)
            column_list = list(template_column_list)

        for core_field in self._remove_core_fields_for_people(fsp_xlsx_template.core_fields):
            column_list.append(core_field)

        return column_list
>>>>>>> a1e505f3

    def add_rows(
        self,
        ws: "Worksheet",
        fsp_xlsx_template: "FinancialServiceProviderXlsxTemplate",
        payment_ids: List[int],
<<<<<<< HEAD
    ) -> None:
        fsp_template_columns = self._remove_column_for_people(fsp_xlsx_template.columns)
        fsp_template_core_fields = fsp_xlsx_template.core_fields

=======
        ws: "Worksheet",
    ) -> None:
>>>>>>> a1e505f3
        for i in range(0, len(payment_ids), self.batch_size):
            batch_ids = payment_ids[i : i + self.batch_size]
            payment_qs = Payment.objects.filter(id__in=batch_ids).order_by("unicef_id")

            for payment in payment_qs:
<<<<<<< HEAD
                if self.payment_generate_token_and_order_numbers:
                    payment = generate_token_and_order_numbers(payment)

                payment_row = [
                    FinancialServiceProviderXlsxTemplate.get_column_value_from_payment(payment, column_name)
                    for column_name in fsp_template_columns
                ]
                core_fields_row = [
                    FinancialServiceProviderXlsxTemplate.get_column_from_core_field(payment, column_name)
                    for column_name in fsp_template_core_fields
                ]
                payment_row.extend(core_fields_row)
                ws.append(list(map(self.right_format_for_xlsx, payment_row)))
=======
                ws.append(self.get_payment_row(payment, fsp_xlsx_template))

    def get_payment_row(self, payment: Payment, fsp_xlsx_template: "FinancialServiceProviderXlsxTemplate") -> List[str]:
        fsp_template_columns = self._remove_column_for_people(fsp_xlsx_template.columns)
        fsp_template_core_fields = self._remove_core_fields_for_people(fsp_xlsx_template.core_fields)

        if self.payment_generate_token_and_order_numbers:
            payment = generate_token_and_order_numbers(payment)
        payment_row = [
            FinancialServiceProviderXlsxTemplate.get_column_value_from_payment(payment, column_name)
            for column_name in fsp_template_columns
        ]
        core_fields_row = [
            FinancialServiceProviderXlsxTemplate.get_column_from_core_field(payment, column_name)
            for column_name in fsp_template_core_fields
        ]
        payment_row.extend(core_fields_row)
        return list(map(self.right_format_for_xlsx, payment_row))
>>>>>>> a1e505f3

    def save_workbook(self, zip_file: zipfile.ZipFile, wb: "Workbook", filename: str) -> None:
        with NamedTemporaryFile() as tmp:
            wb.save(tmp.name)
            tmp.seek(0)
            # add xlsx to zip
            zip_file.writestr(filename, tmp.read())

    def create_workbooks_per_fsp(
        self,
        delivery_mechanism_per_payment_plan_list: QuerySet["DeliveryMechanismPerPaymentPlan"],
        zip_file: zipfile.ZipFile,
    ) -> None:
        for delivery_mechanism_per_payment_plan in delivery_mechanism_per_payment_plan_list:
            fsp: FinancialServiceProvider = delivery_mechanism_per_payment_plan.financial_service_provider
            delivery_mechanism: str = delivery_mechanism_per_payment_plan.delivery_mechanism
            wb, ws_fsp = self.open_workbook(fsp.name)
            fsp_xlsx_template = self.get_template(fsp, delivery_mechanism)
            payment_ids = list(
                self.payment_plan.eligible_payments.filter(financial_service_provider=fsp)
                .order_by("unicef_id")
                .values_list("id", flat=True)
            )
<<<<<<< HEAD
            self.add_headers(ws_fsp, fsp_xlsx_template)
            self.add_rows(ws_fsp, fsp_xlsx_template, payment_ids)
=======
            ws_fsp.append(self.prepare_headers(fsp_xlsx_template))
            self.add_rows(fsp_xlsx_template, payment_ids, ws_fsp)
>>>>>>> a1e505f3
            self._adjust_column_width_from_col(ws_fsp)
            self.save_workbook(
                zip_file,
                wb,
                f"payment_plan_payment_list_{self.payment_plan.unicef_id}_FSP_{fsp.name}_{delivery_mechanism_per_payment_plan.delivery_mechanism}.xlsx",
            )

    def create_workbooks_per_split(
        self,
        delivery_mechanism_per_payment_plan_list: QuerySet["DeliveryMechanismPerPaymentPlan"],
        zip_file: zipfile.ZipFile,
    ) -> None:
        # there should be only one delivery mechanism/fsp in order to generate split file
        # this is guarded in SplitPaymentPlanMutation

        delivery_mechanism_per_payment_plan: DeliveryMechanismPerPaymentPlan = (
            delivery_mechanism_per_payment_plan_list.first()  # type: ignore
        )
        fsp: FinancialServiceProvider = delivery_mechanism_per_payment_plan.financial_service_provider
        delivery_mechanism: str = delivery_mechanism_per_payment_plan.delivery_mechanism
        for i, split in enumerate(self.payment_plan.splits.all().order_by("order")):
            wb, ws_fsp = self.open_workbook(f"{fsp.name}-chunk{i + 1}")
            fsp_xlsx_template = self.get_template(fsp, delivery_mechanism)
            payment_ids = list(split.payments.all().order_by("unicef_id").values_list("id", flat=True))
<<<<<<< HEAD
            self.add_headers(ws_fsp, fsp_xlsx_template)
            self.add_rows(ws_fsp, fsp_xlsx_template, payment_ids)
=======
            ws_fsp.append(self.prepare_headers(fsp_xlsx_template))
            self.add_rows(fsp_xlsx_template, payment_ids, ws_fsp)
>>>>>>> a1e505f3
            self._adjust_column_width_from_col(ws_fsp)
            self.save_workbook(
                zip_file,
                wb,
                f"payment_plan_payment_list_{self.payment_plan.unicef_id}_FSP_{fsp.name}_{delivery_mechanism_per_payment_plan.delivery_mechanism}_chunk{i + 1}.xlsx",
            )

    def export_per_fsp(self, user: "User") -> None:
        delivery_mechanism_per_payment_plan_list = self.payment_plan.delivery_mechanisms.select_related(
            "financial_service_provider"
        )

        if not delivery_mechanism_per_payment_plan_list.exists():
            msg = (
                f"Not possible to generate export file. "
                f"There aren't any FSP(s) assigned to Payment Plan {self.payment_plan.unicef_id}."
            )
            log_and_raise(msg)

        # create temp zip file
        with NamedTemporaryFile() as tmp_zip:
            with zipfile.ZipFile(tmp_zip.name, mode="w") as zip_file:
                if self.payment_plan.splits.exists():
                    self.create_workbooks_per_split(delivery_mechanism_per_payment_plan_list, zip_file)
                else:
                    self.create_workbooks_per_fsp(delivery_mechanism_per_payment_plan_list, zip_file)

            zip_file_name = f"payment_plan_payment_list_{self.payment_plan.unicef_id}.zip"
            zip_obj = FileTemp(
                object_id=self.payment_plan.pk,
                content_type=get_content_type_for_model(self.payment_plan),
                created_by=user,
            )
            tmp_zip.seek(0)
            # remove old file
            self.payment_plan.remove_export_files()
            zip_obj.file.save(zip_file_name, File(tmp_zip))
            self.payment_plan.export_file_per_fsp = zip_obj
            self.payment_plan.save()<|MERGE_RESOLUTION|>--- conflicted
+++ resolved
@@ -97,24 +97,6 @@
             for col_name in ["individual_id"]:
                 if col_name in fsp_template_columns:
                     fsp_template_columns.remove(col_name)
-<<<<<<< HEAD
-
-        # added list() to remove choices display value
-        return list(fsp_template_columns)
-
-    def add_headers(self, ws: "Worksheet", fsp_xlsx_template: "FinancialServiceProviderXlsxTemplate") -> List[str]:
-        """return columns list from FSP template [columns + core_field]"""
-        # get fsp_xlsx_template columns and remove for People
-        template_column_list = self._remove_column_for_people(fsp_xlsx_template.columns)
-
-        for core_field in fsp_xlsx_template.core_fields:
-            template_column_list.append(core_field)
-
-        # add headers
-        ws.append(template_column_list)
-
-        return template_column_list
-=======
         # added list() to remove choices display value
         return list(fsp_template_columns)
 
@@ -141,42 +123,18 @@
             column_list.append(core_field)
 
         return column_list
->>>>>>> a1e505f3
 
     def add_rows(
         self,
-        ws: "Worksheet",
         fsp_xlsx_template: "FinancialServiceProviderXlsxTemplate",
         payment_ids: List[int],
-<<<<<<< HEAD
-    ) -> None:
-        fsp_template_columns = self._remove_column_for_people(fsp_xlsx_template.columns)
-        fsp_template_core_fields = fsp_xlsx_template.core_fields
-
-=======
         ws: "Worksheet",
     ) -> None:
->>>>>>> a1e505f3
         for i in range(0, len(payment_ids), self.batch_size):
             batch_ids = payment_ids[i : i + self.batch_size]
             payment_qs = Payment.objects.filter(id__in=batch_ids).order_by("unicef_id")
 
             for payment in payment_qs:
-<<<<<<< HEAD
-                if self.payment_generate_token_and_order_numbers:
-                    payment = generate_token_and_order_numbers(payment)
-
-                payment_row = [
-                    FinancialServiceProviderXlsxTemplate.get_column_value_from_payment(payment, column_name)
-                    for column_name in fsp_template_columns
-                ]
-                core_fields_row = [
-                    FinancialServiceProviderXlsxTemplate.get_column_from_core_field(payment, column_name)
-                    for column_name in fsp_template_core_fields
-                ]
-                payment_row.extend(core_fields_row)
-                ws.append(list(map(self.right_format_for_xlsx, payment_row)))
-=======
                 ws.append(self.get_payment_row(payment, fsp_xlsx_template))
 
     def get_payment_row(self, payment: Payment, fsp_xlsx_template: "FinancialServiceProviderXlsxTemplate") -> List[str]:
@@ -195,7 +153,6 @@
         ]
         payment_row.extend(core_fields_row)
         return list(map(self.right_format_for_xlsx, payment_row))
->>>>>>> a1e505f3
 
     def save_workbook(self, zip_file: zipfile.ZipFile, wb: "Workbook", filename: str) -> None:
         with NamedTemporaryFile() as tmp:
@@ -219,13 +176,8 @@
                 .order_by("unicef_id")
                 .values_list("id", flat=True)
             )
-<<<<<<< HEAD
-            self.add_headers(ws_fsp, fsp_xlsx_template)
-            self.add_rows(ws_fsp, fsp_xlsx_template, payment_ids)
-=======
             ws_fsp.append(self.prepare_headers(fsp_xlsx_template))
             self.add_rows(fsp_xlsx_template, payment_ids, ws_fsp)
->>>>>>> a1e505f3
             self._adjust_column_width_from_col(ws_fsp)
             self.save_workbook(
                 zip_file,
@@ -250,13 +202,8 @@
             wb, ws_fsp = self.open_workbook(f"{fsp.name}-chunk{i + 1}")
             fsp_xlsx_template = self.get_template(fsp, delivery_mechanism)
             payment_ids = list(split.payments.all().order_by("unicef_id").values_list("id", flat=True))
-<<<<<<< HEAD
-            self.add_headers(ws_fsp, fsp_xlsx_template)
-            self.add_rows(ws_fsp, fsp_xlsx_template, payment_ids)
-=======
             ws_fsp.append(self.prepare_headers(fsp_xlsx_template))
             self.add_rows(fsp_xlsx_template, payment_ids, ws_fsp)
->>>>>>> a1e505f3
             self._adjust_column_width_from_col(ws_fsp)
             self.save_workbook(
                 zip_file,
