--- conflicted
+++ resolved
@@ -1,9 +1,5 @@
 from decimal import Decimal
-<<<<<<< HEAD
-from typing import TYPE_CHECKING, List
-=======
 from typing import TYPE_CHECKING, Any, List, Optional
->>>>>>> 40b48b04
 
 from django import forms
 from django.conf import settings
