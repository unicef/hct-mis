import logging
from typing import Dict, List

from django.core.cache import cache
from django.db import transaction
from django.db.models import Count

from sentry_sdk import configure_scope

from hct_mis_api.apps.cash_assist_datahub import models as ca_models
from hct_mis_api.apps.cash_assist_datahub.models import Session
from hct_mis_api.apps.core.cache_keys import PROGRAM_TOTAL_NUMBER_OF_HOUSEHOLDS_CACHE_KEY
from hct_mis_api.apps.core.exchange_rates import ExchangeRates
from hct_mis_api.apps.core.models import BusinessArea, CountryCodeMap
from hct_mis_api.apps.core.utils import build_arg_dict
from hct_mis_api.apps.erp_datahub.utils import (
    get_exchange_rate_for_cash_plan,
    get_payment_record_delivered_quantity_in_usd,
)
from hct_mis_api.apps.payment.models import (
    CashPlanPaymentVerificationSummary,
    PaymentRecord,
    ServiceProvider,
)
from hct_mis_api.apps.payment.services.handle_total_cash_in_households import (
    handle_total_cash_in_specific_households,
)
from hct_mis_api.apps.program.models import CashPlan, Program
from hct_mis_api.apps.targeting.models import TargetPopulation

logger = logging.getLogger(__name__)


class PullFromDatahubTask:
    MAPPING_CASH_PLAN_DICT = {
        "ca_id": "cash_plan_id",
        "ca_hash_id": "cash_plan_hash_id",
        "status": "status",
        "total_undelivered_quantity": "total_undelivered_quantity",
        "total_delivered_quantity": "total_delivered_quantity",
        "total_entitled_quantity_revised": "total_entitled_quantity_revised",
        "total_entitled_quantity": "total_entitled_quantity",
        "total_persons_covered_revised": "total_persons_covered_revised",
        "total_persons_covered": "total_persons_covered",
        "validation_alerts_count": "validation_alerts_count",
        "down_payment": "down_payment",
        "funds_commitment": "funds_commitment",
        "vision_id": "vision_id",
        "assistance_through": "assistance_through",
        "assistance_measurement": "assistance_measurement",
        "delivery_type": "delivery_type",
        "comments": "comments",
        "coverage_duration": "coverage_duration",
        "coverage_unit": "coverage_unit",
        "dispersion_date": "dispersion_date",
        "end_date": "end_date",
        "start_date": "start_date",
        "distribution_level": "distribution_level",
        "name": "name",
        "status_date": "status_date",
        "program_id": "program_mis_id",
    }
    MAPPING_PAYMENT_RECORD_DICT = {
        "delivery_date": "delivery_date",
        "delivered_quantity": "delivered_quantity",
        "entitlement_quantity": "entitlement_quantity",
        "currency": "currency",
        "delivery_type": "delivery_type",
        "entitlement_card_issue_date": "entitlement_card_issue_date",
        "entitlement_card_status": "entitlement_card_status",
        "entitlement_card_number": "entitlement_card_number",
        "target_population_id": "target_population_mis_id",
        "distribution_modality": "distribution_modality",
        "total_persons_covered": "total_persons_covered",
        "full_name": "full_name",
        "household_id": "household_mis_id",
        "head_of_household_id": "head_of_household_mis_id",
        "ca_id": "ca_id",
        "ca_hash_id": "ca_hash_id",
        "status": "status",
        "status_date": "status_date",
        "transaction_reference_id": "transaction_reference_id",
        "vision_id": "vision_id",
        "registration_ca_id": "registration_ca_id",
    }
    MAPPING_SERVICE_PROVIDER_DICT = {
        "ca_id": "ca_id",
        "full_name": "full_name",
        "short_name": "short_name",
        "vision_id": "vision_id",
    }

    def __init__(self, exchange_rates_client: ExchangeRates = None):
        self.exchange_rates_client = exchange_rates_client or ExchangeRates()

    def execute(self):
        grouped_session = Session.objects.values("business_area").annotate(count=Count("business_area"))
        ret: Dict[str, List] = {
            "skipped_due_failure": [],
            "successes": [],
            "failures": [],
        }
        grouped_session_count = 0
        for group in grouped_session:
            grouped_session_count += 1
            business_area = group.get("business_area")
            session_queryset = Session.objects.filter(business_area=business_area)
            # if any session in this business area fails omit other sessions in this business area
            if session_queryset.filter(status=Session.STATUS_FAILED).count() > 0:
                ret["skipped_due_failure"].append(business_area)
                continue
            sessions = session_queryset.filter(status=Session.STATUS_READY).order_by("-last_modified_date")
            for session in sessions:
                try:
                    self.copy_session(session)
                    ret["successes"].append(session.id)
                except Exception as e:
                    logger.exception(e)
                    ret["failures"].append(session.id)
        return ret | {"grouped_session": grouped_session_count}

<<<<<<< HEAD
    def copy_session(self, session) -> None:
=======
    def clear_cache(self, session):
        business_area = self.get_business_area_for_cash_assist_code(session.business_area)
        cache.delete_pattern(PROGRAM_TOTAL_NUMBER_OF_HOUSEHOLDS_CACHE_KEY.format(business_area.id, "*"))

    def copy_session(self, session):
>>>>>>> 45325ead
        with configure_scope() as scope:
            scope.set_tag("session.ca", str(session.id))
            session.status = session.STATUS_PROCESSING
            session.save(update_fields=("status",))
            self.clear_cache(session)
            try:
                with transaction.atomic(using="default"), transaction.atomic(using="cash_assist_datahub_ca"):
                    self.copy_service_providers(session)
                    self.copy_programs(session)
                    self.copy_target_population(session)
                    self.copy_cash_plans(session)
                    self.copy_payment_records(session)
                    session.status = session.STATUS_COMPLETED
                    session.save(update_fields=("status",))
            except Exception as e:
                session.process_exception(e)
                session.save(
                    update_fields=(
                        "status",
                        "traceback",
                        "sentry_id",
                    )
                )
                raise

    def get_business_area_for_cash_assist_code(self, cash_assist_code) -> BusinessArea:
        return BusinessArea.objects.get(
            code=BusinessArea.cash_assist_to_code_mapping.get(cash_assist_code, cash_assist_code)
        )

    def copy_cash_plans(self, session) -> None:
        dh_cash_plans = ca_models.CashPlan.objects.filter(session=session)
        for dh_cash_plan in dh_cash_plans:
            cash_plan_args = build_arg_dict(dh_cash_plan, PullFromDatahubTask.MAPPING_CASH_PLAN_DICT)
            self.set_cash_plan_service_provider(cash_plan_args)
            cash_plan_args["business_area"] = self.get_business_area_for_cash_assist_code(dh_cash_plan.business_area)
            (
                cash_plan,
                created,
            ) = CashPlan.objects.update_or_create(ca_id=dh_cash_plan.cash_plan_id, defaults=cash_plan_args)

            if created:
                CashPlanPaymentVerificationSummary.objects.create(cash_plan=cash_plan)

            if not cash_plan.exchange_rate:
                try:
                    cash_plan.exchange_rate = get_exchange_rate_for_cash_plan(cash_plan, self.exchange_rates_client)
                    cash_plan.save(update_fields=["exchange_rate"])
                except Exception as e:
                    logger.exception(e)

    def set_cash_plan_service_provider(self, cash_plan_args) -> None:
        assistance_through = cash_plan_args.get("assistance_through")
        if not assistance_through:
            return
        service_provider = ServiceProvider.objects.filter(ca_id=assistance_through).first()
        if service_provider is None:
            return
        cash_plan_args["service_provider"] = service_provider

    def copy_payment_records(self, session) -> None:
        dh_payment_records = ca_models.PaymentRecord.objects.filter(session=session)
        household_ids = []
        for dh_payment_record in dh_payment_records:
            payment_record_args = build_arg_dict(
                dh_payment_record,
                PullFromDatahubTask.MAPPING_PAYMENT_RECORD_DICT,
            )
            payment_record_args["business_area"] = self.get_business_area_for_cash_assist_code(
                dh_payment_record.business_area
            )
            payment_record_args["service_provider"] = ServiceProvider.objects.get(
                ca_id=dh_payment_record.service_provider_ca_id
            )
            payment_record_args["cash_plan"] = CashPlan.objects.get(ca_id=dh_payment_record.cash_plan_ca_id)
            (
                payment_record,
                created,
            ) = PaymentRecord.objects.update_or_create(ca_id=dh_payment_record.ca_id, defaults=payment_record_args)
            try:
                payment_record.delivered_quantity_usd = get_payment_record_delivered_quantity_in_usd(
                    payment_record, self.exchange_rates_client
                )
                payment_record.save(update_fields=["delivered_quantity_usd"])
            except Exception as e:
                logger.exception(e)
            household_ids.append(payment_record.household_id)
            if payment_record.household and payment_record.cash_plan and payment_record.cash_plan.program:
                payment_record.household.programs.add(payment_record.cash_plan.program)
        handle_total_cash_in_specific_households(household_ids)

    def copy_service_providers(self, session) -> None:
        dh_service_providers = ca_models.ServiceProvider.objects.filter(session=session)
        for dh_service_provider in dh_service_providers:
            service_provider_args = build_arg_dict(
                dh_service_provider,
                PullFromDatahubTask.MAPPING_SERVICE_PROVIDER_DICT,
            )
            service_provider_args["business_area"] = self.get_business_area_for_cash_assist_code(
                dh_service_provider.business_area
            )
            service_provider_args["country"] = CountryCodeMap.objects.get_iso3_code(dh_service_provider.country)
            ServiceProvider.objects.update_or_create(ca_id=dh_service_provider.ca_id, defaults=service_provider_args)

    def copy_programs(self, session) -> None:
        dh_programs = ca_models.Programme.objects.filter(session=session)
        programs = []
        for dh_program in dh_programs:
            program = Program.objects.get(id=dh_program.mis_id)
            program.ca_id = dh_program.ca_id
            program.ca_hash_id = dh_program.ca_hash_id
            programs.append(program)
        Program.objects.bulk_update(programs, ["ca_id", "ca_hash_id"])

    def copy_target_population(self, session) -> None:
        dh_target_populations = ca_models.TargetPopulation.objects.filter(session=session)
        target_populations = []
        for dh_target_population in dh_target_populations:
            target_population = TargetPopulation.objects.get(id=dh_target_population.mis_id)
            target_population.ca_id = dh_target_population.ca_id
            target_population.ca_hash_id = dh_target_population.ca_hash_id
            target_populations.append(target_population)
        TargetPopulation.objects.bulk_update(target_populations, ["ca_id", "ca_hash_id"])<|MERGE_RESOLUTION|>--- conflicted
+++ resolved
@@ -119,15 +119,12 @@
                     ret["failures"].append(session.id)
         return ret | {"grouped_session": grouped_session_count}
 
-<<<<<<< HEAD
-    def copy_session(self, session) -> None:
-=======
+
     def clear_cache(self, session):
         business_area = self.get_business_area_for_cash_assist_code(session.business_area)
         cache.delete_pattern(PROGRAM_TOTAL_NUMBER_OF_HOUSEHOLDS_CACHE_KEY.format(business_area.id, "*"))
 
     def copy_session(self, session):
->>>>>>> 45325ead
         with configure_scope() as scope:
             scope.set_tag("session.ca", str(session.id))
             session.status = session.STATUS_PROCESSING
