from decimal import Decimal
from unittest.mock import patch

from django.test import TestCase

from hct_mis_api.apps.core.fixtures import create_afghanistan
from hct_mis_api.apps.erp_datahub.fixtures import FundsCommitmentFactory
from hct_mis_api.apps.erp_datahub.tasks.pull_from_erp_datahub import (
    PullFromErpDatahubTask,
)
from hct_mis_api.apps.household.fixtures import create_household
from hct_mis_api.apps.payment.fixtures import CashPlanFactory, PaymentRecordFactory


class TestPullDataFromErpDatahub(TestCase):
    databases = "__all__"
    cash_plan_1 = None
    cash_plan_2 = None
    payment_record_1 = None
    payment_record_2 = None
    funds_commitment_1 = None
    funds_commitment_2 = None

    @staticmethod
    def _pre_test_commands() -> None:
        create_afghanistan()

    @classmethod
    def _setup_in_app_data(cls) -> None:
        (household, _) = create_household(household_args={"size": 1})

        cls.cash_plan_1 = CashPlanFactory(funds_commitment="123456", exchange_rate=None)
        cls.cash_plan_2 = CashPlanFactory(funds_commitment="654321", exchange_rate=None)
        cls.cash_plan_3 = CashPlanFactory(funds_commitment="000000", exchange_rate=None)
        cls.cash_plan_4 = CashPlanFactory(funds_commitment="111111", exchange_rate=None)

        cls.payment_record_1 = PaymentRecordFactory(
            parent=cls.cash_plan_1,
            business_area=cls.cash_plan_1.business_area,
            entitlement_quantity=1000,
            entitlement_quantity_usd=None,
            delivered_quantity=1000,
            delivered_quantity_usd=None,
            household=household,
<<<<<<< HEAD
            currency="PLN",
=======
            currency="EUR",
>>>>>>> 376e61ac
        )
        cls.payment_record_2 = PaymentRecordFactory(
            parent=cls.cash_plan_2,
            business_area=cls.cash_plan_2.business_area,
            entitlement_quantity=2000,
            entitlement_quantity_usd=None,
            delivered_quantity=2000,
            delivered_quantity_usd=None,
            household=household,
<<<<<<< HEAD
            currency="PLN",
=======
            currency="EUR",
>>>>>>> 376e61ac
        )
        cls.payment_record_3 = PaymentRecordFactory(
            parent=cls.cash_plan_3,
            business_area=cls.cash_plan_3.business_area,
            entitlement_quantity=3000,
            entitlement_quantity_usd=None,
            delivered_quantity=3000,
            delivered_quantity_usd=None,
            household=household,
<<<<<<< HEAD
            currency="PLN",
=======
            currency="EUR",
>>>>>>> 376e61ac
        )
        cls.payment_record_4 = PaymentRecordFactory(
            parent=cls.cash_plan_4,
            business_area=cls.cash_plan_4.business_area,
            entitlement_quantity=1000,
            entitlement_quantity_usd=None,
            delivered_quantity=1000,
            delivered_quantity_usd=None,
            household=household,
<<<<<<< HEAD
            currency="PLN",
=======
            currency="EUR",
>>>>>>> 376e61ac
        )

    @classmethod
    def _setup_datahub_data(cls) -> None:
        cls.funds_commitment_1 = FundsCommitmentFactory(
            funds_commitment_number="123456", total_open_amount_local=1000, total_open_amount_usd=2000
        )
        cls.funds_commitment_2 = FundsCommitmentFactory(
            funds_commitment_number="654321", total_open_amount_local=1500, total_open_amount_usd=2000
        )
        cls.funds_commitment_4 = FundsCommitmentFactory(
            funds_commitment_number="111111", total_open_amount_local=1000, total_open_amount_usd=None
        )

    @classmethod
    def setUpTestData(cls) -> None:
        cls._pre_test_commands()
        cls._setup_in_app_data()
        cls._setup_datahub_data()

    @patch("hct_mis_api.apps.payment.models.CashPlan.get_exchange_rate", new=lambda *args, **kwargs: 2.00)
    def test_pull_data(self) -> None:
        task = PullFromErpDatahubTask()
        task.execute()
        self.cash_plan_1.refresh_from_db()
        self.assertEqual(self.cash_plan_1.exchange_rate, Decimal(2))
        self.assertEqual(
            self.cash_plan_1.total_entitled_quantity_usd,
            Decimal(self.cash_plan_1.total_entitled_quantity / Decimal(2)).quantize(Decimal(".01")),
        )
        self.assertEqual(
            self.cash_plan_1.total_entitled_quantity_revised_usd,
            Decimal(self.cash_plan_1.total_entitled_quantity_revised / Decimal(2)).quantize(Decimal(".01")),
        )
        self.assertEqual(
            self.cash_plan_1.total_delivered_quantity_usd,
            Decimal(self.cash_plan_1.total_delivered_quantity / Decimal(2)).quantize(Decimal(".01")),
        )
        self.assertEqual(
            self.cash_plan_1.total_undelivered_quantity_usd,
            Decimal(self.cash_plan_1.total_undelivered_quantity / Decimal(2)).quantize(Decimal(".01")),
        )
        self.cash_plan_2.refresh_from_db()
        self.assertEqual(self.cash_plan_2.exchange_rate, Decimal(2))
        self.cash_plan_3.refresh_from_db()
        self.assertEqual(self.cash_plan_3.exchange_rate, Decimal(2))
        self.payment_record_1.refresh_from_db()
        self.assertEqual(
            self.payment_record_1.delivered_quantity_usd, Decimal(self.payment_record_1.delivered_quantity / Decimal(2))
        )
        self.assertEqual(
            self.payment_record_1.entitlement_quantity_usd,
            Decimal(self.payment_record_1.entitlement_quantity / Decimal(2)),
        )
        self.payment_record_2.refresh_from_db()
        self.assertIsNotNone(self.payment_record_2.delivered_quantity)
        self.assertIsNotNone(self.payment_record_2.delivered_quantity_usd)
        self.assertEqual(
            self.payment_record_2.delivered_quantity_usd, Decimal(self.payment_record_2.delivered_quantity / Decimal(2))
        )
        self.assertEqual(
            self.payment_record_2.entitlement_quantity_usd,
            Decimal(self.payment_record_2.entitlement_quantity / Decimal(2)),
        )
        self.payment_record_3.refresh_from_db()
        self.assertEqual(
            self.payment_record_3.delivered_quantity_usd, Decimal(self.payment_record_3.delivered_quantity / Decimal(2))
        )
        self.assertEqual(
            self.payment_record_3.entitlement_quantity_usd,
            Decimal(self.payment_record_3.entitlement_quantity / Decimal(2)),
        )
        self.cash_plan_4.refresh_from_db()
        self.assertEqual(self.cash_plan_4.exchange_rate, Decimal(2))
        self.payment_record_4.refresh_from_db()
        self.assertEqual(
            self.payment_record_4.delivered_quantity_usd, Decimal(self.payment_record_4.delivered_quantity / Decimal(2))
        )
        self.assertEqual(
            self.payment_record_4.entitlement_quantity_usd,
            Decimal(self.payment_record_4.entitlement_quantity / Decimal(2)),
        )<|MERGE_RESOLUTION|>--- conflicted
+++ resolved
@@ -42,11 +42,7 @@
             delivered_quantity=1000,
             delivered_quantity_usd=None,
             household=household,
-<<<<<<< HEAD
-            currency="PLN",
-=======
             currency="EUR",
->>>>>>> 376e61ac
         )
         cls.payment_record_2 = PaymentRecordFactory(
             parent=cls.cash_plan_2,
@@ -56,11 +52,7 @@
             delivered_quantity=2000,
             delivered_quantity_usd=None,
             household=household,
-<<<<<<< HEAD
-            currency="PLN",
-=======
             currency="EUR",
->>>>>>> 376e61ac
         )
         cls.payment_record_3 = PaymentRecordFactory(
             parent=cls.cash_plan_3,
@@ -70,11 +62,7 @@
             delivered_quantity=3000,
             delivered_quantity_usd=None,
             household=household,
-<<<<<<< HEAD
-            currency="PLN",
-=======
             currency="EUR",
->>>>>>> 376e61ac
         )
         cls.payment_record_4 = PaymentRecordFactory(
             parent=cls.cash_plan_4,
@@ -84,11 +72,7 @@
             delivered_quantity=1000,
             delivered_quantity_usd=None,
             household=household,
-<<<<<<< HEAD
-            currency="PLN",
-=======
             currency="EUR",
->>>>>>> 376e61ac
         )
 
     @classmethod
