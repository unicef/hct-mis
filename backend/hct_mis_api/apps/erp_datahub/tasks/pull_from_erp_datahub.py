--- conflicted
+++ resolved
@@ -11,9 +11,8 @@
         self.update_cash_plans()
         self.update_payment_records()
 
-<<<<<<< HEAD
     @staticmethod
-    def update_cash_plans():
+    def update_cash_plans() -> None:
         cash_plans_without_exchange_rate = CashPlan.objects.filter(exchange_rate__isnull=True)
 
         for cash_plan in cash_plans_without_exchange_rate:
@@ -34,18 +33,7 @@
         CashPlan.objects.bulk_update(cash_plans_without_exchange_rate, ["exchange_rate"] + CashPlan.usd_fields)
 
     @staticmethod
-    def update_payment_records():
-=======
-    def update_cash_plans(self) -> None:
-        cash_plans_without_exchange_rate = CashPlan.objects.filter(exchange_rate__isnull=True)
-
-        for cash_plan in cash_plans_without_exchange_rate:
-            cash_plan.exchange_rate = utils.get_exchange_rate_for_cash_plan(cash_plan)
-
-        CashPlan.objects.bulk_update(cash_plans_without_exchange_rate, ["exchange_rate"])
-
-    def update_payment_records(self) -> None:
->>>>>>> 1a31bccf
+    def update_payment_records() -> None:
         payment_records_to_update = PaymentRecord.objects.filter(
             Q(delivered_quantity_usd__isnull=True, delivered_quantity__isnull=False)
             | Q(entitlement_quantity_usd__isnull=True, entitlement_quantity__isnull=False),
