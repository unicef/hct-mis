import csv
import logging
import re
from collections import defaultdict, namedtuple
from functools import cached_property
from urllib.parse import unquote

from django import forms
from django.conf import settings
from django.contrib import admin, messages
from django.contrib.admin import SimpleListFilter
from django.contrib.admin.options import IncorrectLookupParameters
from django.contrib.admin.utils import construct_change_message
from django.contrib.admin.widgets import FilteredSelectMultiple
from django.contrib.auth import get_user_model
from django.contrib.auth.admin import GroupAdmin as _GroupAdmin
from django.contrib.auth.admin import UserAdmin as BaseUserAdmin
from django.contrib.auth.forms import UserCreationForm, UsernameField
from django.contrib.auth.models import Group, Permission
from django.core.exceptions import ValidationError
from django.core.mail import send_mail
from django.db import router, transaction
from django.db.models import JSONField, Q
from django.db.transaction import atomic
from django.forms import EmailField, ModelChoiceField, MultipleChoiceField
from django.forms.models import BaseInlineFormSet, ModelForm
from django.forms.utils import ErrorList
from django.http import Http404, HttpResponseRedirect
from django.shortcuts import render
from django.template.response import TemplateResponse
from django.urls import reverse
from django.utils.crypto import get_random_string
from django.utils.translation import gettext_lazy as _

import requests
from admin_extra_buttons.api import button
from admin_sync.mixin import GetManyFromRemoteMixin, SyncMixin
from adminactions.export import ForeignKeysCollector
from adminfilters.autocomplete import AutoCompleteFilter
from adminfilters.filters import AllValuesComboFilter
from constance import config
from import_export import fields, resources
from import_export.admin import ImportExportModelAdmin
from import_export.widgets import ManyToManyWidget
from jsoneditor.forms import JSONEditor
from requests import HTTPError
from smart_admin.decorators import smart_register
from smart_admin.mixins import LinkedObjectsMixin

from hct_mis_api.apps.account import models as account_models
from hct_mis_api.apps.account.forms import AddRoleForm, ImportCSVForm
from hct_mis_api.apps.account.microsoft_graph import DJANGO_USER_MAP, MicrosoftGraphAPI
from hct_mis_api.apps.account.models import IncompatibleRoles, Partner, Role, User
from hct_mis_api.apps.account.permissions import Permissions
from hct_mis_api.apps.core.models import BusinessArea
from hct_mis_api.apps.core.utils import build_arg_dict_from_dict
from hct_mis_api.apps.utils.admin import HOPEModelAdminBase, HopeModelAdminMixin

logger = logging.getLogger(__name__)


class RoleAdminForm(ModelForm):
    permissions = MultipleChoiceField(
        required=False,
        widget=FilteredSelectMultiple("", False),
        choices=Permissions.choices(),
    )

    class Meta:
        model = account_models.UserRole
        fields = "__all__"


class UserRoleAdminForm(ModelForm):
    role = ModelChoiceField(account_models.Role.objects.order_by("name"))
    business_area = ModelChoiceField(BusinessArea.objects.filter(is_split=False))

    class Meta:
        model = account_models.UserRole
        fields = "__all__"

    def clean(self):
        super().clean()
        if not self.is_valid():
            return
        role = self.cleaned_data["role"]
        user = self.cleaned_data["user"]
        business_area = self.cleaned_data["business_area"]

        account_models.IncompatibleRoles.objects.validate_user_role(user, business_area, role)


class UserRoleInlineFormSet(BaseInlineFormSet):
    model = account_models.UserRole

    def add_fields(self, form, index):
        super().add_fields(form, index)
        form.fields["business_area"].choices = [
            (str(x.id), str(x)) for x in BusinessArea.objects.filter(is_split=False)
        ]

    def clean(self):
        super().clean()
        if not self.is_valid():
            return
        for form in self.forms:
            if not form.is_valid():
                return
            if form.cleaned_data and not form.cleaned_data.get("DELETE"):
                business_area = form.cleaned_data["business_area"]
                role = form.cleaned_data["role"]
                incompatible_roles = list(
                    account_models.IncompatibleRoles.objects.filter(role_one=role).values_list("role_two", flat=True)
                ) + list(
                    account_models.IncompatibleRoles.objects.filter(role_two=role).values_list("role_one", flat=True)
                )
                error_forms = [
                    form_two.cleaned_data["role"].name
                    for form_two in self.forms
                    if form_two.cleaned_data
                    and not form_two.cleaned_data.get("DELETE")
                    and form_two.cleaned_data["business_area"] == business_area
                    and form_two.cleaned_data["role"].id in incompatible_roles
                ]
                if error_forms:
                    if "role" not in form._errors:
                        form._errors["role"] = ErrorList()
                    form._errors["role"].append(_(f"{role.name} is incompatible with {', '.join(error_forms)}."))


class UserRoleInline(admin.TabularInline):
    model = account_models.UserRole
    extra = 0
    formset = UserRoleInlineFormSet


KOBO_ACCESS_EMAIL = """

You have been authorised to access to HOPE/Kobo

Follow this link {kobo_url} and use below credentials:

Username:{email}
Password:{password}

The HOPE team.
"""


def get_valid_kobo_username(user: User):
    return user.username.replace("@", "_at_").replace(".", "_").replace("+", "_").lower()


class DjAdminManager:
    regex = re.compile(r'class="errorlist"><li>(.*)(?=<\/li>)')

    class ResponseException(Exception):
        pass

    def __init__(self, kf_host=settings.KOBO_KF_URL, kc_host=settings.KOBO_KC_URL):
        self.admin_path = "/admin/"
        self.admin_url = f"{kf_host}{self.admin_path}"
        self.login_url = f"{self.admin_url}login/"

        self.admin_url_kc = f"{kc_host}{self.admin_path}"
        self.login_url_kc = f"{self.admin_url_kc}login/"
        self._logged = False
        self._last_error = None
        self._last_response = False
        self._username = None
        self._password = None
        self.form_errors = []

    def extract_errors(self, res):
        self.form_errors = [msg for msg in self.regex.findall(res.content.decode())]
        return self.form_errors

    def assert_response(self, status: [int], location: str = None, custom_error=""):
        if not isinstance(status, (list, tuple)):
            status = [status]
        if self._last_response.status_code not in status:
            msg = f"Unexpected code:{self._last_response.status_code} not in {status}: {custom_error}"
            self._last_error = self._last_response
            raise self.ResponseException(msg)

        if location and (redir_to := self._last_response.headers.get("location", "N/A")) != location:
            msg = f"Unexpected redirect:{redir_to} <> {location}: {custom_error}"
            self._last_error = self._last_response
            raise self.ResponseException(msg)

    @cached_property
    def client(self):
        client = requests.Session()
        client.headers["Referer"] = self.admin_url
        client.headers["User-Agent"] = (
            "Mozilla/5.0 (Windows NT 10.0; Win64; x64) "
            "AppleWebKit/537.36 (KHTML, like Gecko) "
            "Chrome/91.0.4472.77 Safari/537.36"
        )
        return client

    def logout(self, request):
        self._username = request.session["kobo_username"] = None
        self._password = request.session["kobo_password"] = None

    def login(self, request=None, twin=None):
        try:
            username, password = config.KOBO_ADMIN_CREDENTIALS.split(":")
        except ValueError:
            raise ValueError("Invalid KOBO_ADMIN_CREDENTIALS")
        try:
            try:
                self._get(self.login_url)
                csrftoken = self.get_csrfmiddlewaretoken()
                self._post(
                    self.login_url,
                    {
                        "username": username,
                        "password": password,
                        "next": self.admin_url,
                        "csrfmiddlewaretoken": csrftoken,
                    },
                )
                self.assert_response(302, self.admin_url)
            except Exception as e:
                raise self.ResponseException(
                    f"Unable to login to Kobo at "
                    f"{self.login_url}: {e.__class__.__name__} {e}. "
                    f"Check KOBO_ADMIN_CREDENTIALS value"
                )

        except Exception as e:
            logger.exception(e)
            raise

    def _get(self, url):
        self._last_response = self.client.get(url, allow_redirects=False)
        self.client.headers["Referer"] = url
        return self._last_response

    def _post(self, url, data):
        self._last_response = self.client.post(url, data, allow_redirects=False)
        return self._last_response

    def list_users(self, q=""):
        regex = re.compile(
            r'action-checkbox.*value="(?P<id>\d+)".*</td>.*field-username.*<a.*?>(?P<username>.*)</a></t.>.*field-email">(?P<mail>.*?)<',
            re.MULTILINE + re.IGNORECASE,
        )
        page = 1
        last_match = None
        while True:
            url = f"{self.admin_url}auth/user/?q={q}&p={page}"
            res = self._get(url)
            self.assert_response(200)
            matches = regex.findall(res.content.decode())
            if matches[0] == last_match:
                break
            last_match = matches[0]
            yield from matches

            page += 1

    def get_csrfmiddlewaretoken(self):
        regex = re.compile("""csrfmiddlewaretoken["'] +value=["'](.*)["']""")
        try:
            m = regex.search(self._last_response.content.decode("utf8"))
            return m.groups()[0]
        except Exception:
            raise ValueError("Unable to get CSRF token from Kobo")

    def delete_user(self, username, pk):
        self.login()
        for url in (f"{self.admin_url_kc}auth/user/{pk}/delete/", f"{self.admin_url}auth/user/{pk}/delete/"):
            self._get(url)
            self.assert_response([200, 404, 302], custom_error=url)
            if self._last_response.status_code == 302 and "/login/" in self._last_response.headers["Location"]:
                raise Exception(f"Cannot access to {url}")

            if self._last_response.status_code == 200:
                # csrftoken = self.client.cookies.get_dict()['csrftoken']
                csrftoken = self.get_csrfmiddlewaretoken()
                self._post(url, {"csrfmiddlewaretoken": csrftoken, "post": "yes"})
                self.assert_response(302, custom_error=f"{url} - {csrftoken}")


class HasKoboAccount(SimpleListFilter):
    parameter_name = "kobo_account"
    title = "Has Kobo Access"

    def lookups(self, request, model_admin):
        return (1, "Yes"), (0, "No")

    def queryset(self, request, queryset):
        if self.value() == "0":
            return queryset.filter(Q(custom_fields__kobo_pk__isnull=True) | Q(custom_fields__kobo_pk=None))
        elif self.value() == "1":
            return queryset.filter(custom_fields__kobo_pk__isnull=False).exclude(custom_fields__kobo_pk=None)
        return queryset


class BusinessAreaFilter(SimpleListFilter):
    parameter_name = "ba"
    title = "Business Area"
    template = "adminfilters/combobox.html"

    def lookups(self, request, model_admin):
        return BusinessArea.objects.filter(user_roles__isnull=False).values_list("id", "name").distinct()

    def queryset(self, request, queryset):
        return queryset.filter(user_roles__business_area=self.value()).distinct() if self.value() else queryset


@admin.register(account_models.Partner)
class PartnerAdmin(HopeModelAdminMixin, admin.ModelAdmin):
    list_filter = ("is_un",)
    search_fields = ("name",)


class HopeUserCreationForm(UserCreationForm):
    class Meta:
        model = User
        fields = ()
        field_classes = {"username": UsernameField, "email": EmailField}


@admin.register(account_models.User)
<<<<<<< HEAD
class UserAdmin(HopeModelAdminMixin, SyncMixin, LinkedObjectsMixin, BaseUserAdmin):
    Results = namedtuple("Result", "created,missing,updated,errors")
=======
class UserAdmin(ExtraButtonsMixin, LinkedObjectsMixin, AdminFiltersMixin, AdminActionPermMixin, BaseUserAdmin):
    Result = namedtuple("Result", "created,missing,updated,errors")
>>>>>>> 2d73a37d
    add_form = HopeUserCreationForm
    add_form_template = "admin/auth/user/add_form.html"
    readonly_fields = ("ad_uuid", "last_modify_date", "doap_hash")

    change_form_template = None
    hijack_success_url = f"/api/{settings.ADMIN_PANEL_URL}/"
    list_filter = (
        ("partner", AutoCompleteFilter),
        BusinessAreaFilter,
        "is_staff",
        HasKoboAccount,
        "is_superuser",
        "is_active",
    )
    list_display = (
        "username",
        "email",
        "partner",
        "first_name",
        "last_name",
        "is_active",
        "is_staff",
        "is_superuser",
        "kobo_user",
    )
    fieldsets = (
        (
            _("Personal info"),
            {
                "fields": (
                    "partner",
                    "username",
                    "password",
                    (
                        "first_name",
                        "last_name",
                    ),
                    ("email", "ad_uuid"),
                )
            },
        ),
        (
            _("Custom Fields"),
            {"classes": ["collapse"], "fields": ("custom_fields", "doap_hash")},
        ),
        (
            _("Permissions"),
            {
                "classes": ["collapse"],
                "fields": (
                    (
                        "is_active",
                        "is_staff",
                        "is_superuser",
                    ),
                    ("groups",),
                ),
            },
        ),
        (
            _("Important dates"),
            {
                "classes": ["collapse"],
                "fields": (
                    "last_login",
                    "date_joined",
                    "last_modify_date",
                    "last_doap_sync",
                ),
            },
        ),
        (_("Job Title"), {"fields": ("job_title",)}),
    )
    inlines = (UserRoleInline,)
    actions = ["create_kobo_user_qs", "add_business_area_role"]
    formfield_overrides = {
        JSONField: {"widget": JSONEditor},
    }

    @property
    def media(self):
        return super().media + forms.Media(js=["hijack/hijack.js"])

    def get_queryset(self, request):
        return (
            super()
            .get_queryset(request)
            .select_related(
                "partner",
            )
        )

    def get_fields(self, request, obj=None):
        return [
            "last_name",
            "first_name",
            "email",
            "partner",
            "job_title",
        ]

    def get_fieldsets(self, request, obj=None):
        if request.user.is_superuser:
            return super().get_fieldsets(request, obj)
        return [(None, {"fields": self.get_fields(request, obj)})]

    def kobo_user(self, obj):
        return obj.custom_fields.get("kobo_username")

    def get_deleted_objects(self, objs, request):
        to_delete, model_count, perms_needed, protected = super().get_deleted_objects(objs, request)
        user = objs[0]
        kobo_pk = user.custom_fields.get("kobo_pk", None)
        kobo_username = user.custom_fields.get("kobo_username", None)
        if kobo_pk:
            to_delete.append(f"Kobo: {kobo_username}")
        return to_delete, model_count, perms_needed, protected

    def delete_view(self, request, object_id, extra_context=None):
        if request.POST:  # The user has confirmed the deletion.
            with transaction.atomic(using=router.db_for_write(self.model)):
                res = self._delete_view(request, object_id, extra_context)
        else:
            obj: account_models.User = self.get_object(request, unquote(object_id))
            kobo_pk = obj.custom_fields.get("kobo_pk", None)
            extra_context = extra_context or {}
            try:
                api = DjAdminManager()
                api.login(request)
                extra_context["kobo_pk"] = kobo_pk
                self.message_user(
                    request,
                    "This action will also delete linked Kobo account",
                    messages.WARNING,
                )
            except Exception as e:
                extra_context["kobo_failed"] = True
                self.message_user(request, str(e), messages.ERROR)
            res = super().delete_view(request, object_id, extra_context)

        return res

    def delete_model(self, request, obj):
        try:
            if "kobo_username" in obj.custom_fields:
                api = DjAdminManager()
                api.login(request)
                api.delete_user(obj.custom_fields["kobo_username"], obj.custom_fields["kobo_pk"])
            super().delete_model(request, obj)
        except Exception as e:
            logger.exception(e)
            self.message_user(request, str(e), messages.ERROR)
            raise

    @button()
    def privileges(self, request, pk):
        context = self.get_common_context(request, pk)
        user: account_models.User = context["original"]
        all_perms = user.get_all_permissions()
        context["permissions"] = [p.split(".") for p in sorted(all_perms)]
        ba_perms = defaultdict(list)
        ba_roles = defaultdict(list)
        for role in user.user_roles.all():
            ba_roles[role.business_area.slug].append(role.role)

        for role in user.user_roles.values_list("business_area__slug", flat=True).distinct("business_area"):
            ba_perms[role].extend(user.permissions_in_business_area(role))

        context["business_ares_permissions"] = dict(ba_perms)
        context["business_ares_roles"] = dict(ba_roles)
        return TemplateResponse(request, "admin/account/user/privileges.html", context)

    def get_actions(self, request):
        actions = super().get_actions(request)
        if not request.user.has_perm("account.can_create_kobo_user"):
            if "create_kobo_user_qs" in actions:
                del actions["create_kobo_user_qs"]
        if not request.user.has_perm("account.add_userrole"):
            if "add_business_area_role" in actions:
                del actions["add_business_area_role"]
        return actions

    def add_business_area_role(self, request, queryset):
        if "apply" in request.POST:
            form = AddRoleForm(request.POST)
            if form.is_valid():
                ba = form.cleaned_data["business_area"]
                roles = form.cleaned_data["roles"]
                crud = form.cleaned_data["operation"]

                with atomic():
                    users, added, removed = 0, 0, 0
                    for u in queryset.all():
                        users += 1
                        for role in roles:
                            if crud == "ADD":
                                try:
                                    IncompatibleRoles.objects.validate_user_role(u, ba, role)
                                    ur, is_new = u.user_roles.get_or_create(business_area=ba, role=role)
                                    if is_new:
                                        added += 1
                                        self.log_addition(request, ur, "Role added")
                                except ValidationError as e:
                                    self.message_user(request, str(e), messages.ERROR)
                            elif crud == "REMOVE":
                                to_delete = u.user_roles.filter(business_area=ba, role=role).first()
                                if to_delete:
                                    removed += 1
                                    self.log_deletion(request, to_delete, str(to_delete))
                                    to_delete.delete()
                            else:
                                raise ValueError("Bug found. {} not valid operation for add/rem role")
                    if removed:
                        msg = f"{removed} roles removed from {users} users"
                    elif added:
                        msg = f"{added} roles granted to {users} users"
                    else:
                        msg = f"{users} users processed no actions have been required"

                    self.message_user(request, msg)
            return HttpResponseRedirect(request.get_full_path())
        else:
            ctx = self.get_common_context(request, title="Add Role", selection=queryset)
            ctx["form"] = AddRoleForm()
            return render(request, "admin/account/user/business_area_role.html", context=ctx)

    add_business_area_role.short_description = "Add/Remove Business Area roles"

    def _grant_kobo_accesss_to_user(self, user, notify=True, sync=True):
        password = get_random_string(length=12)
        url = f"{settings.KOBO_KF_URL}/authorized_application/users/"
        username = get_valid_kobo_username(user)
        res = requests.post(
            url,
            headers={"Authorization": f"Token {config.KOBO_APP_API_TOKEN}"},
            json={
                "username": username,
                "email": user.email,
                "password": password,
                "last_name": user.last_name,
                "first_name": user.first_name,
            },
        )
        if res.status_code != 201:
            raise Exception(res.content)
        if res.status_code == 400:
            raise Exception(res.content)

        if sync:
            api = DjAdminManager()
            api.login()
            for entry in api.list_users(q=username):
                if entry[1] == username and entry[2] == user.email:
                    user.custom_fields["kobo_pk"] = entry[0]
                    user.custom_fields["kobo_username"] = entry[1]
                    user.save()
        if res.status_code == 201 and notify:
            send_mail(
                "Kobo credentials",
                KOBO_ACCESS_EMAIL.format(email=user.email, password=password, kobo_url=settings.KOBO_KF_URL),
                settings.DEFAULT_FROM_EMAIL,
                [user.email],
            )
        user.custom_fields["kobo_username"] = user.username
        user.save()

    def create_kobo_user_qs(self, request, queryset):
        for user in queryset.all():
            try:
                self._grant_kobo_accesss_to_user(request, user)
            except Exception as e:
                logger.exception(e)
                self.message_user(request, f"{e.__class__.__name__}: {str(e)}", messages.ERROR)
        self.message_user(
            request,
            f"User successfully `{user.username}` created on Kobo",
            messages.SUCCESS,
        )

    @button(
        permission="account.can_create_kobo_user",
        enabled=lambda b: not b.original.custom_fields.get("kobo_username"),
    )
    def create_kobo_user(self, request, pk):
        try:
            self._grant_kobo_accesss_to_user(self.get_queryset(request).get(pk=pk))
            self.message_user(request, f"Granted access to {settings.KOBO_KF_URL}", messages.SUCCESS)
        except Exception as e:
            logger.exception(e)
            self.message_user(request, f"{e.__class__.__name__}: {str(e)}", messages.ERROR)

    @button(
        permission="account.can_create_kobo_user",
        enabled=lambda b: not b.custom_fields.get("kobo_username"),
    )
    def remove_kobo_access(self, request, pk):
        try:
            obj = self.get_object(request, pk)
            api = DjAdminManager()
            api.delete_user(obj.custom_fields["kobo_username"], obj.custom_fields["kobo_pk"])
            obj.custom_fields["kobo_username"] = None
            obj.custom_fields["kobo_pk"] = None
            obj.save()
            self.message_user(
                request,
                f"Kobo Access removed from {settings.KOBO_KF_URL}",
                messages.WARNING,
            )
        except Exception as e:
            logger.exception(e)
            self.message_user(request, f"{e.__class__.__name__}: {str(e)}", messages.ERROR)

    @button(label="Import CSV", permission="account.can_upload_to_kobo")
    def import_csv(self, request):
        from django.contrib.admin.helpers import AdminForm

        context = self.get_common_context(request, processed=False)
        if request.method == "GET":
            form = ImportCSVForm(initial={"partner": Partner.objects.first()})
            context["form"] = form
        else:
            form = ImportCSVForm(data=request.POST, files=request.FILES)
            if form.is_valid():
                try:
                    context["processed"] = True
                    csv_file = form.cleaned_data["file"]
                    enable_kobo = form.cleaned_data["enable_kobo"]
                    partner = form.cleaned_data["partner"]
                    business_area = form.cleaned_data["business_area"]
                    role = form.cleaned_data["role"]

                    if csv_file.multiple_chunks():
                        raise Exception("Uploaded file is too big (%.2f MB)" % (csv_file.size(1000 * 1000)))
                    data_set = csv_file.read().decode("utf-8-sig").splitlines()
                    reader = csv.DictReader(
                        data_set,
                        quotechar=form.cleaned_data["quotechar"],
                        quoting=int(form.cleaned_data["quoting"]),
                        delimiter=form.cleaned_data["delimiter"],
                    )
                    results = []
                    context["results"] = results
                    context["reader"] = reader
                    context["errors"] = []
                    with atomic():
                        try:
                            for row in reader:
                                try:
                                    email = row["email"].strip()
                                except Exception as e:
                                    raise Exception(f"{e.__class__.__name__}: {e} on `{row}`")

                                user_info = {
                                    "email": email,
                                    "is_new": False,
                                    "kobo": False,
                                    "error": "",
                                }
                                if "username" in row:
                                    username = row["username"].strip()
                                else:
                                    username = row["email"].replace("@", "_").replace(".", "_").lower()
                                u, isnew = account_models.User.objects.get_or_create(
                                    email=email,
                                    partner=partner,
                                    defaults={"username": username},
                                )
                                if isnew:
                                    ur = u.user_roles.create(business_area=business_area, role=role)
                                    self.log_addition(request, u, "User imported by CSV")
                                    self.log_addition(request, ur, "User Role added")
                                else:  # check role validity
                                    try:
                                        IncompatibleRoles.objects.validate_user_role(u, business_area, role)
                                        u.user_roles.get_or_create(business_area=business_area, role=role)
                                        self.log_addition(request, ur, "User Role added")
                                    except ValidationError as e:
                                        self.message_user(
                                            request,
                                            f"Error on {u}: {e}",
                                            messages.ERROR,
                                        )

                                if enable_kobo:
                                    self._grant_kobo_accesss_to_user(u, sync=False)

                                context["results"].append(user_info)
                        except Exception:
                            raise
                except Exception as e:
                    logger.exception(e)
                    context["form"] = form
                    context["errors"] = [str(e)]
                    self.message_user(request, f"{e.__class__.__name__}: {str(e)}", messages.ERROR)
            else:
                self.message_user(request, "Please correct errors below", messages.ERROR)
                context["form"] = form
        fs = form._fieldsets or [(None, {"fields": form.base_fields})]
        context["adminform"] = AdminForm(form, fieldsets=fs, prepopulated_fields={})
        return TemplateResponse(request, "admin/account/user/import_csv.html", context)

    @button(label="Sync users from Kobo", permission="account.can_import_from_kobo")
    def kobo_users_sync(self, request):
        ctx = self.get_common_context(request)
        users = []
        if request.method == "POST":
            selected = request.POST.getlist("kobo_id")
            api = DjAdminManager()
            api.login(request)
            results = []
            for entry in api.list_users():
                if entry[0] in selected:
                    local, created = account_models.User.objects.get_or_create(
                        email=entry[2],
                        defaults={
                            "username": entry[1],
                            "custom_fields": {
                                "kobo_pk": entry[0],
                                "kobo_username": entry[1],
                            },
                        },
                    )
                    local.custom_fields["kobo_pk"] = entry[0]
                    local.custom_fields["kobo_username"] = entry[1]
                    local.save()
                    results.append([local, created])
            ctx["results"] = results
        else:
            try:
                api = DjAdminManager()
                api.login(request)
                for entry in api.list_users():
                    local = account_models.User.objects.filter(email=entry[2]).first()
                    if entry[1] not in ["__sys__", "superuser"]:
                        users.append([entry[0], entry[1], entry[2], local])
                ctx["users"] = users

            except Exception as e:
                logger.exception(e)
                self.message_user(request, str(e), messages.ERROR)
        return TemplateResponse(request, "admin/kobo_users.html", ctx)

    def __init__(self, model, admin_site):
        super().__init__(model, admin_site)

    def _sync_ad_data(self, user):
        ms_graph = MicrosoftGraphAPI()
        if user.ad_uuid:
            filters = [{"uuid": user.ad_uuid}, {"email": user.email}]
        else:
            filters = [{"email": user.email}]

        for _filter in filters:
            try:
                user_data = ms_graph.get_user_data(**_filter)
                user_args = build_arg_dict_from_dict(user_data, DJANGO_USER_MAP)
                for field, value in user_args.items():
                    setattr(user, field, value or "")
                user.save()
                break
            except Http404:
                pass
        else:
            raise Http404

    @button(label="AD Sync", permission="account.can_sync_with_ad")
    def sync_multi(self, request):
        not_found = []
        try:
            for user in account_models.User.objects.all():
                try:
                    self._sync_ad_data(user)
                except Http404:
                    not_found.append(str(user))
            if not_found:
                self.message_user(
                    request,
                    f"These users were not found: {', '.join(not_found)}",
                    messages.WARNING,
                )
            else:
                self.message_user(
                    request,
                    "Active Directory data successfully fetched",
                    messages.SUCCESS,
                )
        except Exception as e:
            logger.exception(e)
            self.message_user(request, str(e), messages.ERROR)

    @button(label="Sync", permission="account.can_sync_with_ad")
    def sync_single(self, request, pk):
        try:
            self._sync_ad_data(self.get_object(request, pk))
            self.message_user(request, "Active Directory data successfully fetched", messages.SUCCESS)
        except Exception as e:
            logger.exception(e)
            self.message_user(request, str(e), messages.ERROR)

    @button(permission="account.can_load_from_ad")
    def load_ad_users(self, request):
        from hct_mis_api.apps.account.forms import LoadUsersForm

        ctx = self.get_common_context(
            request,
            None,
            **{
                "change": True,
                "is_popup": False,
                "save_as": False,
                "has_delete_permission": False,
                "has_add_permission": False,
                "has_change_permission": True,
            },
        )
        if request.method == "POST":
            form = LoadUsersForm(request.POST)
            if form.is_valid():
                emails = set(form.cleaned_data["emails"].split())
                role = form.cleaned_data["role"]
                business_area = form.cleaned_data["business_area"]
                users_to_bulk_create = []
                users_role_to_bulk_create = []
                existing = set(account_models.User.objects.filter(email__in=emails).values_list("email", flat=True))
                results = self.Result([], [], [], [])
                try:
                    ms_graph = MicrosoftGraphAPI()
                    for email in emails:
                        try:
                            if email in existing:
                                user = account_models.User.objects.get(email=email)
                                self._sync_ad_data(user)
                                results.updated.append(user)
                            else:
                                user_data = ms_graph.get_user_data(email=email)
                                user_args = build_arg_dict_from_dict(user_data, DJANGO_USER_MAP)
                                user = account_models.User(**user_args)
                                if user.first_name is None:
                                    user.first_name = ""
                                if user.last_name is None:
                                    user.last_name = ""
                                job_title = user_data.get("jobTitle")
                                if job_title is not None:
                                    user.job_title = job_title
                                user.set_unusable_password()
                                users_to_bulk_create.append(user)
                                global_business_area = BusinessArea.objects.filter(slug="global").first()
                                basic_role = account_models.Role.objects.filter(name="Basic User").first()
                                if global_business_area and basic_role:
                                    users_role_to_bulk_create.append(
                                        account_models.UserRole(
                                            business_area=global_business_area,
                                            user=user,
                                            role=basic_role,
                                        )
                                    )
                                results.created.append(user)

                            users_role_to_bulk_create.append(
                                account_models.UserRole(role=role, business_area=business_area, user=user)
                            )
                        except HTTPError as e:
                            if e.response.status_code != 404:
                                raise
                            results.missing.append(email)
                        except Http404:
                            results.missing.append(email)
                    account_models.User.objects.bulk_create(users_to_bulk_create)
                    account_models.UserRole.objects.bulk_create(users_role_to_bulk_create, ignore_conflicts=True)
                    ctx["results"] = results
                    return TemplateResponse(request, "admin/load_users.html", ctx)
                except Exception as e:
                    logger.exception(e)
                    self.message_user(request, str(e), messages.ERROR)
        else:
            form = LoadUsersForm()
        ctx["form"] = form
        return TemplateResponse(request, "admin/load_users.html", ctx)


class PermissionFilter(SimpleListFilter):
    title = "Permission Name"
    parameter_name = "perm"
    template = "adminfilters/combobox.html"

    def lookups(self, request, model_admin):
        return Permissions.choices()

    def queryset(self, request, queryset):
        if not self.value():
            return queryset
        return queryset.filter(permissions__contains=[self.value()])


class RoleResource(resources.ModelResource):
    class Meta:
        model = account_models.Role
        fields = ("name", "subsystem", "permissions")
        import_id_fields = ("name", "subsystem")


@admin.register(account_models.Role)
class RoleAdmin(ImportExportModelAdmin, SyncMixin, HOPEModelAdminBase):
    list_display = ("name", "subsystem")
    search_fields = ("name",)
    form = RoleAdminForm
    list_filter = (PermissionFilter, "subsystem")
    resource_class = RoleResource
    change_list_template = "admin/account/role/change_list.html"

    @button()
    def members(self, request, pk):
        url = reverse("admin:account_userrole_changelist")
        return HttpResponseRedirect(f"{url}?role__id__exact={pk}")

    @button()
    def matrix(self, request):
        ctx = self.get_common_context(request, action="Matrix")
        matrix1 = {}
        matrix2 = {}
        perms = sorted(str(x.value) for x in Permissions)
        roles = account_models.Role.objects.order_by("name").filter(subsystem="HOPE")
        for perm in perms:
            granted_to_roles = []
            for role in roles:
                if role.permissions and perm in role.permissions:
                    granted_to_roles.append("X")
                else:
                    granted_to_roles.append("")
            matrix1[perm] = granted_to_roles

        for role in roles:
            values = []
            for perm in perms:
                if role.permissions and perm in role.permissions:
                    values.append("X")
                else:
                    values.append("")
            matrix2[role.name] = values

        ctx["permissions"] = perms
        ctx["roles"] = roles.values_list("name", flat=True)
        ctx["matrix1"] = matrix1
        ctx["matrix2"] = matrix2
        return TemplateResponse(request, "admin/account/role/matrix.html", ctx)

    def _perms(self, request, object_id) -> set:
        return set(self.get_object(request, object_id).permissions or [])

    def changeform_view(self, request, object_id=None, form_url="", extra_context=None):
        if object_id:
            self.existing_perms = self._perms(request, object_id)
        return super().changeform_view(request, object_id, form_url, extra_context)

    def construct_change_message(self, request, form, formsets, add=False):
        change_message = construct_change_message(form, formsets, add)
        if not add and "permissions" in form.changed_data:
            new_perms = self._perms(request, form.instance.id)
            change_message[0]["changed"]["permissions"] = {
                "added": sorted(new_perms.difference(self.existing_perms)),
                "removed": sorted(self.existing_perms.difference(new_perms)),
            }
        return change_message


@admin.register(account_models.UserRole)
class UserRoleAdmin(GetManyFromRemoteMixin, HOPEModelAdminBase):
    list_display = ("user", "role", "business_area")
    form = UserRoleAdminForm
    autocomplete_fields = ("role",)
    raw_id_fields = ("user", "business_area", "role")
    search_fields = ("user__username__istartswith",)
    list_filter = (
        ("business_area", AutoCompleteFilter),
        ("role", AutoCompleteFilter),
        ("role__subsystem", AllValuesComboFilter),
    )

    def get_queryset(self, request):
        return (
            super()
            .get_queryset(request)
            .select_related(
                "business_area",
                "user",
                "role",
            )
        )

    def check_sync_permission(self, request, obj=None):
        return request.user.is_staff

    def check_publish_permission(self, request, obj=None):
        return False

    def _get_data(self, record) -> str:
        roles = Role.objects.all()
        collector = ForeignKeysCollector(None)
        objs = []
        for qs in [roles]:
            objs.extend(qs)
        objs.extend(account_models.UserRole.objects.filter(pk=record.pk))
        collector.collect(objs)
        serializer = self.get_serializer("json")
        return serializer.serialize(
            collector.data, use_natural_foreign_keys=True, use_natural_primary_keys=True, indent=3
        )


class IncompatibleRoleFilter(SimpleListFilter):
    template = "adminfilters/combobox.html"
    title = "Role"
    parameter_name = "role"

    def lookups(self, request, model_admin):
        types = account_models.Role.objects.values_list("id", "name")
        return list(types.order_by("name").distinct())

    def queryset(self, request, queryset):
        if not self.value():
            return queryset
        try:
            return queryset.filter(
                Q(role_one=self.value()) | Q(role_two=self.value()),
            )
        except (ValueError, ValidationError) as e:
            logger.exception(e)
            raise IncorrectLookupParameters(e)


@admin.register(account_models.IncompatibleRoles)
class IncompatibleRolesAdmin(HOPEModelAdminBase):
    list_display = ("role_one", "role_two")
    list_filter = (IncompatibleRoleFilter,)


class GroupResource(resources.ModelResource):
    permissions = fields.Field(widget=ManyToManyWidget(Permission, field="codename"), attribute="permissions")

    class Meta:
        model = Group
        fields = ("name", "permissions")
        import_id_fields = ("name",)


@smart_register(Group)
class GroupAdmin(ImportExportModelAdmin, SyncMixin, HopeModelAdminMixin, _GroupAdmin):
    resource_class = GroupResource
    change_list_template = "admin/account/group/change_list.html"

    @button(permission=lambda request, group: request.user.is_superuser)
    def import_fixture(self, request):
        from adminactions.helpers import import_fixture as _import_fixture

        return _import_fixture(self, request)

    def _perms(self, request, object_id) -> set:
        return set(self.get_object(request, object_id).permissions.values_list("codename", flat=True))

    @button()
    def users(self, request, pk):
        User = get_user_model()
        context = self.get_common_context(request, pk, aeu_groups=["1"])
        group = context["original"]
        users = User.objects.filter(groups=group).distinct()
        context["title"] = _('Users in group "{}"').format(group.name)
        context["user_opts"] = User._meta
        context["data"] = users
        return render(request, "admin/account/group/members.html", context)

    def changeform_view(self, request, object_id=None, form_url="", extra_context=None):
        if object_id:
            self.existing_perms = self._perms(request, object_id)
        return super().changeform_view(request, object_id, form_url, extra_context)

    def construct_change_message(self, request, form, formsets, add=False):
        change_message = construct_change_message(form, formsets, add)
        if not add and "permissions" in form.changed_data:
            new_perms = self._perms(request, form.instance.id)
            change_message[0]["changed"]["permissions"] = {
                "added": sorted(new_perms.difference(self.existing_perms)),
                "removed": sorted(self.existing_perms.difference(new_perms)),
            }
        return change_message


@admin.register(account_models.UserGroup)
class UserGroupAdmin(GetManyFromRemoteMixin, HOPEModelAdminBase):
    list_display = ("user", "group", "business_area")
    autocomplete_fields = ("group",)
    raw_id_fields = ("user", "business_area", "group")
    search_fields = ("user__username__istartswith",)
    list_filter = (
        ("business_area", AutoCompleteFilter),
        ("group", AutoCompleteFilter),
    )

    def get_queryset(self, request):
        return (
            super()
            .get_queryset(request)
            .select_related(
                "business_area",
                "user",
                "group",
            )
        )

    def check_sync_permission(self, request, obj=None):
        return request.user.is_staff

    def check_publish_permission(self, request, obj=None):
        return False

    def _get_data(self, record) -> str:
        groups = Group.objects.all()
        collector = ForeignKeysCollector(None)
        objs = []
        for qs in [groups]:
            objs.extend(qs)
        objs.extend(account_models.UserGroup.objects.filter(pk=record.pk))
        collector.collect(objs)
        serializer = self.get_serializer("json")
        return serializer.serialize(
            collector.data, use_natural_foreign_keys=True, use_natural_primary_keys=True, indent=3
        )<|MERGE_RESOLUTION|>--- conflicted
+++ resolved
@@ -325,13 +325,8 @@
 
 
 @admin.register(account_models.User)
-<<<<<<< HEAD
 class UserAdmin(HopeModelAdminMixin, SyncMixin, LinkedObjectsMixin, BaseUserAdmin):
     Results = namedtuple("Result", "created,missing,updated,errors")
-=======
-class UserAdmin(ExtraButtonsMixin, LinkedObjectsMixin, AdminFiltersMixin, AdminActionPermMixin, BaseUserAdmin):
-    Result = namedtuple("Result", "created,missing,updated,errors")
->>>>>>> 2d73a37d
     add_form = HopeUserCreationForm
     add_form_template = "admin/auth/user/add_form.html"
     readonly_fields = ("ad_uuid", "last_modify_date", "doap_hash")
