import logging
from collections import OrderedDict
from enum import Enum, auto, unique
from functools import partial
from typing import Any, Callable, Dict, Iterable, List, Optional, Tuple, Type, Union

from django.core.exceptions import PermissionDenied
from django.db.models import Model

from graphene import Mutation
from graphene.relay import ClientIDMutation
from graphene.types.argument import to_arguments
from graphene_django.filter.utils import (
    get_filtering_args_from_filterset,
    get_filterset_class,
)

from hct_mis_api.apps.core.extended_connection import DjangoFastConnectionField
from hct_mis_api.apps.core.models import BusinessArea

logger = logging.getLogger(__name__)


@unique
class Permissions(Enum):
    def _generate_next_value_(name, *args: Any) -> "Permissions":  # type: ignore # FIXME: signature differs from superclass
        return name

    # RDI
    RDI_VIEW_LIST = auto()
    RDI_VIEW_DETAILS = auto()
    RDI_IMPORT_DATA = auto()
    RDI_RERUN_DEDUPE = auto()
    RDI_MERGE_IMPORT = auto()
    RDI_REFUSE_IMPORT = auto()

    # Population
    POPULATION_VIEW_HOUSEHOLDS_LIST = auto()
    POPULATION_VIEW_HOUSEHOLDS_DETAILS = auto()
    POPULATION_VIEW_INDIVIDUALS_LIST = auto()
    POPULATION_VIEW_INDIVIDUALS_DETAILS = auto()

    # Programme
    PRORGRAMME_VIEW_LIST_AND_DETAILS = auto()
    PROGRAMME_VIEW_PAYMENT_RECORD_DETAILS = auto()
    PROGRAMME_CREATE = auto()
    PROGRAMME_UPDATE = auto()
    PROGRAMME_REMOVE = auto()
    PROGRAMME_ACTIVATE = auto()
    PROGRAMME_FINISH = auto()

    # Targeting
    TARGETING_VIEW_LIST = auto()
    TARGETING_VIEW_DETAILS = auto()
    TARGETING_CREATE = auto()
    TARGETING_UPDATE = auto()
    TARGETING_DUPLICATE = auto()
    TARGETING_REMOVE = auto()
    TARGETING_LOCK = auto()
    TARGETING_UNLOCK = auto()
    TARGETING_SEND = auto()

    # Payment Verification
    PAYMENT_VERIFICATION_VIEW_LIST = auto()
    PAYMENT_VERIFICATION_VIEW_DETAILS = auto()
    PAYMENT_VERIFICATION_CREATE = auto()
    PAYMENT_VERIFICATION_UPDATE = auto()
    PAYMENT_VERIFICATION_ACTIVATE = auto()
    PAYMENT_VERIFICATION_DISCARD = auto()
    PAYMENT_VERIFICATION_FINISH = auto()
    PAYMENT_VERIFICATION_EXPORT = auto()
    PAYMENT_VERIFICATION_IMPORT = auto()
    PAYMENT_VERIFICATION_VERIFY = auto()
    PAYMENT_VERIFICATION_VIEW_PAYMENT_RECORD_DETAILS = auto()
    PAYMENT_VERIFICATION_DELETE = auto()
    PAYMENT_VERIFICATION_INVALID = auto()
    PAYMENT_VERIFICATION_MARK_AS_FAILED = auto()

    # User Management
    USER_MANAGEMENT_VIEW_LIST = auto()

    # Dashboard
    # Note: view HQ dashboard will be available for users in business area global and permission view_country
    # DASHBOARD_VIEW_HQ = auto()
    DASHBOARD_VIEW_COUNTRY = auto()
    DASHBOARD_EXPORT = auto()

    # Grievances
    # We have different permissions that allow to view/edit etc all grievances
    # or only the ones user created or the ones user is assigned to
    GRIEVANCES_VIEW_LIST_EXCLUDING_SENSITIVE = auto()
    GRIEVANCES_VIEW_LIST_EXCLUDING_SENSITIVE_AS_CREATOR = auto()
    GRIEVANCES_VIEW_LIST_EXCLUDING_SENSITIVE_AS_OWNER = auto()
    GRIEVANCES_VIEW_LIST_SENSITIVE = auto()
    GRIEVANCES_VIEW_LIST_SENSITIVE_AS_CREATOR = auto()
    GRIEVANCES_VIEW_LIST_SENSITIVE_AS_OWNER = auto()
    GRIEVANCES_VIEW_DETAILS_EXCLUDING_SENSITIVE = auto()
    GRIEVANCES_VIEW_DETAILS_EXCLUDING_SENSITIVE_AS_CREATOR = auto()
    GRIEVANCES_VIEW_DETAILS_EXCLUDING_SENSITIVE_AS_OWNER = auto()
    GRIEVANCES_VIEW_DETAILS_SENSITIVE = auto()
    GRIEVANCES_VIEW_DETAILS_SENSITIVE_AS_CREATOR = auto()
    GRIEVANCES_VIEW_DETAILS_SENSITIVE_AS_OWNER = auto()
    GRIEVANCES_VIEW_HOUSEHOLD_DETAILS = auto()
    GRIEVANCES_VIEW_HOUSEHOLD_DETAILS_AS_CREATOR = auto()
    GRIEVANCES_VIEW_HOUSEHOLD_DETAILS_AS_OWNER = auto()
    GRIEVANCES_VIEW_INDIVIDUALS_DETAILS = auto()
    GRIEVANCES_VIEW_INDIVIDUALS_DETAILS_AS_CREATOR = auto()
    GRIEVANCES_VIEW_INDIVIDUALS_DETAILS_AS_OWNER = auto()
    GRIEVANCES_CREATE = auto()
    GRIEVANCES_UPDATE = auto()
    GRIEVANCES_UPDATE_AS_CREATOR = auto()
    GRIEVANCES_UPDATE_AS_OWNER = auto()
    GRIEVANCES_UPDATE_REQUESTED_DATA_CHANGE = auto()
    GRIEVANCES_UPDATE_REQUESTED_DATA_CHANGE_AS_CREATOR = auto()
    GRIEVANCES_UPDATE_REQUESTED_DATA_CHANGE_AS_OWNER = auto()
    GRIEVANCES_ADD_NOTE = auto()
    GRIEVANCES_ADD_NOTE_AS_CREATOR = auto()
    GRIEVANCES_ADD_NOTE_AS_OWNER = auto()
    GRIEVANCES_SET_IN_PROGRESS = auto()
    GRIEVANCES_SET_IN_PROGRESS_AS_CREATOR = auto()
    GRIEVANCES_SET_IN_PROGRESS_AS_OWNER = auto()
    GRIEVANCES_SET_ON_HOLD = auto()
    GRIEVANCES_SET_ON_HOLD_AS_CREATOR = auto()
    GRIEVANCES_SET_ON_HOLD_AS_OWNER = auto()
    GRIEVANCES_SEND_FOR_APPROVAL = auto()
    GRIEVANCES_SEND_FOR_APPROVAL_AS_CREATOR = auto()
    GRIEVANCES_SEND_FOR_APPROVAL_AS_OWNER = auto()
    GRIEVANCES_SEND_BACK = auto()
    GRIEVANCES_SEND_BACK_AS_CREATOR = auto()
    GRIEVANCES_SEND_BACK_AS_OWNER = auto()
    GRIEVANCES_APPROVE_DATA_CHANGE = auto()
    GRIEVANCES_APPROVE_DATA_CHANGE_AS_CREATOR = auto()
    GRIEVANCES_APPROVE_DATA_CHANGE_AS_OWNER = auto()
    GRIEVANCES_CLOSE_TICKET_EXCLUDING_FEEDBACK = auto()
    GRIEVANCES_CLOSE_TICKET_EXCLUDING_FEEDBACK_AS_CREATOR = auto()
    GRIEVANCES_CLOSE_TICKET_EXCLUDING_FEEDBACK_AS_OWNER = auto()
    GRIEVANCES_CLOSE_TICKET_FEEDBACK = auto()
    GRIEVANCES_CLOSE_TICKET_FEEDBACK_AS_CREATOR = auto()
    GRIEVANCES_CLOSE_TICKET_FEEDBACK_AS_OWNER = auto()
    GRIEVANCES_APPROVE_FLAG_AND_DEDUPE = auto()
    GRIEVANCES_APPROVE_FLAG_AND_DEDUPE_AS_CREATOR = auto()
    GRIEVANCES_APPROVE_FLAG_AND_DEDUPE_AS_OWNER = auto()
    GRIEVANCES_APPROVE_PAYMENT_VERIFICATION = auto()
    GRIEVANCES_APPROVE_PAYMENT_VERIFICATION_AS_CREATOR = auto()
    GRIEVANCES_APPROVE_PAYMENT_VERIFICATION_AS_OWNER = auto()
    GRIEVANCE_ASSIGN = auto()

    # Reporting
    REPORTING_EXPORT = auto()

    # All
    ALL_VIEW_PII_DATA_ON_LISTS = auto()

    # Activity Log
    ACTIVITY_LOG_VIEW = auto()
    ACTIVITY_LOG_DOWNLOAD = auto()

    # Core
    UPLOAD_STORAGE_FILE = auto()
    DOWNLOAD_STORAGE_FILE = auto()

    # Django Admin
    # ...

    # ...

    @classmethod
    def choices(cls) -> Tuple:
        return tuple((i.value, i.value.replace("_", " ")) for i in cls)


ALL_GRIEVANCES_CREATE_MODIFY = (
    Permissions.GRIEVANCES_CREATE,
    Permissions.GRIEVANCES_UPDATE,
    Permissions.GRIEVANCES_UPDATE_AS_CREATOR,
    Permissions.GRIEVANCES_UPDATE_AS_OWNER,
    Permissions.GRIEVANCES_UPDATE_REQUESTED_DATA_CHANGE,
    Permissions.GRIEVANCES_UPDATE_REQUESTED_DATA_CHANGE_AS_CREATOR,
    Permissions.GRIEVANCES_UPDATE_REQUESTED_DATA_CHANGE_AS_OWNER,
)


class BasePermission:
    @classmethod
    def has_permission(cls, info: Any, **kwargs: Any) -> bool:
        return False


class AllowAny(BasePermission):
    @classmethod
    def has_permission(cls, info: Any, **kwargs: Any) -> bool:
        return True


class AllowAuthenticated(BasePermission):
    @classmethod
    def has_permission(cls, info: Any, **kwargs: Any) -> bool:
        return info.context.user.is_authenticated


def check_permissions(user: Any, permissions: Iterable[Permissions], **kwargs: Any) -> bool:
    if not user.is_authenticated:
        return False
    business_area_arg = kwargs.get("business_area")
    if business_area_arg is None:
        return False
    if isinstance(business_area_arg, BusinessArea):
        business_area = business_area_arg
    else:
        business_area = BusinessArea.objects.filter(slug=business_area_arg).first()
    if business_area is None:
        return False
    return any(user.has_permission(permission.name, business_area) for permission in permissions)


def hopePermissionClass(permission: Permissions) -> Type[BasePermission]:
    class XDPerm(BasePermission):
        @classmethod
        def has_permission(cls, info: Any, **kwargs: Any) -> bool:
            user = info.context.user
            permissions = [permission]
            return check_permissions(user, permissions, **kwargs)

    return XDPerm


def hopeOneOfPermissionClass(*permissions: Permissions) -> Type[BasePermission]:
    class XDPerm(BasePermission):
        @classmethod
        def has_permission(cls, info: Any, **kwargs: Any) -> bool:
            user = info.context.user
            return check_permissions(user, permissions, **kwargs)

    return XDPerm


class BaseNodePermissionMixin:
    permission_classes: Tuple[Type[BasePermission], ...] = (AllowAny,)

    @classmethod
    def check_node_permission(cls, info: Any, object_instance: Any) -> None:
        business_area = object_instance.business_area
        if not any(perm.has_permission(info, business_area=business_area) for perm in cls.permission_classes):
            raise PermissionDenied("Permission Denied")

    @classmethod
    def get_node(cls, info: Any, object_id: str) -> Optional[Model]:
        try:
            object_instance = cls._meta.model.objects.get(pk=object_id)
            cls.check_node_permission(info, object_instance)
        except cls._meta.model.DoesNotExist:
            object_instance = None
        return object_instance

    @classmethod
    def check_creator_or_owner_permission(
        cls,
        info: Any,
        object_instance: Any,
        general_permission: Permissions,
        is_creator: bool,
        creator_permission: Permissions,
        is_owner: bool,
        owner_permission: Permissions,
    ) -> None:
        user = info.context.user
        business_area = object_instance.business_area
        if not user.is_authenticated or not (
            user.has_permission(general_permission, business_area)
            or (is_creator and user.has_permission(creator_permission, business_area))
            or (is_owner and user.has_permission(owner_permission, business_area))
        ):
            raise PermissionDenied("Permission Denied")


class DjangoPermissionFilterConnectionField(DjangoFastConnectionField):
    def __init__(
        self,
        type: Type,
        fields: Optional[Any] = None,
        order_by: Optional[Any] = None,
        extra_filter_meta: Optional[Any] = None,
        filterset_class: Optional[Any] = None,
<<<<<<< HEAD
        permission_classes: Tuple[Type[BasePermission], ...] = (AllowAny,),
=======
        permission_classes: Tuple[Type[BasePermission]] = (AllowAny,),
>>>>>>> 1a6997a8
        *args: Any,
        **kwargs: Any,
    ) -> None:
        self._fields = fields
        self._provided_filterset_class = filterset_class
        self._filterset_class = None
        self._extra_filter_meta = extra_filter_meta
        self._base_args = None
        self.permission_classes = permission_classes
        super().__init__(type, *args, **kwargs)

    @property
    def args(self) -> Dict:
        return to_arguments(self._base_args or OrderedDict(), self.filtering_args)

    @args.setter
    def args(self, args: Any) -> None:
        self._base_args = args

    @property
    def filterset_class(self) -> Any:
        if not self._filterset_class:
            fields = self._fields or self.node_type._meta.filter_fields
            meta = dict(model=self.model, fields=fields)
            if self._extra_filter_meta:
                meta.update(self._extra_filter_meta)

            filterset_class = self._provided_filterset_class or (self.node_type._meta.filterset_class)
            self._filterset_class = get_filterset_class(filterset_class, **meta)

        return self._filterset_class

    @property
    def filtering_args(self) -> Any:
        return get_filtering_args_from_filterset(self.filterset_class, self.node_type)

    @classmethod
    def resolve_queryset(
        cls,
        connection: Any,
        iterable: Iterable,
        info: Any,
        args: Any,
        filtering_args: List,
        filterset_class: Any,
        permission_classes: List,
    ) -> Any:
        filter_kwargs = {k: v for k, v in args.items() if k in filtering_args}
        if not any(perm.has_permission(info, **filter_kwargs) for perm in permission_classes):
            raise PermissionDenied("Permission Denied")
        if "permissions" in filtering_args:
            filter_kwargs["permissions"] = info.context.user.permissions_in_business_area(
                filter_kwargs.get("business_area")
            )
        qs = super().resolve_queryset(connection, iterable, info, args)
        return filterset_class(data=filter_kwargs, queryset=qs, request=info.context).qs

    def get_queryset_resolver(self) -> Callable:
        return partial(
            self.resolve_queryset,
            filterset_class=self.filterset_class,
            filtering_args=self.filtering_args,
            permission_classes=self.permission_classes,
        )


class BaseMutationPermissionMixin:
    @classmethod
    def is_authenticated(cls, info: Any) -> Optional[bool]:
        if not info.context.user.is_authenticated:
            cls.raise_not_authenticated_error()
        return True

    @classmethod
    def has_permission(cls, info: Any, permission: Any, business_area_arg: str, raise_error: bool = True) -> bool:
        cls.is_authenticated(info)
        permissions: Iterable = (permission,) if not isinstance(permission, list) else permission
        if isinstance(business_area_arg, BusinessArea):
            business_area = business_area_arg
        else:
            if business_area_arg is None:
                return cls.raise_permission_denied_error(raise_error=raise_error)
            business_area = BusinessArea.objects.filter(slug=business_area_arg).first()
            if business_area is None:
                return cls.raise_permission_denied_error(raise_error=raise_error)
        if not any(
            [
                permission.name
                for permission in permissions
                if info.context.user.has_permission(permission.name, business_area)
            ]
        ):
            return cls.raise_permission_denied_error(raise_error=raise_error)
        return True

    @classmethod
    def has_creator_or_owner_permission(
        cls,
        info: Any,
        business_area_arg: str,
        general_permission: Permissions,
        is_creator: bool,
        creator_permission: Permissions,
        is_owner: bool,
        owner_permission: Any,
        raise_error: bool = True,
    ) -> bool:
        cls.is_authenticated(info)
        if not (
            cls.has_permission(info, general_permission, business_area_arg, False)
            or (is_creator and cls.has_permission(info, creator_permission, business_area_arg, False))
            or (is_owner and cls.has_permission(info, owner_permission, business_area_arg, False))
        ):
            return cls.raise_permission_denied_error(raise_error=raise_error)
        return True

    @staticmethod
    def raise_permission_denied_error(raise_error: bool = True) -> bool:
        if not raise_error:
            return False
        raise PermissionDenied("Permission Denied: User does not have correct permission.")

    @staticmethod
    def raise_not_authenticated_error() -> None:
        raise PermissionDenied("Permission Denied: User is not authenticated.")


class PermissionMutation(BaseMutationPermissionMixin, Mutation):
    @classmethod
    def mutate(cls, root: Any, info: Any, **kwargs: Any) -> None:
        return super().mutate(root, info, **kwargs)


class PermissionRelayMutation(BaseMutationPermissionMixin, ClientIDMutation):
    @classmethod
    def mutate_and_get_payload(cls, root: Any, info: Any, **kwargs: Any) -> None:
        return super().mutate_and_get_payload(root, info, **kwargs)<|MERGE_RESOLUTION|>--- conflicted
+++ resolved
@@ -281,11 +281,7 @@
         order_by: Optional[Any] = None,
         extra_filter_meta: Optional[Any] = None,
         filterset_class: Optional[Any] = None,
-<<<<<<< HEAD
         permission_classes: Tuple[Type[BasePermission], ...] = (AllowAny,),
-=======
-        permission_classes: Tuple[Type[BasePermission]] = (AllowAny,),
->>>>>>> 1a6997a8
         *args: Any,
         **kwargs: Any,
     ) -> None:
