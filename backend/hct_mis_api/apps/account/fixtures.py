--- conflicted
+++ resolved
@@ -18,11 +18,8 @@
 
 class BusinessAreaFactory(factory.DjangoModelFactory):
     name = factory.Sequence(lambda x: "BusinessArea{}".format(x))
-<<<<<<< HEAD
     code = factory.Sequence(lambda x: "BA{}".format(x))
-=======
     active = True
->>>>>>> 18b82f5b
 
     class Meta:
         model = BusinessArea
