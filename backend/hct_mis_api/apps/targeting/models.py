import datetime

from dateutil.relativedelta import relativedelta
from django.conf import settings
from django.contrib.postgres.fields import IntegerRangeField
from django.contrib.postgres.fields import JSONField
from django.contrib.postgres.validators import (
    RangeMinValueValidator,
    RangeMaxValueValidator,
)
from django.core.exceptions import ValidationError
from django.db import models
from django.db.models import Q
from django.utils.translation import ugettext_lazy as _
from model_utils import Choices
from model_utils.models import SoftDeletableModel
from psycopg2.extras import NumericRange


from hct_mis_api.apps.core.core_fields_attributes import (
    CORE_FIELDS_ATTRIBUTES,
    _INDIVIDUAL,
    TYPE_SELECT_MANY,
    _HOUSEHOLD,
    XLSX_ONLY_FIELDS,
)
<<<<<<< HEAD
from core.models import FlexibleAttribute
from household.models import Individual, Household, MALE, FEMALE
from utils.models import TimeStampedUUIDModel, ConcurrencyModel
=======
from hct_mis_api.apps.core.models import FlexibleAttribute
from hct_mis_api.apps.household.models import Individual, Household, MALE, FEMALE
from hct_mis_api.apps.utils.models import TimeStampedUUIDModel
>>>>>>> eeb1f8a1

_MAX_LEN = 256
_MIN_RANGE = 1
_MAX_RANGE = 200


def get_serialized_range(min_range=None, max_range=None):
    return NumericRange(min_range or _MIN_RANGE, max_range or _MAX_RANGE)


def get_integer_range(min_range=None, max_range=None):
    """Numeric Range support for saving as InterRangeField."""
    min_range = min_range or _MIN_RANGE
    max_range = max_range or _MAX_RANGE
    return IntegerRangeField(
        default=get_serialized_range,
        blank=True,
        validators=[RangeMinValueValidator(min_range), RangeMaxValueValidator(max_range)],
    )


class TargetPopulation(SoftDeletableModel, TimeStampedUUIDModel, ConcurrencyModel):
    """Model for target populations.

    Has N:N association with households.
    """

    STATUS_DRAFT = "DRAFT"
    STATUS_APPROVED = "APPROVED"
    STATUS_FINALIZED = "FINALIZED"

    name = models.TextField(unique=True)
    ca_id = models.CharField(max_length=255, null=True)
    ca_hash_id = models.CharField(max_length=255, null=True)
    created_by = models.ForeignKey(
        settings.AUTH_USER_MODEL,
        on_delete=models.SET_NULL,
        related_name="target_populations",
        null=True,
    )
    approved_at = models.DateTimeField(null=True)
    approved_by = models.ForeignKey(
        settings.AUTH_USER_MODEL,
        on_delete=models.SET_NULL,
        related_name="approved_target_populations",
        null=True,
    )
    finalized_at = models.DateTimeField(null=True)
    finalized_by = models.ForeignKey(
        settings.AUTH_USER_MODEL,
        on_delete=models.SET_NULL,
        related_name="finalized_target_populations",
        null=True,
    )
    business_area = models.ForeignKey("core.BusinessArea", null=True, on_delete=models.CASCADE)
    STATUS_CHOICES = (
        (STATUS_DRAFT, _("Open")),
        (STATUS_APPROVED, _("Closed")),
        (STATUS_FINALIZED, _("Sent")),
    )

    status = models.CharField(
        max_length=_MAX_LEN,
        choices=STATUS_CHOICES,
        default=STATUS_DRAFT,
    )
    households = models.ManyToManyField(
        "household.Household",
        related_name="target_populations",
        through="HouseholdSelection",
    )
    candidate_list_total_households = models.PositiveIntegerField(
        blank=True,
        null=True,
    )
    candidate_list_total_individuals = models.PositiveIntegerField(
        blank=True,
        null=True,
    )
    final_list_total_households = models.PositiveIntegerField(
        blank=True,
        null=True,
    )
    final_list_total_individuals = models.PositiveIntegerField(
        blank=True,
        null=True,
    )
    selection_computation_metadata = models.TextField(
        blank=True,
        null=True,
        help_text="""This would be the metadata written to by say Corticon on how
        it arrived at the selection it made.""",
    )
    program = models.ForeignKey(
        "program.Program",
        blank=True,
        null=True,
        help_text="""Set only when the target population moves from draft to
            candidate list frozen state (approved)""",
        on_delete=models.SET_NULL,
    )
    candidate_list_targeting_criteria = models.OneToOneField(
        "TargetingCriteria",
        blank=True,
        null=True,
        on_delete=models.SET_NULL,
        related_name="target_population_candidate",
    )
    final_list_targeting_criteria = models.OneToOneField(
        "TargetingCriteria",
        blank=True,
        null=True,
        on_delete=models.SET_NULL,
        related_name="target_population_final",
    )
    sent_to_datahub = models.BooleanField(
        default=False,
        help_text="""
            Flag set when TP is processed by airflow task
            """,
    )
    steficon_rule = models.ForeignKey(
        "steficon.Rule", null=True, on_delete=models.SET_NULL, related_name="target_populations"
    )
    vulnerability_score_min = models.DecimalField(
        null=True,
        decimal_places=3,
        max_digits=6,
        help_text="Written by a tool such as Corticon.",
    )
    vulnerability_score_max = models.DecimalField(
        null=True,
        decimal_places=3,
        max_digits=6,
        help_text="Written by a tool such as Corticon.",
    )

    @property
    def vulnerability_score_filtered_households(self):
        queryset = self.households
        if self.vulnerability_score_max is not None:
            queryset = queryset.filter(selections__vulnerability_score__lte=self.vulnerability_score_max)
        if self.vulnerability_score_min is not None:
            queryset = queryset.filter(selections__vulnerability_score__gte=self.vulnerability_score_min)
        return queryset.distinct()

    @property
    def final_list(self):
        if self.status == TargetPopulation.STATUS_DRAFT:
            return []
        return (
            self.vulnerability_score_filtered_households.filter(selections__final=True)
            .order_by("created_at")
            .distinct()
        )

    @property
    def candidate_stats(self):
        if self.status == TargetPopulation.STATUS_DRAFT:
            households_ids = Household.objects.filter(self.candidate_list_targeting_criteria.get_query()).values_list(
                "id"
            )
        else:
            households_ids = self.vulnerability_score_filtered_households.values_list("id")
        delta18 = relativedelta(years=+18)
        date18ago = datetime.datetime.now() - delta18
        child_male = Individual.objects.filter(
            household__id__in=households_ids,
            birth_date__gt=date18ago,
            sex=MALE,
        ).count()
        child_female = Individual.objects.filter(
            household__id__in=households_ids,
            birth_date__gt=date18ago,
            sex=FEMALE,
        ).count()

        adult_male = Individual.objects.filter(
            household__id__in=households_ids,
            birth_date__lte=date18ago,
            sex=MALE,
        ).count()
        adult_female = Individual.objects.filter(
            household__id__in=households_ids,
            birth_date__lte=date18ago,
            sex=FEMALE,
        ).count()
        return {
            "child_male": child_male,
            "child_female": child_female,
            "adult_male": adult_male,
            "adult_female": adult_female,
        }

    def get_criteria_string(self):
        try:
            return self.candidate_list_targeting_criteria.get_criteria_string()
        except:
            return ""

    @property
    def targeting_criteria_string(self):
        return self.get_criteria_string()

    @property
    def final_stats(self):
        if self.status == TargetPopulation.STATUS_DRAFT:
            return None
        elif self.status == TargetPopulation.STATUS_APPROVED:
            households_ids = self.vulnerability_score_filtered_households.filter(
                self.final_list_targeting_criteria.get_query()
            ).values_list("id")
        else:
            households_ids = self.final_list.values_list("id")
        delta18 = relativedelta(years=+18)
        date18ago = datetime.datetime.now() - delta18
        child_male = Individual.objects.filter(
            household__id__in=households_ids,
            birth_date__gt=date18ago,
            sex=MALE,
        ).count()
        child_female = Individual.objects.filter(
            household__id__in=households_ids,
            birth_date__gt=date18ago,
            sex=FEMALE,
        ).count()

        adult_male = Individual.objects.filter(
            household__id__in=households_ids,
            birth_date__lte=date18ago,
            sex=MALE,
        ).count()
        adult_female = Individual.objects.filter(
            household__id__in=households_ids,
            birth_date__lte=date18ago,
            sex=FEMALE,
        ).count()
        return {
            "child_male": child_male,
            "child_female": child_female,
            "adult_male": adult_male,
            "adult_female": adult_female,
        }

    @property
    def allowed_steficon_rule(self):
        if not self.program:
            return None
        tp = (
            TargetPopulation.objects.filter(program=self.program, steficon_rule__isnull=False)
            .order_by("-created_at")
            .first()
        )
        if tp is None:
            return None
        return tp.steficon_rule

    class Meta:
        unique_together = ("name", "business_area")


class HouseholdSelection(TimeStampedUUIDModel):
    """
    This model contains metadata associated with the relation between a target
    population and a household. Its understood that once the candidate list of
    households has been frozen, some external system (eg. Corticon) will run
    to calculate vulnerability score. The user (may) filter again then against
    the approved candidate list and mark the households as having been
    'selected' or not (final=True/False). By default a draft list or frozen
    candidate list  will have final set to True.
    """

    household = models.ForeignKey(
        "household.Household",
        on_delete=models.CASCADE,
        related_name="selections",
    )
    target_population = models.ForeignKey("TargetPopulation", on_delete=models.CASCADE, related_name="selections")
    vulnerability_score = models.DecimalField(
        blank=True,
        null=True,
        decimal_places=3,
        max_digits=6,
        help_text="Written by a tool such as Corticon.",
    )
    final = models.BooleanField(
        default=True,
        help_text="""
            When set to True, this means the household has been selected from
            the candidate list. Only these households will be sent to
            CashAssist when a sync is run for the associated target population.
            """,
    )


class TargetingCriteriaQueryingMixin:
    def __init__(self, rules=None):
        if rules is None:
            return
        self.rules = rules

    def get_criteria_string(self):
        rules = self.rules if isinstance(self.rules, list) else self.rules.all()
        rules_string = [x.get_criteria_string() for x in rules]
        return " OR ".join(rules_string).strip()

    def get_query(self):
        query = Q()
        rules = self.rules if isinstance(self.rules, list) else self.rules.all()
        for rule in rules:
            query |= rule.get_query()
        return query


class TargetingCriteria(TimeStampedUUIDModel, TargetingCriteriaQueryingMixin):
    """
    This is a set of ORed Rules. These are either applied for a candidate list
    (against Golden Record) or for a final list (against the approved candidate
    list).
    """

    def get_query(self):
        query = super().get_query()
        try:
            if (
                self.target_population_final
                and self.target_population_final.status != TargetPopulation.STATUS_DRAFT
                and self.target_population_final.program is not None
                and self.target_population_final.program.individual_data_needed
            ):
                query &= Q(size__gt=0)
        except TargetPopulation.DoesNotExist:
            pass
        return query


class TargetingCriteriaRuleQueryingMixin:
    def __init__(self, filters=None, individuals_filters_blocks=None):
        if filters is not None:
            self.filters = filters
        if individuals_filters_blocks is not None:
            self.individuals_filters_blocks = individuals_filters_blocks

    def get_criteria_string(self):
        filters = self.filters if isinstance(self.filters, list) else self.filters.all()
        filters_strings = [x.get_criteria_string() for x in filters]
        individuals_filters_blocks = (
            self.individuals_filters_blocks
            if isinstance(self.individuals_filters_blocks, list)
            else self.individuals_filters_blocks.all()
        )
        individuals_filters_blocks_strings = [x.get_criteria_string() for x in individuals_filters_blocks]
        all_strings = []
        if len(filters_strings):
            all_strings.append(f"H({' AND '.join(filters_strings).strip()})")
        if len(individuals_filters_blocks_strings):
            all_strings.append(f"I({' AND '.join(individuals_filters_blocks_strings).strip()})")
        return " AND ".join(all_strings).strip()

    def get_query(self):
        query = Q()
        filters = self.filters if isinstance(self.filters, list) else self.filters.all()
        individuals_filters_blocks = (
            self.individuals_filters_blocks
            if isinstance(self.individuals_filters_blocks, list)
            else self.individuals_filters_blocks.all()
        )
        # Thats household filters
        for ruleFilter in filters:
            query &= ruleFilter.get_query()
        # filter individual block
        for individuals_filters_block in individuals_filters_blocks:
            query &= individuals_filters_block.get_query()
        return query


class TargetingCriteriaRule(TimeStampedUUIDModel, TargetingCriteriaRuleQueryingMixin):
    """
    This is a set of ANDed Filters.
    """

    targeting_criteria = models.ForeignKey(
        "TargetingCriteria",
        related_name="rules",
        on_delete=models.CASCADE,
    )


class TargetingIndividualRuleFilterBlockMixin:
    def __init__(self, individual_block_filters=None):
        if individual_block_filters is not None:
            self.individual_block_filters = individual_block_filters

    def get_criteria_string(self):
        filters = (
            self.individual_block_filters
            if isinstance(self.individual_block_filters, list)
            else self.individual_block_filters.all()
        )
        filters_string = [x.get_criteria_string() for x in filters]
        return f"({' AND '.join(filters_string).strip()})"

    def get_query(self):
        individuals_query = Q()
        filters = (
            self.individual_block_filters
            if isinstance(self.individual_block_filters, list)
            else self.individual_block_filters.all()
        )
        filtered = False
        for ruleFilter in filters:
            filtered = True
            individuals_query &= ruleFilter.get_query()
        if not filtered:
            return Q()
        households_id = Individual.objects.filter(individuals_query).values_list("household_id", flat=True)
        return Q(id__in=households_id)


class TargetingIndividualRuleFilterBlock(
    TimeStampedUUIDModel,
    TargetingIndividualRuleFilterBlockMixin,
):
    targeting_criteria_rule = models.ForeignKey(
        "TargetingCriteriaRule", on_delete=models.CASCADE, related_name="individuals_filters_blocks"
    )


class TargetingCriteriaFilterMixin:

    COMPARISION_ATTRIBUTES = {
        "EQUALS": {
            "arguments": 1,
            "lookup": "",
            "negative": False,
            "supported_types": ["INTEGER", "SELECT_ONE", "STRING"],
        },
        "NOT_EQUALS": {"arguments": 1, "lookup": "", "negative": True, "supported_types": ["INTEGER", "SELECT_ONE"]},
        "CONTAINS": {
            "min_arguments": 1,
            "arguments": 1,
            "lookup": "__icontains",
            "negative": False,
            "supported_types": ["SELECT_MANY", "STRING"],
        },
        "NOT_CONTAINS": {"arguments": 1, "lookup": "__icontains", "negative": True, "supported_types": ["STRING"]},
        "RANGE": {
            "arguments": 2,
            "lookup": "__range",
            "negative": False,
            "supported_types": ["INTEGER", "DECIMAL", "DATE"],
        },
        "NOT_IN_RANGE": {
            "arguments": 2,
            "lookup": "__range",
            "negative": True,
            "supported_types": ["INTEGER", "DECIMAL"],
        },
        "GREATER_THAN": {
            "arguments": 1,
            "lookup": "__gt",
            "negative": False,
            "supported_types": ["INTEGER", "DECIMAL"],
        },
        "LESS_THAN": {"arguments": 1, "lookup": "__lt", "negative": False, "supported_types": ["INTEGER", "DECIMAL"]},
    }

    COMPARISON_CHOICES = Choices(
        ("EQUALS", _("Equals")),
        ("NOT_EQUALS", _("Not Equals")),
        ("CONTAINS", _("Contains")),
        ("NOT_CONTAINS", _("Does not contain")),
        ("RANGE", _("In between <>")),
        ("NOT_IN_RANGE", _("Not in between <>")),
        ("GREATER_THAN", _("Greater than")),
        ("LESS_THAN", _("Less than")),
    )

    def get_criteria_string(self):
        return f"{{{self.field_name} {self.comparision_method} ({','.join([str(x) for x in self.arguments])})}}"

    def get_lookup_prefix(self, associated_with):
        return "individuals__" if associated_with == _INDIVIDUAL else ""

    def get_query_for_lookup(self, lookup, select_many=False):
        comparision_attribute = TargetingCriteriaRuleFilter.COMPARISION_ATTRIBUTES.get(self.comparision_method)
        args_count = comparision_attribute.get("arguments")
        if self.arguments is None:
            raise ValidationError(
                f"{self.field_name} {self.comparision_method} filter query expect {args_count} " f"arguments"
            )
        args_input_count = len(self.arguments)
        if select_many:
            if args_input_count < 1:
                raise ValidationError(
                    f"{self.field_name} SELECT MULTIPLE CONTAINS filter query expect at least 1 argument"
                )
        elif args_count != args_input_count:
            raise ValidationError(
                f"{self.field_name} {self.comparision_method} filter query expect {args_count} "
                f"arguments gets {args_input_count}"
            )
        argument = self.arguments if args_input_count > 1 else self.arguments[0]

        if select_many:
            query = Q(**{f"{lookup}__contains": argument})
        else:
            query = Q(**{f"{lookup}{comparision_attribute.get('lookup')}": argument})
        if comparision_attribute.get("negative"):
            return ~query
        return query

    def get_query_for_core_field(self):
        core_fields = self.get_core_fields()
        core_field_attrs = [attr for attr in core_fields if attr.get("name") == self.field_name]
        if len(core_field_attrs) != 1:
            raise ValidationError(
                f"There are no Core Field Attributes associated with this fieldName {self.field_name}"
            )
        core_field_attr = core_field_attrs[0]
        get_query = core_field_attr.get("get_query")
        if get_query:
            return get_query(self.comparision_method, self.arguments)
        lookup = core_field_attr.get("lookup")
        if not lookup:
            raise ValidationError(
                f"Core Field Attributes associated with this fieldName {self.field_name}"
                f" doesn't have get_query method or lookup field"
            )
        lookup_prefix = self.get_lookup_prefix(core_field_attr["associated_with"])
        return self.get_query_for_lookup(
            f"{lookup_prefix}{lookup}",
            select_many=core_field_attr.get("type") == TYPE_SELECT_MANY,
        )

    def get_query_for_flex_field(self):
        flex_field_attr = FlexibleAttribute.objects.get(name=self.field_name)
        if not flex_field_attr:
            raise ValidationError(
                f"There are no Flex Field Attributes associated with this fieldName {self.field_name}"
            )
        lookup_prefix = self.get_lookup_prefix(_INDIVIDUAL if flex_field_attr.associated_with == 1 else _HOUSEHOLD)
        lookup = f"{lookup_prefix}flex_fields__{flex_field_attr.name}"
        return self.get_query_for_lookup(
            lookup,
            select_many=flex_field_attr.type == TYPE_SELECT_MANY,
        )

    def get_query(self):
        if not self.is_flex_field:
            return self.get_query_for_core_field()
        return self.get_query_for_flex_field()

    def __str__(self):
        return f"{self.field_name} {self.comparision_method} {self.arguments}"


# TODO It should be household only
class TargetingCriteriaRuleFilter(TimeStampedUUIDModel, TargetingCriteriaFilterMixin):
    """
    This is one explicit filter like:
        :Age <> 10-20
        :Residential Status = Refugee
        :Residential Status != Refugee
    """

    def get_core_fields(self):
        core_fields = CORE_FIELDS_ATTRIBUTES + XLSX_ONLY_FIELDS
        return [c for c in core_fields if c.get("associated_with") == _HOUSEHOLD]

    comparision_method = models.CharField(
        max_length=20,
        choices=TargetingCriteriaFilterMixin.COMPARISON_CHOICES,
    )
    targeting_criteria_rule = models.ForeignKey(
        "TargetingCriteriaRule",
        related_name="filters",
        on_delete=models.CASCADE,
    )
    is_flex_field = models.BooleanField(default=False)
    field_name = models.CharField(max_length=50)
    arguments = JSONField(
        help_text="""
            Array of arguments
            """
    )


class TargetingIndividualBlockRuleFilter(TimeStampedUUIDModel, TargetingCriteriaFilterMixin):
    """
    This is one explicit filter like:
        :Age <> 10-20
        :Residential Status = Refugee
        :Residential Status != Refugee
    """

    def get_core_fields(self):
        core_fields = CORE_FIELDS_ATTRIBUTES + XLSX_ONLY_FIELDS
        return [c for c in core_fields if c.get("associated_with") == _INDIVIDUAL]

    comparision_method = models.CharField(
        max_length=20,
        choices=TargetingCriteriaFilterMixin.COMPARISON_CHOICES,
    )
    individuals_filters_block = models.ForeignKey(
        "TargetingIndividualRuleFilterBlock",
        related_name="individual_block_filters",
        on_delete=models.CASCADE,
    )
    is_flex_field = models.BooleanField(default=False)
    field_name = models.CharField(max_length=50)
    arguments = JSONField(
        help_text="""
            Array of arguments
            """
    )

    def get_lookup_prefix(self, associated_with):
        return ""<|MERGE_RESOLUTION|>--- conflicted
+++ resolved
@@ -24,15 +24,9 @@
     _HOUSEHOLD,
     XLSX_ONLY_FIELDS,
 )
-<<<<<<< HEAD
-from core.models import FlexibleAttribute
-from household.models import Individual, Household, MALE, FEMALE
-from utils.models import TimeStampedUUIDModel, ConcurrencyModel
-=======
 from hct_mis_api.apps.core.models import FlexibleAttribute
 from hct_mis_api.apps.household.models import Individual, Household, MALE, FEMALE
-from hct_mis_api.apps.utils.models import TimeStampedUUIDModel
->>>>>>> eeb1f8a1
+from hct_mis_api.apps.utils.models import TimeStampedUUIDModel, ConcurrencyModel
 
 _MAX_LEN = 256
 _MIN_RANGE = 1
