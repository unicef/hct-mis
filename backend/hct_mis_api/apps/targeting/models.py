import logging
from typing import TYPE_CHECKING, Any, List, Union

from django.conf import settings
from django.contrib.postgres.fields import CICharField
from django.core.validators import (
    MaxLengthValidator,
    MinLengthValidator,
    ProhibitNullCharactersValidator,
)
from django.db import models
from django.db.models import JSONField, Q
from django.utils.text import Truncator
from django.utils.translation import gettext_lazy as _

from model_utils.models import SoftDeletableModel

from hct_mis_api.apps.activity_log.utils import create_mapping_dict
<<<<<<< HEAD
from hct_mis_api.apps.core.field_attributes.core_fields_attributes import FieldFactory
from hct_mis_api.apps.core.field_attributes.fields_types import Scope
=======
from hct_mis_api.apps.core.core_fields_attributes import FieldFactory, Scope
from hct_mis_api.apps.core.models import StorageFile
>>>>>>> 71e53c28
from hct_mis_api.apps.core.utils import map_unicef_ids_to_households_unicef_ids
from hct_mis_api.apps.steficon.models import Rule, RuleCommit
from hct_mis_api.apps.targeting.services.targeting_service import (
    TargetingCriteriaFilterBase,
    TargetingCriteriaQueryingBase,
    TargetingCriteriaRuleQueryingBase,
    TargetingIndividualRuleFilterBlockBase,
)
from hct_mis_api.apps.utils.models import ConcurrencyModel, TimeStampedUUIDModel
from hct_mis_api.apps.utils.validators import (
    DoubleSpaceValidator,
    StartEndSpaceValidator,
)

if TYPE_CHECKING:
    from uuid import UUID

    from django.db.models.query import QuerySet


logger = logging.getLogger(__name__)


class TargetPopulation(SoftDeletableModel, TimeStampedUUIDModel, ConcurrencyModel):
    """Model for target populations.

    Has N:N association with households.
    """

    ACTIVITY_LOG_MAPPING = create_mapping_dict(
        [
            "name",
            "ca_id",
            "ca_hash_id",
            "created_by",
            "change_date",
            "changed_by",
            "finalized_at",
            "finalized_by",
            "status",
            "child_male_count",
            "child_female_count",
            "adult_male_count",
            "adult_female_count",
            "total_households_count",
            "total_individuals_count",
            "program",
            "targeting_criteria_string",
            "sent_to_datahub",
            "steficon_rule",
            "exclusion_reason",
            "excluded_ids",
        ],
        {
            "steficon_rule": "additional_formula",
            "steficon_applied_date": "additional_formula_applied_date",
            "vulnerability_score_min": "score_min",
            "vulnerability_score_max": "score_max",
        },
    )

    STATUS_OPEN = "OPEN"
    STATUS_LOCKED = "LOCKED"
    STATUS_PROCESSING = "PROCESSING"
    STATUS_STEFICON_WAIT = "STEFICON_WAIT"
    STATUS_STEFICON_RUN = "STEFICON_RUN"
    STATUS_STEFICON_COMPLETED = "STEFICON_COMPLETED"
    STATUS_STEFICON_ERROR = "STEFICON_ERROR"
    STATUS_READY_FOR_CASH_ASSIST = "READY_FOR_CASH_ASSIST"
    STATUS_READY_FOR_PAYMENT_MODULE = "READY_FOR_PAYMENT_MODULE"
    STATUS_ASSIGNED = "ASSIGNED"

    STATUS_CHOICES = (
        (STATUS_OPEN, _("Open")),
        (STATUS_LOCKED, _("Locked")),
        (STATUS_STEFICON_WAIT, _("Waiting for Rule Engine")),
        (STATUS_STEFICON_RUN, _("Rule Engine Running")),
        (STATUS_STEFICON_COMPLETED, _("Rule Engine Completed")),
        (STATUS_STEFICON_ERROR, _("Rule Engine Errored")),
        (STATUS_PROCESSING, _("Processing")),
        (STATUS_READY_FOR_CASH_ASSIST, _("Ready for cash assist")),
        (STATUS_READY_FOR_PAYMENT_MODULE, _("Ready for payment module")),
        (STATUS_ASSIGNED, _("Assigned")),
    )

    BUILD_STATUS_PENDING = "PENDING"
    BUILD_STATUS_BUILDING = "BUILDING"
    BUILD_STATUS_FAILED = "FAILED"
    BUILD_STATUS_OK = "OK"

    BUILD_STATUS_CHOICES = (
        (BUILD_STATUS_PENDING, _("Pending")),
        (BUILD_STATUS_BUILDING, _("Building")),
        (BUILD_STATUS_FAILED, _("Failed")),
        (BUILD_STATUS_OK, _("Ok")),
    )

    name = CICharField(
        unique=True,
        db_index=True,
        max_length=255,
        validators=[
            MinLengthValidator(3),
            MaxLengthValidator(255),
            DoubleSpaceValidator,
            StartEndSpaceValidator,
            ProhibitNullCharactersValidator(),
        ],
    )
    ca_id = CICharField(max_length=255, null=True, blank=True)
    ca_hash_id = CICharField(max_length=255, null=True, blank=True)
    created_by = models.ForeignKey(
        settings.AUTH_USER_MODEL,
        on_delete=models.SET_NULL,
        related_name="target_populations",
        null=True,
    )
    change_date = models.DateTimeField(null=True, blank=True)
    changed_by = models.ForeignKey(
        settings.AUTH_USER_MODEL,
        on_delete=models.SET_NULL,
        related_name="changed_target_populations",
        null=True,
        blank=True,
    )
    finalized_at = models.DateTimeField(null=True, blank=True)
    finalized_by = models.ForeignKey(
        settings.AUTH_USER_MODEL,
        on_delete=models.SET_NULL,
        related_name="finalized_target_populations",
        null=True,
        blank=True,
    )
    business_area = models.ForeignKey("core.BusinessArea", null=True, on_delete=models.CASCADE)
    status = models.CharField(max_length=256, choices=STATUS_CHOICES, default=STATUS_OPEN, db_index=True)
    build_status = models.CharField(
        max_length=256, choices=BUILD_STATUS_CHOICES, default=BUILD_STATUS_PENDING, db_index=True
    )
    built_at = models.DateTimeField(null=True, blank=True)
    households = models.ManyToManyField(
        "household.Household",
        related_name="target_populations",
        through="HouseholdSelection",
    )
    program = models.ForeignKey(
        "program.Program",
        blank=True,
        null=True,
        help_text="""Set only when the target population moves from draft to
            candidate list frozen state (approved)""",
        on_delete=models.SET_NULL,
    )
    targeting_criteria = models.OneToOneField(
        "TargetingCriteria",
        blank=True,
        null=True,
        on_delete=models.SET_NULL,
        related_name="target_population",
    )
    sent_to_datahub = models.BooleanField(
        default=False,
        help_text="""
            Flag set when TP is processed by celery task
            """,
        db_index=True,
    )
    steficon_rule = models.ForeignKey(
        RuleCommit,
        null=True,
        on_delete=models.PROTECT,
        related_name="target_populations",
        blank=True,
    )
    steficon_applied_date = models.DateTimeField(blank=True, null=True)
    vulnerability_score_min = models.DecimalField(
        null=True,
        decimal_places=3,
        max_digits=6,
        help_text="Written by a tool such as Corticon.",
        blank=True,
    )
    vulnerability_score_max = models.DecimalField(
        null=True,
        decimal_places=3,
        max_digits=6,
        help_text="Written by a tool such as Corticon.",
        blank=True,
    )
    excluded_ids = models.TextField(blank=True)
    exclusion_reason = models.TextField(blank=True)

    total_households_count = models.PositiveIntegerField(
        blank=True,
        null=True,
    )
    total_individuals_count = models.PositiveIntegerField(
        blank=True,
        null=True,
    )
    child_male_count = models.PositiveIntegerField(
        blank=True,
        null=True,
    )
    child_female_count = models.PositiveIntegerField(
        blank=True,
        null=True,
    )
    adult_male_count = models.PositiveIntegerField(
        blank=True,
        null=True,
    )
    adult_female_count = models.PositiveIntegerField(
        blank=True,
        null=True,
    )

    # todo move to StorageFile
    storage_file = models.OneToOneField(StorageFile, blank=True, null=True, on_delete=models.SET_NULL)

    @property
    def excluded_household_ids(self) -> List:
        return map_unicef_ids_to_households_unicef_ids(self.excluded_ids)

    @property
    def household_list(self) -> "QuerySet":
        queryset = self.households
        if self.status == TargetPopulation.STATUS_OPEN:
            return queryset
        if self.vulnerability_score_max is not None:
            queryset = queryset.filter(selections__vulnerability_score__lte=self.vulnerability_score_max)
        if self.vulnerability_score_min is not None:
            queryset = queryset.filter(selections__vulnerability_score__gte=self.vulnerability_score_min)
        return queryset.distinct()

<<<<<<< HEAD
    def refresh_stats(self):
        households = self.household_list.only("id")
        delta18 = relativedelta(years=+18)
        date18ago = timezone.now() - delta18
        targeted_individuals = Individual.objects.filter(household__in=households).aggregate(
            child_male_count=Count("id", distinct=True, filter=Q(birth_date__gt=date18ago, sex=MALE)),
            child_female_count=Count("id", distinct=True, filter=Q(birth_date__gt=date18ago, sex=FEMALE)),
            adult_male_count=Count("id", distinct=True, filter=Q(birth_date__lte=date18ago, sex=MALE)),
            adult_female_count=Count("id", distinct=True, filter=Q(birth_date__lte=date18ago, sex=FEMALE)),
        )
        self.child_male_count = targeted_individuals.get("child_male_count")
        self.child_female_count = targeted_individuals.get("child_female_count")
        self.adult_male_count = targeted_individuals.get("adult_male_count")
        self.adult_female_count = targeted_individuals.get("adult_female_count")
        self.total_households_count = households.count()
        self.total_individuals_count = (
            targeted_individuals.get("child_male_count")
            + targeted_individuals.get("child_female_count")
            + targeted_individuals.get("adult_male_count")
            + targeted_individuals.get("adult_female_count")
        )
        self.build_status = TargetPopulation.BUILD_STATUS_OK
        self.built_at = timezone.now()

    def full_rebuild(self):
        household_queryset = Household.objects.filter(business_area=self.business_area)
        household_queryset = household_queryset.filter(self.targeting_criteria.get_query())
        self.households.set(household_queryset)
        self.refresh_stats()
        self.build_status = TargetPopulation.BUILD_STATUS_OK
        self.built_at = timezone.now()

    def get_criteria_string(self):
=======
    def get_criteria_string(self) -> str:
>>>>>>> 71e53c28
        try:
            return self.targeting_criteria.get_criteria_string()
        except Exception:
            return ""

    @property
    def targeting_criteria_string(self) -> str:
        return Truncator(self.get_criteria_string()).chars(390, "...")

    @property
    def allowed_steficon_rule(self) -> Union[Rule, None]:
        if not self.program:
            return None
        tp = (
            TargetPopulation.objects.filter(
                program=self.program,
                steficon_rule__isnull=False,
            )
            .filter(status__in=(TargetPopulation.STATUS_PROCESSING, TargetPopulation.STATUS_READY_FOR_CASH_ASSIST))
            .order_by("-created_at")
            .distinct()
            .first()
        )
        if tp is None:
            return None
        return tp.steficon_rule.rule

    def set_to_ready_for_cash_assist(self) -> None:
        self.status = self.STATUS_READY_FOR_CASH_ASSIST
        self.sent_to_datahub = True

    def is_finalized(self) -> bool:
        return self.status in (self.STATUS_PROCESSING, self.STATUS_READY_FOR_CASH_ASSIST)

    def is_locked(self) -> bool:
        return self.status in (self.STATUS_LOCKED, self.STATUS_STEFICON_COMPLETED)

    def is_open(self) -> bool:
        return self.status in (self.STATUS_OPEN,)

    def __str__(self) -> str:
        return self.name

    class Meta:
        unique_together = ("name", "business_area")
        verbose_name = "Target Population"


class HouseholdSelection(TimeStampedUUIDModel):
    """
    M2M table between Households and TargetPopulations
    """

    household = models.ForeignKey(
        "household.Household",
        on_delete=models.CASCADE,
        related_name="selections",
    )
    target_population = models.ForeignKey("TargetPopulation", on_delete=models.CASCADE, related_name="selections")
    vulnerability_score = models.DecimalField(
        blank=True, null=True, decimal_places=3, max_digits=6, help_text="Written by Steficon", db_index=True
    )

    class Meta:
        unique_together = ("household", "target_population")
        verbose_name = "Household Selection"


class TargetingCriteria(TimeStampedUUIDModel, TargetingCriteriaQueryingBase):
    """
    This is a set of ORed Rules. These are either applied for a candidate list
    (against Golden Record) or for a final list (against the approved candidate
    list).
    """

    def get_rules(self) -> "QuerySet":
        return self.rules.all()

    def get_excluded_household_ids(self) -> List["UUID"]:
        return self.target_population.excluded_household_ids

    def get_query(self) -> Q:
        query = super().get_query()
        if (
            self.target_population
            and self.target_population.status != TargetPopulation.STATUS_OPEN
            and self.target_population.program is not None
            and self.target_population.program.individual_data_needed
        ):
            query &= Q(size__gt=0)
        return query


class TargetingCriteriaRule(TimeStampedUUIDModel, TargetingCriteriaRuleQueryingBase):
    """
    This is a set of ANDed Filters.
    """

    targeting_criteria = models.ForeignKey(
        "TargetingCriteria",
        related_name="rules",
        on_delete=models.CASCADE,
    )

    def get_filters(self) -> "QuerySet":
        return self.filters.all()

    def get_individuals_filters_blocks(self) -> "QuerySet":
        return self.individuals_filters_blocks.all()


class TargetingIndividualRuleFilterBlock(
    TimeStampedUUIDModel,
    TargetingIndividualRuleFilterBlockBase,
):
    targeting_criteria_rule = models.ForeignKey(
        "TargetingCriteriaRule",
        on_delete=models.CASCADE,
        related_name="individuals_filters_blocks",
    )
    target_only_hoh = models.BooleanField(default=False)

    def get_individual_block_filters(self) -> "QuerySet":
        return self.individual_block_filters.all()


class TargetingCriteriaRuleFilter(TimeStampedUUIDModel, TargetingCriteriaFilterBase):
    """
    This is one explicit filter like:
        :Age <> 10-20
        :Residential Status = Refugee
        :Residential Status != Refugee
    """

    def get_core_fields(self) -> List:
        return FieldFactory.from_scope(Scope.TARGETING).associated_with_household()

    comparison_method = models.CharField(
        max_length=20,
        choices=TargetingCriteriaFilterBase.COMPARISON_CHOICES,
    )
    targeting_criteria_rule = models.ForeignKey(
        "TargetingCriteriaRule",
        related_name="filters",
        on_delete=models.CASCADE,
    )
    is_flex_field = models.BooleanField(default=False)
    field_name = models.CharField(max_length=50)
    arguments = JSONField(
        help_text="""
            Array of arguments
            """
    )


class TargetingIndividualBlockRuleFilter(TimeStampedUUIDModel, TargetingCriteriaFilterBase):
    """
    This is one explicit filter like:
        :Age <> 10-20
        :Residential Status = Refugee
        :Residential Status != Refugee
    """

    def get_core_fields(self) -> List:
        return FieldFactory.from_scope(Scope.TARGETING).associated_with_individual()

    comparison_method = models.CharField(
        max_length=20,
        choices=TargetingCriteriaFilterBase.COMPARISON_CHOICES,
    )
    individuals_filters_block = models.ForeignKey(
        "TargetingIndividualRuleFilterBlock",
        related_name="individual_block_filters",
        on_delete=models.CASCADE,
    )
    is_flex_field = models.BooleanField(default=False)
    field_name = models.CharField(max_length=50)
    arguments = JSONField(
        help_text="""
            Array of arguments
            """
    )

    def get_lookup_prefix(self, associated_with: Any) -> str:
        return ""<|MERGE_RESOLUTION|>--- conflicted
+++ resolved
@@ -16,13 +16,10 @@
 from model_utils.models import SoftDeletableModel
 
 from hct_mis_api.apps.activity_log.utils import create_mapping_dict
-<<<<<<< HEAD
 from hct_mis_api.apps.core.field_attributes.core_fields_attributes import FieldFactory
 from hct_mis_api.apps.core.field_attributes.fields_types import Scope
-=======
 from hct_mis_api.apps.core.core_fields_attributes import FieldFactory, Scope
 from hct_mis_api.apps.core.models import StorageFile
->>>>>>> 71e53c28
 from hct_mis_api.apps.core.utils import map_unicef_ids_to_households_unicef_ids
 from hct_mis_api.apps.steficon.models import Rule, RuleCommit
 from hct_mis_api.apps.targeting.services.targeting_service import (
@@ -257,8 +254,7 @@
             queryset = queryset.filter(selections__vulnerability_score__gte=self.vulnerability_score_min)
         return queryset.distinct()
 
-<<<<<<< HEAD
-    def refresh_stats(self):
+    def refresh_stats(self) -> None:
         households = self.household_list.only("id")
         delta18 = relativedelta(years=+18)
         date18ago = timezone.now() - delta18
@@ -282,7 +278,7 @@
         self.build_status = TargetPopulation.BUILD_STATUS_OK
         self.built_at = timezone.now()
 
-    def full_rebuild(self):
+    def full_rebuild(self) -> None:
         household_queryset = Household.objects.filter(business_area=self.business_area)
         household_queryset = household_queryset.filter(self.targeting_criteria.get_query())
         self.households.set(household_queryset)
@@ -290,10 +286,7 @@
         self.build_status = TargetPopulation.BUILD_STATUS_OK
         self.built_at = timezone.now()
 
-    def get_criteria_string(self):
-=======
     def get_criteria_string(self) -> str:
->>>>>>> 71e53c28
         try:
             return self.targeting_criteria.get_criteria_string()
         except Exception:
