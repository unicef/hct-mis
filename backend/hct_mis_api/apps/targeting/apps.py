--- conflicted
+++ resolved
@@ -2,11 +2,4 @@
 
 
 class TargetingConfig(AppConfig):
-    name = "hct_mis_api.apps.targeting"
-<<<<<<< HEAD
-
-    # noinspection PyUnresolvedReferences
-    def ready(self):
-        import hct_mis_api.apps.targeting.signals  # noqa: F401
-=======
->>>>>>> 9bb0d5ac
+    name = "hct_mis_api.apps.targeting"