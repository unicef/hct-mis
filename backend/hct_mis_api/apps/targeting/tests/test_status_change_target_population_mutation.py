--- conflicted
+++ resolved
@@ -20,16 +20,22 @@
 
 class TestApproveTargetPopulationMutation(APITestCase):
     APPROVE_TARGET_MUTATION = """
-            mutation LockTargetPopulation($id: ID!) {
-              lockTargetPopulation(id: $id) {
-                targetPopulation {
-                  status
-                  householdList(orderBy: "size") {
-                    totalCount
+                mutation LockTargetPopulation($id: ID!) {
+                  lockTargetPopulation(id: $id) {
+                    targetPopulation {
+                      status
+                      householdList(orderBy: "size") {
+                        totalCount
+                        edges {
+                          node {
+                            size
+                            residenceStatus
+                          }
+                        }
+                      }
+                    }
                   }
                 }
-              }
-            }
             """
 
     @classmethod
@@ -244,10 +250,6 @@
               finalizeTargetPopulation(id: $id) {
                 targetPopulation {
                   status
-<<<<<<< HEAD
-                  householdList{
-                    totalCount
-=======
                   householdList(orderBy: "size") {
                     edges{
                       node{
@@ -255,10 +257,15 @@
                         residenceStatus
                       }
                     }
->>>>>>> b0ed690f
                   }
                   households(orderBy: "size") {
                     totalCount
+                    edges {
+                      node {
+                        size
+                        residenceStatus
+                      }
+                    }
                   }
                 }
               }
