--- conflicted
+++ resolved
@@ -20,42 +20,23 @@
 
 class TestApproveTargetPopulationMutation(APITestCase):
     APPROVE_TARGET_MUTATION = """
-<<<<<<< HEAD
-<<<<<<< HEAD
-            mutation LockTargetPopulation($id: ID!) {
-              lockTargetPopulation(id: $id) {
-                targetPopulation {
-                  status
-                  householdList(orderBy: "size") {
-                    totalCount
-                    edges {
-                      node {
-                        size
-                        residenceStatus
-=======
-=======
->>>>>>> 66a0eb31
-                mutation LockTargetPopulation($id: ID!) {
-                  lockTargetPopulation(id: $id) {
-                    targetPopulation {
-                      status
-                      householdList(orderBy: "size") {
-                        totalCount
-                        edges {
-                          node {
-                            size
-                            residenceStatus
-                          }
-                        }
-<<<<<<< HEAD
->>>>>>> origin
-=======
->>>>>>> 66a0eb31
-                      }
-                    }
+        mutation LockTargetPopulation($id: ID!) {
+          lockTargetPopulation(id: $id) {
+            targetPopulation {
+              status
+              householdList(orderBy: "size") {
+                totalCount
+                edges {
+                  node {
+                    size
+                    residenceStatus
                   }
                 }
-            """
+              }
+            }
+          }
+        }
+    """
 
     @classmethod
     def setUpTestData(cls) -> None:
