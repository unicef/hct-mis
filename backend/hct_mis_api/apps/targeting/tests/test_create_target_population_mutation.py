--- conflicted
+++ resolved
@@ -54,13 +54,7 @@
 
     @classmethod
     def setUpTestData(cls):
-        call_command("loadbusinessareas")
         cls.user = UserFactory.create()
-<<<<<<< HEAD
-        create_household({"size": 2, "residence_status": "CITIZEN",},)
-        create_household({"size": 3, "residence_status": "CITIZEN",},)
-        create_household({"size": 3, "residence_status": "CITIZEN",},)
-=======
         call_command("loadbusinessareas")
         create_household(
             {"size": 2, "residence_status": "CITIZEN", },
@@ -71,7 +65,6 @@
         create_household(
             {"size": 3, "residence_status": "CITIZEN", },
         )
->>>>>>> 1f75a9a7
 
     def test_create_mutation(self):
         self.snapshot_graphql_request(
