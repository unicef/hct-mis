--- conflicted
+++ resolved
@@ -2,25 +2,19 @@
 from typing import Any, Dict
 from uuid import UUID
 
+from celery.exceptions import TaskError
+from concurrency.api import disable_concurrency
 from django.core.cache import cache
 from django.db import transaction
 from django.db.transaction import atomic
 from django.utils import timezone
-
-from celery.exceptions import TaskError
-from concurrency.api import disable_concurrency
 from sentry_sdk import configure_scope
 
 from hct_mis_api.apps.account.models import User
 from hct_mis_api.apps.core.celery import app
-<<<<<<< HEAD
-=======
 from hct_mis_api.apps.household.forms import CreateTargetPopulationTextForm
-from hct_mis_api.apps.registration_datahub.celery_tasks import locked_cache
->>>>>>> 6e2d62d8
 from hct_mis_api.apps.targeting.models import HouseholdSelection, TargetPopulation
 from hct_mis_api.apps.utils.sentry import sentry_tags
-
 from .services.targeting_stats_refresher import full_rebuild, refresh_stats
 
 logger = logging.getLogger(__name__)
@@ -50,7 +44,12 @@
         with atomic():
             entry: HouseholdSelection
             for entry in target_population.selections.all():
-                result = rule.execute({"household": entry.household, "target_population": target_population})
+                result = rule.execute(
+                    {
+                        "household": entry.household,
+                        "target_population": target_population,
+                    }
+                )
                 entry.vulnerability_score = result.value
                 updates.append(entry)
             HouseholdSelection.objects.bulk_update(updates, ["vulnerability_score"])
@@ -69,7 +68,9 @@
 @app.task(bind=True, queue="priority", default_retry_delay=60, max_retries=3)
 def target_population_rebuild_stats(self: Any, target_population_id: UUID) -> None:
     with cache.lock(
-        f"target_population_rebuild_stats_{target_population_id}", blocking_timeout=60 * 10, timeout=60 * 60 * 2
+        f"target_population_rebuild_stats_{target_population_id}",
+        blocking_timeout=60 * 10,
+        timeout=60 * 60 * 2,
     ):
         target_population = TargetPopulation.objects.get(pk=target_population_id)
         target_population.build_status = TargetPopulation.BUILD_STATUS_BUILDING
@@ -89,7 +90,9 @@
 @app.task(bind=True, queue="priority", default_retry_delay=60, max_retries=3)
 def target_population_full_rebuild(self: Any, target_population_id: UUID) -> None:
     with cache.lock(
-        f"target_population_full_rebuild_{target_population_id}", blocking_timeout=60 * 10, timeout=60 * 60 * 2
+        f"target_population_full_rebuild_{target_population_id}",
+        blocking_timeout=60 * 10,
+        timeout=60 * 60 * 2,
     ):
         target_population = TargetPopulation.objects.get(pk=target_population_id)
         target_population.build_status = TargetPopulation.BUILD_STATUS_BUILDING
@@ -105,22 +108,7 @@
             target_population.refresh_from_db()
             target_population.build_status = TargetPopulation.BUILD_STATUS_FAILED
             target_population.save()
-<<<<<<< HEAD
             raise self.retry(exc=e)
-=======
-            raise self.retry(exc=e)
-
-
-@app.task
-@sentry_tags
-def check_send_tp_periodic_task() -> bool:
-    from hct_mis_api.apps.utils.celery_manager import send_tp_celery_manager
-
-    with locked_cache(key="celery_manager_periodic_task") as locked:
-        if not locked:
-            return True
-        send_tp_celery_manager.execute()
-    return True
 
 
 @app.task()
@@ -146,5 +134,4 @@
     else:
         error_message = f"Form validation failed: {form.errors}."
         logger.error(error_message)
-        raise TaskError(error_message)
->>>>>>> 6e2d62d8
+        raise TaskError(error_message)