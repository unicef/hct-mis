--- conflicted
+++ resolved
@@ -1,23 +1,16 @@
 import logging
 
-<<<<<<< HEAD
+from concurrency.api import disable_concurrency
 from sentry_sdk import configure_scope
 
-=======
-from concurrency.api import disable_concurrency
 from django.core.cache import cache
 from django.db import transaction
->>>>>>> 9bb0d5ac
 from django.db.transaction import atomic
 from django.utils import timezone
-from sentry_sdk import configure_scope
 
 from hct_mis_api.apps.core.celery import app
 from hct_mis_api.apps.utils.sentry import sentry_tags
-<<<<<<< HEAD
 
-=======
->>>>>>> 9bb0d5ac
 from ..targeting.models import HouseholdSelection, TargetPopulation
 
 logger = logging.getLogger(__name__)
