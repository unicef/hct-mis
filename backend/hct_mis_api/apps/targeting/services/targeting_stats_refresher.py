--- conflicted
+++ resolved
@@ -45,15 +45,8 @@
     return target_population
 
 
-<<<<<<< HEAD
-def full_rebuild(target_population: TargetPopulation) -> TargetPopulation:
-    households = Household.objects.filter(
-        business_area=target_population.business_area, program=target_population.program
-    )
-=======
 def full_rebuild(target_population: TargetPopulation, batch_size: int = 10000) -> TargetPopulation:
-    households = Household.objects.filter(business_area=target_population.business_area)
->>>>>>> a499090a
+    households = Household.objects.filter(business_area=target_population.business_area, program=target_population.program)
     households = households.filter(target_population.targeting_criteria.get_query())
     households = households.only("id")
     target_population.households.clear()
