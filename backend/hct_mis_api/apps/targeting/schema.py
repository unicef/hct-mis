--- conflicted
+++ resolved
@@ -50,15 +50,6 @@
     @staticmethod
     def filter_created_by_name(queryset, model_field, value):
         """Gets full name of the associated user from query."""
-<<<<<<< HEAD
-        first_name_query = {
-            f"{model_field}__first_name__icontains": value,
-        }
-        last_name_query = {
-            f"{model_field}__last_name__icontains": value,
-        }
-        return queryset.filter(Q(**first_name_query) | Q(**last_name_query))
-=======
         qs = []
         for name in value.strip().split():
             first_name_query = {
@@ -71,7 +62,6 @@
                 queryset.filter(Q(**first_name_query) | Q(**last_name_query))
             )
         return functools.reduce(lambda x, y: x.union(y), qs)
->>>>>>> c5f728e2
 
     @staticmethod
     def filter_num_individuals_min(queryset, model_field, value):
