from typing import Union

import graphene
from django.db.models import Prefetch
from graphene import relay

import hct_mis_api.apps.targeting.models as target_models
from hct_mis_api.apps.account.permissions import (
    DjangoPermissionFilterConnectionField,
    Permissions,
    hopePermissionClass,
)
<<<<<<< HEAD
from hct_mis_api.apps.core.schema import (
    ChoiceObject,
)
=======
from hct_mis_api.apps.core.schema import ChoiceObject
>>>>>>> 2e059b93
from hct_mis_api.apps.core.utils import (
    decode_and_get_object,
    decode_id_string,
    map_unicef_ids_to_households_unicef_ids,
)
from hct_mis_api.apps.household.models import Household
from hct_mis_api.apps.household.schema import HouseholdNode
from hct_mis_api.apps.program.models import Program
from hct_mis_api.apps.targeting.filters import HouseholdFilter
<<<<<<< HEAD
from hct_mis_api.apps.targeting.graphql_types import TargetPopulationNode, TargetingCriteriaObjectType
=======
from hct_mis_api.apps.targeting.graphql_types import (
    TargetingCriteriaObjectType,
    TargetPopulationNode,
)
>>>>>>> 2e059b93
from hct_mis_api.apps.targeting.validators import TargetingCriteriaInputValidator


def targeting_criteria_object_type_to_query(
    targeting_criteria_object_type, program: Union[str, Program], excluded_ids=""
):
    TargetingCriteriaInputValidator.validate(targeting_criteria_object_type)
    if not isinstance(program, Program):
        program = decode_and_get_object(program, Program, True)
    targeting_criteria_querying = target_models.TargetingCriteriaQueryingBase(
        [], excluded_household_ids=map_unicef_ids_to_households_unicef_ids(excluded_ids)
    )
    for rule in targeting_criteria_object_type.get("rules", []):
        targeting_criteria_rule_querying = target_models.TargetingCriteriaRuleQueryingBase(
            filters=[], individuals_filters_blocks=[]
        )
        for filter_dict in rule.get("filters", []):
            targeting_criteria_rule_querying.filters.append(target_models.TargetingCriteriaRuleFilter(**filter_dict))
        for individuals_filters_block_dict in rule.get("individuals_filters_blocks", []):
            individuals_filters_block = target_models.TargetingIndividualRuleFilterBlockBase(
                [], not program.individual_data_needed
            )
            targeting_criteria_rule_querying.individuals_filters_blocks.append(individuals_filters_block)
            for individual_block_filter_dict in individuals_filters_block_dict.get("individual_block_filters", []):
                individuals_filters_block.individual_block_filters.append(
                    target_models.TargetingIndividualBlockRuleFilter(**individual_block_filter_dict)
                )
        targeting_criteria_querying.rules.append(targeting_criteria_rule_querying)
    return targeting_criteria_querying.get_query()


def prefetch_selections(qs, target_population=None):
    return qs.prefetch_related(
        Prefetch(
            "selections",
            queryset=target_models.HouseholdSelection.objects.filter(target_population=target_population),
        )
    )


class Query(graphene.ObjectType):
    target_population = relay.Node.Field(TargetPopulationNode)
    all_target_population = DjangoPermissionFilterConnectionField(
        TargetPopulationNode, permission_classes=(hopePermissionClass(Permissions.TARGETING_VIEW_LIST),)
    )
    golden_record_by_targeting_criteria = DjangoPermissionFilterConnectionField(
        HouseholdNode,
        targeting_criteria=TargetingCriteriaObjectType(required=True),
        program=graphene.Argument(graphene.ID, required=True),
        excluded_ids=graphene.Argument(graphene.String, required=True),
        filterset_class=HouseholdFilter,
        permission_classes=(
            hopePermissionClass(Permissions.TARGETING_UPDATE),
            hopePermissionClass(Permissions.TARGETING_CREATE),
            hopePermissionClass(Permissions.TARGETING_VIEW_DETAILS),
        ),
    )
    target_population_households = DjangoPermissionFilterConnectionField(
        HouseholdNode,
        target_population=graphene.Argument(graphene.ID, required=True),
        filterset_class=HouseholdFilter,
        permission_classes=(hopePermissionClass(Permissions.TARGETING_VIEW_DETAILS),),
    )
    target_population_status_choices = graphene.List(ChoiceObject)

    def resolve_target_population_status_choices(self, info, **kwargs):
        return [{"name": name, "value": value} for value, name in target_models.TargetPopulation.STATUS_CHOICES]

    def resolve_target_population_households(parent, info, target_population, **kwargs):
        target_population_id = decode_id_string(target_population)
        target_population_model = target_models.TargetPopulation.objects.get(pk=target_population_id)
        queryset = prefetch_selections(target_population_model.household_list, target_population_model)
        return queryset

    def resolve_golden_record_by_targeting_criteria(parent, info, targeting_criteria, program, excluded_ids, **kwargs):
        household_queryset = Household.objects
        return prefetch_selections(
            household_queryset.filter(
                targeting_criteria_object_type_to_query(targeting_criteria, program, excluded_ids)
            )
        ).distinct()<|MERGE_RESOLUTION|>--- conflicted
+++ resolved
@@ -1,7 +1,8 @@
 from typing import Union
 
+from django.db.models import Prefetch
+
 import graphene
-from django.db.models import Prefetch
 from graphene import relay
 
 import hct_mis_api.apps.targeting.models as target_models
@@ -10,13 +11,7 @@
     Permissions,
     hopePermissionClass,
 )
-<<<<<<< HEAD
-from hct_mis_api.apps.core.schema import (
-    ChoiceObject,
-)
-=======
 from hct_mis_api.apps.core.schema import ChoiceObject
->>>>>>> 2e059b93
 from hct_mis_api.apps.core.utils import (
     decode_and_get_object,
     decode_id_string,
@@ -26,14 +21,10 @@
 from hct_mis_api.apps.household.schema import HouseholdNode
 from hct_mis_api.apps.program.models import Program
 from hct_mis_api.apps.targeting.filters import HouseholdFilter
-<<<<<<< HEAD
-from hct_mis_api.apps.targeting.graphql_types import TargetPopulationNode, TargetingCriteriaObjectType
-=======
 from hct_mis_api.apps.targeting.graphql_types import (
     TargetingCriteriaObjectType,
     TargetPopulationNode,
 )
->>>>>>> 2e059b93
 from hct_mis_api.apps.targeting.validators import TargetingCriteriaInputValidator
 
 
