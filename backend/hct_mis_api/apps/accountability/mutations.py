from functools import partial
from typing import Any, Dict

from django.core.exceptions import ValidationError
from django.db import transaction
from django.shortcuts import get_object_or_404

import graphene

from hct_mis_api.apps.account.permissions import PermissionMutation, Permissions
from hct_mis_api.apps.accountability.celery_tasks import (
    export_survey_sample_task,
    send_survey_to_users,
)
from hct_mis_api.apps.accountability.inputs import (
    CreateAccountabilityCommunicationMessageInput,
    CreateFeedbackInput,
    CreateFeedbackMessageInput,
    CreateSurveyInput,
    UpdateFeedbackInput,
)
from hct_mis_api.apps.accountability.models import (
    Feedback,
    FeedbackMessage,
    Message,
    Survey,
)
from hct_mis_api.apps.accountability.nodes import (
    CommunicationMessageNode,
    FeedbackMessageNode,
    FeedbackNode,
    SurveyNode,
)
from hct_mis_api.apps.accountability.services.feedback_crud_services import (
    FeedbackCrudServices,
)
from hct_mis_api.apps.accountability.services.message_crud_services import (
    MessageCrudServices,
)
from hct_mis_api.apps.accountability.services.survey_crud_services import (
    SurveyCrudServices,
)
from hct_mis_api.apps.activity_log.models import log_create
from hct_mis_api.apps.core.models import BusinessArea
from hct_mis_api.apps.core.permissions import is_authenticated
from hct_mis_api.apps.core.utils import decode_id_string
<<<<<<< HEAD
=======
from hct_mis_api.apps.core.validators import raise_program_status_is
from hct_mis_api.apps.program.models import Program
>>>>>>> 6fc76aed


class CreateCommunicationMessageMutation(PermissionMutation):
    message = graphene.Field(CommunicationMessageNode)

    class Arguments:
        input = CreateAccountabilityCommunicationMessageInput(required=True)

    @classmethod
    @is_authenticated
    @raise_program_status_is(Program.FINISHED)
    @transaction.atomic
    def mutate(cls, root: Any, info: Any, input: Dict[str, Any]) -> "CreateCommunicationMessageMutation":
        user = info.context.user
        business_area_slug = info.context.headers.get("Business-Area")
        business_area = BusinessArea.objects.get(slug=business_area_slug)

        cls.has_permission(info, Permissions.ACCOUNTABILITY_COMMUNICATION_MESSAGE_VIEW_CREATE, business_area)
        message = MessageCrudServices.create(user, business_area, input)
        program_id = None
        if message.target_population and message.target_population.program:
            program_id = message.target_population.program.pk
        elif message.registration_data_import:
            program_id = getattr(message.registration_data_import, "program_id", None)
        log_create(Message.ACTIVITY_LOG_MAPPING, "business_area", user, program_id, None, message)
        return cls(message=message)


class CreateFeedbackMutation(PermissionMutation):
    feedback = graphene.Field(FeedbackNode)

    class Arguments:
        input = CreateFeedbackInput(required=True)

    @classmethod
    @is_authenticated
    @transaction.atomic
    def mutate(cls, root: Any, info: Any, input: Dict[str, Any]) -> "CreateFeedbackMutation":
        user = info.context.user
        business_area_slug = info.context.headers.get("Business-Area")
        business_area = BusinessArea.objects.get(slug=business_area_slug)

        if program.status == Program.FINISHED:
            raise ValidationError("In order to proceed this action, program status must not be finished")

        cls.has_permission(info, Permissions.GRIEVANCES_FEEDBACK_VIEW_CREATE, business_area)

        feedback = FeedbackCrudServices.create(user, business_area, input)
        log_create(
            Feedback.ACTIVITY_LOG_MAPPING, "business_area", user, getattr(feedback.program, "pk", None), None, feedback
        )
        return cls(feedback=feedback)


class UpdateFeedbackMutation(PermissionMutation):
    feedback = graphene.Field(FeedbackNode)

    class Arguments:
        input = UpdateFeedbackInput(required=True)

    @classmethod
    @is_authenticated
    @raise_program_status_is(Program.FINISHED)
    @transaction.atomic
    def mutate(cls, root: Any, info: Any, input: Dict[str, Any]) -> "UpdateFeedbackMutation":
        user = info.context.user
        old_feedback = get_object_or_404(Feedback, id=decode_id_string(input["feedback_id"]))
        feedback = get_object_or_404(Feedback, id=decode_id_string(input["feedback_id"]))

        cls.has_permission(info, Permissions.GRIEVANCES_FEEDBACK_VIEW_UPDATE, feedback.business_area.slug)
        updated_feedback = FeedbackCrudServices.update(feedback, input)
        log_create(
            Feedback.ACTIVITY_LOG_MAPPING,
            "business_area",
            user,
            getattr(feedback.program, "pk", None),
            old_feedback,
            updated_feedback,
        )
        return cls(feedback=updated_feedback)


class CreateFeedbackMessageMutation(PermissionMutation):
    feedback_message = graphene.Field(FeedbackMessageNode)

    class Arguments:
        input = CreateFeedbackMessageInput(required=True)

    @classmethod
    @is_authenticated
    @raise_program_status_is(Program.FINISHED)
    @transaction.atomic
    def mutate(cls, root: Any, info: Any, input: Dict[str, Any]) -> "CreateFeedbackMessageMutation":
        feedback = get_object_or_404(Feedback, id=decode_id_string(input["feedback"]))
        cls.has_permission(info, Permissions.GRIEVANCES_FEEDBACK_MESSAGE_VIEW_CREATE, feedback.business_area.slug)

        feedback_message = FeedbackMessage.objects.create(
            feedback=feedback, description=input["description"], created_by=info.context.user
        )
        return cls(feedback_message=feedback_message)


class CreateSurveyMutation(PermissionMutation):
    survey = graphene.Field(SurveyNode)

    class Arguments:
        input = CreateSurveyInput(required=True)

    @classmethod
    @is_authenticated
    @raise_program_status_is(Program.FINISHED)
    @transaction.atomic
    def mutate(cls, root: Any, info: Any, input: Dict[str, Any]) -> "CreateSurveyMutation":
        business_area_slug = info.context.headers.get("Business-Area")
        business_area = BusinessArea.objects.get(slug=business_area_slug)

        cls.has_permission(info, Permissions.ACCOUNTABILITY_SURVEY_VIEW_CREATE, business_area)
        survey = SurveyCrudServices.create(info.context.user, business_area, input)
        transaction.on_commit(partial(send_survey_to_users.delay, survey.id))
        log_create(
            Survey.ACTIVITY_LOG_MAPPING,
            "business_area",
            info.context.user,
            getattr(survey.program, "pk", None),
            None,
            survey,
        )
        return cls(survey=survey)


class ExportSurveySampleMutationMutation(PermissionMutation):
    survey = graphene.Field(SurveyNode)

    class Arguments:
        survey_id = graphene.ID(required=True)

    @classmethod
    @is_authenticated
    @raise_program_status_is(Program.FINISHED)
    def mutate(cls, root: Any, info: Any, survey_id: str) -> "ExportSurveySampleMutationMutation":
        survey = get_object_or_404(Survey, id=decode_id_string(survey_id))
        cls.has_permission(info, Permissions.ACCOUNTABILITY_SURVEY_VIEW_DETAILS, survey.business_area)

        export_survey_sample_task.delay(survey.id, info.context.user.id)
        return cls(survey=survey)


class Mutations(graphene.ObjectType):
    create_accountability_communication_message = CreateCommunicationMessageMutation.Field()
    create_feedback = CreateFeedbackMutation.Field()
    update_feedback = UpdateFeedbackMutation.Field()
    create_feedback_message = CreateFeedbackMessageMutation.Field()
    create_survey = CreateSurveyMutation.Field()
    export_survey_sample = ExportSurveySampleMutationMutation.Field()<|MERGE_RESOLUTION|>--- conflicted
+++ resolved
@@ -44,11 +44,8 @@
 from hct_mis_api.apps.core.models import BusinessArea
 from hct_mis_api.apps.core.permissions import is_authenticated
 from hct_mis_api.apps.core.utils import decode_id_string
-<<<<<<< HEAD
-=======
 from hct_mis_api.apps.core.validators import raise_program_status_is
 from hct_mis_api.apps.program.models import Program
->>>>>>> 6fc76aed
 
 
 class CreateCommunicationMessageMutation(PermissionMutation):
@@ -87,11 +84,15 @@
     @is_authenticated
     @transaction.atomic
     def mutate(cls, root: Any, info: Any, input: Dict[str, Any]) -> "CreateFeedbackMutation":
+        program = None
         user = info.context.user
         business_area_slug = info.context.headers.get("Business-Area")
         business_area = BusinessArea.objects.get(slug=business_area_slug)
-
-        if program.status == Program.FINISHED:
+        encoded_program_id = input.get("program") or info.context.headers.get("Program")
+        if encoded_program_id:
+            program = Program.objects.get(id=decode_id_string(encoded_program_id))
+
+        if program and program.status == Program.FINISHED:
             raise ValidationError("In order to proceed this action, program status must not be finished")
 
         cls.has_permission(info, Permissions.GRIEVANCES_FEEDBACK_VIEW_CREATE, business_area)
