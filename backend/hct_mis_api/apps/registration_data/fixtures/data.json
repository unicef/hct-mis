[
{
  "model": "registration_data.registrationdataimport",
  "pk": "c749ab01-16dc-48af-a764-5f3a873f0a7d",
  "fields": {
<<<<<<< HEAD
    "created_at": "2022-03-30 09:22:14.000000-00:00",
    "updated_at": "2022-03-30 09:54:07.000000-00:00",
    "version": 1648633101166539,
    "name": "test",
    "status": "MERGED",
    "import_date": "2022-03-30 09:22:21.394584-00:00",
=======
    "created_at": "2022-08-10T14:02:02.464Z",
    "updated_at": "2022-08-10T14:30:11.761Z",
    "version": 1660140865076616,
    "name": "test",
    "status": "MERGED",
    "import_date": "2022-08-10T14:02:02.464Z",
>>>>>>> 9bb0d5ac
    "imported_by": "4196c2c5-c2dd-48d2-887f-3a9d39e78916",
    "data_source": "XLS",
    "number_of_individuals": 6,
    "number_of_households": 2,
    "datahub_id": "f814f78d-6f0d-49d9-961c-79322fa172b9",
    "error_message": "",
    "sentry_id": null,
    "pull_pictures": true,
    "business_area": "c259b1a0-ae3a-494e-b343-f7c8eb060c68",
    "screen_beneficiary": false
  }
}
]<|MERGE_RESOLUTION|>--- conflicted
+++ resolved
@@ -3,21 +3,12 @@
   "model": "registration_data.registrationdataimport",
   "pk": "c749ab01-16dc-48af-a764-5f3a873f0a7d",
   "fields": {
-<<<<<<< HEAD
-    "created_at": "2022-03-30 09:22:14.000000-00:00",
-    "updated_at": "2022-03-30 09:54:07.000000-00:00",
+    "created_at": "2022-03-30T09:22:14.870",
+    "updated_at": "2022-03-30T09:54:07.851",
     "version": 1648633101166539,
     "name": "test",
     "status": "MERGED",
-    "import_date": "2022-03-30 09:22:21.394584-00:00",
-=======
-    "created_at": "2022-08-10T14:02:02.464Z",
-    "updated_at": "2022-08-10T14:30:11.761Z",
-    "version": 1660140865076616,
-    "name": "test",
-    "status": "MERGED",
-    "import_date": "2022-08-10T14:02:02.464Z",
->>>>>>> 9bb0d5ac
+    "import_date": "2022-03-30T09:22:14.870",
     "imported_by": "4196c2c5-c2dd-48d2-887f-3a9d39e78916",
     "data_source": "XLS",
     "number_of_individuals": 6,
