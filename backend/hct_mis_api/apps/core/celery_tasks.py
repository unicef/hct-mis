--- conflicted
+++ resolved
@@ -8,6 +8,7 @@
 from uuid import UUID
 
 from django.db import transaction
+from django.utils import timezone
 
 from hct_mis_api.apps.core.celery import app
 from hct_mis_api.apps.core.models import StorageFile, XLSXKoboTemplate
@@ -25,12 +26,10 @@
     Household,
     Individual,
 )
+from hct_mis_api.apps.program.models import Program
 from hct_mis_api.apps.registration_data.models import RegistrationDataImport
-<<<<<<< HEAD
 from hct_mis_api.apps.targeting.models import TargetPopulation
 from hct_mis_api.apps.targeting.services.targeting_stats_refresher import refresh_stats
-=======
->>>>>>> f9cfb2a7
 from hct_mis_api.apps.utils.logs import log_start_and_end
 from hct_mis_api.apps.utils.sentry import sentry_tags
 
@@ -100,13 +99,11 @@
 
 @app.task
 @sentry_tags
-<<<<<<< HEAD
-def create_target_population_task(storage_id: UUID, program_id: UUID, tp_name: str) -> None:
-=======
-def create_target_population_task(storage_id, rdi_name):
->>>>>>> f9cfb2a7
+def create_target_population_task(storage_id: UUID, program_id: UUID, tp_name: str, rdi_name: str) -> None:
     storage_obj = StorageFile.objects.get(id=storage_id)
+    program = Program.objects.get(id=program_id)
     file_path = None
+
     try:
         with transaction.atomic(), transaction.atomic("registration_datahub"):
 
@@ -223,7 +220,6 @@
             Document.objects.bulk_create(documents)
             BankAccountInfo.objects.bulk_create(bank_infos)
 
-<<<<<<< HEAD
             households = Household.objects.filter(family_id__in=list(family_ids)).only("id")
             if len(family_ids) != rows_count:
                 for household in households:
@@ -245,8 +241,6 @@
             target_population.households.set(households)
             target_population = refresh_stats(target_population)
             target_population.save()
-=======
->>>>>>> f9cfb2a7
             storage_obj.status = StorageFile.STATUS_FINISHED
             storage_obj.save(update_fields=["status"])
     except Exception:
