import csv
import logging
import os
import tempfile
from datetime import datetime
from functools import wraps
from typing import Any, Callable

from django.db import transaction
from django.utils import timezone

from hct_mis_api.apps.core.celery import app
from hct_mis_api.apps.core.models import StorageFile, XLSXKoboTemplate
from hct_mis_api.apps.core.tasks.upload_new_template_and_update_flex_fields import (
    KoboRetriableError,
)
from hct_mis_api.apps.household.models import (
<<<<<<< HEAD
    COLLECT_TYPE_NONE,
=======
    COLLECT_TYPE_SIZE_ONLY,
>>>>>>> 66a0eb31
    IDENTIFICATION_TYPE_NATIONAL_PASSPORT,
    IDENTIFICATION_TYPE_TAX_ID,
    MALE,
    BankAccountInfo,
    Document,
    DocumentType,
    Household,
    Individual,
)
from hct_mis_api.apps.program.models import Program
from hct_mis_api.apps.registration_data.models import RegistrationDataImport
from hct_mis_api.apps.targeting.models import TargetPopulation
from hct_mis_api.apps.targeting.services.targeting_stats_refresher import refresh_stats
from hct_mis_api.apps.utils.logs import log_start_and_end
from hct_mis_api.apps.utils.sentry import sentry_tags

logger = logging.getLogger(__name__)


class transaction_celery_task:  # used as decorator
    def __init__(self, *args: Any, **kwargs: Any) -> None:
        self.task_args = args
        self.task_kwargs = kwargs

    def __call__(self, func: Callable) -> Any:
        @wraps(func)
        def wrapper_func(*args: Any, **kwargs: Any) -> None:
            try:
                with transaction.atomic():
                    return func(*args, **kwargs)
            except Exception as e:
                logger.error(e)

        task_func = app.task(*self.task_args, **self.task_kwargs)(wrapper_func)
        return task_func


@app.task(bind=True, default_retry_delay=60)
@log_start_and_end
@sentry_tags
def upload_new_kobo_template_and_update_flex_fields_task_with_retry(self: Any, xlsx_kobo_template_id: str) -> None:
    try:
        from hct_mis_api.apps.core.tasks.upload_new_template_and_update_flex_fields import (
            UploadNewKoboTemplateAndUpdateFlexFieldsTask,
        )

        UploadNewKoboTemplateAndUpdateFlexFieldsTask().execute(xlsx_kobo_template_id=xlsx_kobo_template_id)
    except KoboRetriableError as exc:
        from datetime import timedelta

        from django.utils import timezone

        one_day_earlier_time = timezone.now() - timedelta(days=1)
        if exc.xlsx_kobo_template_object.first_connection_failed_time > one_day_earlier_time:
            logger.exception(exc)
            raise self.retry(exc=exc)
        else:
            exc.xlsx_kobo_template_object.status = XLSXKoboTemplate.UNSUCCESSFUL
    except Exception as e:
        logger.exception(e)
        raise


@app.task
@log_start_and_end
@sentry_tags
def upload_new_kobo_template_and_update_flex_fields_task(xlsx_kobo_template_id: str) -> None:
    try:
        from hct_mis_api.apps.core.tasks.upload_new_template_and_update_flex_fields import (
            UploadNewKoboTemplateAndUpdateFlexFieldsTask,
        )

        UploadNewKoboTemplateAndUpdateFlexFieldsTask().execute(xlsx_kobo_template_id=xlsx_kobo_template_id)
    except KoboRetriableError:
        upload_new_kobo_template_and_update_flex_fields_task_with_retry.delay(xlsx_kobo_template_id)
    except Exception as e:
        logger.exception(e)
        raise


@app.task
@sentry_tags
def create_target_population_task(storage_id: str, program_id: str, tp_name: str) -> None:
    storage_obj = StorageFile.objects.get(id=storage_id)
    file_path = None
    program = Program.objects.get(id=program_id)

    try:
        with transaction.atomic(), transaction.atomic("registration_datahub"):
            registration_data_import = RegistrationDataImport.objects.create(
                name=f"{storage_obj.file.name}_{program.name}",
                number_of_individuals=0,
                number_of_households=0,
                business_area=program.business_area,
                data_source=RegistrationDataImport.EDOPOMOGA,
            )

            business_area = storage_obj.business_area
            country = business_area.countries.first()

            passport_type = DocumentType.objects.get(type=IDENTIFICATION_TYPE_NATIONAL_PASSPORT)
            tax_type = DocumentType.objects.get(type=IDENTIFICATION_TYPE_TAX_ID)

            first_registration_date = timezone.now()
            last_registration_date = first_registration_date

            families = {}
            individuals, documents, bank_infos = [], [], []

            storage_obj.status = StorageFile.STATUS_PROCESSING
            storage_obj.save(update_fields=["status"])
            rows_count = 0

            # TODO fix to use Azure storage override AzureStorageFile open method
            with storage_obj.file.open("rb") as original_file, tempfile.NamedTemporaryFile(delete=False) as tmp:
                tmp.write(original_file.read())
                file_path = tmp.name

            with open(file_path, encoding="cp1251") as file:
                reader = csv.DictReader(file, delimiter=";")
                for row in reader:
                    rows_count += 1
                    family_id = row["ID_FAM"]
                    iban = row["IBAN"]
                    tax_id = row["N_ID"]
                    passport_id = row["PASSPORT"]
                    size = row["FAM_NUM"]

                    individual_data = {
                        "given_name": row.get("NAME", ""),
                        "middle_name": row.get("PATRONYMIC", ""),
                        "family_name": row.get("SURNAME", ""),
                        "full_name": f'{row.get("NAME", "")} {row.get("PATRONYMIC", "")} {row.get("SURNAME", "")}',
                        "birth_date": datetime.strptime(row["BDATE"], "%d.%m.%Y").date(),
                        "phone_no": row.get("PHONЕ", ""),
                        "business_area": business_area,
                        "first_registration_date": first_registration_date,
                        "last_registration_date": last_registration_date,
                        "sex": MALE,
                    }
                    if family_id in families:
                        individual = Individual(**individual_data, household_id=families.get(family_id))
                        individuals.append(individual)
                    else:
                        individual = Individual.objects.create(**individual_data)
                        individual.refresh_from_db()

                        household = Household.objects.create(
                            head_of_household=individual,
                            business_area=business_area,
                            first_registration_date=first_registration_date,
                            last_registration_date=last_registration_date,
                            registration_data_import=registration_data_import,
                            size=size,
                            family_id=family_id,
                            storage_obj=storage_obj,
<<<<<<< HEAD
                            collect_individual_data=COLLECT_TYPE_NONE,
=======
                            collect_individual_data=COLLECT_TYPE_SIZE_ONLY,
>>>>>>> 66a0eb31
                        )

                        individual.household = household
                        individual.save(update_fields=("household",))

                        families[family_id] = household.id

                    passport = Document(
                        document_number=passport_id,
                        type=passport_type,
                        individual=individual,
                        status=Document.STATUS_INVALID,
                        country=country,
                    )

                    tax = Document(
                        document_number=tax_id,
                        type=tax_type,
                        individual=individual,
                        status=Document.STATUS_INVALID,
                        country=country,
                    )

                    bank_account_info = BankAccountInfo(bank_account_number=iban, individual=individual)

                    documents.append(passport)
                    documents.append(tax)
                    bank_infos.append(bank_account_info)
                    # TODO refactor chunking
                    if rows_count % 1000 == 0:
                        Individual.objects.bulk_create(individuals)
                        Document.objects.bulk_create(documents)
                        BankAccountInfo.objects.bulk_create(bank_infos)
                        individuals = []
                        documents = []
                        bank_infos = []

            Individual.objects.bulk_create(individuals)
            Document.objects.bulk_create(documents)
            BankAccountInfo.objects.bulk_create(bank_infos)

<<<<<<< HEAD
            households = Household.objects.filter(family_id__in=list(families.keys())).only("id")
            if len(families) != rows_count:
                for household in households:
                    household.size = Individual.objects.filter(household=household).count()
                Household.objects.bulk_update(households, ("size",))

=======
            households = Household.objects.filter(family_id__in=list(families.keys()))
>>>>>>> 66a0eb31
            households.update(withdrawn=True, withdrawn_date=timezone.now())
            Individual.objects.filter(household__in=households).update(withdrawn=True, withdrawn_date=timezone.now())

            target_population = TargetPopulation.objects.create(
                name=tp_name,
                created_by=storage_obj.created_by,
                program=program,
                status=TargetPopulation.STATUS_LOCKED,
                build_status=TargetPopulation.BUILD_STATUS_OK,
                business_area=business_area,
                storage_file=storage_obj,
            )
            target_population.households.set(households)
            refresh_stats(target_population)
            target_population.save()

            storage_obj.status = StorageFile.STATUS_FINISHED
            storage_obj.save(update_fields=["status"])
    except Exception:
        storage_obj.status = StorageFile.STATUS_FAILED
        storage_obj.save(update_fields=["status"])
        raise
    finally:
        if file_path:
            os.remove(file_path)<|MERGE_RESOLUTION|>--- conflicted
+++ resolved
@@ -15,11 +15,7 @@
     KoboRetriableError,
 )
 from hct_mis_api.apps.household.models import (
-<<<<<<< HEAD
-    COLLECT_TYPE_NONE,
-=======
     COLLECT_TYPE_SIZE_ONLY,
->>>>>>> 66a0eb31
     IDENTIFICATION_TYPE_NATIONAL_PASSPORT,
     IDENTIFICATION_TYPE_TAX_ID,
     MALE,
@@ -176,11 +172,7 @@
                             size=size,
                             family_id=family_id,
                             storage_obj=storage_obj,
-<<<<<<< HEAD
-                            collect_individual_data=COLLECT_TYPE_NONE,
-=======
                             collect_individual_data=COLLECT_TYPE_SIZE_ONLY,
->>>>>>> 66a0eb31
                         )
 
                         individual.household = household
@@ -222,16 +214,7 @@
             Document.objects.bulk_create(documents)
             BankAccountInfo.objects.bulk_create(bank_infos)
 
-<<<<<<< HEAD
-            households = Household.objects.filter(family_id__in=list(families.keys())).only("id")
-            if len(families) != rows_count:
-                for household in households:
-                    household.size = Individual.objects.filter(household=household).count()
-                Household.objects.bulk_update(households, ("size",))
-
-=======
             households = Household.objects.filter(family_id__in=list(families.keys()))
->>>>>>> 66a0eb31
             households.update(withdrawn=True, withdrawn_date=timezone.now())
             Individual.objects.filter(household__in=households).update(withdrawn=True, withdrawn_date=timezone.now())
 
