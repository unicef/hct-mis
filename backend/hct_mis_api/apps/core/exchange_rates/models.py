from datetime import datetime
from typing import Dict, Optional

from django.utils import timezone

from dateutil.parser import parse

from hct_mis_api.apps.core.exchange_rates.api import (
    ExchangeRateClient,
    get_exchange_rate_client,
)


class HistoryExchangeRate:
    def __init__(self, VALID_FROM: str, VALID_TO: str, PAST_XRATE: str, PAST_RATIO: str) -> None:
        self.valid_from = parse(VALID_FROM)
        self.valid_to = parse(VALID_TO)
        self.past_xrate = float(PAST_XRATE)
        self.past_ratio = float(PAST_RATIO)

    def __repr__(self) -> str:
        return (
            f"HistoryExchangeRate(valid_from: {self.valid_from.isoformat()}, valid_to: {self.valid_to.isoformat()}, "
            f"ratio: {self.past_ratio}, x_rate: {self.past_xrate})"
        )

    def is_valid_for_provided_dispersion_date(self, dispersion_date: datetime) -> bool:
        return self.valid_from <= dispersion_date <= self.valid_to


class SingleExchangeRate:
    def __init__(
        self,
        CURRENCY_CODE: str,
        CURRENCY_NAME: str,
        X_RATE: str,
        VALID_FROM: str,
        VALID_TO: str,
        RATIO: str,
        NO_OF_DECIMAL: str,
        PAST_XRATE: Optional[Dict],
    ) -> None:
        self.currency_code = CURRENCY_CODE
        self.currency_name = CURRENCY_NAME
        self.x_rate = float(X_RATE)
        self.valid_from = parse(VALID_FROM)
        self.valid_to = datetime(9999, 12, 31) if VALID_TO == "31-DEC-99" else parse(VALID_TO)
        self.ratio = float(RATIO)
        self.no_of_decimal = int(NO_OF_DECIMAL)

        past_xrates = PAST_XRATE["PAST_XRATE_ROW"] if PAST_XRATE is not None else []
        if isinstance(past_xrates, dict):
            past_xrates = [past_xrates]
        else:
            past_xrates.reverse()
        self.historical_exchange_rates = past_xrates

    def __repr__(self) -> str:
        return f"SingleExchangeRate(currency_code: {self.currency_code}, ratio: {self.ratio}, x_rate: {self.x_rate})"

    def get_exchange_rate_by_dispersion_date(self, dispersion_date: Optional[datetime]) -> Optional[float]:
        today = timezone.now()

        dispersion_date_is_not_provided = dispersion_date is None
        if dispersion_date_is_not_provided:
            return self.x_rate * self.ratio

        dispersion_date = datetime.combine(dispersion_date, datetime.min.time())
        dispersion_date_is_in_current_date_range = (
            self.valid_from <= dispersion_date <= (today if self.valid_to is None else self.valid_to)
        )
        if dispersion_date_is_in_current_date_range:
            return self.x_rate * self.ratio

        for historical_exchange_rate_raw_data in self.historical_exchange_rates:
            historical_exchange_rate = HistoryExchangeRate(**historical_exchange_rate_raw_data)
            if historical_exchange_rate.is_valid_for_provided_dispersion_date(dispersion_date):
                return historical_exchange_rate.past_xrate * historical_exchange_rate.past_ratio

        return None


class ExchangeRates:
<<<<<<< HEAD
    def __init__(self, with_history: bool = True, api_client: ExchangeRateClient = None):
=======
    def __init__(self, with_history: bool = True, api_client: Optional[ExchangeRateAPI] = None) -> None:
>>>>>>> 1a31bccf
        if api_client is None:
            api_client = get_exchange_rate_client()

        self.exchange_rates_dict = self._convert_response_json_to_exchange_rates(
            api_client.fetch_exchange_rates(with_history=with_history)
        )

    @staticmethod
    def _convert_response_json_to_exchange_rates(
        response_json: Dict,
    ) -> Dict[str, SingleExchangeRate]:
        raw_exchange_rates = response_json.get("ROWSET", {}).get("ROW", [])

        return {
            raw_exchange_rate["CURRENCY_CODE"]: SingleExchangeRate(**raw_exchange_rate)
            for raw_exchange_rate in raw_exchange_rates
        }

    def get_exchange_rate_for_currency_code(
        self, currency_code: str, dispersion_date: Optional[datetime] = None
    ) -> Optional[float]:
        currency: Optional[SingleExchangeRate] = self.exchange_rates_dict.get(currency_code)

        if currency is None:
            return None

        return currency.get_exchange_rate_by_dispersion_date(dispersion_date)<|MERGE_RESOLUTION|>--- conflicted
+++ resolved
@@ -81,11 +81,7 @@
 
 
 class ExchangeRates:
-<<<<<<< HEAD
-    def __init__(self, with_history: bool = True, api_client: ExchangeRateClient = None):
-=======
-    def __init__(self, with_history: bool = True, api_client: Optional[ExchangeRateAPI] = None) -> None:
->>>>>>> 1a31bccf
+    def __init__(self, with_history: bool = True, api_client: Optional[ExchangeRateClient] = None) -> None:
         if api_client is None:
             api_client = get_exchange_rate_client()
 
