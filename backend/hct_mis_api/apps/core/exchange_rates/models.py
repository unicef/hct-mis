--- conflicted
+++ resolved
@@ -1,12 +1,7 @@
 from datetime import datetime
-<<<<<<< HEAD
-from django.utils import timezone
-from typing import Optional
-=======
 from typing import Optional
 
 from django.utils import timezone
->>>>>>> 2e059b93
 
 from dateutil.parser import parse
 
@@ -60,11 +55,7 @@
     def __repr__(self):
         return f"SingleExchangeRate(currency_code: {self.currency_code}, ratio: {self.ratio}, x_rate: {self.x_rate})"
 
-<<<<<<< HEAD
     def get_exchange_rate_by_dispersion_date(self, dispersion_date: Optional[datetime]) -> Optional[float]:
-=======
-    def get_exchange_rate_by_dispersion_date(self, dispersion_date: datetime) -> Optional[float]:
->>>>>>> 2e059b93
         today = timezone.now()
 
         dispersion_date_is_not_provided = dispersion_date is None
