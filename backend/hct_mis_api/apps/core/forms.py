from django import forms
from django.conf import settings
from django.core.exceptions import ValidationError
<<<<<<< HEAD
from django.db.models import Q, QuerySet
=======
>>>>>>> 5dcbd615

from hct_mis_api.apps.core.models import BusinessArea


class StorageFileForm(forms.Form):
    def __init__(self, *args, **kwargs) -> None:
        self.user = kwargs.pop("user")
        super().__init__(*args, **kwargs)

        self.fields["business_area"] = forms.ModelChoiceField(queryset=self.get_business_area_queryset())

        self.fields["file"] = forms.FileField(label="Select a file")

<<<<<<< HEAD
    def get_business_area_queryset(self) -> QuerySet[BusinessArea]:
=======
    def get_business_area_queryset(self):
>>>>>>> 5dcbd615
        return BusinessArea.objects.filter(id__in=self.user.user_roles.all().values_list("business_area_id", flat=True))

    def clean(self, *args, **kwargs):
        cleaned_data = super().clean()
        limit = settings.MAX_STORAGE_FILE_SIZE * 1024 * 1024
        if self.cleaned_data["file"].size > limit:
            raise ValidationError(f"File too large. Size should not exceed {limit} MiB.")
        return cleaned_data


class ProgramForm(forms.Form):
<<<<<<< HEAD
    name = forms.CharField(max_length=255, label="Target population name")

    def __init__(self, *args, **kwargs) -> None:
        self.business_area_id = kwargs.pop("business_area_id")
        super().__init__(*args, **kwargs)

        self.fields["program"] = forms.ModelChoiceField(queryset=self.get_program_queryset())

    def get_program_queryset(self) -> QuerySet[Program]:
        return Program.objects.filter(Q(business_area_id=self.business_area_id) & Q(status=Program.ACTIVE))
=======
    name = forms.CharField(max_length=255, label="RDI name")
>>>>>>> 5dcbd615
<|MERGE_RESOLUTION|>--- conflicted
+++ resolved
@@ -1,12 +1,10 @@
 from django import forms
 from django.conf import settings
 from django.core.exceptions import ValidationError
-<<<<<<< HEAD
 from django.db.models import Q, QuerySet
-=======
->>>>>>> 5dcbd615
 
 from hct_mis_api.apps.core.models import BusinessArea
+from hct_mis_api.apps.program.models import Program
 
 
 class StorageFileForm(forms.Form):
@@ -18,11 +16,7 @@
 
         self.fields["file"] = forms.FileField(label="Select a file")
 
-<<<<<<< HEAD
     def get_business_area_queryset(self) -> QuerySet[BusinessArea]:
-=======
-    def get_business_area_queryset(self):
->>>>>>> 5dcbd615
         return BusinessArea.objects.filter(id__in=self.user.user_roles.all().values_list("business_area_id", flat=True))
 
     def clean(self, *args, **kwargs):
@@ -34,8 +28,7 @@
 
 
 class ProgramForm(forms.Form):
-<<<<<<< HEAD
-    name = forms.CharField(max_length=255, label="Target population name")
+    name = forms.CharField(max_length=255, label="RDI name")
 
     def __init__(self, *args, **kwargs) -> None:
         self.business_area_id = kwargs.pop("business_area_id")
@@ -44,7 +37,4 @@
         self.fields["program"] = forms.ModelChoiceField(queryset=self.get_program_queryset())
 
     def get_program_queryset(self) -> QuerySet[Program]:
-        return Program.objects.filter(Q(business_area_id=self.business_area_id) & Q(status=Program.ACTIVE))
-=======
-    name = forms.CharField(max_length=255, label="RDI name")
->>>>>>> 5dcbd615
+        return Program.objects.filter(Q(business_area_id=self.business_area_id) & Q(status=Program.ACTIVE))