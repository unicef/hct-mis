--- conflicted
+++ resolved
@@ -140,11 +140,7 @@
     return resolver(attname, default_value, root, info, **args)
 
 
-<<<<<<< HEAD
-def sort_by_attr(options: List, attrs: str) -> List:
-=======
 def sort_by_attr(options: Iterable, attrs: str) -> List:
->>>>>>> ab410409
     def key_extractor(el: Any) -> Any:
         for attr in attrs.split("."):
             el = _custom_dict_or_attr_resolver(attr, None, el, None)
