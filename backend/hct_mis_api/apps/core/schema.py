import logging
from collections.abc import Iterable
from typing import (
    TYPE_CHECKING,
    Any,
    Callable,
    Dict,
    Generator,
    List,
    Optional,
    Type,
    Union,
)

from django.core.exceptions import ObjectDoesNotExist
from django.db import models

import graphene
from constance import config
from flags.state import flag_state
from graphene import Boolean, Connection, ConnectionField, DateTime, Int, String, relay
from graphene.types.resolver import attr_resolver, dict_or_attr_resolver, dict_resolver
from graphene_django import DjangoObjectType
from graphene_django.filter import DjangoFilterConnectionField
from graphql import GraphQLError

from hct_mis_api.apps.core.extended_connection import ExtendedConnection
from hct_mis_api.apps.core.field_attributes.core_fields_attributes import FieldFactory
from hct_mis_api.apps.core.field_attributes.fields_types import FILTERABLE_TYPES, Scope
from hct_mis_api.apps.core.kobo.api import KoboAPI
from hct_mis_api.apps.core.kobo.common import reduce_asset, reduce_assets_list
from hct_mis_api.apps.core.languages import Language, Languages
from hct_mis_api.apps.core.models import (
    BusinessArea,
    DataCollectingType,
    FlexibleAttribute,
    FlexibleAttributeChoice,
    FlexibleAttributeGroup,
)
from hct_mis_api.apps.core.utils import decode_id_string

if TYPE_CHECKING:
    from django.db.models.query import QuerySet

logger = logging.getLogger(__name__)


class ChoiceObject(graphene.ObjectType):
    name = String()
    value = String()


class ChoiceObjectInt(graphene.ObjectType):
    name = String()
    value = Int()


class DataCollectingTypeChoiceObject(graphene.ObjectType):
    name = String()
    value = String()
    description = String()


class BusinessAreaNode(DjangoObjectType):
    is_accountability_applicable = graphene.Boolean()

    def resolve_is_accountability_applicable(self, info: Any) -> bool:
        return all([bool(flag_state("ALLOW_ACCOUNTABILITY_MODULE")), self.is_accountability_applicable])

    @classmethod
    def get_queryset(cls, queryset: "QuerySet", info: Any) -> "QuerySet":
        return queryset.filter(is_split=False)

    class Meta:
        model = BusinessArea
        filter_fields = ["id", "slug"]
        interfaces = (relay.Node,)
        connection_class = ExtendedConnection


class FlexibleAttributeChoiceNode(DjangoObjectType):
    name = graphene.String()
    value = graphene.String(source="label")

    class Meta:
        model = FlexibleAttributeChoice
        interfaces = (relay.Node,)
        connection_class: Type = ExtendedConnection
        exclude: List = []


class FlexibleAttributeNode(DjangoObjectType):
    choices = graphene.List(FlexibleAttributeChoiceNode)
    associated_with = graphene.Int()

    @staticmethod
    def resolve_choices(parent: FlexibleAttribute, info: Any) -> "QuerySet":
        return parent.choices.all()

    @staticmethod
    def resolve_associated_with(parent: FlexibleAttribute, info: Any) -> str:
        return parent.get_associated_with_display()

    class Meta:
        model = FlexibleAttribute
        fields = [
            "id",
            "type",
            "name",
            "label",
            "hint",
            "required",
        ]


class LabelNode(graphene.ObjectType):
    language = graphene.String()
    label = graphene.String()


def resolve_label(parent: Dict) -> List[Dict[str, Any]]:
    return [{"language": k, "label": v} for k, v in parent.items()]


class CoreFieldChoiceObject(graphene.ObjectType):
    labels = graphene.List(LabelNode)
    label_en = String()
    value = String()
    admin = String()
    list_name = String()

    def resolve_label_en(parent, info: Any) -> Callable:
        return dict_or_attr_resolver("label", None, parent, info)["English(EN)"]

    def resolve_value(parent, info: Any) -> Union[str, Callable]:
        if isinstance(parent, FlexibleAttributeChoice):
            return parent.name
        return dict_or_attr_resolver("value", None, parent, info)

    def resolve_labels(parent, info: Any) -> List[Dict[str, Any]]:
        return resolve_label(dict_or_attr_resolver("label", None, parent, info))


def _custom_dict_or_attr_resolver(attname: str, default_value: Optional[str], root: Any, info: Any, **args: Any) -> Any:
    resolver = attr_resolver
    if isinstance(root, dict):
        resolver = dict_resolver
    return resolver(attname, default_value, root, info, **args)


def sort_by_attr(options: Iterable, attrs: str) -> List:
    def key_extractor(el: Any) -> Any:
        for attr in attrs.split("."):
            el = _custom_dict_or_attr_resolver(attr, None, el, None)
        return el

    return list(sorted(options, key=key_extractor))


class FieldAttributeNode(graphene.ObjectType):
    class Meta:
        default_resolver = _custom_dict_or_attr_resolver

    id = graphene.String()
    type = graphene.String()
    name = graphene.String()
    labels = graphene.List(LabelNode)
    label_en = String()
    hint = graphene.String()
    required = graphene.Boolean()
    choices = graphene.List(CoreFieldChoiceObject)
    associated_with = graphene.String()
    is_flex_field = graphene.Boolean()

    def resolve_choices(parent, info: Any) -> List:
        choices = _custom_dict_or_attr_resolver("choices", None, parent, info)

        if callable(choices) and not isinstance(choices, models.Manager):
            choices = choices()
        if isinstance(
            choices,
            Iterable,
        ):
            return sorted(choices, key=lambda elem: elem["label"]["English(EN)"])
        return choices.order_by("name").all()

    def resolve_is_flex_field(self, info: Any) -> bool:
        return isinstance(self, FlexibleAttribute)

    def resolve_labels(parent, info: Any) -> List[Dict[str, Any]]:
        return resolve_label(_custom_dict_or_attr_resolver("label", None, parent, info))

    def resolve_label_en(parent, info: Any) -> Any:
        return _custom_dict_or_attr_resolver("label", None, parent, info)["English(EN)"]

    def resolve_associated_with(self, info: Any) -> Any:
        resolved = _custom_dict_or_attr_resolver("associated_with", None, self, info)
        if resolved == 0:
            return "Household"
        elif resolved == 1:
            return "Individual"
        else:
            return resolved


class GroupAttributeNode(DjangoObjectType):
    label_en = graphene.String()
    flex_attributes = graphene.List(
        FieldAttributeNode,
        flex_field=graphene.Boolean(),
        description="All field datatype meta.",
    )

    class Meta:
        model = FlexibleAttributeGroup
        fields = ["id", "name", "label", "flex_attributes", "label_en"]

    @staticmethod
    def resolve_label_en(parent: FlexibleAttributeGroup, info: Any) -> Any:
        return _custom_dict_or_attr_resolver("label", None, parent, info)["English(EN)"]

    @staticmethod
    def resolve_flex_attributes(parent: FlexibleAttributeGroup, info: Any) -> "QuerySet":
        return parent.flex_attributes.all()


class KoboAssetObject(graphene.ObjectType):
    id = String()
    name = String()
    sector = String()
    country = String()
    asset_type = String()
    date_modified = DateTime()
    deployment_active = Boolean()
    has_deployment = Boolean()
    xls_link = String()


class ObjectConnection(Connection):
    total_count = graphene.Int()

    def resolve_total_count(self, info: Any, **kwargs: Any) -> int:
        return len(self.iterable)

    class Meta:
        abstract = True


class KoboAssetObjectConnection(ObjectConnection):
    class Meta:
        node = KoboAssetObject


class LanguageObject(graphene.ObjectType):
    english = String()
    code = String()


class LanguageObjectConnection(ObjectConnection):
    class Meta:
        node = LanguageObject


def get_fields_attr_generators(
    flex_field: Optional[bool] = None, business_area_slug: Optional[str] = None, program_id: Optional[str] = None
) -> Generator:
    if flex_field is not False:
        yield from FlexibleAttribute.objects.order_by("created_at")
    if flex_field is not True:
        yield from FieldFactory.from_scope(Scope.TARGETING).filtered_by_types(FILTERABLE_TYPES).apply_business_area(
            business_area_slug=business_area_slug, program_id=program_id
        )


def resolve_asset(business_area_slug: str, uid: str) -> Dict:
    try:
        assets = KoboAPI(business_area_slug).get_single_project_data(uid)
    except ObjectDoesNotExist as e:
        logger.exception(f"Provided business area: {business_area_slug}, does not exist.")
        raise GraphQLError("Provided business area does not exist.") from e
    except AttributeError as error:
        logger.exception(error)
        raise GraphQLError(str(error)) from error

    return reduce_asset(assets)


def resolve_assets_list(business_area_slug: str, only_deployed: bool = False) -> List:
    try:
        assets = KoboAPI(business_area_slug).get_all_projects_data()
    except ObjectDoesNotExist as e:
        logger.exception(f"Provided business area: {business_area_slug}, does not exist.")
        raise GraphQLError("Provided business area does not exist.") from e
    except AttributeError as error:
        logger.exception(error)
        raise GraphQLError(str(error)) from error

    return reduce_assets_list(assets, only_deployed=only_deployed)


class DataCollectingTypeNode(DjangoObjectType):
    class Meta:
        model = DataCollectingType
        interfaces = (relay.Node,)
        connection_class = ExtendedConnection


class Query(graphene.ObjectType):
    business_area = graphene.Field(
        BusinessAreaNode,
        business_area_slug=graphene.String(required=True, description="The business area slug"),
        description="Single business area",
    )
    all_business_areas = DjangoFilterConnectionField(BusinessAreaNode)
    all_fields_attributes = graphene.List(
        FieldAttributeNode,
        flex_field=graphene.Boolean(),
        business_area_slug=graphene.String(required=False, description="The business area slug"),
        description="All field datatype meta.",
    )
    all_groups_with_fields = graphene.List(
        GroupAttributeNode,
        description="Get all groups that contains flex fields",
    )
    kobo_project = graphene.Field(
        KoboAssetObject,
        uid=graphene.String(required=True),
        business_area_slug=graphene.String(required=True),
        description="Single Kobo project/asset.",
    )
    all_kobo_projects = ConnectionField(
        KoboAssetObjectConnection,
        business_area_slug=graphene.String(required=True),
        only_deployed=graphene.Boolean(required=False),
        description="All Kobo projects/assets.",
    )
    cash_assist_url_prefix = graphene.String()
    all_languages = ConnectionField(
        LanguageObjectConnection, code=graphene.String(required=False), description="All available languages"
    )
    data_collecting_type = relay.Node.Field(DataCollectingTypeNode)
    data_collection_type_choices = graphene.List(DataCollectingTypeChoiceObject)

    def resolve_business_area(parent, info: Any, business_area_slug: str) -> BusinessArea:
        return BusinessArea.objects.get(slug=business_area_slug)

    def resolve_cash_assist_url_prefix(parent, info: Any) -> str:
        return config.CASH_ASSIST_URL_PREFIX

    def resolve_all_fields_attributes(
        parent,
        info: Any,
        flex_field: Optional[bool] = None,
        business_area_slug: Optional[str] = None,
    ) -> List[Any]:
        def is_a_killer_filter(field: Any) -> bool:
            if isinstance(field, FlexibleAttribute):
                name = field.name
                associated_with = field.get_associated_with_display()
            else:
                name = field["name"]
                associated_with = field["associated_with"]

            return name in {
                "Household": ["address", "deviceid"],
                "Individual": [
                    "full_name",
                    "family_name",
                    "given_name",
                    "middle_name",
                    "phone_no",
                    "phone_no_alternative",
                    "electoral_card_no",
                    "drivers_license_no",
                    "national_passport",
                    "national_id_no",
                ],
            }.get(associated_with, [])

        program_id = decode_id_string(info.context.headers.get("Program"))
        return sort_by_attr(
            (
                attr
                for attr in get_fields_attr_generators(flex_field, business_area_slug, program_id)
                if not is_a_killer_filter(attr)
            ),
            "label.English(EN)",
        )

    def resolve_kobo_project(self, info: Any, uid: str, business_area_slug: str, **kwargs: Any) -> Dict:
        return resolve_asset(business_area_slug=business_area_slug, uid=uid)

    def resolve_all_kobo_projects(self, info: Any, business_area_slug: str, *args: Any, **kwargs: Any) -> List:
        return resolve_assets_list(
            business_area_slug=business_area_slug,
            only_deployed=kwargs.get("only_deployed", False),
        )

    def resolve_all_groups_with_fields(self, info: Any, **kwargs: Any) -> "QuerySet[FlexibleAttributeGroup]":
        return FlexibleAttributeGroup.objects.distinct().filter(flex_attributes__isnull=False)

    def resolve_all_languages(self, info: Any, code: str, **kwargs: Any) -> List[Language]:
        return Languages.filter_by_code(code)

    def resolve_data_collection_type_choices(self, info: Any, **kwargs: Any) -> List[Dict[str, Any]]:
        data_collecting_types = (
            DataCollectingType.objects.filter(
                active=True,
                deprecated=False,
                limit_to__slug=info.context.headers.get("Business-Area").lower(),
            )
<<<<<<< HEAD
            .only("code", "label", "description")
            .values("code", "label", "description")
            .order_by("label")
=======
            .exclude(code__iexact="unknown")
            .only("code", "label")
            .values("code", "label")
>>>>>>> f7536c98
        )
        result = []
        for data_collection_type in data_collecting_types:
            result.append(
                {
                    "name": data_collection_type["label"],
                    "value": data_collection_type["code"],
                    "description": data_collection_type["description"],
                }
            )
        return result<|MERGE_RESOLUTION|>--- conflicted
+++ resolved
@@ -409,15 +409,9 @@
                 deprecated=False,
                 limit_to__slug=info.context.headers.get("Business-Area").lower(),
             )
-<<<<<<< HEAD
+            .exclude(code__iexact="unknown")
             .only("code", "label", "description")
             .values("code", "label", "description")
-            .order_by("label")
-=======
-            .exclude(code__iexact="unknown")
-            .only("code", "label")
-            .values("code", "label")
->>>>>>> f7536c98
         )
         result = []
         for data_collection_type in data_collecting_types:
