--- conflicted
+++ resolved
@@ -33,11 +33,8 @@
         "task": "hct_mis_api.apps.registration_datahub.celery_tasks.extract_records_task",
         "schedule": crontab(hour="*/24"),
     },
-<<<<<<< HEAD
-=======
     "remove_old_cash_plan_payment_verification_xls": {
         "task": "hct_mis_api.apps.payment.celery_tasks.remove_old_cash_plan_payment_verification_xls",
         "schedule": crontab(hour="*/24"),
     },
->>>>>>> 0e4ed691
 }