--- conflicted
+++ resolved
@@ -171,9 +171,6 @@
         executor.map(set_assocation_partial_fn, exclude_foreign_fields,)
     )
     executor.shutdown(wait=True)
-<<<<<<< HEAD
-    return to_model
-=======
     return to_model
 
 
@@ -234,5 +231,4 @@
             "choices": list(attr.choices.values_list("name", flat=True)),
         }
 
-    return result_dict
->>>>>>> 23864a1b
+    return result_dict