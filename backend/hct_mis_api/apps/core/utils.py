import functools
import io
import itertools
import logging
import string
from collections import OrderedDict
from collections.abc import MutableMapping
from datetime import date, datetime
from typing import (
    TYPE_CHECKING,
    Any,
    Callable,
    Dict,
    Generator,
    Iterable,
    List,
    Optional,
    Tuple,
    Type,
    Union,
)

from django.core.cache import cache
from django.db.models import Q
from django.utils import timezone

import pytz
from django_filters import OrderingFilter
from PIL import Image

from hct_mis_api.apps.utils.exceptions import log_and_raise

if TYPE_CHECKING:
    from django.db.models import Model, QuerySet

    from openpyxl.cell import Cell
    from openpyxl.worksheet.worksheet import Worksheet


logger = logging.getLogger(__name__)


class CaseInsensitiveTuple(tuple):
    def __contains__(self, key: str, *args: Any, **kwargs: Any) -> bool:  # type: ignore # FIXME Signature of "__contains__" incompatible with supertype tuple
        return key.casefold() in (element.casefold() for element in self)


<<<<<<< HEAD
def decode_id_string_required(id_string: str) -> str:
=======
def decode_id_string(id_string: Optional[str]) -> Optional[str]:
    if not id_string:
        return None

>>>>>>> 04f2ebe5
    from base64 import b64decode

    return b64decode(id_string).decode().split(":")[1]


def decode_id_string(id_string: str) -> Optional[str]:
    if not id_string:
        return None
    return decode_id_string_required(id_string)


def encode_id_base64_required(id_string: str, model_name: str) -> str:
    from base64 import b64encode

    return b64encode(f"{model_name}Node:{str(id_string)}".encode()).decode()


def encode_id_base64(id_string: str, model_name: str) -> Optional[str]:
    if not id_string:
        return None
    return encode_id_base64_required(id_string, model_name)


def unique_slugify(
    instance: "Model",
    value: Any,
    slug_field_name: str = "slug",
    queryset: Optional["QuerySet"] = None,
    slug_separator: str = "-",
) -> None:
    """
    Calculates and stores a unique slug of ``value`` for an instance.

    ``slug_field_name`` should be a string matching the name of the field to
    store the slug in (and the field to check against for uniqueness).

    ``queryset`` usually doesn't need to be explicitly provided - it'll default
    to using the ``.all()`` queryset from the model's default manager.
    """
    from django.template.defaultfilters import slugify

    slug_field = instance._meta.get_field(slug_field_name)

    slug = getattr(instance, slug_field.attname)
    slug_len = slug_field.max_length

    # Sort out the initial slug, limiting its length if necessary.
    slug = slugify(value)
    if slug_len:
        slug = slug[:slug_len]
    slug = _slug_strip(slug, slug_separator)
    original_slug = slug

    # Create the queryset if one wasn't explicitly provided and exclude the
    # current instance from the queryset.
    if queryset is None:
        queryset = instance.__class__._default_manager.all()
    if instance.pk:
        queryset = queryset.exclude(pk=instance.pk)

    # Find a unique slug. If one matches, at '-2' to the end and try again
    # (then '-3', etc).
    next = 2
    while not slug or queryset.filter(**{slug_field_name: slug}):
        slug = original_slug
        end = f"{slug_separator}{next}"
        if slug_len and len(slug) + len(end) > slug_len:
            slug = slug[: slug_len - len(end)]
            slug = _slug_strip(slug, slug_separator)
        slug = f"{slug}{end}"
        next += 1

    setattr(instance, slug_field.attname, slug)


def _slug_strip(value: Any, separator: str = "-") -> str:
    import re

    """
    Cleans up a slug by removing slug separator characters that occur at the
    beginning or end of a slug.

    If an alternate separator is used, it will also replace any instances of
    the default '-' separator with the new separator.
    """
    separator = separator or ""
    if separator == "-" or not separator:
        re_sep = "-"
    else:
        re_sep = "(?:-|{})".format(re.escape(separator))
    # Remove multiple instances and if an alternate separator is provided,
    # replace the default '-' separator.
    if separator != re_sep:
        value = re.sub("{}+".format(re_sep), separator, value)
    # Remove separator from the beginning and end of the slug.
    if separator:
        if separator != "-":
            re_sep = re.escape(separator)

        value = re.sub(r"^{}+|{}+$".format(re_sep, re_sep), "", value)
    return value


def serialize_flex_attributes() -> Dict[str, Dict[str, Any]]:
    from django.db.models import F

    """
    Flexible Attributes objects to dict mapping:
        "individuals": {
            "test_i_f": {
                "id": "a1741e3c-0e24-4a60-8d2f-463943abaebb",
                "type": "SELECT_ONE",
                "name": "test_i_f",
                "lookup": "test_i_f",
                "required": True,
                "label": {
                    "English(EN)": "This is test label"
                },
                "hint": "",
                "choices": [
                    {
                        "English(EN)": "Yes",
                        "value": 0
                    }
                ],
                "associated_with": Individual,
            },
        },
        "households": {
            "test_h_f": {
                "id": "a1741e3c-0e24-4a60-8d2f-463943abaebb",
                "type": "SELECT_ONE",
                "name": "test_h_f",
                "lookup": "test_h_f",
                "required": True,
                "label": {
                    "English(EN)": "This is test label"
                },
                "hint": "",
                "choices": [
                    {
                        "English(EN)": "Yes",
                        "value": 0
                    }
                ],
                "associated_with": Household,
            },
        }
    """
    from hct_mis_api.apps.core.models import FlexibleAttribute

    flex_attributes = FlexibleAttribute.objects.all()

    result_dict = {
        "individuals": {},
        "households": {},
    }

    for attr in flex_attributes:
        associated_with = "Household" if attr.associated_with == 0 else "Individual"
        dict_key = associated_with.lower() + "s"

        result_dict[dict_key][attr.name] = {
            "id": attr.id,
            "type": attr.type,
            "name": attr.name,
            "xlsx_field": attr.name,
            "lookup": attr.name,
            "required": attr.required,
            "label": attr.label,
            "hint": attr.hint,
            "choices": list(attr.choices.values("label", value=F("name"))),
            "associated_with": associated_with,
        }

    return result_dict


def get_combined_attributes() -> Dict:
    from hct_mis_api.apps.core.field_attributes.core_fields_attributes import (
        FieldFactory,
    )
    from hct_mis_api.apps.core.field_attributes.fields_types import Scope

    flex_attrs = serialize_flex_attributes()
    return {
        **FieldFactory.from_scopes([Scope.GLOBAL, Scope.XLSX, Scope.HOUSEHOLD_ID, Scope.COLLECTOR])
        .apply_business_area()
        .to_dict_by("xlsx_field"),
        **flex_attrs["individuals"],
        **flex_attrs["households"],
    }


def get_attr_value(name: str, obj: Any, default: Optional[Any] = None) -> Any:
    if isinstance(obj, (MutableMapping, dict)):
        return obj.get(name, default)
    return getattr(obj, name, default)


def to_choice_object(choices: Iterable) -> List[Dict[str, Any]]:
    return sorted([{"name": name, "value": value} for value, name in choices], key=lambda choice: choice["name"])


def rename_dict_keys(obj: Union[Dict, List, Any], convert_func: Callable) -> Any:
    if isinstance(obj, dict):
        return {convert_func(k): rename_dict_keys(v, convert_func) for k, v in obj.items()}
    elif isinstance(obj, list):
        return [rename_dict_keys(v, convert_func) for v in obj]
    return obj


raise_attribute_error = object()


def nested_getattr(obj: Any, attr: Any, default: object = raise_attribute_error) -> Any:
    import functools

    try:
        return functools.reduce(getattr, attr.split("."), obj)
    except AttributeError as e:
        if default != raise_attribute_error:
            return default
        logger.exception(e)
        raise


def nested_dict_get(dictionary: Dict, path: str) -> Optional[str]:
    import functools

    return functools.reduce(
        lambda d, key: d.get(key, None) if isinstance(d, dict) else None,  # type: ignore # FIXME (got "Dict[Any, Any]", expected "Optional[str]")
        path.split("."),
        dictionary,
    )


def get_count_and_percentage(input_list: List, all_items_list: List) -> Dict[str, Any]:
    count = len(input_list)
    all_items_count = len(all_items_list) or 1
    percentage = (count / all_items_count) * 100
    return {"count": count, "percentage": percentage}


def encode_ids(results: Any, model_name: str, key: str) -> List[Dict]:
    if results:
        for result in results:
            result_id = result[key]
            result[key] = encode_id_base64(result_id, model_name)
    return results


def to_dict(
    instance: "Model", fields: Union[List, Tuple, None] = None, dict_fields: Optional[Dict] = None
) -> Dict[str, Any]:
    from django.db.models import Model
    from django.forms import model_to_dict

    if fields is None:
        fields = [f.name for f in instance._meta.fields]

    data = model_to_dict(instance, fields)

    for field in fields:
        main_field = getattr(instance, field, "__NOT_EXIST__")
        if main_field != "__NOT_EXIST__":
            data[field] = main_field if issubclass(type(main_field), Model) else main_field

    if dict_fields and isinstance(dict_fields, dict):
        for main_field_key, nested_fields in dict_fields.items():
            main_field = getattr(instance, main_field_key, "__NOT_EXIST__")
            if main_field != "__NOT_EXIST__":
                if hasattr(main_field, "db"):
                    objs = main_field.all()
                    data[main_field_key] = []
                    multi = True
                else:
                    objs = [main_field]
                    multi = False

                for obj in objs:
                    instance_data_dict = {}
                    for nested_field in nested_fields:
                        attrs_to_get = nested_field.split(".")
                        value = None
                        for attr in attrs_to_get:
                            if value:
                                value = getattr(value, attr, "__EMPTY_VALUE__")
                            else:
                                value = getattr(obj, attr, "__EMPTY_VALUE__")
                        if value != "__EMPTY_VALUE__":
                            instance_data_dict[attrs_to_get[-1]] = value
                    if instance_data_dict and multi is True:
                        data[main_field_key].append(instance_data_dict)
                    elif multi is False:
                        data[main_field_key] = instance_data_dict

    return data


def build_arg_dict(model_object: "Model", mapping_dict: Dict) -> Dict:
    return {key: nested_getattr(model_object, mapping_dict[key], None) for key in mapping_dict}


def build_arg_dict_from_dict(data_dict: Dict, mapping_dict: Dict) -> Dict:
    return {key: data_dict.get(value) for key, value in mapping_dict.items()}


def build_arg_dict_from_dict_if_exists(data_dict: Dict, mapping_dict: Dict) -> Dict:
    return {key: data_dict.get(value) for key, value in mapping_dict.items() if value in data_dict.keys()}


def build_flex_arg_dict_from_list_if_exists(data_dict: Dict, flex_list: List) -> Dict:
    return {key: data_dict[key] for key in flex_list if key in data_dict.keys()}


class CustomOrderingFilter(OrderingFilter):
    def filter(self, qs: "QuerySet", value: Any) -> "QuerySet":
        from django.db.models.functions import Lower

        from django_filters.constants import EMPTY_VALUES

        if value in EMPTY_VALUES:
            return qs

        ordering = [self.get_ordering_value(param) for param in value]
        new_ordering = []
        for field in ordering:
            field_name = field
            desc = False
            if field.startswith("-"):
                field_name = field[1:]
                desc = True
            if isinstance(self.lower_dict.get(field_name), Lower):
                lower_field = self.lower_dict.get(field_name)
                if desc:
                    lower_field = lower_field.desc()
                new_ordering.append(lower_field)
            else:
                new_ordering.append(field)
        return qs.order_by(*new_ordering)

    def normalize_fields(self, fields: List) -> Dict:
        """
        Normalize the fields into an ordered map of {field name: param name}
        """
        from django.db.models.functions import Lower
        from django.utils.itercompat import is_iterable

        # fields is a mapping, copy into new OrderedDict
        if isinstance(fields, dict):
            return OrderedDict(fields)

        # convert iterable of values => iterable of pairs (field name, param name)
        assert is_iterable(fields), "'fields' must be an iterable (e.g., a list, tuple, or mapping)."

        # fields is an iterable of field names
        assert all(
            isinstance(field, (str, Lower))
            or is_iterable(field)
            and len(field) == 2  # may need to be wrapped in parens
            for field in fields
        ), "'fields' must contain strings or (field name, param name) pairs."

        new_fields = []
        self.lower_dict = {}

        for field in fields:
            field_name = field
            if isinstance(field, Lower):
                field_name = field.source_expressions[0].name
            new_fields.append(field_name)
            self.lower_dict[field_name] = field

        return OrderedDict([(f, f) if isinstance(f, (str, Lower)) else f for f in new_fields])


def is_valid_uuid(uuid_str: str) -> bool:
    from uuid import UUID

    try:
        UUID(uuid_str, version=4)
        return True
    except ValueError:
        return False


def decode_and_get_object(encoded_id: str, model: Type, required: bool) -> Optional[Any]:
    from django.shortcuts import get_object_or_404

    if required is True or encoded_id is not None:
        decoded_id = decode_id_string(encoded_id)
        return get_object_or_404(model, id=decoded_id)

    return None


def decode_and_get_object_required(encoded_id: str, model: Type) -> Any:
    return decode_and_get_object(encoded_id, model, required=True)


def dict_to_camel_case(dictionary: Dict) -> Dict:
    from graphene.utils.str_converters import to_camel_case

    if isinstance(dictionary, dict):
        return {to_camel_case(key): value for key, value in dictionary.items()}
    return {}


def to_snake_case(camel_case_string: str) -> str:
    if "_" in camel_case_string:
        return camel_case_string
    import re

    snake_case = re.sub("(?<!^)([A-Z0-9])", r"_\1", camel_case_string)
    return snake_case[0] + snake_case[1:].lower()


def check_concurrency_version_in_mutation(version: Optional[int], target: Any) -> None:
    if version is None:
        return

    if version != target.version:
        log_and_raise(f"Someone has modified this {target} record, versions {version} != {target.version}")


def update_labels_mapping(csv_file: str) -> None:
    """
    WARNING! THIS FUNCTION DIRECTLY MODIFY core_fields_attributes.py

    IF YOU DON'T UNDERSTAND WHAT THIS FUNCTION DO, SIMPLY DO NOT TOUCH OR USE IT

    csv_file: path to csv file, 2 columns needed (field name, english label)
    """
    import csv
    import json
    import re

    from django.conf import settings

    from hct_mis_api.apps.core.field_attributes.core_fields_attributes import (
        FieldFactory,
    )
    from hct_mis_api.apps.core.field_attributes.fields_types import Scope

    with open(csv_file, newline="") as csv_file_ptr:
        reader = csv.reader(csv_file_ptr)
        next(reader, None)
        fields_mapping = dict(reader)

    labels_mapping = {
        core_field_data["xlsx_field"]: {
            "old": core_field_data["label"],
            "new": {"English(EN)": fields_mapping.get(core_field_data["xlsx_field"], "")},
        }
        for core_field_data in FieldFactory.from_scope(Scope.GLOBAL)
        if core_field_data["label"].get("English(EN)", "") != fields_mapping.get(core_field_data["xlsx_field"], "")
    }

    file_path = f"{settings.PROJECT_ROOT}/apps/core/core_fields_attributes.py"
    with open(file_path) as f:
        content = f.read()
        new_content = content
        for core_field, labels in labels_mapping.items():
            old_label = (
                json.dumps(labels["old"])
                .replace("\\", r"\\")
                .replace('"', r"\"")
                .replace("(", r"\(")
                .replace(")", r"\)")
                .replace("[", r"\[")
                .replace("]", r"\]")
                .replace("?", r"\?")
                .replace("*", r"\*")
                .replace("$", r"\$")
                .replace("^", r"\^")
                .replace(".", r"\.")
            )
            new_label = json.dumps(labels["new"])
            new_content = re.sub(
                rf"(\"label\": )({old_label}),([\S\s]*?)(\"xlsx_field\": \"{core_field}\",)",
                rf"\1{new_label},\3\4",
                new_content,
                flags=re.M,
            )

    with open(file_path, "r+") as f:
        f.truncate(0)

    with open(file_path, "w") as f:
        print(new_content, file=f, end="")


def xlrd_rows_iterator(sheet: "Worksheet") -> Generator:
    import xlrd

    for row_number in range(1, sheet.nrows):
        row = sheet.row(row_number)

        if all([cell.ctype == xlrd.XL_CELL_EMPTY for cell in row]):
            continue

        yield row


def chart_map_choices(choices: Iterable) -> Dict:
    return dict(choices)


def chart_get_filtered_qs(
    qs: Any,
    year: int,
    business_area_slug_filter: Optional[Dict] = None,
    additional_filters: Union[Dict, Q, None] = None,
    year_filter_path: Optional[str] = None,
    payment_verification_gfk: bool = False,
) -> "QuerySet":
    # if payment_verification_gfk True will use Q() object for filtering by PaymentPlan and CashPlan
    q_obj = Q()
    if additional_filters is None:
        additional_filters = {}
    if isinstance(additional_filters, Q):
        q_obj, additional_filters = additional_filters, {}
    if year_filter_path is None:
        year_filter = {"created_at__year": year}
    else:
        year_filter = {f"{year_filter_path}__year": year}
        if payment_verification_gfk:
            year_filter = {}
            for k in year_filter_path.split(","):
                q_obj |= Q(**{f"{k}__year": year})

    if business_area_slug_filter is None or "global" in business_area_slug_filter.values():
        business_area_slug_filter = {}

    if payment_verification_gfk and len(business_area_slug_filter) > 1:
        for key, value in business_area_slug_filter.items():
            q_obj |= Q(**{key: value})

    return qs.filter(q_obj, **year_filter, **business_area_slug_filter, **additional_filters)


def parse_list_values_to_int(list_to_parse: List) -> List[int]:
    return list(map(lambda x: int(x or 0), list_to_parse))


def sum_lists_with_values(qs_values: Iterable, list_len: int) -> List[int]:
    data = [0] * list_len
    for values in qs_values:
        parsed_values = parse_list_values_to_int(values)
        for i, value in enumerate(parsed_values):
            data[i] += value

    return data


def chart_permission_decorator(
    chart_resolve: Optional[Callable] = None, permissions: Optional[List] = None
) -> Callable:
    if chart_resolve is None:
        return functools.partial(chart_permission_decorator, permissions=permissions)

    @functools.wraps(chart_resolve)
    def resolve_f(*args: Any, **kwargs: Any) -> Any:
        from hct_mis_api.apps.core.models import BusinessArea

        _, resolve_info = args
        if resolve_info.context.user.is_authenticated:
            business_area_slug = kwargs.get("business_area_slug", "global")
            business_area = BusinessArea.objects.filter(slug=business_area_slug).first()
            if any(resolve_info.context.user.has_permission(per.name, business_area) for per in permissions):
                return chart_resolve(*args, **kwargs)
            log_and_raise("Permission Denied")

    return resolve_f


def chart_filters_decoder(filters: Dict) -> Dict:
    return {filter_name: decode_id_string(value) for filter_name, value in filters.items()}


def chart_create_filter_query(
    filters: Dict, program_id_path: str = "id", administrative_area_path: str = "admin_areas"
) -> Dict:
    filter_query = {}
    if program := filters.get("program"):
        filter_query.update({program_id_path: program})
    if administrative_area := filters.get("administrative_area"):
        filter_query.update(
            {
                f"{administrative_area_path}__id": administrative_area,
                f"{administrative_area_path}__area_type__area_level": 2,
            }
        )
    return filter_query


def chart_create_filter_query_for_payment_verification_gfk(
    filters: Dict, program_id_path: str = "id", administrative_area_path: str = "admin_areas"
) -> Q:
    filter_query = Q()
    if program := filters.get("program"):
        for path in program_id_path.split(","):
            filter_query |= Q(**{path: program})

    if administrative_area := filters.get("administrative_area"):
        for path in administrative_area_path.split(","):
            filter_query |= Q(Q(**{f"{path}__id": administrative_area}) & Q(**{f"{path}__area_type__area_level": 2}))
    return filter_query


class CaIdIterator:
    def __init__(self, name: str) -> None:
        self.name = name
        self.last_id = 0

    def __iter__(self: "CaIdIterator") -> "CaIdIterator":
        return self

    def __next__(self: "CaIdIterator") -> str:
        self.last_id += 1
        return f"123-21-{self.name.upper()}-{self.last_id:05d}"


def resolve_flex_fields_choices_to_string(parent: Any) -> Dict:
    from hct_mis_api.apps.core.models import FlexibleAttribute

    flex_fields = dict(FlexibleAttribute.objects.values_list("name", "type"))
    flex_fields_with_str_choices: Dict = {**parent.flex_fields}
    for flex_field_name, value in flex_fields_with_str_choices.items():
        flex_field = flex_fields.get(flex_field_name)
        if flex_field is None:
            continue

        if flex_field in (FlexibleAttribute.SELECT_ONE, FlexibleAttribute.SELECT_MANY):
            flex_fields_with_str_choices[flex_field_name] = (
                [str(current_choice_value) for current_choice_value in value] if isinstance(value, list) else str(value)
            )

    return flex_fields_with_str_choices


def get_model_choices_fields(model: Type, excluded: Optional[List] = None) -> List[str]:
    if excluded is None:
        excluded = []

    return [
        field.name
        for field in model._meta.get_fields()
        if getattr(field, "choices", None) and field.name not in excluded
    ]


class SheetImageLoader:
    """Loads all images in a sheet"""

    _images = {}

    def __init__(self, sheet: "Worksheet") -> None:
        # Holds an array of A-ZZ
        col_holder = list(
            itertools.chain(
                string.ascii_uppercase,
                ("".join(pair) for pair in itertools.product(string.ascii_uppercase, repeat=2)),
            )
        )
        """Loads all sheet images"""
        sheet_images = sheet._images
        for image in sheet_images:
            row = image.anchor._from.row + 1
            col = col_holder[image.anchor._from.col]
            self._images[f"{col}{row}"] = image._data

    def image_in(self, cell: "Cell") -> bool:
        """Checks if there's an image in specified cell"""
        return cell in self._images

    def get(self, cell: "Cell") -> Any:
        """Retrieves image data from a cell"""
        if cell not in self._images:
            raise ValueError(f"Cell {cell} doesn't contain an image")
        else:
            image = io.BytesIO(self._images[cell]())
            return Image.open(image)


def fix_flex_type_fields(items: Any, flex_fields: Dict) -> List[Dict]:
    for item in items:
        for key, value in item.flex_fields.items():
            if key in flex_fields:
                if value is not None and value != "":
                    item.flex_fields[key] = float(value)
                else:
                    item.flex_fields[key] = None

    return items


def map_unicef_ids_to_households_unicef_ids(excluded_ids_string: List[str]) -> List:
    excluded_ids_array = excluded_ids_string.split(",")
    excluded_ids_array = [excluded_id.strip() for excluded_id in excluded_ids_array]
    excluded_household_ids_array = [excluded_id for excluded_id in excluded_ids_array if excluded_id.startswith("HH")]
    excluded_individuals_ids_array = [
        excluded_id for excluded_id in excluded_ids_array if excluded_id.startswith("IND")
    ]
    from hct_mis_api.apps.household.models import Household

    excluded_household_ids_from_individuals_array = Household.objects.filter(
        individuals__unicef_id__in=excluded_individuals_ids_array
    ).values_list("unicef_id", flat=True)
    excluded_household_ids_array.extend(excluded_household_ids_from_individuals_array)
    return excluded_household_ids_array


def timezone_datetime(value: Any) -> datetime:
    if not value:
        return value
    datetime_value = value
    if isinstance(value, date):
        datetime_value = datetime.combine(datetime_value, datetime.min.time())
    if isinstance(value, str):
        datetime_value = timezone.make_aware(datetime.fromisoformat(value))
    if datetime_value.tzinfo is None or datetime_value.tzinfo.utcoffset(datetime_value) is None:
        return datetime_value.replace(tzinfo=pytz.utc)
    return datetime_value


def save_data_in_cache(
    cache_key: str, data_lambda: Callable, timeout: int = 60 * 60 * 24, cache_condition: Optional[Callable] = None
) -> Any:
    cache_data = cache.get(cache_key, "NOT_CACHED")
    if cache_data == "NOT_CACHED":
        cache_data = data_lambda()
        if cache_condition and not cache_condition(cache_data):
            return cache_data
        cache.set(cache_key, cache_data, timeout=timeout)
    return cache_data<|MERGE_RESOLUTION|>--- conflicted
+++ resolved
@@ -45,22 +45,15 @@
         return key.casefold() in (element.casefold() for element in self)
 
 
-<<<<<<< HEAD
 def decode_id_string_required(id_string: str) -> str:
-=======
+    from base64 import b64decode
+
+    return b64decode(id_string).decode().split(":")[1]
+
+
 def decode_id_string(id_string: Optional[str]) -> Optional[str]:
     if not id_string:
         return None
-
->>>>>>> 04f2ebe5
-    from base64 import b64decode
-
-    return b64decode(id_string).decode().split(":")[1]
-
-
-def decode_id_string(id_string: str) -> Optional[str]:
-    if not id_string:
-        return None
     return decode_id_string_required(id_string)
 
 
@@ -70,7 +63,7 @@
     return b64encode(f"{model_name}Node:{str(id_string)}".encode()).decode()
 
 
-def encode_id_base64(id_string: str, model_name: str) -> Optional[str]:
+def encode_id_base64(id_string: Optional[str], model_name: str) -> Optional[str]:
     if not id_string:
         return None
     return encode_id_base64_required(id_string, model_name)
