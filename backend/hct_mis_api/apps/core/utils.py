import functools
import io
import itertools
import logging
import string
from collections import MutableMapping, OrderedDict
from typing import List

from django.db.models import QuerySet

from django_filters import OrderingFilter
from graphql import GraphQLError
from PIL import Image

logger = logging.getLogger(__name__)


class CaseInsensitiveTuple(tuple):
    def __contains__(self, key, *args, **kwargs):
        return key.casefold() in (element.casefold() for element in self)


class LazyEvalMethodsDict(MutableMapping):
    def __init__(self, *args, **kwargs):
        self._ignored_method_fields = kwargs.pop("ignored_method_fields", [])
        self._dict = dict(*args, **kwargs)

    def __getitem__(self, k):
        v = self._dict.__getitem__(k)
        if callable(v) and k not in self._ignored_method_fields:
            v = v()
            self.__setitem__(k, v)
        return v

    def __setitem__(self, key, value):
        self._dict[key] = value

    def __delitem__(self, key):
        return self._dict[key]

    def __iter__(self):
        return iter(self._dict)

    def __len__(self):
        return len(self._dict)


def decode_id_string(id_string):
    if not id_string:
        return

    from base64 import b64decode

    return b64decode(id_string).decode().split(":")[1]


def encode_id_base64(id_string, model_name):
    if not id_string:
        return

    from base64 import b64encode

    return b64encode(f"{model_name}Node:{str(id_string)}".encode()).decode()


def unique_slugify(
    instance, value, slug_field_name="slug", queryset=None, slug_separator="-"
):
    """
    Calculates and stores a unique slug of ``value`` for an instance.

    ``slug_field_name`` should be a string matching the name of the field to
    store the slug in (and the field to check against for uniqueness).

    ``queryset`` usually doesn't need to be explicitly provided - it'll default
    to using the ``.all()`` queryset from the model's default manager.
    """
    from django.template.defaultfilters import slugify

    slug_field = instance._meta.get_field(slug_field_name)

    slug = getattr(instance, slug_field.attname)
    slug_len = slug_field.max_length

    # Sort out the initial slug, limiting its length if necessary.
    slug = slugify(value)
    if slug_len:
        slug = slug[:slug_len]
    slug = _slug_strip(slug, slug_separator)
    original_slug = slug

    # Create the queryset if one wasn't explicitly provided and exclude the
    # current instance from the queryset.
    if queryset is None:
        queryset = instance.__class__._default_manager.all()
    if instance.pk:
        queryset = queryset.exclude(pk=instance.pk)

    # Find a unique slug. If one matches, at '-2' to the end and try again
    # (then '-3', etc).
    next = 2
    while not slug or queryset.filter(**{slug_field_name: slug}):
        slug = original_slug
<<<<<<< HEAD
        end = f"{slug_separator}{next}"
        if slug_len and len(slug) + len(end) > slug_len:
            slug = slug[: slug_len - len(end)]
            slug = _slug_strip(slug, slug_separator)
        slug = f"{slug}{end}"
=======
        end = "{}{}".format(slug_separator, next)
        if slug_len and len(slug) + len(end) > slug_len:
            slug = slug[: slug_len - len(end)]
            slug = _slug_strip(slug, slug_separator)
        slug = "{}{}".format(slug, end)
>>>>>>> c78deaf7
        next += 1

    setattr(instance, slug_field.attname, slug)


def _slug_strip(value, separator="-"):
    import re

    """
    Cleans up a slug by removing slug separator characters that occur at the
    beginning or end of a slug.

    If an alternate separator is used, it will also replace any instances of
    the default '-' separator with the new separator.
    """
    separator = separator or ""
    if separator == "-" or not separator:
        re_sep = "-"
    else:
        re_sep = "(?:-|%s)" % re.escape(separator)
    # Remove multiple instances and if an alternate separator is provided,
    # replace the default '-' separator.
    if separator != re_sep:
        value = re.sub("%s+" % re_sep, separator, value)
    # Remove separator from the beginning and end of the slug.
    if separator:
        if separator != "-":
            re_sep = re.escape(separator)
<<<<<<< HEAD
        value = re.sub(fr"^{re_sep}+|{re_sep}+$", "", value)
=======
        value = re.sub(r"^{}+|{}+$".format(re_sep, re_sep), "", value)
>>>>>>> c78deaf7
    return value


def serialize_flex_attributes():
    from django.db.models import F

    """
    Flexible Attributes objects to dict mapping:
        "individuals": {
            "test_i_f": {
                "id": "a1741e3c-0e24-4a60-8d2f-463943abaebb",
                "type": "SELECT_ONE",
                "name": "test_i_f",
                "lookup": "test_i_f",
                "required": True,
                "label": {
                    "English(EN)": "This is test label"
                },
                "hint": "",
                "choices": [
                    {
                        "English(EN)": "Yes",
                        "value": 0
                    }
                ],
                "associated_with": Individual,
            },
        },
        "households": {
            "test_h_f": {
                "id": "a1741e3c-0e24-4a60-8d2f-463943abaebb",
                "type": "SELECT_ONE",
                "name": "test_h_f",
                "lookup": "test_h_f",
                "required": True,
                "label": {
                    "English(EN)": "This is test label"
                },
                "hint": "",
                "choices": [
                    {
                        "English(EN)": "Yes",
                        "value": 0
                    }
                ],
                "associated_with": Household,
            },
        }
    """
    from hct_mis_api.apps.core.models import FlexibleAttribute

    flex_attributes = FlexibleAttribute.objects.all()

    result_dict = {
        "individuals": {},
        "households": {},
    }

    for attr in flex_attributes:
        associated_with = "Household" if attr.associated_with == 0 else "Individual"
        dict_key = associated_with.lower() + "s"

        result_dict[dict_key][attr.name] = {
            "id": attr.id,
            "type": attr.type,
            "name": attr.name,
            "xlsx_field": attr.name,
            "lookup": attr.name,
            "required": attr.required,
            "label": attr.label,
            "hint": attr.hint,
            "choices": list(attr.choices.values("label", value=F("name"))),
            "associated_with": associated_with,
        }

    return result_dict


def get_combined_attributes():
    from hct_mis_api.apps.core.core_fields_attributes import (
        CORE_FIELDS_SEPARATED_WITH_NAME_AS_KEY,
    )

    flex_attrs = serialize_flex_attributes()
    return {
        **CORE_FIELDS_SEPARATED_WITH_NAME_AS_KEY["individuals"],
        **flex_attrs["individuals"],
        **CORE_FIELDS_SEPARATED_WITH_NAME_AS_KEY["households"],
        **flex_attrs["households"],
    }


def get_attr_value(name, obj, default=None):
    if isinstance(obj, (MutableMapping, dict)):
        return obj.get(name, default)
    return getattr(obj, name, default)


def to_choice_object(choices):
    return [{"name": name, "value": value} for value, name in choices]


def rename_dict_keys(obj, convert_func):
    if isinstance(obj, dict):
        new = {}
        for k, v in obj.items():
            new[convert_func(k)] = rename_dict_keys(v, convert_func)
    elif isinstance(obj, list):
        new = []
        for v in obj:
            new.append(rename_dict_keys(v, convert_func))
    else:
        return obj
    return new


raise_attribute_error = object()


def nested_getattr(obj, attr, default=raise_attribute_error):
    import functools

    try:
        return functools.reduce(getattr, attr.split("."), obj)
    except AttributeError as e:
        if default != raise_attribute_error:
            return default
        logger.exception(e)
        raise


def nested_dict_get(dictionary, path):
    import functools

    return functools.reduce(
        lambda d, key: d.get(key, None) if isinstance(d, dict) else None,
        path.split("."),
        dictionary,
    )


def get_count_and_percentage(input_list, all_items_list):
    count = len(input_list)
    all_items_count = len(all_items_list) or 1
    percentage = (count / all_items_count) * 100
    return {"count": count, "percentage": percentage}


def encode_ids(results: list[dict], model_name: str, key: str) -> list[dict]:
    if results:
        for result in results:
            result_id = result[key]
            result[key] = encode_id_base64(result_id, model_name)
    return results


def to_dict(instance, fields=None, dict_fields=None):
    from django.db.models import Model
    from django.forms import model_to_dict

    if fields is None:
        fields = [f.name for f in instance._meta.fields]

    data = model_to_dict(instance, fields)

    for field in fields:
        main_field = getattr(instance, field, "__NOT_EXIST__")
        if main_field != "__NOT_EXIST__":
            data[field] = (
                main_field if issubclass(type(main_field), Model) else main_field
            )

    if dict_fields and isinstance(dict_fields, dict):
        for main_field_key, nested_fields in dict_fields.items():
            main_field = getattr(instance, main_field_key, "__NOT_EXIST__")
            if main_field != "__NOT_EXIST__":
                if hasattr(main_field, "db"):
                    objs = main_field.all()
                    data[main_field_key] = []
                    multi = True
                else:
                    objs = [main_field]
                    multi = False

                for obj in objs:
                    instance_data_dict = {}
                    for nested_field in nested_fields:
                        attrs_to_get = nested_field.split(".")
                        value = None
                        for attr in attrs_to_get:
                            if value:
                                value = getattr(value, attr, "__EMPTY_VALUE__")
                            else:
                                value = getattr(obj, attr, "__EMPTY_VALUE__")
                        if value != "__EMPTY_VALUE__":
                            instance_data_dict[attrs_to_get[-1]] = value
                    if instance_data_dict and multi is True:
                        data[main_field_key].append(instance_data_dict)
                    elif multi is False:
                        data[main_field_key] = instance_data_dict

    return data


def build_arg_dict(model_object, mapping_dict):
    args = {}
    for key in mapping_dict:
        args[key] = nested_getattr(model_object, mapping_dict[key], None)
    return args


def build_arg_dict_from_dict(data_dict, mapping_dict):
    args = {}
    for key, value in mapping_dict.items():
        args[key] = data_dict.get(value)
    return args


class CustomOrderingFilter(OrderingFilter):
    def filter(self, qs, value):
        from django.db.models.functions import Lower

        from django_filters.constants import EMPTY_VALUES

        if value in EMPTY_VALUES:
            return qs

        ordering = [self.get_ordering_value(param) for param in value]
        new_ordering = []
        for field in ordering:
            field_name = field
            desc = False
            if field.startswith("-"):
                field_name = field[1:]
                desc = True
            if isinstance(self.lower_dict.get(field_name), Lower):
                lower_field = self.lower_dict.get(field_name)
                if desc:
                    lower_field = lower_field.desc()
                new_ordering.append(lower_field)
            else:
                new_ordering.append(field)
        return qs.order_by(*new_ordering)

    def normalize_fields(self, fields):
        """
        Normalize the fields into an ordered map of {field name: param name}
        """
        from django.db.models.functions import Lower
        from django.utils.itercompat import is_iterable

        # fields is a mapping, copy into new OrderedDict
        if isinstance(fields, dict):
            return OrderedDict(fields)

        # convert iterable of values => iterable of pairs (field name, param name)
        assert is_iterable(
            fields
        ), "'fields' must be an iterable (e.g., a list, tuple, or mapping)."

        # fields is an iterable of field names
        assert all(
            isinstance(field, (str, Lower))
            or is_iterable(field)
            and len(field) == 2  # may need to be wrapped in parens
            for field in fields
        ), "'fields' must contain strings or (field name, param name) pairs."

        new_fields = []
        self.lower_dict = {}

        for field in fields:
            field_name = field
            if isinstance(field, Lower):
                field_name = field.source_expressions[0].name
            new_fields.append(field_name)
            self.lower_dict[field_name] = field

        return OrderedDict(
            [(f, f) if isinstance(f, (str, Lower)) else f for f in new_fields]
        )


def is_valid_uuid(uuid_str):
    from uuid import UUID

    try:
        UUID(uuid_str, version=4)
        return True
    except ValueError:
        return False


def choices_to_dict(choices):
    return {value: name for value, name in choices}


def decode_and_get_object(encoded_id, model, required):
    from django.shortcuts import get_object_or_404

    if required is True or encoded_id is not None:
        decoded_id = decode_id_string(encoded_id)
        return get_object_or_404(model, id=decoded_id)


def dict_to_camel_case(dictionary):
    from graphene.utils.str_converters import to_camel_case

    if isinstance(dictionary, dict):
        return {to_camel_case(key): value for key, value in dictionary.items()}
    return {}


def to_snake_case(camel_case_string):
    if "_" in camel_case_string:
        return camel_case_string
    import re

    snake_case = re.sub("(?<!^)([A-Z0-9])", r"_\1", camel_case_string)
    return snake_case[0] + snake_case[1:].lower()


def check_concurrency_version_in_mutation(version, target):
    if version is None:
        return
    from graphql import GraphQLError

    if version != target.version:
        logger.error(
            f"Someone has modified this {target} record, versions {version} != {target.version}"
        )
        raise GraphQLError("Someone has modified this record")


def update_labels_mapping(csv_file):
    """
    WARNING! THIS FUNCTION DIRECTLY MODIFY core_fields_attributes.py

    IF YOU DON'T UNDERSTAND WHAT THIS FUNCTION DO, SIMPLY DO NOT TOUCH OR USE IT

    csv_file: path to csv file, 2 columns needed (field name, english label)
    """
    import csv
    import json
    import re

    from django.conf import settings

    from hct_mis_api.apps.core.core_fields_attributes import CORE_FIELDS_ATTRIBUTES

    with open(csv_file, newline="") as csv_file:
        reader = csv.reader(csv_file)
        next(reader, None)
        fields_mapping = dict(reader)

    labels_mapping = {
        core_field_data["xlsx_field"]: {
            "old": core_field_data["label"],
            "new": {
                "English(EN)": fields_mapping.get(core_field_data["xlsx_field"], "")
            },
        }
        for core_field_data in CORE_FIELDS_ATTRIBUTES
        if core_field_data["label"].get("English(EN)", "")
        != fields_mapping.get(core_field_data["xlsx_field"], "")
    }

    file_path = f"{settings.PROJECT_ROOT}/apps/core/core_fields_attributes.py"
    with open(file_path) as f:
        content = f.read()
        new_content = content
        for core_field, labels in labels_mapping.items():
            old_label = (
                json.dumps(labels["old"])
                .replace("\\", r"\\")
                .replace('"', r"\"")
                .replace("(", r"\(")
                .replace(")", r"\)")
                .replace("[", r"\[")
                .replace("]", r"\]")
                .replace("?", r"\?")
                .replace("*", r"\*")
                .replace("$", r"\$")
                .replace("^", r"\^")
                .replace(".", r"\.")
            )
            new_label = json.dumps(labels["new"])
            new_content = re.sub(
                rf"(\"label\": )({old_label}),([\S\s]*?)(\"xlsx_field\": \"{core_field}\",)",
                rf"\1{new_label},\3\4",
                new_content,
                flags=re.M,
            )

    with open(file_path, "r+") as f:
        f.truncate(0)

    with open(file_path, "w") as f:
        print(new_content, file=f, end="")


def xlrd_rows_iterator(sheet):
    import xlrd

    for row_number in range(1, sheet.nrows):
        row = sheet.row(row_number)

        if all([cell.ctype == xlrd.XL_CELL_EMPTY for cell in row]):
            continue

        yield row


def chart_map_choices(choices):
    return dict(choices)


def chart_get_filtered_qs(
    obj,
    year,
    business_area_slug_filter: dict = None,
    additional_filters: dict = None,
    year_filter_path: str = None,
) -> QuerySet:
    if additional_filters is None:
        additional_filters = {}
    if year_filter_path is None:
        year_filter = {"created_at__year": year}
    else:
        year_filter = {f"{year_filter_path}__year": year}
    if (
        business_area_slug_filter is None
        or "global" in business_area_slug_filter.values()
    ):
        business_area_slug_filter = {}
    return obj.objects.filter(
        **year_filter, **business_area_slug_filter, **additional_filters
    )


def parse_list_values_to_int(list_to_parse):
    return list(map(lambda x: int(x or 0), list_to_parse))


def sum_lists_with_values(qs_values, list_len):
    data = [0] * list_len
    for values in qs_values:
        parsed_values = parse_list_values_to_int(values)
        for i, value in enumerate(parsed_values):
            data[i] += value

    return data


def chart_permission_decorator(chart_resolve=None, permissions=None):
    if chart_resolve is None:
        return functools.partial(chart_permission_decorator, permissions=permissions)

    @functools.wraps(chart_resolve)
    def resolve_f(*args, **kwargs):
        from hct_mis_api.apps.core.models import BusinessArea

        _, resolve_info = args
        if resolve_info.context.user.is_authenticated:
            business_area_slug = kwargs.get("business_area_slug", "global")
            business_area = BusinessArea.objects.filter(slug=business_area_slug).first()
            if any(
                resolve_info.context.user.has_permission(per.name, business_area)
                for per in permissions
            ):
                return chart_resolve(*args, **kwargs)
            logger.error("Permission Denied")
            raise GraphQLError("Permission Denied")

    return resolve_f


def chart_filters_decoder(filters):
    return {
        filter_name: decode_id_string(value) for filter_name, value in filters.items()
    }


def chart_create_filter_query(
    filters, program_id_path="id", administrative_area_path="admin_areas"
):
    filter_query = {}
    if filters.get("program") is not None:
        filter_query.update({program_id_path: filters.get("program")})
    if filters.get("administrative_area") is not None:
        filter_query.update(
            {
                f"{administrative_area_path}__id": filters.get("administrative_area"),
                f"{administrative_area_path}__level": 2,
            }
        )
    return filter_query


def admin_area1_query(comparision_method, args):
    from django.db.models import Q

    return Q(Q(admin_area__p_code=args[0]) & Q(admin_area__level=1)) | Q(
        Q(admin_area__parent__p_code=args[0]) & Q(admin_area__parent__level=1)
    )


class CaIdIterator:
    def __init__(self, name):
        self.name = name
        self.last_id = 0

    def __iter__(self):
        return self

    def __next__(self):
        self.last_id += 1
        return f"123-21-{self.name.upper()}-{self.last_id:05d}"


def resolve_flex_fields_choices_to_string(parent):
    from hct_mis_api.apps.core.models import FlexibleAttribute

    flex_fields = dict(FlexibleAttribute.objects.values_list("name", "type"))
    flex_fields_with_str_choices = {**parent.flex_fields}
    for flex_field_name, value in flex_fields_with_str_choices.items():
        flex_field = flex_fields.get(flex_field_name)
        if flex_field is None:
            continue

        if flex_field in (FlexibleAttribute.SELECT_ONE, FlexibleAttribute.SELECT_MANY):
            if isinstance(value, list):
                new_value = [
                    str(current_choice_value) for current_choice_value in value
                ]
            else:
                new_value = str(value)
            flex_fields_with_str_choices[flex_field_name] = new_value

    return flex_fields_with_str_choices


def get_model_choices_fields(model, excluded=None):
    if excluded is None:
        excluded = []

    return [
        field.name
        for field in model._meta.get_fields()
        if getattr(field, "choices", None) and field.name not in excluded
    ]


class SheetImageLoader:
    """Loads all images in a sheet"""

    _images = {}

    def __init__(self, sheet):
        # Holds an array of A-ZZ
        col_holder = list(
            itertools.chain(
                string.ascii_uppercase,
                (
                    "".join(pair)
                    for pair in itertools.product(string.ascii_uppercase, repeat=2)
                ),
            )
        )
        """Loads all sheet images"""
        sheet_images = sheet._images
        for image in sheet_images:
            row = image.anchor._from.row + 1
            col = col_holder[image.anchor._from.col]
            self._images[f"{col}{row}"] = image._data

    def image_in(self, cell):
        """Checks if there's an image in specified cell"""
        return cell in self._images

    def get(self, cell):
        """Retrieves image data from a cell"""
        if cell not in self._images:
            raise ValueError(f"Cell {cell} doesn't contain an image")
        else:
            image = io.BytesIO(self._images[cell]())
            return Image.open(image)


def fix_flex_type_fields(items, flex_fields):
    for item in items:
        for key, value in item.flex_fields.items():
            if key in flex_fields:
                if value is not None and value != "":
                    item.flex_fields[key] = float(value)
                else:
                    item.flex_fields[key] = None

    return items


def map_unicef_ids_to_households_unicef_ids(excluded_ids_string):
    excluded_ids_array = excluded_ids_string.split(",")
    excluded_ids_array = [excluded_id.strip() for excluded_id in excluded_ids_array]
    excluded_household_ids_array = [
        excluded_id
        for excluded_id in excluded_ids_array
        if excluded_id.startswith("HH")
    ]
    excluded_individuals_ids_array = [
        excluded_id
        for excluded_id in excluded_ids_array
        if excluded_id.startswith("IND")
    ]
    from hct_mis_api.apps.household.models import Household

    excluded_household_ids_from_individuals_array = Household.objects.filter(
        individuals__unicef_id__in=excluded_individuals_ids_array
    ).values_list("unicef_id", flat=True)
    excluded_household_ids_array.extend(excluded_household_ids_from_individuals_array)
    return excluded_household_ids_array<|MERGE_RESOLUTION|>--- conflicted
+++ resolved
@@ -63,9 +63,7 @@
     return b64encode(f"{model_name}Node:{str(id_string)}".encode()).decode()
 
 
-def unique_slugify(
-    instance, value, slug_field_name="slug", queryset=None, slug_separator="-"
-):
+def unique_slugify(instance, value, slug_field_name="slug", queryset=None, slug_separator="-"):
     """
     Calculates and stores a unique slug of ``value`` for an instance.
 
@@ -101,19 +99,11 @@
     next = 2
     while not slug or queryset.filter(**{slug_field_name: slug}):
         slug = original_slug
-<<<<<<< HEAD
         end = f"{slug_separator}{next}"
         if slug_len and len(slug) + len(end) > slug_len:
             slug = slug[: slug_len - len(end)]
             slug = _slug_strip(slug, slug_separator)
         slug = f"{slug}{end}"
-=======
-        end = "{}{}".format(slug_separator, next)
-        if slug_len and len(slug) + len(end) > slug_len:
-            slug = slug[: slug_len - len(end)]
-            slug = _slug_strip(slug, slug_separator)
-        slug = "{}{}".format(slug, end)
->>>>>>> c78deaf7
         next += 1
 
     setattr(instance, slug_field.attname, slug)
@@ -142,11 +132,8 @@
     if separator:
         if separator != "-":
             re_sep = re.escape(separator)
-<<<<<<< HEAD
-        value = re.sub(fr"^{re_sep}+|{re_sep}+$", "", value)
-=======
+
         value = re.sub(r"^{}+|{}+$".format(re_sep, re_sep), "", value)
->>>>>>> c78deaf7
     return value
 
 
@@ -315,9 +302,7 @@
     for field in fields:
         main_field = getattr(instance, field, "__NOT_EXIST__")
         if main_field != "__NOT_EXIST__":
-            data[field] = (
-                main_field if issubclass(type(main_field), Model) else main_field
-            )
+            data[field] = main_field if issubclass(type(main_field), Model) else main_field
 
     if dict_fields and isinstance(dict_fields, dict):
         for main_field_key, nested_fields in dict_fields.items():
@@ -403,9 +388,7 @@
             return OrderedDict(fields)
 
         # convert iterable of values => iterable of pairs (field name, param name)
-        assert is_iterable(
-            fields
-        ), "'fields' must be an iterable (e.g., a list, tuple, or mapping)."
+        assert is_iterable(fields), "'fields' must be an iterable (e.g., a list, tuple, or mapping)."
 
         # fields is an iterable of field names
         assert all(
@@ -425,9 +408,7 @@
             new_fields.append(field_name)
             self.lower_dict[field_name] = field
 
-        return OrderedDict(
-            [(f, f) if isinstance(f, (str, Lower)) else f for f in new_fields]
-        )
+        return OrderedDict([(f, f) if isinstance(f, (str, Lower)) else f for f in new_fields])
 
 
 def is_valid_uuid(uuid_str):
@@ -475,9 +456,7 @@
     from graphql import GraphQLError
 
     if version != target.version:
-        logger.error(
-            f"Someone has modified this {target} record, versions {version} != {target.version}"
-        )
+        logger.error(f"Someone has modified this {target} record, versions {version} != {target.version}")
         raise GraphQLError("Someone has modified this record")
 
 
@@ -505,13 +484,10 @@
     labels_mapping = {
         core_field_data["xlsx_field"]: {
             "old": core_field_data["label"],
-            "new": {
-                "English(EN)": fields_mapping.get(core_field_data["xlsx_field"], "")
-            },
+            "new": {"English(EN)": fields_mapping.get(core_field_data["xlsx_field"], "")},
         }
         for core_field_data in CORE_FIELDS_ATTRIBUTES
-        if core_field_data["label"].get("English(EN)", "")
-        != fields_mapping.get(core_field_data["xlsx_field"], "")
+        if core_field_data["label"].get("English(EN)", "") != fields_mapping.get(core_field_data["xlsx_field"], "")
     }
 
     file_path = f"{settings.PROJECT_ROOT}/apps/core/core_fields_attributes.py"
@@ -577,14 +553,9 @@
         year_filter = {"created_at__year": year}
     else:
         year_filter = {f"{year_filter_path}__year": year}
-    if (
-        business_area_slug_filter is None
-        or "global" in business_area_slug_filter.values()
-    ):
+    if business_area_slug_filter is None or "global" in business_area_slug_filter.values():
         business_area_slug_filter = {}
-    return obj.objects.filter(
-        **year_filter, **business_area_slug_filter, **additional_filters
-    )
+    return obj.objects.filter(**year_filter, **business_area_slug_filter, **additional_filters)
 
 
 def parse_list_values_to_int(list_to_parse):
@@ -613,10 +584,7 @@
         if resolve_info.context.user.is_authenticated:
             business_area_slug = kwargs.get("business_area_slug", "global")
             business_area = BusinessArea.objects.filter(slug=business_area_slug).first()
-            if any(
-                resolve_info.context.user.has_permission(per.name, business_area)
-                for per in permissions
-            ):
+            if any(resolve_info.context.user.has_permission(per.name, business_area) for per in permissions):
                 return chart_resolve(*args, **kwargs)
             logger.error("Permission Denied")
             raise GraphQLError("Permission Denied")
@@ -625,14 +593,10 @@
 
 
 def chart_filters_decoder(filters):
-    return {
-        filter_name: decode_id_string(value) for filter_name, value in filters.items()
-    }
-
-
-def chart_create_filter_query(
-    filters, program_id_path="id", administrative_area_path="admin_areas"
-):
+    return {filter_name: decode_id_string(value) for filter_name, value in filters.items()}
+
+
+def chart_create_filter_query(filters, program_id_path="id", administrative_area_path="admin_areas"):
     filter_query = {}
     if filters.get("program") is not None:
         filter_query.update({program_id_path: filters.get("program")})
@@ -679,9 +643,7 @@
 
         if flex_field in (FlexibleAttribute.SELECT_ONE, FlexibleAttribute.SELECT_MANY):
             if isinstance(value, list):
-                new_value = [
-                    str(current_choice_value) for current_choice_value in value
-                ]
+                new_value = [str(current_choice_value) for current_choice_value in value]
             else:
                 new_value = str(value)
             flex_fields_with_str_choices[flex_field_name] = new_value
@@ -710,10 +672,7 @@
         col_holder = list(
             itertools.chain(
                 string.ascii_uppercase,
-                (
-                    "".join(pair)
-                    for pair in itertools.product(string.ascii_uppercase, repeat=2)
-                ),
+                ("".join(pair) for pair in itertools.product(string.ascii_uppercase, repeat=2)),
             )
         )
         """Loads all sheet images"""
@@ -751,15 +710,9 @@
 def map_unicef_ids_to_households_unicef_ids(excluded_ids_string):
     excluded_ids_array = excluded_ids_string.split(",")
     excluded_ids_array = [excluded_id.strip() for excluded_id in excluded_ids_array]
-    excluded_household_ids_array = [
-        excluded_id
-        for excluded_id in excluded_ids_array
-        if excluded_id.startswith("HH")
-    ]
+    excluded_household_ids_array = [excluded_id for excluded_id in excluded_ids_array if excluded_id.startswith("HH")]
     excluded_individuals_ids_array = [
-        excluded_id
-        for excluded_id in excluded_ids_array
-        if excluded_id.startswith("IND")
+        excluded_id for excluded_id in excluded_ids_array if excluded_id.startswith("IND")
     ]
     from hct_mis_api.apps.household.models import Household
 
