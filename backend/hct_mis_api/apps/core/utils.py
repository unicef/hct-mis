import functools
import io
import itertools
import logging
import string
from collections import OrderedDict
from collections.abc import MutableMapping
from datetime import date, datetime
from math import ceil
from typing import (
    TYPE_CHECKING,
    Any,
    Callable,
    Dict,
    Generator,
    Iterable,
    List,
    Optional,
    Tuple,
    Type,
    Union,
)

from django.conf import settings
from django.core.cache import cache
from django.db import transaction
from django.db.models import Q
from django.http import Http404
from django.template.loader import render_to_string
from django.utils import timezone

import pytz
from django_filters import OrderingFilter
from PIL import Image

from hct_mis_api.apps.utils.exceptions import log_and_raise

if TYPE_CHECKING:
    from django.db.models import Model, QuerySet

    from openpyxl.cell import Cell
    from openpyxl.worksheet.worksheet import Worksheet

    from hct_mis_api.apps.account.models import User

logger = logging.getLogger(__name__)


class CaseInsensitiveTuple(tuple):
    def __contains__(  # type: ignore # FIXME Signature of "__contains__" incompatible with supertype tuple
        self, key: str, *args: Any, **kwargs: Any
    ) -> bool:
        return key.casefold() in (element.casefold() for element in self)


def decode_id_string_required(id_string: str) -> str:
    from base64 import b64decode

    return b64decode(id_string).decode().split(":")[1]


def decode_id_string(id_string: Optional[str]) -> Optional[str]:
    if not id_string:
        return None
    return decode_id_string_required(id_string)


def encode_id_base64_required(id_string: str, model_name: str) -> str:
    from base64 import b64encode

    return b64encode(f"{model_name}Node:{str(id_string)}".encode()).decode()


def encode_id_base64(id_string: Optional[str], model_name: str) -> Optional[str]:
    if not id_string:
        return None
    return encode_id_base64_required(id_string, model_name)


def get_program_id_from_headers(info_context_headers: Dict) -> Optional[str]:
    # TODO: need to double check if program_id is str or uuid?
    #  decoded/encoded ??
    # sometimes it get from info.context.headers or kwargs["Program"]: str

    program_id = info_context_headers.get("Program")
    program_id = decode_id_string(program_id) if program_id != "all" and program_id != "undefined" else None
    return program_id


def unique_slugify(
    instance: "Model",
    value: Any,
    slug_field_name: str = "slug",
    queryset: Optional["QuerySet"] = None,
    slug_separator: str = "-",
) -> None:
    """
    Calculates and stores a unique slug of ``value`` for an instance.

    ``slug_field_name`` should be a string matching the name of the field to
    store the slug in (and the field to check against for uniqueness).

    ``queryset`` usually doesn't need to be explicitly provided - it'll default
    to using the ``.all()`` queryset from the model's default manager.
    """
    from django.template.defaultfilters import slugify

    slug_field = instance._meta.get_field(slug_field_name)

    slug = getattr(instance, slug_field.attname)
    slug_len = slug_field.max_length

    # Sort out the initial slug, limiting its length if necessary.
    slug = slugify(value)
    if slug_len:
        slug = slug[:slug_len]
    slug = _slug_strip(slug, slug_separator)
    original_slug = slug

    # Create the queryset if one wasn't explicitly provided and exclude the
    # current instance from the queryset.
    if queryset is None:
        queryset = instance.__class__._default_manager.all()
    if instance.pk:
        queryset = queryset.exclude(pk=instance.pk)

    # Find a unique slug. If one matches, at '-2' to the end and try again
    # (then '-3', etc).
    next = 2
    while not slug or queryset.filter(**{slug_field_name: slug}):
        slug = original_slug
        end = f"{slug_separator}{next}"
        if slug_len and len(slug) + len(end) > slug_len:
            slug = slug[: slug_len - len(end)]
            slug = _slug_strip(slug, slug_separator)
        slug = f"{slug}{end}"
        next += 1

    setattr(instance, slug_field.attname, slug)


def _slug_strip(value: Any, separator: str = "-") -> str:
    import re

    """
    Cleans up a slug by removing slug separator characters that occur at the
    beginning or end of a slug.

    If an alternate separator is used, it will also replace any instances of
    the default '-' separator with the new separator.
    """
    separator = separator or ""
    if separator == "-" or not separator:
        re_sep = "-"
    else:
        re_sep = "(?:-|{})".format(re.escape(separator))
    # Remove multiple instances and if an alternate separator is provided,
    # replace the default '-' separator.
    if separator != re_sep:
        value = re.sub("{}+".format(re_sep), separator, value)
    # Remove separator from the beginning and end of the slug.
    if separator:
        if separator != "-":
            re_sep = re.escape(separator)

        value = re.sub(r"^{}+|{}+$".format(re_sep, re_sep), "", value)
    return value


def serialize_flex_attributes() -> Dict[str, Dict[str, Any]]:
    from django.db.models import F

    """
    Flexible Attributes objects to dict mapping:
        "individuals": {
            "test_i_f": {
                "id": "a1741e3c-0e24-4a60-8d2f-463943abaebb",
                "type": "SELECT_ONE",
                "name": "test_i_f",
                "lookup": "test_i_f",
                "required": True,
                "label": {
                    "English(EN)": "This is test label"
                },
                "hint": "",
                "choices": [
                    {
                        "English(EN)": "Yes",
                        "value": 0
                    }
                ],
                "associated_with": Individual,
            },
        },
        "households": {
            "test_h_f": {
                "id": "a1741e3c-0e24-4a60-8d2f-463943abaebb",
                "type": "SELECT_ONE",
                "name": "test_h_f",
                "lookup": "test_h_f",
                "required": True,
                "label": {
                    "English(EN)": "This is test label"
                },
                "hint": "",
                "choices": [
                    {
                        "English(EN)": "Yes",
                        "value": 0
                    }
                ],
                "associated_with": Household,
            },
        }
    """
    from hct_mis_api.apps.core.models import FlexibleAttribute

    flex_attributes = FlexibleAttribute.objects.prefetch_related("choices").all()

    result_dict = {
        "individuals": {},
        "households": {},
    }

    for attr in flex_attributes:
        associated_with = "Household" if attr.associated_with == 0 else "Individual"
        dict_key = associated_with.lower() + "s"

        result_dict[dict_key][attr.name] = {
            "id": attr.id,
            "type": attr.type,
            "name": attr.name,
            "xlsx_field": attr.name,
            "lookup": attr.name,
            "required": attr.required,
            "label": attr.label,
            "hint": attr.hint,
            "choices": list(attr.choices.values("label", value=F("name"))),
            "associated_with": associated_with,
        }

    return result_dict


def get_combined_attributes() -> Dict:
    from hct_mis_api.apps.core.field_attributes.core_fields_attributes import (
        FieldFactory,
    )
    from hct_mis_api.apps.core.field_attributes.fields_types import Scope

    flex_attrs = serialize_flex_attributes()
    return {
        **FieldFactory.from_scopes([Scope.GLOBAL, Scope.XLSX, Scope.HOUSEHOLD_ID, Scope.COLLECTOR])
        .apply_business_area()
        .to_dict_by("xlsx_field"),
        **flex_attrs["individuals"],
        **flex_attrs["households"],
    }


def get_attr_value(name: str, obj: Any, default: Optional[Any] = None) -> Any:
    if isinstance(obj, (MutableMapping, dict)):
        return obj.get(name, default)
    return getattr(obj, name, default)


def to_choice_object(choices: Iterable) -> List[Dict[str, Any]]:
    return sorted([{"name": name, "value": value} for value, name in choices], key=lambda choice: choice["name"])


def rename_dict_keys(obj: Union[Dict, List, Any], convert_func: Callable) -> Any:
    if isinstance(obj, dict):
        return {convert_func(k): rename_dict_keys(v, convert_func) for k, v in obj.items()}
    elif isinstance(obj, list):
        return [rename_dict_keys(v, convert_func) for v in obj]
    return obj


raise_attribute_error = object()


def nested_getattr(obj: Any, attr: Any, default: object = raise_attribute_error) -> Any:
    import functools

    try:
        return functools.reduce(getattr, attr.split("."), obj)
    except AttributeError as e:
        if default != raise_attribute_error:
            return default
        logger.exception(e)
        raise


def nested_dict_get(dictionary: Dict, path: str) -> Optional[str]:
    import functools

    return functools.reduce(
        lambda d, key: d.get(key, None) if isinstance(d, dict) else None,
        # type: ignore # FIXME (got "Dict[Any, Any]", expected "Optional[str]")
        path.split("."),
        dictionary,
    )


def get_count_and_percentage(count: int, all_items_count: int = 1) -> Dict[str, Union[int, float]]:
    percentage = (count / all_items_count) * 100
    return {"count": count, "percentage": percentage}


def encode_ids(results: Any, model_name: str, key: str) -> List[Dict]:
    if results:
        for result in results:
            result_id = result[key]
            result[key] = encode_id_base64(result_id, model_name)
    return results


def to_dict(
    instance: "Model", fields: Union[List, Tuple, None] = None, dict_fields: Optional[Dict] = None
) -> Dict[str, Any]:
    from django.db.models import Model
    from django.forms import model_to_dict

    if fields is None:
        fields = [f.name for f in instance._meta.fields]

    data = model_to_dict(instance, fields)

    for field in fields:
        main_field = getattr(instance, field, "__NOT_EXIST__")
        if main_field != "__NOT_EXIST__":
            data[field] = main_field if issubclass(type(main_field), Model) else main_field

    if dict_fields and isinstance(dict_fields, dict):
        for main_field_key, nested_fields in dict_fields.items():
            main_field = getattr(instance, main_field_key, "__NOT_EXIST__")
            if main_field != "__NOT_EXIST__":
                if hasattr(main_field, "db"):
                    objs = main_field.all()
                    data[main_field_key] = []
                    multi = True
                else:
                    objs = [main_field]
                    multi = False

                for obj in objs:
                    instance_data_dict = {}
                    for nested_field in nested_fields:
                        attrs_to_get = nested_field.split(".")
                        value = None
                        for attr in attrs_to_get:
                            if value:
                                value = getattr(value, attr, "__EMPTY_VALUE__")
                            else:
                                value = getattr(obj, attr, "__EMPTY_VALUE__")
                        if value != "__EMPTY_VALUE__":
                            instance_data_dict[attrs_to_get[-1]] = value
                    if instance_data_dict and multi is True:
                        data[main_field_key].append(instance_data_dict)
                    elif multi is False:
                        data[main_field_key] = instance_data_dict

    return data


def build_arg_dict(model_object: "Model", mapping_dict: Dict) -> Dict:
    return {key: nested_getattr(model_object, mapping_dict[key], None) for key in mapping_dict}


def build_arg_dict_from_dict(data_dict: Dict, mapping_dict: Dict) -> Dict:
    return {key: data_dict.get(value) for key, value in mapping_dict.items()}


def build_arg_dict_from_dict_if_exists(data_dict: Dict, mapping_dict: Dict) -> Dict:
    return {key: data_dict.get(value) for key, value in mapping_dict.items() if value in data_dict.keys()}


def build_flex_arg_dict_from_list_if_exists(data_dict: Dict, flex_list: List) -> Dict:
    return {key: data_dict[key] for key in flex_list if key in data_dict.keys()}


class CustomOrderingFilter(OrderingFilter):
    def filter(self, qs: "QuerySet", value: Any) -> "QuerySet":
        from django.db.models.functions import Lower

        from django_filters.constants import EMPTY_VALUES

        if value in EMPTY_VALUES:
            return qs

        ordering = [self.get_ordering_value(param) for param in value]
        new_ordering = []
        for field in ordering:
            field_name = field
            desc = False
            if field.startswith("-"):
                field_name = field[1:]
                desc = True
            if isinstance(self.lower_dict.get(field_name), Lower):
                lower_field = self.lower_dict.get(field_name)
                if desc:
                    lower_field = lower_field.desc()
                new_ordering.append(lower_field)
            else:
                new_ordering.append(field)
        return qs.order_by(*new_ordering)

    def normalize_fields(self, fields: List) -> Dict:
        """
        Normalize the fields into an ordered map of {field name: param name}
        """
        from django.db.models.functions import Lower
        from django.utils.itercompat import is_iterable

        # fields is a mapping, copy into new OrderedDict
        if isinstance(fields, dict):
            return OrderedDict(fields)

        # convert iterable of values => iterable of pairs (field name, param name)
        assert is_iterable(fields), "'fields' must be an iterable (e.g., a list, tuple, or mapping)."

        # fields is an iterable of field names
        assert all(
            isinstance(field, (str, Lower))
            or is_iterable(field)
            and len(field) == 2  # may need to be wrapped in parens
            for field in fields
        ), "'fields' must contain strings or (field name, param name) pairs."

        new_fields = []
        self.lower_dict = {}

        for field in fields:
            field_name = field
            if isinstance(field, Lower):
                field_name = field.source_expressions[0].name
            new_fields.append(field_name)
            self.lower_dict[field_name] = field

        return OrderedDict([(f, f) if isinstance(f, (str, Lower)) else f for f in new_fields])


def is_valid_uuid(uuid_str: str) -> bool:
    from uuid import UUID

    try:
        UUID(uuid_str, version=4)
        return True
    except ValueError:
        return False


def decode_and_get_payment_object(encoded_id: str, required: bool) -> Optional[Any]:
    from hct_mis_api.apps.payment.utils import get_payment_items_sequence_qs

    if required or encoded_id is not None:
        decoded_id = decode_id_string(encoded_id)
        qs = get_payment_items_sequence_qs()
        try:
            return qs.get(id=decoded_id)
        except Exception:
            raise Http404
    return None


def decode_and_get_object(encoded_id: Optional[Union[int, str]], model: Type, required: bool) -> Optional[Any]:
    from django.shortcuts import get_object_or_404

    if required is True or encoded_id is not None:
        if isinstance(encoded_id, int):
            return get_object_or_404(model, id=encoded_id)
        elif isinstance(encoded_id, str) and encoded_id.isnumeric():
            return get_object_or_404(model, id=int(encoded_id))
        else:
            return get_object_or_404(model, id=decode_id_string(encoded_id))
    return None


def decode_and_get_object_required(encoded_id: str, model: Type) -> Any:
    return decode_and_get_object(encoded_id, model, required=True)


def dict_to_camel_case(dictionary: Dict) -> Dict:
    from graphene.utils.str_converters import to_camel_case

    if isinstance(dictionary, dict):
        return {to_camel_case(key): value for key, value in dictionary.items()}
    return {}


def to_snake_case(camel_case_string: str) -> str:
    if "_" in camel_case_string:
        return camel_case_string
    import re

    snake_case = re.sub("(?<!^)([A-Z0-9])", r"_\1", camel_case_string)
    return snake_case[0] + snake_case[1:].lower()


def check_concurrency_version_in_mutation(version: Optional[int], target: Any) -> None:
    if version is None:
        return

    if version != target.version:
        log_and_raise(f"Someone has modified this {target} record, versions {version} != {target.version}")


def update_labels_mapping(csv_file: str) -> None:
    """
    WARNING! THIS FUNCTION DIRECTLY MODIFY core_fields_attributes.py

    IF YOU DON'T UNDERSTAND WHAT THIS FUNCTION DO, SIMPLY DO NOT TOUCH OR USE IT

    csv_file: path to csv file, 2 columns needed (field name, english label)
    """
    import csv
    import json
    import re

    from hct_mis_api.apps.core.field_attributes.core_fields_attributes import (
        FieldFactory,
    )
    from hct_mis_api.apps.core.field_attributes.fields_types import Scope

    with open(csv_file, newline="") as csv_file_ptr:
        reader = csv.reader(csv_file_ptr)
        next(reader, None)
        fields_mapping = dict(reader)

    labels_mapping = {
        core_field_data["xlsx_field"]: {
            "old": core_field_data["label"],
            "new": {"English(EN)": fields_mapping.get(core_field_data["xlsx_field"], "")},
        }
        for core_field_data in FieldFactory.from_scope(Scope.GLOBAL)
        if core_field_data["label"].get("English(EN)", "") != fields_mapping.get(core_field_data["xlsx_field"], "")
    }

    file_path = f"{settings.PROJECT_ROOT}/apps/core/core_fields_attributes.py"
    with open(file_path) as f:
        content = f.read()
        new_content = content
        for core_field, labels in labels_mapping.items():
            old_label = (
                json.dumps(labels["old"])
                .replace("\\", r"\\")
                .replace('"', r"\"")
                .replace("(", r"\(")
                .replace(")", r"\)")
                .replace("[", r"\[")
                .replace("]", r"\]")
                .replace("?", r"\?")
                .replace("*", r"\*")
                .replace("$", r"\$")
                .replace("^", r"\^")
                .replace(".", r"\.")
            )
            new_label = json.dumps(labels["new"])
            new_content = re.sub(
                rf"(\"label\": )({old_label}),([\S\s]*?)(\"xlsx_field\": \"{core_field}\",)",
                rf"\1{new_label},\3\4",
                new_content,
                flags=re.M,
            )

    with open(file_path, "r+") as f:
        f.truncate(0)

    with open(file_path, "w") as f:
        print(new_content, file=f, end="")


def xlrd_rows_iterator(sheet: "Worksheet") -> Generator:
    import xlrd

    for row_number in range(1, sheet.nrows):
        row = sheet.row(row_number)

        if all([cell.ctype == xlrd.XL_CELL_EMPTY for cell in row]):
            continue

        yield row


def chart_map_choices(choices: Iterable) -> Dict:
    return dict(choices)


def chart_get_filtered_qs(
    qs: Any,
    year: int,
    business_area_slug_filter: Optional[Dict] = None,
    additional_filters: Union[Dict, Q, None] = None,
    year_filter_path: Optional[str] = None,
    payment_verification_gfk: bool = False,
) -> "QuerySet":
    # if payment_verification_gfk True will use Q() object for filtering by PaymentPlan and CashPlan
    q_obj = Q()
    if additional_filters is None:
        additional_filters = {}
    if isinstance(additional_filters, Q):
        q_obj, additional_filters = additional_filters, {}
    if year_filter_path is None:
        year_filter = {"created_at__year": year}
    else:
        year_filter = {f"{year_filter_path}__year": year}
        if payment_verification_gfk:
            year_filter = {}
            for k in year_filter_path.split(","):
                q_obj |= Q(**{f"{k}__year": year})

    if business_area_slug_filter is None or "global" in business_area_slug_filter.values():
        business_area_slug_filter = {}

    if payment_verification_gfk and len(business_area_slug_filter) > 1:
        for key, value in business_area_slug_filter.items():
            q_obj |= Q(**{key: value})

    return qs.filter(q_obj, **year_filter, **business_area_slug_filter, **additional_filters)


def parse_list_values_to_int(list_to_parse: List) -> List[int]:
    return list(map(lambda x: int(x or 0), list_to_parse))


def sum_lists_with_values(qs_values: Iterable, list_len: int) -> List[int]:
    data = [0] * list_len
    for values in qs_values:
        parsed_values = parse_list_values_to_int(values)
        for i, value in enumerate(parsed_values):
            data[i] += value

    return data


def chart_permission_decorator(
    chart_resolve: Optional[Callable] = None, permissions: Optional[List] = None
) -> Callable:
    if chart_resolve is None:
        return functools.partial(chart_permission_decorator, permissions=permissions)

    @functools.wraps(chart_resolve)
    def resolve_f(*args: Any, **kwargs: Any) -> Any:
        from hct_mis_api.apps.core.models import BusinessArea

        _, resolve_info = args
        program_id = get_program_id_from_headers(resolve_info.context.headers)
        if resolve_info.context.user.is_authenticated:
            business_area_slug = kwargs.get("business_area_slug", "global")
            business_area = BusinessArea.objects.filter(slug=business_area_slug).first()
            if any(
                resolve_info.context.user.has_permission(per.name, business_area, program_id) for per in permissions
            ):
                return chart_resolve(*args, **kwargs)
            log_and_raise("Permission Denied")

    return resolve_f


def chart_filters_decoder(filters: Dict) -> Dict:
    # in GPF we have filtering by all programs in this case need to remove key {program: "all"}
    if "program" in filters and filters.get("program") == "all":
        filters.pop("program")
    return {filter_name: decode_id_string(value) for filter_name, value in filters.items()}


def chart_create_filter_query(
    filters: Dict, program_id_path: str = "id", administrative_area_path: str = "admin_areas"
) -> Dict:
    filter_query = {}
    if program := filters.get("program"):
        filter_query.update({program_id_path: program})
    if administrative_area := filters.get("administrative_area"):
        filter_query.update(
            {
                f"{administrative_area_path}__id": administrative_area,
                f"{administrative_area_path}__area_type__area_level": 2,
            }
        )
    return filter_query


def chart_create_filter_query_for_payment_verification_gfk(
    filters: Dict, program_id_path: str = "id", administrative_area_path: str = "admin_areas"
) -> Q:
    filter_query = Q()
    if program := filters.get("program"):
        for path in program_id_path.split(","):
            filter_query |= Q(**{path: program})

    if administrative_area := filters.get("administrative_area"):
        for path in administrative_area_path.split(","):
            filter_query |= Q(Q(**{f"{path}__id": administrative_area}) & Q(**{f"{path}__area_type__area_level": 2}))
    return filter_query


class CaIdIterator:
    def __init__(self, name: str) -> None:
        self.name = name
        self.last_id = 0

    def __iter__(self: "CaIdIterator") -> "CaIdIterator":
        return self

    def __next__(self: "CaIdIterator") -> str:
        self.last_id += 1
        return f"123-21-{self.name.upper()}-{self.last_id:05d}"


def resolve_flex_fields_choices_to_string(parent: Any) -> Dict:
    from hct_mis_api.apps.core.models import FlexibleAttribute

    flex_fields = dict(FlexibleAttribute.objects.values_list("name", "type"))
    flex_fields_with_str_choices: Dict = {**parent.flex_fields}
    for flex_field_name, value in flex_fields_with_str_choices.items():
        flex_field = flex_fields.get(flex_field_name)
        if flex_field is None:
            continue

        if flex_field in (FlexibleAttribute.SELECT_ONE, FlexibleAttribute.SELECT_MANY):
            flex_fields_with_str_choices[flex_field_name] = (
                [str(current_choice_value) for current_choice_value in value] if isinstance(value, list) else str(value)
            )

    return flex_fields_with_str_choices


def get_model_choices_fields(model: Type, excluded: Optional[List] = None) -> List[str]:
    if excluded is None:
        excluded = []

    return [
        field.name
        for field in model._meta.get_fields()
        if getattr(field, "choices", None) and field.name not in excluded
    ]


class SheetImageLoader:
    """Loads all images in a sheet"""

    _images = {}

    def __init__(self, sheet: "Worksheet") -> None:
        # Holds an array of A-ZZ
        col_holder = list(
            itertools.chain(
                string.ascii_uppercase,
                ("".join(pair) for pair in itertools.product(string.ascii_uppercase, repeat=2)),
            )
        )
        """Loads all sheet images"""
        sheet_images = sheet._images
        for image in sheet_images:
            row = image.anchor._from.row + 1
            col = col_holder[image.anchor._from.col]
            self._images[f"{col}{row}"] = image._data

    def image_in(self, cell: "Cell") -> bool:
        """Checks if there's an image in specified cell"""
        return cell in self._images

    def get(self, cell: "Cell") -> Any:
        """Retrieves image data from a cell"""
        if cell not in self._images:
            raise ValueError(f"Cell {cell} doesn't contain an image")
        else:
            image = io.BytesIO(self._images[cell]())
            return Image.open(image)


def fix_flex_type_fields(items: Any, flex_fields: Dict) -> List[Dict]:
    for item in items:
        for key, value in item.flex_fields.items():
            if key in flex_fields:
                if value is not None and value != "":
                    item.flex_fields[key] = float(value)
                else:
                    item.flex_fields[key] = None
    return items


def map_unicef_ids_to_households_unicef_ids(excluded_ids_string: List[str]) -> List:
    excluded_ids_array = excluded_ids_string.split(",")
    excluded_ids_array = [excluded_id.strip() for excluded_id in excluded_ids_array]
    excluded_household_ids_array = [excluded_id for excluded_id in excluded_ids_array if excluded_id.startswith("HH")]
    excluded_individuals_ids_array = [
        excluded_id for excluded_id in excluded_ids_array if excluded_id.startswith("IND")
    ]
    from hct_mis_api.apps.household.models import Household

    excluded_household_ids_from_individuals_array = Household.objects.filter(
        individuals__unicef_id__in=excluded_individuals_ids_array
    ).values_list("unicef_id", flat=True)
    excluded_household_ids_array.extend(excluded_household_ids_from_individuals_array)
    return excluded_household_ids_array


def timezone_datetime(value: Any) -> datetime:
    if not value:
        return value
    datetime_value = value
    if isinstance(value, date):
        datetime_value = datetime.combine(datetime_value, datetime.min.time())
    if isinstance(value, str):
        datetime_value = timezone.make_aware(datetime.fromisoformat(value))
    if datetime_value.tzinfo is None or datetime_value.tzinfo.utcoffset(datetime_value) is None:
        return datetime_value.replace(tzinfo=pytz.utc)
    return datetime_value


def save_data_in_cache(
    cache_key: str, data_lambda: Callable, timeout: int = 60 * 60 * 24, cache_condition: Optional[Callable] = None
) -> Any:
    cache_data = cache.get(cache_key, "NOT_CACHED")
    if cache_data == "NOT_CACHED":
        cache_data = data_lambda()
        if cache_condition and not cache_condition(cache_data):
            return cache_data
        cache.set(cache_key, cache_data, timeout=timeout)
    return cache_data


def clear_cache_for_dashboard_totals() -> None:
    keys = (
        "resolve_section_households_reached",
        "resolve_section_individuals_reached",
        "resolve_section_child_reached",
        "resolve_chart_volume_by_delivery_mechanism",
        "resolve_chart_payment",
        "resolve_chart_programmes_by_sector",
        "resolve_section_total_transferred",
        "resolve_chart_payment_verification",
        "resolve_table_total_cash_transferred_by_administrative_area",
        "resolve_chart_individuals_reached_by_age_and_gender",
        "resolve_chart_individuals_with_disability_reached_by_age",
        "resolve_chart_total_transferred_by_month",
    )
    # we need skip remove cache for test and because LocMemCache don't have .keys()
    if hasattr(cache, "keys"):
        all_cache_keys = cache.keys("*")
        for k in [key for key in all_cache_keys if key.startswith(keys)]:
            cache.delete(k)


def clear_cache_for_key(key: str) -> None:
    """remove cache if key starts with"""
    if hasattr(cache, "keys"):
        all_cache_keys = cache.keys(f"{key}*")
        for k in all_cache_keys:
            cache.delete(k)


"""Constants for the identification type field to key mapping, used until other systems are updated to use the new keys"""

IDENTIFICATION_TYPE_BIRTH_CERTIFICATE = "BIRTH_CERTIFICATE"
IDENTIFICATION_TYPE_DRIVERS_LICENSE = "DRIVERS_LICENSE"
IDENTIFICATION_TYPE_NATIONAL_ID = "NATIONAL_ID"
IDENTIFICATION_TYPE_NATIONAL_PASSPORT = "NATIONAL_PASSPORT"
IDENTIFICATION_TYPE_ELECTORAL_CARD = "ELECTORAL_CARD"
IDENTIFICATION_TYPE_TAX_ID = "TAX_ID"
IDENTIFICATION_TYPE_RESIDENCE_PERMIT_NO = "RESIDENCE_PERMIT_NO"
IDENTIFICATION_TYPE_BANK_STATEMENT = "BANK_STATEMENT"
IDENTIFICATION_TYPE_DISABILITY_CERTIFICATE = "DISABILITY_CERTIFICATE"
IDENTIFICATION_TYPE_OTHER = "OTHER"
IDENTIFICATION_TYPE_FOSTER_CHILD = "FOSTER_CHILD"

IDENTIFICATION_TYPE_TO_KEY_MAPPING = {
    IDENTIFICATION_TYPE_BIRTH_CERTIFICATE: "birth_certificate",
    IDENTIFICATION_TYPE_DRIVERS_LICENSE: "drivers_license",
    IDENTIFICATION_TYPE_NATIONAL_ID: "national_id",
    IDENTIFICATION_TYPE_NATIONAL_PASSPORT: "national_passport",
    IDENTIFICATION_TYPE_ELECTORAL_CARD: "electoral_card",
    IDENTIFICATION_TYPE_TAX_ID: "tax_id",
    IDENTIFICATION_TYPE_RESIDENCE_PERMIT_NO: "residence_permit_no",
    IDENTIFICATION_TYPE_BANK_STATEMENT: "bank_statement",
    IDENTIFICATION_TYPE_DISABILITY_CERTIFICATE: "disability_certificate",
    IDENTIFICATION_TYPE_OTHER: "other_id",
    IDENTIFICATION_TYPE_FOSTER_CHILD: "foster_child",
}


def chunks(lst: list, n: int) -> list:
    """Yield successive n-sized chunks from lst."""
    for i in range(0, len(lst), n):
<<<<<<< HEAD
        yield lst[i : i + n]
=======
        logger.info(f"Processing batch {int(i / n)+1} of {int(ceil(len(lst) / n))}")
        yield lst[i : i + n]


def send_email_notification_on_commit(service: Any, user: "User") -> None:
    context = service.get_email_context(user)
    transaction.on_commit(
        lambda: user.email_user(
            context["title"],
            render_to_string(service.text_template, context=context),
            settings.EMAIL_HOST_USER,
            html_message=render_to_string(service.html_template, context=context),
        )
    )


def send_email_notification(
    service: Any,
    user: Optional["User"] = None,
    context_kwargs: Optional[Dict] = None,
) -> None:
    if context_kwargs is None:
        context_kwargs = {}
    if context_kwargs:
        context = service.get_email_context(**context_kwargs)
    else:
        context = service.get_email_context(user) if user else service.get_email_context()
    user = user or service.user
    user.email_user(
        context["title"],
        render_to_string(service.text_template, context=context),
        settings.EMAIL_HOST_USER,
        html_message=render_to_string(service.html_template, context=context),
    )
>>>>>>> 44dc14ee
<|MERGE_RESOLUTION|>--- conflicted
+++ resolved
@@ -883,10 +883,6 @@
 def chunks(lst: list, n: int) -> list:
     """Yield successive n-sized chunks from lst."""
     for i in range(0, len(lst), n):
-<<<<<<< HEAD
-        yield lst[i : i + n]
-=======
-        logger.info(f"Processing batch {int(i / n)+1} of {int(ceil(len(lst) / n))}")
         yield lst[i : i + n]
 
 
@@ -919,5 +915,4 @@
         render_to_string(service.text_template, context=context),
         settings.EMAIL_HOST_USER,
         html_message=render_to_string(service.html_template, context=context),
-    )
->>>>>>> 44dc14ee
+    )