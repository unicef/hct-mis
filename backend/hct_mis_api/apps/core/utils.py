from collections import MutableMapping, OrderedDict
from typing import List

from django.core.exceptions import ValidationError
from django_filters import OrderingFilter


class CaseInsensitiveTuple(tuple):
    def __contains__(self, key, *args, **kwargs):
        return key.casefold() in (element.casefold() for element in self)


class LazyEvalMethodsDict(MutableMapping):
    def __init__(self, *args, **kwargs):
        self._dict = dict(*args, **kwargs)

    def __getitem__(self, k):
        v = self._dict.__getitem__(k)
        if callable(v):
            v = v()
            self.__setitem__(k, v)
        return v

    def __setitem__(self, key, value):
        self._dict[key] = value

    def __delitem__(self, key):
        return self._dict[key]

    def __iter__(self):
        return iter(self._dict)

    def __len__(self):
        return len(self._dict)


def decode_id_string(id_string):
    if not id_string:
        return

    from base64 import b64decode

    return b64decode(id_string).decode().split(":")[1]


def encode_id_base64(id_string, model_name):
    if not id_string:
        return

    from base64 import b64encode

    return b64encode(f"{model_name}Node:{str(id_string)}".encode("utf-8")).decode()


def unique_slugify(instance, value, slug_field_name="slug", queryset=None, slug_separator="-"):
    """
    Calculates and stores a unique slug of ``value`` for an instance.

    ``slug_field_name`` should be a string matching the name of the field to
    store the slug in (and the field to check against for uniqueness).

    ``queryset`` usually doesn't need to be explicitly provided - it'll default
    to using the ``.all()`` queryset from the model's default manager.
    """
    from django.template.defaultfilters import slugify

    slug_field = instance._meta.get_field(slug_field_name)

    slug = getattr(instance, slug_field.attname)
    slug_len = slug_field.max_length

    # Sort out the initial slug, limiting its length if necessary.
    slug = slugify(value)
    if slug_len:
        slug = slug[:slug_len]
    slug = _slug_strip(slug, slug_separator)
    original_slug = slug

    # Create the queryset if one wasn't explicitly provided and exclude the
    # current instance from the queryset.
    if queryset is None:
        queryset = instance.__class__._default_manager.all()
    if instance.pk:
        queryset = queryset.exclude(pk=instance.pk)

    # Find a unique slug. If one matches, at '-2' to the end and try again
    # (then '-3', etc).
    next = 2
    while not slug or queryset.filter(**{slug_field_name: slug}):
        slug = original_slug
        end = "%s%s" % (slug_separator, next)
        if slug_len and len(slug) + len(end) > slug_len:
            slug = slug[: slug_len - len(end)]
            slug = _slug_strip(slug, slug_separator)
        slug = "%s%s" % (slug, end)
        next += 1

    setattr(instance, slug_field.attname, slug)


def _slug_strip(value, separator="-"):
    import re

    """
    Cleans up a slug by removing slug separator characters that occur at the
    beginning or end of a slug.

    If an alternate separator is used, it will also replace any instances of
    the default '-' separator with the new separator.
    """
    separator = separator or ""
    if separator == "-" or not separator:
        re_sep = "-"
    else:
        re_sep = "(?:-|%s)" % re.escape(separator)
    # Remove multiple instances and if an alternate separator is provided,
    # replace the default '-' separator.
    if separator != re_sep:
        value = re.sub("%s+" % re_sep, separator, value)
    # Remove separator from the beginning and end of the slug.
    if separator:
        if separator != "-":
            re_sep = re.escape(separator)
        value = re.sub(r"^%s+|%s+$" % (re_sep, re_sep), "", value)
    return value


def serialize_flex_attributes():
    from django.db.models import F

    """
    Flexible Attributes objects to dict mapping:
        "individuals": {
            "test_i_f": {
                "id": "a1741e3c-0e24-4a60-8d2f-463943abaebb",
                "type": "SELECT_ONE",
                "name": "test_i_f",
                "lookup": "test_i_f",
                "required": True,
                "label": {
                    "English(EN)": "This is test label"
                },
                "hint": "",
                "choices": [
                    {
                        "English(EN)": "Yes",
                        "value": 0
                    }
                ],
                "associated_with": Individual,
            },
        },
        "households": {
            "test_h_f": {
                "id": "a1741e3c-0e24-4a60-8d2f-463943abaebb",
                "type": "SELECT_ONE",
                "name": "test_h_f",
                "lookup": "test_h_f",
                "required": True,
                "label": {
                    "English(EN)": "This is test label"
                },
                "hint": "",
                "choices": [
                    {
                        "English(EN)": "Yes",
                        "value": 0
                    }
                ],
                "associated_with": Household,
            },
        }
    """
    from core.models import FlexibleAttribute

    flex_attributes = FlexibleAttribute.objects.all()

    result_dict = {
        "individuals": {},
        "households": {},
    }

    for attr in flex_attributes:
        associated_with = "Household" if attr.associated_with == 0 else "Individual"
        dict_key = associated_with.lower() + "s"

        result_dict[dict_key][attr.name] = {
            "id": attr.id,
            "type": attr.type,
            "name": attr.name,
            "lookup": attr.name,
            "required": attr.required,
            "label": attr.label,
            "hint": attr.hint,
            "choices": list(attr.choices.values("label", value=F("name"))),
            "associated_with": associated_with,
        }

    return result_dict


def get_combined_attributes():
    from core.core_fields_attributes import CORE_FIELDS_SEPARATED_WITH_NAME_AS_KEY

    flex_attrs = serialize_flex_attributes()
    return {
        **CORE_FIELDS_SEPARATED_WITH_NAME_AS_KEY["individuals"],
        **flex_attrs["individuals"],
        **CORE_FIELDS_SEPARATED_WITH_NAME_AS_KEY["households"],
        **flex_attrs["households"],
    }


def age_to_birth_date_range_query(field_name, age_min, age_max):
    import datetime as dt
    from django.db.models import Q

    query_dict = {}
    this_year = dt.date.today().year
    if age_min == age_max and age_min is not None:
        return Q(**{f"{field_name}__year": this_year - age_min})
    if age_min is not None:
        query_dict[f"{field_name}__year__lte"] = this_year - age_min
    if age_max is not None:
        query_dict[f"{field_name}__year__gte"] = this_year - age_max
    return Q(**query_dict)


def age_to_birth_date_query(comparision_method, args):
    field_name = "birth_date"
    comparision_method_args_count = {
        "RANGE": 2,
        "NOT_IN_RANGE": 2,
        "EQUALS": 1,
        "NOT_EQUALS": 1,
        "GREATER_THAN": 1,
        "LESS_THAN": 1,
    }
    args_count = comparision_method_args_count.get(comparision_method)
    if args_count is None:
        raise ValidationError(f"Age filter query don't supports {comparision_method} type")
    if len(args) != args_count:
        raise ValidationError(f"Age {comparision_method} filter query expect {args_count} arguments")
    if comparision_method == "RANGE":
        return age_to_birth_date_range_query(field_name, *args)
    if comparision_method == "NOT_IN_RANGE":
        return ~(age_to_birth_date_range_query(field_name, *args))
    if comparision_method == "EQUALS":
        return age_to_birth_date_range_query(field_name, args[0], args[0])
    if comparision_method == "NOT_EQUALS":
        return ~(age_to_birth_date_range_query(field_name, args[0], args[0]))
    if comparision_method == "GREATER_THAN":
        return age_to_birth_date_range_query(field_name, args[0], None)
    if comparision_method == "LESS_THAN":
        return age_to_birth_date_range_query(field_name, None, args[0])
    raise ValidationError(f"Age filter query don't supports {comparision_method} type")


def get_attr_value(name, object, default=None):
    if isinstance(object, dict):
        return object.get(name, default)
    return getattr(object, name, default)


def to_choice_object(choices):
    return [{"name": name, "value": value} for value, name in choices]


def rename_dict_keys(obj, convert_func):
    if isinstance(obj, dict):
        new = {}
        for k, v in obj.items():
            new[convert_func(k)] = rename_dict_keys(v, convert_func)
    elif isinstance(obj, list):
        new = []
        for v in obj:
            new.append(rename_dict_keys(v, convert_func))
    else:
        return obj
    return new


raise_attribute_error = object()


def nested_getattr(obj, attr, default=raise_attribute_error):
    import functools

    try:
        return functools.reduce(getattr, attr.split("."), obj)
    except AttributeError:
        if default != raise_attribute_error:
            return default
        raise


def nested_dict_get(dictionary, path):
    import functools

    return functools.reduce(
        lambda d, key: d.get(key, None) if isinstance(d, dict) else None, path.split("."), dictionary
    )


def get_count_and_percentage(input_list, all_items_list):
    count = len(input_list)
    all_items_count = len(all_items_list) or 1
    percentage = (count / all_items_count) * 100
    return {"count": count, "percentage": percentage}


def encode_ids(results: List[dict], model_name: str, key: str) -> List[dict]:
    if results:
        for result in results:
            result_id = result[key]
            result[key] = encode_id_base64(result_id, model_name)
    return results


def to_dict(instance, fields=None, dict_fields=None):
    from django.db.models import Model
    from django.forms import model_to_dict

    if fields is None:
        fields = [f.name for f in instance._meta.fields]

    data = model_to_dict(instance, fields)

    for field in fields:
        main_field = getattr(instance, field, "__NOT_EXIST__")
        if main_field != "__NOT_EXIST__":
            data[field] = main_field if issubclass(type(main_field), Model) else main_field

    if dict_fields and isinstance(dict_fields, dict):
        for main_field_key, nested_fields in dict_fields.items():
            main_field = getattr(instance, main_field_key, "__NOT_EXIST__")
            if main_field != "__NOT_EXIST__":
                if hasattr(main_field, "db"):
                    objs = main_field.all()
                    data[main_field_key] = []
                    multi = True
                else:
                    objs = [main_field]
                    multi = False

                for obj in objs:
                    instance_data_dict = {}
                    for nested_field in nested_fields:
                        attrs_to_get = nested_field.split(".")
                        value = None
                        for attr in attrs_to_get:
                            if value:
                                value = getattr(value, attr, "__EMPTY_VALUE__")
                            else:
                                value = getattr(obj, attr, "__EMPTY_VALUE__")
                        if value != "__EMPTY_VALUE__":
                            instance_data_dict[attrs_to_get[-1]] = value
                    if instance_data_dict and multi is True:
                        data[main_field_key].append(instance_data_dict)
                    elif multi is False:
                        data[main_field_key] = instance_data_dict

    return data


def build_arg_dict(model_object, mapping_dict):
    args = {}
    for key in mapping_dict:
        args[key] = nested_getattr(model_object, mapping_dict[key], None)
    return args


def build_arg_dict_from_dict(data_dict, mapping_dict):
    args = {}
    for key, value in mapping_dict.items():
        args[key] = data_dict.get(value)
    return args


class CustomOrderingFilter(OrderingFilter):
    def filter(self, qs, value):
        from django.db.models.functions import Lower
        from django_filters.constants import EMPTY_VALUES

        if value in EMPTY_VALUES:
            return qs

        ordering = [self.get_ordering_value(param) for param in value]
        new_ordering = []
        for field in ordering:
            field_name = field
            desc = False
            if field.startswith("-"):
                field_name = field[1:]
                desc = True
            if isinstance(self.lower_dict.get(field_name), Lower):
                lower_field = self.lower_dict.get(field_name)
                if desc:
                    lower_field = lower_field.desc()
                new_ordering.append(lower_field)
            else:
                new_ordering.append(field)
        return qs.order_by(*new_ordering)

    def normalize_fields(self, fields):
        """
        Normalize the fields into an ordered map of {field name: param name}
        """
        from django.db.models.functions import Lower
        from django.utils.itercompat import is_iterable

        # fields is a mapping, copy into new OrderedDict
        if isinstance(fields, dict):
            return OrderedDict(fields)

        # convert iterable of values => iterable of pairs (field name, param name)
        assert is_iterable(fields), "'fields' must be an iterable (e.g., a list, tuple, or mapping)."

        # fields is an iterable of field names
        assert all(
            isinstance(field, (str, Lower))
            or is_iterable(field)
            and len(field) == 2  # may need to be wrapped in parens
            for field in fields
        ), "'fields' must contain strings or (field name, param name) pairs."

        new_fields = []
        self.lower_dict = {}

        for field in fields:
            field_name = field
            if isinstance(field, Lower):
                field_name = field.source_expressions[0].name
            new_fields.append(field_name)
            self.lower_dict[field_name] = field

        return OrderedDict([(f, f) if isinstance(f, (str, Lower)) else f for f in new_fields])


def is_valid_uuid(uuid_str):
    from uuid import UUID

    try:
        UUID(uuid_str, version=4)
        return True
    except ValueError:
        return False


def choices_to_dict(choices):
    return {value: name for value, name in choices}


def decode_and_get_object(encoded_id, model, required):
    from django.shortcuts import get_object_or_404

    if required is True or encoded_id is not None:
        decoded_id = decode_id_string(encoded_id)
        return get_object_or_404(model, id=decoded_id)


def dict_to_camel_case(dictionary):
    from graphene.utils.str_converters import to_camel_case

    if isinstance(dictionary, dict):
        return {to_camel_case(key): value for key, value in dictionary.items()}
    return {}


def to_snake_case(camel_case_string):
    if "_" in camel_case_string:
        return camel_case_string
    import re

    snake_case = re.sub("(?<!^)([A-Z0-9])", r"_\1", camel_case_string)
    return snake_case[0] + snake_case[1:].lower()


<<<<<<< HEAD
def check_concurrency_version_in_mutation(version, target):
    if version is None:
        return
    from graphql import GraphQLError
    if version != target.version:
        raise GraphQLError("Someone has modified this record")
=======
def update_labels_mapping(csv_file):
    """
    WARNING! THIS FUNCTION DIRECTLY MODIFY core_fields_attributes.py

    IF YOU DON'T UNDERSTAND WHAT THIS FUNCTION DO, SIMPLY DO NOT TOUCH OR USE IT

    csv_file: path to csv file, 2 columns needed (field name, english label)
    """
    import csv
    import re
    import json
    from django.conf import settings
    from core.core_fields_attributes import CORE_FIELDS_ATTRIBUTES

    with open(csv_file, newline="") as csv_file:
        reader = csv.reader(csv_file)
        next(reader, None)
        fields_mapping = dict(reader)

    labels_mapping = {
        core_field_data["xlsx_field"]: {
            "old": core_field_data["label"],
            "new": {"English(EN)": fields_mapping.get(core_field_data["xlsx_field"], "")},
        }
        for core_field_data in CORE_FIELDS_ATTRIBUTES
        if core_field_data["label"].get("English(EN)", "") != fields_mapping.get(core_field_data["xlsx_field"], "")
    }

    file_path = f"{settings.PROJECT_ROOT}/apps/core/core_fields_attributes.py"
    with open(file_path, "r") as f:
        content = f.read()
        new_content = content
        for core_field, labels in labels_mapping.items():
            old_label = (
                json.dumps(labels["old"])
                .replace("\\", r"\\")
                .replace('"', r"\"")
                .replace("(", r"\(")
                .replace(")", r"\)")
                .replace("[", r"\[")
                .replace("]", r"\]")
                .replace("?", r"\?")
                .replace("*", r"\*")
                .replace("$", r"\$")
                .replace("^", r"\^")
                .replace(".", r"\.")
            )
            new_label = json.dumps(labels["new"])
            new_content = re.sub(
                rf"(\"label\": )({old_label}),([\S\s]*?)(\"xlsx_field\": \"{core_field}\",)",
                rf"\1{new_label},\3\4",
                new_content,
                flags=re.M,
            )

    with open(file_path, "r+") as f:
        f.truncate(0)

    with open(file_path, "w") as f:
        print(new_content, file=f, end="")
>>>>>>> 4b2c8ba7
<|MERGE_RESOLUTION|>--- conflicted
+++ resolved
@@ -476,14 +476,14 @@
     return snake_case[0] + snake_case[1:].lower()
 
 
-<<<<<<< HEAD
 def check_concurrency_version_in_mutation(version, target):
     if version is None:
         return
     from graphql import GraphQLError
     if version != target.version:
         raise GraphQLError("Someone has modified this record")
-=======
+
+
 def update_labels_mapping(csv_file):
     """
     WARNING! THIS FUNCTION DIRECTLY MODIFY core_fields_attributes.py
@@ -543,5 +543,4 @@
         f.truncate(0)
 
     with open(file_path, "w") as f:
-        print(new_content, file=f, end="")
->>>>>>> 4b2c8ba7
+        print(new_content, file=f, end="")