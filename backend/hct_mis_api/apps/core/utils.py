import functools
import io
import itertools
import logging
import string
from collections import OrderedDict
from collections.abc import MutableMapping
from datetime import date, datetime
<<<<<<< HEAD
from typing import TYPE_CHECKING, Any, Callable, Dict, Generator, Iterable, List, Optional, Type, Union
=======
from typing import (
    TYPE_CHECKING,
    Any,
    Callable,
    Dict,
    Generator,
    List,
    Optional,
    Tuple,
    Union,
)
>>>>>>> 77b2184c

from django.core.cache import cache
from django.utils import timezone

import pytz
from django_filters import OrderingFilter
from PIL import Image

from hct_mis_api.apps.utils.exceptions import log_and_raise

if TYPE_CHECKING:
    from django.db.models import Model, QuerySet

    from openpyxl.cell import Cell
    from openpyxl.worksheet.worksheet import Worksheet


logger = logging.getLogger(__name__)


class CaseInsensitiveTuple(tuple):
    # TODO Signature of "__contains__" incompatible with supertype tuple
    def __contains__(self, key: str, *args: Any, **kwargs: Any) -> bool:  # type: ignore
        return key.casefold() in (element.casefold() for element in self)


def decode_id_string(id_string: Optional[str]) -> Optional[str]:
    if not id_string:
        return None

    from base64 import b64decode

    return b64decode(id_string).decode().split(":")[1]


def encode_id_base64_required(id_string: str, model_name: str) -> str:
    from base64 import b64encode

    return b64encode(f"{model_name}Node:{str(id_string)}".encode()).decode()


def encode_id_base64(id_string: str, model_name: str) -> Optional[str]:
    if not id_string:
        return None
    return encode_id_base64_required(id_string, model_name)


def unique_slugify(
    instance: "Model",
    value: Any,
    slug_field_name: str = "slug",
    queryset: Optional["QuerySet"] = None,
    slug_separator: str = "-",
) -> None:
    """
    Calculates and stores a unique slug of ``value`` for an instance.

    ``slug_field_name`` should be a string matching the name of the field to
    store the slug in (and the field to check against for uniqueness).

    ``queryset`` usually doesn't need to be explicitly provided - it'll default
    to using the ``.all()`` queryset from the model's default manager.
    """
    from django.template.defaultfilters import slugify

    slug_field = instance._meta.get_field(slug_field_name)

    slug = getattr(instance, slug_field.attname)
    slug_len = slug_field.max_length

    # Sort out the initial slug, limiting its length if necessary.
    slug = slugify(value)
    if slug_len:
        slug = slug[:slug_len]
    slug = _slug_strip(slug, slug_separator)
    original_slug = slug

    # Create the queryset if one wasn't explicitly provided and exclude the
    # current instance from the queryset.
    if queryset is None:
        queryset = instance.__class__._default_manager.all()
    if instance.pk:
        queryset = queryset.exclude(pk=instance.pk)

    # Find a unique slug. If one matches, at '-2' to the end and try again
    # (then '-3', etc).
    next = 2
    while not slug or queryset.filter(**{slug_field_name: slug}):
        slug = original_slug
        end = f"{slug_separator}{next}"
        if slug_len and len(slug) + len(end) > slug_len:
            slug = slug[: slug_len - len(end)]
            slug = _slug_strip(slug, slug_separator)
        slug = f"{slug}{end}"
        next += 1

    setattr(instance, slug_field.attname, slug)


def _slug_strip(value: Any, separator: str = "-") -> str:
    import re

    """
    Cleans up a slug by removing slug separator characters that occur at the
    beginning or end of a slug.

    If an alternate separator is used, it will also replace any instances of
    the default '-' separator with the new separator.
    """
    separator = separator or ""
    if separator == "-" or not separator:
        re_sep = "-"
    else:
        re_sep = "(?:-|{})".format(re.escape(separator))
    # Remove multiple instances and if an alternate separator is provided,
    # replace the default '-' separator.
    if separator != re_sep:
        # FIXME: bug?
        value = re.sub("{}+".format(re_sep, separator, value))  # type: ignore # noqa: F523
    # Remove separator from the beginning and end of the slug.
    if separator:
        if separator != "-":
            re_sep = re.escape(separator)

        value = re.sub(r"^{}+|{}+$".format(re_sep, re_sep), "", value)
    return value


def serialize_flex_attributes() -> Dict[str, Dict[str, Any]]:
    from django.db.models import F

    """
    Flexible Attributes objects to dict mapping:
        "individuals": {
            "test_i_f": {
                "id": "a1741e3c-0e24-4a60-8d2f-463943abaebb",
                "type": "SELECT_ONE",
                "name": "test_i_f",
                "lookup": "test_i_f",
                "required": True,
                "label": {
                    "English(EN)": "This is test label"
                },
                "hint": "",
                "choices": [
                    {
                        "English(EN)": "Yes",
                        "value": 0
                    }
                ],
                "associated_with": Individual,
            },
        },
        "households": {
            "test_h_f": {
                "id": "a1741e3c-0e24-4a60-8d2f-463943abaebb",
                "type": "SELECT_ONE",
                "name": "test_h_f",
                "lookup": "test_h_f",
                "required": True,
                "label": {
                    "English(EN)": "This is test label"
                },
                "hint": "",
                "choices": [
                    {
                        "English(EN)": "Yes",
                        "value": 0
                    }
                ],
                "associated_with": Household,
            },
        }
    """
    from hct_mis_api.apps.core.models import FlexibleAttribute

    flex_attributes = FlexibleAttribute.objects.all()

    result_dict = {
        "individuals": {},
        "households": {},
    }

    for attr in flex_attributes:
        associated_with = "Household" if attr.associated_with == 0 else "Individual"
        dict_key = associated_with.lower() + "s"

        result_dict[dict_key][attr.name] = {
            "id": attr.id,
            "type": attr.type,
            "name": attr.name,
            "xlsx_field": attr.name,
            "lookup": attr.name,
            "required": attr.required,
            "label": attr.label,
            "hint": attr.hint,
            "choices": list(attr.choices.values("label", value=F("name"))),
            "associated_with": associated_with,
        }

    return result_dict


def get_combined_attributes() -> Dict:
    from hct_mis_api.apps.core.core_fields_attributes import FieldFactory, Scope

    flex_attrs = serialize_flex_attributes()
    return {
        **FieldFactory.from_scopes([Scope.GLOBAL, Scope.XLSX, Scope.HOUSEHOLD_ID, Scope.COLLECTOR])
        .apply_business_area(None)  # type: ignore # TODO: none business area?
        .to_dict_by("xlsx_field"),
        **flex_attrs["individuals"],
        **flex_attrs["households"],
    }


def get_attr_value(name: str, obj: Any, default: Optional[Any] = None) -> Any:
    if isinstance(obj, (MutableMapping, dict)):
        return obj.get(name, default)
    return getattr(obj, name, default)


def to_choice_object(choices: Iterable) -> List[Dict[str, Any]]:
    return sorted([{"name": name, "value": value} for value, name in choices], key=lambda choice: choice["name"])


def rename_dict_keys(obj: Union[Dict, List, Any], convert_func: Callable) -> Union[Dict, List, Any]:
    if isinstance(obj, dict):
        return {convert_func(k): rename_dict_keys(v, convert_func) for k, v in obj.items()}
    elif isinstance(obj, list):
        return [rename_dict_keys(v, convert_func) for v in obj]
    return obj


raise_attribute_error = object()


def nested_getattr(obj: Any, attr: Any, default: object = raise_attribute_error) -> Any:
    import functools

    try:
        return functools.reduce(getattr, attr.split("."), obj)
    except AttributeError as e:
        if default != raise_attribute_error:
            return default
        logger.exception(e)
        raise


def nested_dict_get(dictionary: str, path: str) -> Optional[str]:
    import functools

    return functools.reduce(
        lambda d, key: d.get(key, None) if isinstance(d, dict) else None,  # type: ignore
        path.split("."),
        dictionary,
    )


def get_count_and_percentage(input_list: List, all_items_list: List) -> Dict[str, Any]:
    count = len(input_list)
    all_items_count = len(all_items_list) or 1
    percentage = (count / all_items_count) * 100
    return {"count": count, "percentage": percentage}


def encode_ids(results: list[dict], model_name: str, key: str) -> List[Dict]:
    if results:
        for result in results:
            result_id = result[key]
            result[key] = encode_id_base64(result_id, model_name)
    return results


def to_dict(
    instance: "Model", fields: Union[List, Tuple, None] = None, dict_fields: Optional[Dict] = None
) -> Dict[str, Any]:
    from django.db.models import Model
    from django.forms import model_to_dict

    if fields is None:
        fields = [f.name for f in instance._meta.fields]

    data = model_to_dict(instance, fields)

    for field in fields:
        main_field = getattr(instance, field, "__NOT_EXIST__")
        if main_field != "__NOT_EXIST__":
            data[field] = main_field if issubclass(type(main_field), Model) else main_field

    if dict_fields and isinstance(dict_fields, dict):
        for main_field_key, nested_fields in dict_fields.items():
            main_field = getattr(instance, main_field_key, "__NOT_EXIST__")
            if main_field != "__NOT_EXIST__":
                if hasattr(main_field, "db"):
                    objs = main_field.all()
                    data[main_field_key] = []
                    multi = True
                else:
                    objs = [main_field]
                    multi = False

                for obj in objs:
                    instance_data_dict = {}
                    for nested_field in nested_fields:
                        attrs_to_get = nested_field.split(".")
                        value = None
                        for attr in attrs_to_get:
                            if value:
                                value = getattr(value, attr, "__EMPTY_VALUE__")
                            else:
                                value = getattr(obj, attr, "__EMPTY_VALUE__")
                        if value != "__EMPTY_VALUE__":
                            instance_data_dict[attrs_to_get[-1]] = value
                    if instance_data_dict and multi is True:
                        data[main_field_key].append(instance_data_dict)
                    elif multi is False:
                        data[main_field_key] = instance_data_dict

    return data


def build_arg_dict(model_object: "Model", mapping_dict: Dict) -> Dict:
    return {key: nested_getattr(model_object, mapping_dict[key], None) for key in mapping_dict}


def build_arg_dict_from_dict(data_dict: Dict, mapping_dict: Dict) -> Dict:
    return {key: data_dict.get(value) for key, value in mapping_dict.items()}


class CustomOrderingFilter(OrderingFilter):
    def filter(self, qs: "QuerySet", value: Any) -> "QuerySet":
        from django.db.models.functions import Lower

        from django_filters.constants import EMPTY_VALUES

        if value in EMPTY_VALUES:
            return qs

        ordering = [self.get_ordering_value(param) for param in value]
        new_ordering = []
        for field in ordering:
            field_name = field
            desc = False
            if field.startswith("-"):
                field_name = field[1:]
                desc = True
            if isinstance(self.lower_dict.get(field_name), Lower):
                lower_field = self.lower_dict.get(field_name)
                if desc:
                    lower_field = lower_field.desc()
                new_ordering.append(lower_field)
            else:
                new_ordering.append(field)
        return qs.order_by(*new_ordering)

    def normalize_fields(self, fields: List) -> Dict:
        """
        Normalize the fields into an ordered map of {field name: param name}
        """
        from django.db.models.functions import Lower
        from django.utils.itercompat import is_iterable

        # fields is a mapping, copy into new OrderedDict
        if isinstance(fields, dict):
            return OrderedDict(fields)

        # convert iterable of values => iterable of pairs (field name, param name)
        assert is_iterable(fields), "'fields' must be an iterable (e.g., a list, tuple, or mapping)."

        # fields is an iterable of field names
        assert all(
            isinstance(field, (str, Lower))
            or is_iterable(field)
            and len(field) == 2  # may need to be wrapped in parens
            for field in fields
        ), "'fields' must contain strings or (field name, param name) pairs."

        new_fields = []
        self.lower_dict = {}

        for field in fields:
            field_name = field
            if isinstance(field, Lower):
                field_name = field.source_expressions[0].name
            new_fields.append(field_name)
            self.lower_dict[field_name] = field

        return OrderedDict([(f, f) if isinstance(f, (str, Lower)) else f for f in new_fields])


def is_valid_uuid(uuid_str: str) -> bool:
    from uuid import UUID

    try:
        UUID(uuid_str, version=4)
        return True
    except ValueError:
        return False


def decode_and_get_object(encoded_id: str, model: Type, required: bool) -> Optional[Any]:
    from django.shortcuts import get_object_or_404

    if required is True or encoded_id is not None:
        decoded_id = decode_id_string(encoded_id)
        return get_object_or_404(model, id=decoded_id)

    return None


def decode_and_get_object_required(encoded_id: str, model: "Model") -> Any:
    return decode_and_get_object(encoded_id, model, required=True)


def dict_to_camel_case(dictionary: Dict) -> Dict:
    from graphene.utils.str_converters import to_camel_case

    if isinstance(dictionary, dict):
        return {to_camel_case(key): value for key, value in dictionary.items()}
    return {}


def to_snake_case(camel_case_string: str) -> str:
    if "_" in camel_case_string:
        return camel_case_string
    import re

    snake_case = re.sub("(?<!^)([A-Z0-9])", r"_\1", camel_case_string)
    return snake_case[0] + snake_case[1:].lower()


def check_concurrency_version_in_mutation(version: Optional[int], target: Any) -> None:
    if version is None:
        return

    if version != target.version:
        log_and_raise(f"Someone has modified this {target} record, versions {version} != {target.version}")


def update_labels_mapping(csv_file: io.BytesIO) -> None:
    """
    WARNING! THIS FUNCTION DIRECTLY MODIFY core_fields_attributes.py

    IF YOU DON'T UNDERSTAND WHAT THIS FUNCTION DO, SIMPLY DO NOT TOUCH OR USE IT

    csv_file: path to csv file, 2 columns needed (field name, english label)
    """
    import csv
    import json
    import re

    from django.conf import settings

    from hct_mis_api.apps.core.core_fields_attributes import FieldFactory, Scope

    with open(csv_file, newline="") as csv_file_ptr:  # type: ignore
        reader = csv.reader(csv_file_ptr)
        next(reader, None)
        fields_mapping = dict(reader)

    labels_mapping = {
        core_field_data["xlsx_field"]: {
            "old": core_field_data["label"],
            "new": {"English(EN)": fields_mapping.get(core_field_data["xlsx_field"], "")},
        }
        for core_field_data in FieldFactory.from_scope(Scope.GLOBAL)
        if core_field_data["label"].get("English(EN)", "") != fields_mapping.get(core_field_data["xlsx_field"], "")
    }

    file_path = f"{settings.PROJECT_ROOT}/apps/core/core_fields_attributes.py"
    with open(file_path) as f:
        content = f.read()
        new_content = content
        for core_field, labels in labels_mapping.items():
            old_label = (
                json.dumps(labels["old"])
                .replace("\\", r"\\")
                .replace('"', r"\"")
                .replace("(", r"\(")
                .replace(")", r"\)")
                .replace("[", r"\[")
                .replace("]", r"\]")
                .replace("?", r"\?")
                .replace("*", r"\*")
                .replace("$", r"\$")
                .replace("^", r"\^")
                .replace(".", r"\.")
            )
            new_label = json.dumps(labels["new"])
            new_content = re.sub(
                rf"(\"label\": )({old_label}),([\S\s]*?)(\"xlsx_field\": \"{core_field}\",)",
                rf"\1{new_label},\3\4",
                new_content,
                flags=re.M,
            )

    with open(file_path, "r+") as f:
        f.truncate(0)

    with open(file_path, "w") as f:
        print(new_content, file=f, end="")


def xlrd_rows_iterator(sheet: "Worksheet") -> Generator:
    import xlrd

    for row_number in range(1, sheet.nrows):
        row = sheet.row(row_number)

        if all([cell.ctype == xlrd.XL_CELL_EMPTY for cell in row]):
            continue

        yield row


def chart_map_choices(choices: List) -> Dict:
    return dict(choices)


def chart_get_filtered_qs(
    obj: Any,
    year: int,
    business_area_slug_filter: Optional[Dict] = None,
    additional_filters: Optional[Dict] = None,
    year_filter_path: Optional[str] = None,
) -> "QuerySet":
    if additional_filters is None:
        additional_filters = {}
    if year_filter_path is None:
        year_filter = {"created_at__year": year}
    else:
        year_filter = {f"{year_filter_path}__year": year}
    if business_area_slug_filter is None or "global" in business_area_slug_filter.values():
        business_area_slug_filter = {}
    return obj.objects.filter(**year_filter, **business_area_slug_filter, **additional_filters)


def parse_list_values_to_int(list_to_parse: List) -> List[int]:
    return list(map(lambda x: int(x or 0), list_to_parse))


def sum_lists_with_values(qs_values: Iterable, list_len: int) -> List[int]:
    data = [0] * list_len
    for values in qs_values:
        parsed_values = parse_list_values_to_int(values)
        for i, value in enumerate(parsed_values):
            data[i] += value

    return data


def chart_permission_decorator(
    chart_resolve: Optional[Callable] = None, permissions: Optional[List] = None
) -> Callable:
    if chart_resolve is None:
        return functools.partial(chart_permission_decorator, permissions=permissions)

    @functools.wraps(chart_resolve)
    def resolve_f(*args: Any, **kwargs: Any) -> Any:
        from hct_mis_api.apps.core.models import BusinessArea

        _, resolve_info = args
        if resolve_info.context.user.is_authenticated:
            business_area_slug = kwargs.get("business_area_slug", "global")
            business_area = BusinessArea.objects.filter(slug=business_area_slug).first()
            if any(resolve_info.context.user.has_permission(per.name, business_area) for per in permissions):
                return chart_resolve(*args, **kwargs)
            log_and_raise("Permission Denied")

    return resolve_f


def chart_filters_decoder(filters: Dict) -> Dict:
    return {filter_name: decode_id_string(value) for filter_name, value in filters.items()}


def chart_create_filter_query(
    filters: Dict, program_id_path: str = "id", administrative_area_path: str = "admin_areas"
) -> Dict:
    filter_query = {}
    if filters.get("program") is not None:
        filter_query.update({program_id_path: filters.get("program")})
    if filters.get("administrative_area") is not None:
        filter_query.update(
            {
                f"{administrative_area_path}__id": filters.get("administrative_area"),
                f"{administrative_area_path}__area_type__area_level": 2,
            }
        )
    return filter_query


class CaIdIterator:
    def __init__(self, name: str) -> None:
        self.name = name
        self.last_id = 0

    def __iter__(self: "CaIdIterator") -> "CaIdIterator":
        return self

    def __next__(self: "CaIdIterator") -> str:
        self.last_id += 1
        return f"123-21-{self.name.upper()}-{self.last_id:05d}"


def resolve_flex_fields_choices_to_string(parent: Any) -> Dict:
    from hct_mis_api.apps.core.models import FlexibleAttribute

    flex_fields = dict(FlexibleAttribute.objects.values_list("name", "type"))
    flex_fields_with_str_choices: Dict = {**parent.flex_fields}
    for flex_field_name, value in flex_fields_with_str_choices.items():
        flex_field = flex_fields.get(flex_field_name)
        if flex_field is None:
            continue

        if flex_field in (FlexibleAttribute.SELECT_ONE, FlexibleAttribute.SELECT_MANY):
            flex_fields_with_str_choices[flex_field_name] = (
                [str(current_choice_value) for current_choice_value in value] if isinstance(value, list) else str(value)
            )

    return flex_fields_with_str_choices


def get_model_choices_fields(model: "Model", excluded: Optional[List] = None) -> List[str]:
    if excluded is None:
        excluded = []

    return [
        field.name
        for field in model._meta.get_fields()
        if getattr(field, "choices", None) and field.name not in excluded
    ]


class SheetImageLoader:
    """Loads all images in a sheet"""

    _images = {}

    def __init__(self, sheet: "Worksheet") -> None:
        # Holds an array of A-ZZ
        col_holder = list(
            itertools.chain(
                string.ascii_uppercase,
                ("".join(pair) for pair in itertools.product(string.ascii_uppercase, repeat=2)),
            )
        )
        """Loads all sheet images"""
        sheet_images = sheet._images
        for image in sheet_images:
            row = image.anchor._from.row + 1
            col = col_holder[image.anchor._from.col]
            self._images[f"{col}{row}"] = image._data

    def image_in(self, cell: "Cell") -> bool:
        """Checks if there's an image in specified cell"""
        return cell in self._images

    def get(self, cell: "Cell") -> Any:
        """Retrieves image data from a cell"""
        if cell not in self._images:
            raise ValueError(f"Cell {cell} doesn't contain an image")
        else:
            image = io.BytesIO(self._images[cell]())
            return Image.open(image)


def fix_flex_type_fields(items: Any, flex_fields: Dict) -> List[Dict]:
    for item in items:
        for key, value in item.flex_fields.items():
            if key in flex_fields:
                if value is not None and value != "":
                    item.flex_fields[key] = float(value)
                else:
                    item.flex_fields[key] = None

    return items


def map_unicef_ids_to_households_unicef_ids(excluded_ids_string: List[str]) -> List:
    excluded_ids_array = excluded_ids_string.split(",")
    excluded_ids_array = [excluded_id.strip() for excluded_id in excluded_ids_array]
    excluded_household_ids_array = [excluded_id for excluded_id in excluded_ids_array if excluded_id.startswith("HH")]
    excluded_individuals_ids_array = [
        excluded_id for excluded_id in excluded_ids_array if excluded_id.startswith("IND")
    ]
    from hct_mis_api.apps.household.models import Household

    excluded_household_ids_from_individuals_array = Household.objects.filter(
        individuals__unicef_id__in=excluded_individuals_ids_array
    ).values_list("unicef_id", flat=True)
    excluded_household_ids_array.extend(excluded_household_ids_from_individuals_array)
    return excluded_household_ids_array


def timezone_datetime(value: Any) -> datetime:
    if not value:
        return value
    datetime_value = value
    if isinstance(value, date):
        datetime_value = datetime.combine(datetime_value, datetime.min.time())
    if isinstance(value, str):
        datetime_value = timezone.make_aware(datetime.fromisoformat(value))
    if datetime_value.tzinfo is None or datetime_value.tzinfo.utcoffset(datetime_value) is None:
        return datetime_value.replace(tzinfo=pytz.utc)
    return datetime_value


def save_data_in_cache(
    cache_key: str, data_lambda: Callable, timeout: int = 60 * 60 * 24, cache_condition: Optional[Callable] = None
) -> Any:
    cache_data = cache.get(cache_key, "NOT_CACHED")
    if cache_data == "NOT_CACHED":
        cache_data = data_lambda()
        if cache_condition and not cache_condition(cache_data):
            return cache_data
        cache.set(cache_key, cache_data, timeout=timeout)
    return cache_data<|MERGE_RESOLUTION|>--- conflicted
+++ resolved
@@ -6,9 +6,6 @@
 from collections import OrderedDict
 from collections.abc import MutableMapping
 from datetime import date, datetime
-<<<<<<< HEAD
-from typing import TYPE_CHECKING, Any, Callable, Dict, Generator, Iterable, List, Optional, Type, Union
-=======
 from typing import (
     TYPE_CHECKING,
     Any,
@@ -20,7 +17,6 @@
     Tuple,
     Union,
 )
->>>>>>> 77b2184c
 
 from django.core.cache import cache
 from django.utils import timezone
