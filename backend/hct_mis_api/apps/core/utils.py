--- conflicted
+++ resolved
@@ -166,8 +166,6 @@
 
     return result_dict
 
-
-<<<<<<< HEAD
 def get_combined_attributes():
     from core.core_fields_attributes import (
         CORE_FIELDS_SEPARATED_WITH_NAME_AS_KEY,
@@ -182,10 +180,7 @@
     }
 
 
-def age_to_dob_range_query(field_name, age_min, age_max):
-=======
 def age_to_birth_date_range_query(field_name, age_min, age_max):
->>>>>>> 21de0552
     query_dict = {}
     this_year = dt.date.today().year
     if age_min == age_max and age_min is not None:
