--- conflicted
+++ resolved
@@ -250,13 +250,8 @@
 
     flex_attrs = serialize_flex_attributes()
     return {
-<<<<<<< HEAD
         **FieldFactory.from_scopes(
-            [Scope.GLOBAL, Scope.XLSX, Scope.HOUSEHOLD_ID, Scope.COLLECTOR, Scope.DELIVERY_MECHANISM]
-        )
-=======
-        **FieldFactory.from_scopes([Scope.GLOBAL, Scope.XLSX, Scope.KOBO_IMPORT, Scope.HOUSEHOLD_ID, Scope.COLLECTOR])
->>>>>>> db83e109
+            [Scope.GLOBAL, Scope.XLSX, Scope.KOBO_IMPORT, Scope.HOUSEHOLD_ID, Scope.COLLECTOR, Scope.DELIVERY_MECHANISM])
         .apply_business_area()
         .to_dict_by("xlsx_field"),
         **flex_attrs["individuals"],
