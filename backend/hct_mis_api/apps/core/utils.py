import functools
import io
import itertools
import logging
import string
from collections import MutableMapping, OrderedDict
from typing import List

from django.db.models import QuerySet

from django_filters import OrderingFilter
from graphql import GraphQLError
from PIL import Image

logger = logging.getLogger(__name__)


class CaseInsensitiveTuple(tuple):
    def __contains__(self, key, *args, **kwargs):
        return key.casefold() in (element.casefold() for element in self)


class LazyEvalMethodsDict(MutableMapping):
    def __init__(self, *args, **kwargs):
        self._ignored_method_fields = kwargs.pop("ignored_method_fields", [])
        self._dict = dict(*args, **kwargs)

    def __getitem__(self, k):
        v = self._dict.__getitem__(k)
        if callable(v) and k not in self._ignored_method_fields:
            v = v()
            self.__setitem__(k, v)
        return v

    def __setitem__(self, key, value):
        self._dict[key] = value

    def __delitem__(self, key):
        return self._dict[key]

    def __iter__(self):
        return iter(self._dict)

    def __len__(self):
        return len(self._dict)


def decode_id_string(id_string):
    if not id_string:
        return

    from base64 import b64decode

    return b64decode(id_string).decode().split(":")[1]


def encode_id_base64(id_string, model_name):
    if not id_string:
        return

    from base64 import b64encode

    return b64encode(f"{model_name}Node:{str(id_string)}".encode("utf-8")).decode()


def unique_slugify(instance, value, slug_field_name="slug", queryset=None, slug_separator="-"):
    """
    Calculates and stores a unique slug of ``value`` for an instance.

    ``slug_field_name`` should be a string matching the name of the field to
    store the slug in (and the field to check against for uniqueness).

    ``queryset`` usually doesn't need to be explicitly provided - it'll default
    to using the ``.all()`` queryset from the model's default manager.
    """
    from django.template.defaultfilters import slugify

    slug_field = instance._meta.get_field(slug_field_name)

    slug = getattr(instance, slug_field.attname)
    slug_len = slug_field.max_length

    # Sort out the initial slug, limiting its length if necessary.
    slug = slugify(value)
    if slug_len:
        slug = slug[:slug_len]
    slug = _slug_strip(slug, slug_separator)
    original_slug = slug

    # Create the queryset if one wasn't explicitly provided and exclude the
    # current instance from the queryset.
    if queryset is None:
        queryset = instance.__class__._default_manager.all()
    if instance.pk:
        queryset = queryset.exclude(pk=instance.pk)

    # Find a unique slug. If one matches, at '-2' to the end and try again
    # (then '-3', etc).
    next = 2
    while not slug or queryset.filter(**{slug_field_name: slug}):
        slug = original_slug
        end = "%s%s" % (slug_separator, next)
        if slug_len and len(slug) + len(end) > slug_len:
            slug = slug[: slug_len - len(end)]
            slug = _slug_strip(slug, slug_separator)
        slug = "%s%s" % (slug, end)
        next += 1

    setattr(instance, slug_field.attname, slug)


def _slug_strip(value, separator="-"):
    import re

    """
    Cleans up a slug by removing slug separator characters that occur at the
    beginning or end of a slug.

    If an alternate separator is used, it will also replace any instances of
    the default '-' separator with the new separator.
    """
    separator = separator or ""
    if separator == "-" or not separator:
        re_sep = "-"
    else:
        re_sep = "(?:-|%s)" % re.escape(separator)
    # Remove multiple instances and if an alternate separator is provided,
    # replace the default '-' separator.
    if separator != re_sep:
        value = re.sub("%s+" % re_sep, separator, value)
    # Remove separator from the beginning and end of the slug.
    if separator:
        if separator != "-":
            re_sep = re.escape(separator)
        value = re.sub(r"^%s+|%s+$" % (re_sep, re_sep), "", value)
    return value


def serialize_flex_attributes():
    from django.db.models import F

    """
    Flexible Attributes objects to dict mapping:
        "individuals": {
            "test_i_f": {
                "id": "a1741e3c-0e24-4a60-8d2f-463943abaebb",
                "type": "SELECT_ONE",
                "name": "test_i_f",
                "lookup": "test_i_f",
                "required": True,
                "label": {
                    "English(EN)": "This is test label"
                },
                "hint": "",
                "choices": [
                    {
                        "English(EN)": "Yes",
                        "value": 0
                    }
                ],
                "associated_with": Individual,
            },
        },
        "households": {
            "test_h_f": {
                "id": "a1741e3c-0e24-4a60-8d2f-463943abaebb",
                "type": "SELECT_ONE",
                "name": "test_h_f",
                "lookup": "test_h_f",
                "required": True,
                "label": {
                    "English(EN)": "This is test label"
                },
                "hint": "",
                "choices": [
                    {
                        "English(EN)": "Yes",
                        "value": 0
                    }
                ],
                "associated_with": Household,
            },
        }
    """
    from hct_mis_api.apps.core.models import FlexibleAttribute

    flex_attributes = FlexibleAttribute.objects.all()

    result_dict = {
        "individuals": {},
        "households": {},
    }

    for attr in flex_attributes:
        associated_with = "Household" if attr.associated_with == 0 else "Individual"
        dict_key = associated_with.lower() + "s"

        result_dict[dict_key][attr.name] = {
            "id": attr.id,
            "type": attr.type,
            "name": attr.name,
            "xlsx_field": attr.name,
            "lookup": attr.name,
            "required": attr.required,
            "label": attr.label,
            "hint": attr.hint,
            "choices": list(attr.choices.values("label", value=F("name"))),
            "associated_with": associated_with,
        }

    return result_dict


def get_combined_attributes():
    from hct_mis_api.apps.core.core_fields_attributes import (
        CORE_FIELDS_SEPARATED_WITH_NAME_AS_KEY,
    )

    flex_attrs = serialize_flex_attributes()
    return {
        **CORE_FIELDS_SEPARATED_WITH_NAME_AS_KEY["individuals"],
        **flex_attrs["individuals"],
        **CORE_FIELDS_SEPARATED_WITH_NAME_AS_KEY["households"],
        **flex_attrs["households"],
    }


def get_attr_value(name, obj, default=None):
    if isinstance(obj, (MutableMapping, dict)):
        return obj.get(name, default)
    return getattr(obj, name, default)


def to_choice_object(choices):
    return [{"name": name, "value": value} for value, name in choices]


def rename_dict_keys(obj, convert_func):
    if isinstance(obj, dict):
        new = {}
        for k, v in obj.items():
            new[convert_func(k)] = rename_dict_keys(v, convert_func)
    elif isinstance(obj, list):
        new = []
        for v in obj:
            new.append(rename_dict_keys(v, convert_func))
    else:
        return obj
    return new


raise_attribute_error = object()


def nested_getattr(obj, attr, default=raise_attribute_error):
    import functools

    try:
        return functools.reduce(getattr, attr.split("."), obj)
    except AttributeError as e:
        if default != raise_attribute_error:
            return default
        logger.exception(e)
        raise


def nested_dict_get(dictionary, path):
    import functools

    return functools.reduce(
        lambda d, key: d.get(key, None) if isinstance(d, dict) else None, path.split("."), dictionary
    )


def get_count_and_percentage(input_list, all_items_list):
    count = len(input_list)
    all_items_count = len(all_items_list) or 1
    percentage = (count / all_items_count) * 100
    return {"count": count, "percentage": percentage}


def encode_ids(results: List[dict], model_name: str, key: str) -> List[dict]:
    if results:
        for result in results:
            result_id = result[key]
            result[key] = encode_id_base64(result_id, model_name)
    return results


def to_dict(instance, fields=None, dict_fields=None):
    from django.db.models import Model
    from django.forms import model_to_dict

    if fields is None:
        fields = [f.name for f in instance._meta.fields]

    data = model_to_dict(instance, fields)

    for field in fields:
        main_field = getattr(instance, field, "__NOT_EXIST__")
        if main_field != "__NOT_EXIST__":
            data[field] = main_field if issubclass(type(main_field), Model) else main_field

    if dict_fields and isinstance(dict_fields, dict):
        for main_field_key, nested_fields in dict_fields.items():
            main_field = getattr(instance, main_field_key, "__NOT_EXIST__")
            if main_field != "__NOT_EXIST__":
                if hasattr(main_field, "db"):
                    objs = main_field.all()
                    data[main_field_key] = []
                    multi = True
                else:
                    objs = [main_field]
                    multi = False

                for obj in objs:
                    instance_data_dict = {}
                    for nested_field in nested_fields:
                        attrs_to_get = nested_field.split(".")
                        value = None
                        for attr in attrs_to_get:
                            if value:
                                value = getattr(value, attr, "__EMPTY_VALUE__")
                            else:
                                value = getattr(obj, attr, "__EMPTY_VALUE__")
                        if value != "__EMPTY_VALUE__":
                            instance_data_dict[attrs_to_get[-1]] = value
                    if instance_data_dict and multi is True:
                        data[main_field_key].append(instance_data_dict)
                    elif multi is False:
                        data[main_field_key] = instance_data_dict

    return data


def build_arg_dict(model_object, mapping_dict):
    args = {}
    for key in mapping_dict:
        args[key] = nested_getattr(model_object, mapping_dict[key], None)
    return args


def build_arg_dict_from_dict(data_dict, mapping_dict):
    args = {}
    for key, value in mapping_dict.items():
        args[key] = data_dict.get(value)
    return args


class CustomOrderingFilter(OrderingFilter):
    def filter(self, qs, value):
        from django.db.models.functions import Lower

        from django_filters.constants import EMPTY_VALUES

        if value in EMPTY_VALUES:
            return qs

        ordering = [self.get_ordering_value(param) for param in value]
        new_ordering = []
        for field in ordering:
            field_name = field
            desc = False
            if field.startswith("-"):
                field_name = field[1:]
                desc = True
            if isinstance(self.lower_dict.get(field_name), Lower):
                lower_field = self.lower_dict.get(field_name)
                if desc:
                    lower_field = lower_field.desc()
                new_ordering.append(lower_field)
            else:
                new_ordering.append(field)
        return qs.order_by(*new_ordering)

    def normalize_fields(self, fields):
        """
        Normalize the fields into an ordered map of {field name: param name}
        """
        from django.db.models.functions import Lower
        from django.utils.itercompat import is_iterable

        # fields is a mapping, copy into new OrderedDict
        if isinstance(fields, dict):
            return OrderedDict(fields)

        # convert iterable of values => iterable of pairs (field name, param name)
        assert is_iterable(fields), "'fields' must be an iterable (e.g., a list, tuple, or mapping)."

        # fields is an iterable of field names
        assert all(
            isinstance(field, (str, Lower))
            or is_iterable(field)
            and len(field) == 2  # may need to be wrapped in parens
            for field in fields
        ), "'fields' must contain strings or (field name, param name) pairs."

        new_fields = []
        self.lower_dict = {}

        for field in fields:
            field_name = field
            if isinstance(field, Lower):
                field_name = field.source_expressions[0].name
            new_fields.append(field_name)
            self.lower_dict[field_name] = field

        return OrderedDict([(f, f) if isinstance(f, (str, Lower)) else f for f in new_fields])


def is_valid_uuid(uuid_str):
    from uuid import UUID

    try:
        UUID(uuid_str, version=4)
        return True
    except ValueError:
        return False


def choices_to_dict(choices):
    return {value: name for value, name in choices}


def decode_and_get_object(encoded_id, model, required):
    from django.shortcuts import get_object_or_404

    if required is True or encoded_id is not None:
        decoded_id = decode_id_string(encoded_id)
        return get_object_or_404(model, id=decoded_id)


def dict_to_camel_case(dictionary):
    from graphene.utils.str_converters import to_camel_case

    if isinstance(dictionary, dict):
        return {to_camel_case(key): value for key, value in dictionary.items()}
    return {}


def to_snake_case(camel_case_string):
    if "_" in camel_case_string:
        return camel_case_string
    import re

    snake_case = re.sub("(?<!^)([A-Z0-9])", r"_\1", camel_case_string)
    return snake_case[0] + snake_case[1:].lower()


def check_concurrency_version_in_mutation(version, target):
    if version is None:
        return
    from graphql import GraphQLError

    if version != target.version:
        logger.error(f"Someone has modified this {target} record, versions {version} != {target.version}")
        raise GraphQLError("Someone has modified this record")


def update_labels_mapping(csv_file):
    """
    WARNING! THIS FUNCTION DIRECTLY MODIFY core_fields_attributes.py

    IF YOU DON'T UNDERSTAND WHAT THIS FUNCTION DO, SIMPLY DO NOT TOUCH OR USE IT

    csv_file: path to csv file, 2 columns needed (field name, english label)
    """
    import csv
    import json
    import re

    from django.conf import settings

    from hct_mis_api.apps.core.core_fields_attributes import CORE_FIELDS_ATTRIBUTES

    with open(csv_file, newline="") as csv_file:
        reader = csv.reader(csv_file)
        next(reader, None)
        fields_mapping = dict(reader)

    labels_mapping = {
        core_field_data["xlsx_field"]: {
            "old": core_field_data["label"],
            "new": {"English(EN)": fields_mapping.get(core_field_data["xlsx_field"], "")},
        }
        for core_field_data in CORE_FIELDS_ATTRIBUTES
        if core_field_data["label"].get("English(EN)", "") != fields_mapping.get(core_field_data["xlsx_field"], "")
    }

    file_path = f"{settings.PROJECT_ROOT}/apps/core/core_fields_attributes.py"
    with open(file_path, "r") as f:
        content = f.read()
        new_content = content
        for core_field, labels in labels_mapping.items():
            old_label = (
                json.dumps(labels["old"])
                .replace("\\", r"\\")
                .replace('"', r"\"")
                .replace("(", r"\(")
                .replace(")", r"\)")
                .replace("[", r"\[")
                .replace("]", r"\]")
                .replace("?", r"\?")
                .replace("*", r"\*")
                .replace("$", r"\$")
                .replace("^", r"\^")
                .replace(".", r"\.")
            )
            new_label = json.dumps(labels["new"])
            new_content = re.sub(
                rf"(\"label\": )({old_label}),([\S\s]*?)(\"xlsx_field\": \"{core_field}\",)",
                rf"\1{new_label},\3\4",
                new_content,
                flags=re.M,
            )

    with open(file_path, "r+") as f:
        f.truncate(0)

    with open(file_path, "w") as f:
        print(new_content, file=f, end="")


def xlrd_rows_iterator(sheet):
    import xlrd

    for row_number in range(1, sheet.nrows):
        row = sheet.row(row_number)

        if all([cell.ctype == xlrd.XL_CELL_EMPTY for cell in row]):
            continue

        yield row


def chart_map_choices(choices):
    return dict(choices)


def chart_get_filtered_qs(
    obj, year, business_area_slug_filter: dict = None, additional_filters: dict = None, year_filter_path: str = None
) -> QuerySet:
    if additional_filters is None:
        additional_filters = {}
    if year_filter_path is None:
        year_filter = {"created_at__year": year}
    else:
        year_filter = {f"{year_filter_path}__year": year}
    if business_area_slug_filter is None or "global" in business_area_slug_filter.values():
        business_area_slug_filter = {}
    return obj.objects.filter(**year_filter, **business_area_slug_filter, **additional_filters)


def parse_list_values_to_int(list_to_parse):
    return list(map(lambda x: int(x or 0), list_to_parse))


def sum_lists_with_values(qs_values, list_len):
    data = [0] * list_len
    for values in qs_values:
        parsed_values = parse_list_values_to_int(values)
        for i, value in enumerate(parsed_values):
            data[i] += value

    return data


def chart_permission_decorator(chart_resolve=None, permissions=None):
    if chart_resolve is None:
        return functools.partial(chart_permission_decorator, permissions=permissions)

    @functools.wraps(chart_resolve)
    def resolve_f(*args, **kwargs):
        from hct_mis_api.apps.core.models import BusinessArea

        _, resolve_info = args
        if resolve_info.context.user.is_authenticated:
            business_area_slug = kwargs.get("business_area_slug", "global")
            business_area = BusinessArea.objects.filter(slug=business_area_slug).first()
            if any(resolve_info.context.user.has_permission(per.name, business_area) for per in permissions):
                return chart_resolve(*args, **kwargs)
            logger.error("Permission Denied")
            raise GraphQLError("Permission Denied")

    return resolve_f


def chart_filters_decoder(filters):
    return {filter_name: decode_id_string(value) for filter_name, value in filters.items()}


def chart_create_filter_query(filters, program_id_path="id", administrative_area_path="admin_areas"):
    filter_query = {}
    if filters.get("program") is not None:
        filter_query.update({program_id_path: filters.get("program")})
    if filters.get("administrative_area") is not None:
        filter_query.update(
            {
                f"{administrative_area_path}__id": filters.get("administrative_area"),
                f"{administrative_area_path}__level": 2,
            }
        )
    return filter_query


def admin_area1_query(comparision_method, args):
    from django.db.models import Q

    return Q(Q(admin_area__p_code=args[0]) & Q(admin_area__level=1)) | Q(
        Q(admin_area__parent__p_code=args[0]) & Q(admin_area__parent__level=1)
    )


class CaIdIterator:
    def __init__(self, name):
        self.name = name
        self.last_id = 0

    def __iter__(self):
        return self

    def __next__(self):
        self.last_id += 1
        return f"123-21-{self.name.upper()}-{self.last_id:05d}"


def resolve_flex_fields_choices_to_string(parent):
    from hct_mis_api.apps.core.models import FlexibleAttribute

    flex_fields = dict(FlexibleAttribute.objects.values_list("name", "type"))
    flex_fields_with_str_choices = {**parent.flex_fields}
    for flex_field_name, value in flex_fields_with_str_choices.items():
        flex_field = flex_fields.get(flex_field_name)
        if flex_field is None:
            continue

        if flex_field in (FlexibleAttribute.SELECT_ONE, FlexibleAttribute.SELECT_MANY):
            if isinstance(value, list):
                new_value = [str(current_choice_value) for current_choice_value in value]
            else:
                new_value = str(value)
            flex_fields_with_str_choices[flex_field_name] = new_value

    return flex_fields_with_str_choices


def get_model_choices_fields(model, excluded=None):
    if excluded is None:
        excluded = []

    return [
        field.name
        for field in model._meta.get_fields()
        if getattr(field, "choices", None) and field.name not in excluded
    ]


class SheetImageLoader:
    """Loads all images in a sheet"""

    _images = {}

    def __init__(self, sheet):
        # Holds an array of A-ZZ
        col_holder = list(
            itertools.chain(
                string.ascii_uppercase,
                ("".join(pair) for pair in itertools.product(string.ascii_uppercase, repeat=2)),
            )
        )
        """Loads all sheet images"""
        sheet_images = sheet._images
        for image in sheet_images:
            row = image.anchor._from.row + 1
            col = col_holder[image.anchor._from.col]
            self._images[f"{col}{row}"] = image._data

    def image_in(self, cell):
        """Checks if there's an image in specified cell"""
        return cell in self._images

    def get(self, cell):
        """Retrieves image data from a cell"""
        if cell not in self._images:
            raise ValueError("Cell {} doesn't contain an image".format(cell))
        else:
            image = io.BytesIO(self._images[cell]())
            return Image.open(image)


def fix_flex_type_fields(items, flex_fields):
    for item in items:
        for key, value in item.flex_fields.items():
            if key in flex_fields:
                if value is not None and value != "":
                    item.flex_fields[key] = float(value)
                else:
                    item.flex_fields[key] = None
<<<<<<< HEAD
=======

    return items


def map_unicef_ids_to_households_unicef_ids(excluded_ids_string):
    excluded_ids_array = excluded_ids_string.split(",")
    excluded_household_ids_array = [excluded_id for excluded_id in excluded_ids_array if excluded_id.startswith("HH")]
    excluded_individuals_ids_array = [
        excluded_id for excluded_id in excluded_ids_array if excluded_id.startswith("IND")
    ]
    from hct_mis_api.apps.household.models import Household
>>>>>>> 33d783d0

    excluded_household_ids_from_individuals_array = Household.objects.filter(
        individuals__unicef_id__in=excluded_individuals_ids_array
    ).values_list("unicef_id", flat=True)
    excluded_household_ids_array.extend(excluded_household_ids_from_individuals_array)
    return excluded_household_ids_array<|MERGE_RESOLUTION|>--- conflicted
+++ resolved
@@ -696,8 +696,6 @@
                     item.flex_fields[key] = float(value)
                 else:
                     item.flex_fields[key] = None
-<<<<<<< HEAD
-=======
 
     return items
 
@@ -709,7 +707,6 @@
         excluded_id for excluded_id in excluded_ids_array if excluded_id.startswith("IND")
     ]
     from hct_mis_api.apps.household.models import Household
->>>>>>> 33d783d0
 
     excluded_household_ids_from_individuals_array = Household.objects.filter(
         individuals__unicef_id__in=excluded_individuals_ids_array
