import functools
import io
import itertools
import json
import logging
import string
from collections import OrderedDict
from collections.abc import MutableMapping
from datetime import date, datetime
from decimal import Decimal
from typing import (
    TYPE_CHECKING,
    Any,
    Callable,
    Dict,
    Generator,
    Iterable,
    List,
    Optional,
    Tuple,
    Type,
    Union,
)

from django.conf import settings
from django.core.cache import cache
from django.db import transaction
from django.db.models import Func, Q, Value
from django.http import Http404
from django.template.loader import render_to_string
from django.utils import timezone

import pytz
from adminfilters.autocomplete import AutoCompleteFilter
from django_filters import OrderingFilter
from PIL import Image

from hct_mis_api.apps.utils.exceptions import log_and_raise

if TYPE_CHECKING:
    from django.db.models import Model, QuerySet
    from django.http import HttpHeaders

    from openpyxl.cell import Cell
    from openpyxl.worksheet.worksheet import Worksheet

    from hct_mis_api.apps.account.models import User

logger = logging.getLogger(__name__)


class CaseInsensitiveTuple(tuple):
    def __contains__(  # type: ignore # FIXME Signature of "__contains__" incompatible with supertype tuple
        self, key: str, *args: Any, **kwargs: Any
    ) -> bool:
        return key.casefold() in (element.casefold() for element in self)


def decode_id_string_required(id_string: str) -> str:
    from base64 import b64decode

    return b64decode(id_string).decode().split(":")[1]


def decode_id_string(id_string: Optional[str]) -> Optional[str]:
    if not id_string:
        return None
    return decode_id_string_required(id_string)


def encode_id_base64_required(id_string: str, model_name: str) -> str:
    from base64 import b64encode

    return b64encode(f"{model_name}Node:{str(id_string)}".encode()).decode()


def encode_id_base64(id_string: Optional[str], model_name: str) -> Optional[str]:
    if not id_string:
        return None
    return encode_id_base64_required(id_string, model_name)


def get_program_id_from_headers(headers: Union[Dict, "HttpHeaders"]) -> Optional[str]:
    # TODO: need to double check if program_id is str or uuid?
    #  decoded/encoded ??
    # sometimes it get from info.context.headers or kwargs["Program"]: str

    program_id = headers.get("Program")
    program_id = decode_id_string(program_id) if program_id != "all" and program_id != "undefined" else None
    return program_id


def unique_slugify(
    instance: "Model",
    value: Any,
    slug_field_name: str = "slug",
    queryset: Optional["QuerySet"] = None,
    slug_separator: str = "-",
) -> None:
    """
    Calculates and stores a unique slug of ``value`` for an instance.

    ``slug_field_name`` should be a string matching the name of the field to
    store the slug in (and the field to check against for uniqueness).

    ``queryset`` usually doesn't need to be explicitly provided - it'll default
    to using the ``.all()`` queryset from the model's default manager.
    """
    from django.template.defaultfilters import slugify

    slug_field = instance._meta.get_field(slug_field_name)

    slug = getattr(instance, slug_field.attname)
    slug_len = slug_field.max_length

    # Sort out the initial slug, limiting its length if necessary.
    slug = slugify(value)
    if slug_len:
        slug = slug[:slug_len]
    slug = _slug_strip(slug, slug_separator)
    original_slug = slug

    # Create the queryset if one wasn't explicitly provided and exclude the
    # current instance from the queryset.
    if queryset is None:
        queryset = instance.__class__._default_manager.all()
    if instance.pk:
        queryset = queryset.exclude(pk=instance.pk)

    # Find a unique slug. If one matches, at '-2' to the end and try again
    # (then '-3', etc).
    next = 2
    while not slug or queryset.filter(**{slug_field_name: slug}):
        slug = original_slug
        end = f"{slug_separator}{next}"
        if slug_len and len(slug) + len(end) > slug_len:
            slug = slug[: slug_len - len(end)]
            slug = _slug_strip(slug, slug_separator)
        slug = f"{slug}{end}"
        next += 1

    setattr(instance, slug_field.attname, slug)


def _slug_strip(value: Any, separator: str = "-") -> str:
    import re

    """
    Cleans up a slug by removing slug separator characters that occur at the
    beginning or end of a slug.

    If an alternate separator is used, it will also replace any instances of
    the default '-' separator with the new separator.
    """
    separator = separator or ""
    if separator == "-" or not separator:
        re_sep = "-"
    else:
        re_sep = "(?:-|{})".format(re.escape(separator))
    # Remove multiple instances and if an alternate separator is provided,
    # replace the default '-' separator.
    if separator != re_sep:
        value = re.sub("{}+".format(re_sep), separator, value)
    # Remove separator from the beginning and end of the slug.
    if separator:
        if separator != "-":
            re_sep = re.escape(separator)

        value = re.sub(r"^{}+|{}+$".format(re_sep, re_sep), "", value)
    return value


def serialize_flex_attributes() -> Dict[str, Dict[str, Any]]:
    from django.db.models import F

    """
    Flexible Attributes objects to dict mapping:
        "individuals": {
            "test_i_f": {
                "id": "a1741e3c-0e24-4a60-8d2f-463943abaebb",
                "type": "SELECT_ONE",
                "name": "test_i_f",
                "lookup": "test_i_f",
                "required": True,
                "label": {
                    "English(EN)": "This is test label"
                },
                "hint": "",
                "choices": [
                    {
                        "English(EN)": "Yes",
                        "value": 0
                    }
                ],
                "associated_with": Individual,
            },
        },
        "households": {
            "test_h_f": {
                "id": "a1741e3c-0e24-4a60-8d2f-463943abaebb",
                "type": "SELECT_ONE",
                "name": "test_h_f",
                "lookup": "test_h_f",
                "required": True,
                "label": {
                    "English(EN)": "This is test label"
                },
                "hint": "",
                "choices": [
                    {
                        "English(EN)": "Yes",
                        "value": 0
                    }
                ],
                "associated_with": Household,
            },
        }
    """
    from hct_mis_api.apps.core.models import FlexibleAttribute

    flex_attributes = FlexibleAttribute.objects.prefetch_related("choices").all()

    result_dict = {
        "individuals": {},
        "households": {},
    }

    for attr in flex_attributes:
        associated_with = "Household" if attr.associated_with == 0 else "Individual"
        dict_key = associated_with.lower() + "s"

        result_dict[dict_key][attr.name] = {
            "id": attr.id,
            "type": attr.type,
            "name": attr.name,
            "xlsx_field": attr.name,
            "lookup": attr.name,
            "required": attr.required,
            "label": attr.label,
            "hint": attr.hint,
            "choices": list(attr.choices.values("label", value=F("name"))),
            "associated_with": associated_with,
        }

    return result_dict


def get_combined_attributes() -> Dict:
    from hct_mis_api.apps.core.field_attributes.core_fields_attributes import (
        FieldFactory,
    )
    from hct_mis_api.apps.core.field_attributes.fields_types import Scope

    flex_attrs = serialize_flex_attributes()
    return {
        **FieldFactory.from_scopes(
            [Scope.GLOBAL, Scope.XLSX, Scope.KOBO_IMPORT, Scope.HOUSEHOLD_ID, Scope.COLLECTOR, Scope.DELIVERY_MECHANISM]
        )
        .apply_business_area()
        .to_dict_by("xlsx_field"),
        **flex_attrs["individuals"],
        **flex_attrs["households"],
    }


def get_attr_value(name: str, obj: Any, default: Optional[Any] = None) -> Any:
    if isinstance(obj, (MutableMapping, dict)):
        return obj.get(name, default)
    return getattr(obj, name, default)


def to_choice_object(choices: Iterable) -> List[Dict[str, Any]]:
    return sorted([{"name": name, "value": value} for value, name in choices], key=lambda choice: choice["name"])


def rename_dict_keys(obj: Union[Dict, List, Any], convert_func: Callable) -> Any:
    if isinstance(obj, dict):
        return {convert_func(k): rename_dict_keys(v, convert_func) for k, v in obj.items()}
    elif isinstance(obj, list):
        return [rename_dict_keys(v, convert_func) for v in obj]
    return obj


raise_attribute_error = object()


def nested_getattr(obj: Any, attr: Any, default: object = raise_attribute_error) -> Any:
    import functools

    try:
        return functools.reduce(getattr, attr.split("."), obj)
    except AttributeError as e:
        if default != raise_attribute_error:
            return default
        logger.exception(e)
        raise


def nested_dict_get(dictionary: Dict, path: str) -> Optional[str]:
    import functools

    return functools.reduce(
        lambda d, key: d.get(key, None) if isinstance(d, dict) else None,
        # type: ignore # FIXME (got "Dict[Any, Any]", expected "Optional[str]")
        path.split("."),
        dictionary,
    )


def get_count_and_percentage(count: int, all_items_count: int = 1) -> Dict[str, Union[int, float]]:
    all_items_count = all_items_count or 1  # fix division by zero
    percentage = (count / all_items_count) * 100
    return {"count": count, "percentage": percentage}


def encode_ids(results: Any, model_name: str, key: str) -> List[Dict]:
    if results:
        for result in results:
            result_id = result[key]
            result[key] = encode_id_base64(result_id, model_name)
    return results


def to_dict(
    instance: "Model", fields: Union[List, Tuple, None] = None, dict_fields: Optional[Dict] = None
) -> Dict[str, Any]:
    from django.db.models import Model
    from django.forms import model_to_dict

    if fields is None:
        fields = [f.name for f in instance._meta.fields]

    data = model_to_dict(instance, fields)

    for field in fields:
        main_field = getattr(instance, field, "__NOT_EXIST__")
        if main_field != "__NOT_EXIST__":
            data[field] = main_field if issubclass(type(main_field), Model) else main_field

    if dict_fields and isinstance(dict_fields, dict):
        for main_field_key, nested_fields in dict_fields.items():
            main_field = getattr(instance, main_field_key, "__NOT_EXIST__")
            if main_field != "__NOT_EXIST__":
                if hasattr(main_field, "db"):
                    objs = main_field.all()
                    data[main_field_key] = []
                    multi = True
                else:
                    objs = [main_field]
                    multi = False

                for obj in objs:
                    instance_data_dict = {}
                    for nested_field in nested_fields:
                        attrs_to_get = nested_field.split(".")
                        value = None
                        for attr in attrs_to_get:
                            if value:
                                value = getattr(value, attr, "__EMPTY_VALUE__")
                            else:
                                value = getattr(obj, attr, "__EMPTY_VALUE__")
                        if value != "__EMPTY_VALUE__":
                            instance_data_dict[attrs_to_get[-1]] = value
                    if instance_data_dict and multi is True:
                        data[main_field_key].append(instance_data_dict)
                    elif multi is False:
                        data[main_field_key] = instance_data_dict

    return data


def build_arg_dict(model_object: "Model", mapping_dict: Dict) -> Dict:
    return {key: nested_getattr(model_object, mapping_dict[key], None) for key in mapping_dict}


def build_arg_dict_from_dict(data_dict: Dict, mapping_dict: Dict) -> Dict:
    return {key: data_dict.get(value) for key, value in mapping_dict.items()}


def build_arg_dict_from_dict_if_exists(data_dict: Dict, mapping_dict: Dict) -> Dict:
    return {key: data_dict.get(value) for key, value in mapping_dict.items() if value in data_dict.keys()}


def build_flex_arg_dict_from_list_if_exists(data_dict: Dict, flex_list: List) -> Dict:
    return {key: data_dict[key] for key in flex_list if key in data_dict.keys()}


class CustomOrderingFilter(OrderingFilter):
    def filter(self, qs: "QuerySet", value: Any) -> "QuerySet":
        from django.db.models.functions import Lower

        from django_filters.constants import EMPTY_VALUES

        if value in EMPTY_VALUES:
            return qs

        ordering = [self.get_ordering_value(param) for param in value]
        new_ordering = []
        for field in ordering:
            field_name = field
            desc = False
            if field.startswith("-"):
                field_name = field[1:]
                desc = True
            if isinstance(self.lower_dict.get(field_name), Lower):
                lower_field = self.lower_dict.get(field_name)
                if desc:
                    lower_field = lower_field.desc()
                new_ordering.append(lower_field)
            else:
                new_ordering.append(field)
        return qs.order_by(*new_ordering)

    def normalize_fields(self, fields: List) -> Dict:
        """
        Normalize the fields into an ordered map of {field name: param name}
        """
        from django.db.models.functions import Lower
        from django.utils.itercompat import is_iterable

        # fields is a mapping, copy into new OrderedDict
        if isinstance(fields, dict):
            return OrderedDict(fields)

        # convert iterable of values => iterable of pairs (field name, param name)
        assert is_iterable(fields), "'fields' must be an iterable (e.g., a list, tuple, or mapping)."

        # fields is an iterable of field names
        assert all(
            isinstance(field, (str, Lower))
            or is_iterable(field)
            and len(field) == 2  # may need to be wrapped in parens
            for field in fields
        ), "'fields' must contain strings or (field name, param name) pairs."

        new_fields = []
        self.lower_dict = {}

        for field in fields:
            field_name = field
            if isinstance(field, Lower):
                field_name = field.source_expressions[0].name
            new_fields.append(field_name)
            self.lower_dict[field_name] = field

        return OrderedDict([(f, f) if isinstance(f, (str, Lower)) else f for f in new_fields])


def is_valid_uuid(uuid_str: str) -> bool:
    from uuid import UUID

    try:
        UUID(uuid_str, version=4)
        return True
    except ValueError:
        return False


def decode_and_get_payment_object(encoded_id: str, required: bool) -> Optional[Any]:
    from hct_mis_api.apps.payment.utils import get_payment_items_sequence_qs

    if required or encoded_id is not None:
        decoded_id = decode_id_string(encoded_id)
        qs = get_payment_items_sequence_qs()
        try:
            return qs.get(id=decoded_id)
        except Exception:
            raise Http404
    return None


def decode_and_get_object(encoded_id: Optional[Union[int, str]], model: Type, required: bool) -> Optional[Any]:
    from django.shortcuts import get_object_or_404

    if required is True or encoded_id is not None:
        if isinstance(encoded_id, int):
            return get_object_or_404(model, id=encoded_id)
        elif isinstance(encoded_id, str) and encoded_id.isnumeric():
            return get_object_or_404(model, id=int(encoded_id))
        else:
            return get_object_or_404(model, id=decode_id_string(encoded_id))
    return None


def decode_and_get_object_required(encoded_id: str, model: Type) -> Any:
    return decode_and_get_object(encoded_id, model, required=True)


def dict_to_camel_case(dictionary: Dict) -> Dict:
    from graphene.utils.str_converters import to_camel_case

    if isinstance(dictionary, dict):
        return {to_camel_case(key): value for key, value in dictionary.items()}
    return {}


def to_snake_case(camel_case_string: str) -> str:
    if "_" in camel_case_string:
        return camel_case_string
    import re

    snake_case = re.sub("(?<!^)([A-Z0-9])", r"_\1", camel_case_string)
    return snake_case[0] + snake_case[1:].lower()


def check_concurrency_version_in_mutation(version: Optional[int], target: Any) -> None:
    if version is None:
        return

    if version != target.version:
        log_and_raise(f"Someone has modified this {target} record, versions {version} != {target.version}")


def update_labels_mapping(csv_file: str) -> None:
    """
    WARNING! THIS FUNCTION DIRECTLY MODIFY core_fields_attributes.py

    IF YOU DON'T UNDERSTAND WHAT THIS FUNCTION DO, SIMPLY DO NOT TOUCH OR USE IT

    csv_file: path to csv file, 2 columns needed (field name, english label)
    """
    import csv
    import json
    import re

    from hct_mis_api.apps.core.field_attributes.core_fields_attributes import (
        FieldFactory,
    )
    from hct_mis_api.apps.core.field_attributes.fields_types import Scope

    with open(csv_file, newline="") as csv_file_ptr:
        reader = csv.reader(csv_file_ptr)
        next(reader, None)
        fields_mapping = dict(reader)

    labels_mapping = {
        core_field_data["xlsx_field"]: {
            "old": core_field_data["label"],
            "new": {"English(EN)": fields_mapping.get(core_field_data["xlsx_field"], "")},
        }
        for core_field_data in FieldFactory.from_scope(Scope.GLOBAL)
        if core_field_data["label"].get("English(EN)", "") != fields_mapping.get(core_field_data["xlsx_field"], "")
    }

    file_path = f"{settings.PROJECT_ROOT}/apps/core/core_fields_attributes.py"
    with open(file_path) as f:
        content = f.read()
        new_content = content
        for core_field, labels in labels_mapping.items():
            old_label = (
                json.dumps(labels["old"])
                .replace("\\", r"\\")
                .replace('"', r"\"")
                .replace("(", r"\(")
                .replace(")", r"\)")
                .replace("[", r"\[")
                .replace("]", r"\]")
                .replace("?", r"\?")
                .replace("*", r"\*")
                .replace("$", r"\$")
                .replace("^", r"\^")
                .replace(".", r"\.")
            )
            new_label = json.dumps(labels["new"])
            new_content = re.sub(
                rf"(\"label\": )({old_label}),([\S\s]*?)(\"xlsx_field\": \"{core_field}\",)",
                rf"\1{new_label},\3\4",
                new_content,
                flags=re.M,
            )

    with open(file_path, "r+") as f:
        f.truncate(0)

    with open(file_path, "w") as f:
        print(new_content, file=f, end="")


def xlrd_rows_iterator(sheet: "Worksheet") -> Generator:
    import xlrd

    for row_number in range(1, sheet.nrows):
        row = sheet.row(row_number)

        if all([cell.ctype == xlrd.XL_CELL_EMPTY for cell in row]):
            continue

        yield row


def chart_get_filtered_qs(
    qs: Any,
    year: int,
    business_area_slug_filter: Optional[Dict] = None,
    additional_filters: Optional[Dict] = None,
    year_filter_path: Optional[str] = None,
) -> "QuerySet":
    if additional_filters is None:
        additional_filters = {}
    if year_filter_path is None:
        year_filter = Q(created_at__year=year)
    else:
        year_filter = Q()
        for k in year_filter_path.split(","):
            year_filter |= Q(**{f"{k}__year": year})

    if business_area_slug_filter is None or "global" in business_area_slug_filter.values():
        business_area_slug_filter = {}

    return qs.filter(year_filter, **business_area_slug_filter, **additional_filters)


def parse_list_values_to_int(list_to_parse: List) -> List[int]:
    return list(map(lambda x: int(x or 0), list_to_parse))


def sum_lists_with_values(qs_values: Iterable, list_len: int) -> List[int]:
    data = [0] * list_len
    for values in qs_values:
        parsed_values = parse_list_values_to_int(values)
        for i, value in enumerate(parsed_values):
            data[i] += value

    return data


def chart_permission_decorator(
    chart_resolve: Optional[Callable] = None, permissions: Optional[List] = None
) -> Callable:
    if chart_resolve is None:
        return functools.partial(chart_permission_decorator, permissions=permissions)

    @functools.wraps(chart_resolve)
    def resolve_f(*args: Any, **kwargs: Any) -> Any:
        from hct_mis_api.apps.core.models import BusinessArea

        _, resolve_info = args
        if resolve_info.context.user.is_authenticated:
            business_area_slug = kwargs.get("business_area_slug", "global")
            business_area = BusinessArea.objects.filter(slug=business_area_slug).first()
            program_id = get_program_id_from_headers(resolve_info.context.headers)
            if any(
                resolve_info.context.user.has_permission(per.name, business_area, program_id) for per in permissions
            ):
                return chart_resolve(*args, **kwargs)
            log_and_raise("Permission Denied")

    return resolve_f


def chart_filters_decoder(filters: Dict) -> Dict:
    # in GPF we have filtering by all programs in this case need to remove key {program: "all"}
    if "program" in filters and filters.get("program") == "all":
        filters.pop("program")
    return {filter_name: decode_id_string(value) for filter_name, value in filters.items()}


def chart_create_filter_query(
    filters: Dict, program_id_path: str = "id", administrative_area_path: str = "admin_areas"
) -> Dict:
    filter_query = {}
    if program := filters.get("program"):
        filter_query.update({program_id_path: program})
    if administrative_area := filters.get("administrative_area"):
        filter_query.update(
            {
                f"{administrative_area_path}__id": administrative_area,
                f"{administrative_area_path}__area_type__area_level": 2,
            }
        )
    return filter_query


def chart_create_filter_query_for_payment_verification_gfk(
    filters: Dict, program_id_path: str = "id", administrative_area_path: str = "admin_areas"
) -> Q:
    filter_query = Q()
    if program := filters.get("program"):
        for path in program_id_path.split(","):
            filter_query |= Q(**{path: program})

    if administrative_area := filters.get("administrative_area"):
        for path in administrative_area_path.split(","):
            filter_query |= Q(Q(**{f"{path}__id": administrative_area}) & Q(**{f"{path}__area_type__area_level": 2}))
    return filter_query


class CaIdIterator:
    def __init__(self, name: str) -> None:
        self.name = name
        self.last_id = 0

    def __iter__(self: "CaIdIterator") -> "CaIdIterator":
        return self

    def __next__(self: "CaIdIterator") -> str:
        self.last_id += 1
        return f"123-21-{self.name.upper()}-{self.last_id:05d}"


def resolve_flex_fields_choices_to_string(parent: Any) -> Dict:
    from hct_mis_api.apps.core.models import FlexibleAttribute

    flex_fields = dict(FlexibleAttribute.objects.values_list("name", "type"))
    flex_fields_with_str_choices: Dict = {**parent.flex_fields}
    for flex_field_name, value in flex_fields_with_str_choices.items():
        flex_field = flex_fields.get(flex_field_name)
        if flex_field is None:
            continue

        if flex_field in (FlexibleAttribute.SELECT_ONE, FlexibleAttribute.SELECT_MANY):
            flex_fields_with_str_choices[flex_field_name] = (
                [str(current_choice_value) for current_choice_value in value] if isinstance(value, list) else str(value)
            )

    return flex_fields_with_str_choices


def get_model_choices_fields(model: Type, excluded: Optional[List] = None) -> List[str]:
    if excluded is None:
        excluded = []

    return [
        field.name
        for field in model._meta.get_fields()
        if getattr(field, "choices", None) and field.name not in excluded
    ]


class SheetImageLoader:
    """Loads all images in a sheet"""

    _images = {}

    def __init__(self, sheet: "Worksheet") -> None:
        # Holds an array of A-ZZ
        col_holder = list(
            itertools.chain(
                string.ascii_uppercase,
                ("".join(pair) for pair in itertools.product(string.ascii_uppercase, repeat=2)),
            )
        )
        """Loads all sheet images"""
        sheet_images = sheet._images
        for image in sheet_images:
            row = image.anchor._from.row + 1
            col = col_holder[image.anchor._from.col]
            self._images[f"{col}{row}"] = image._data

    def image_in(self, cell: "Cell") -> bool:
        """Checks if there's an image in specified cell"""
        return cell in self._images

    def get(self, cell: "Cell") -> Any:
        """Retrieves image data from a cell"""
        if cell not in self._images:
            raise ValueError(f"Cell {cell} doesn't contain an image")
        else:
            image = io.BytesIO(self._images[cell]())
            return Image.open(image)


def fix_flex_type_fields(items: Any, flex_fields: Dict) -> List[Dict]:
    for item in items:
        for key, value in item.flex_fields.items():
            if key in flex_fields:
                if value is not None and value != "":
                    item.flex_fields[key] = float(value)
                else:
                    item.flex_fields[key] = None
    return items


def map_unicef_ids_to_households_unicef_ids(excluded_ids_string: List[str]) -> List:
    excluded_ids_array = excluded_ids_string.split(",")
    excluded_ids_array = [excluded_id.strip() for excluded_id in excluded_ids_array]
    excluded_household_ids_array = [excluded_id for excluded_id in excluded_ids_array if excluded_id.startswith("HH")]
    excluded_individuals_ids_array = [
        excluded_id for excluded_id in excluded_ids_array if excluded_id.startswith("IND")
    ]
    from hct_mis_api.apps.household.models import Household

    excluded_household_ids_from_individuals_array = Household.objects.filter(
        individuals__unicef_id__in=excluded_individuals_ids_array
    ).values_list("unicef_id", flat=True)
    excluded_household_ids_array.extend(excluded_household_ids_from_individuals_array)
    return excluded_household_ids_array


def timezone_datetime(value: Any) -> datetime:
    if not value:
        return value
    datetime_value = value
    if isinstance(value, date):
        datetime_value = datetime.combine(datetime_value, datetime.min.time())
    if isinstance(value, str):
        datetime_value = timezone.make_aware(datetime.fromisoformat(value))
    if datetime_value.tzinfo is None or datetime_value.tzinfo.utcoffset(datetime_value) is None:
        return datetime_value.replace(tzinfo=pytz.utc)
    return datetime_value


def save_data_in_cache(
    cache_key: str, data_lambda: Callable, timeout: int = 60 * 60 * 24, cache_condition: Optional[Callable] = None
) -> Any:
    cache_data = cache.get(cache_key, "NOT_CACHED")
    if cache_data == "NOT_CACHED":
        cache_data = data_lambda()
        if cache_condition and not cache_condition(cache_data):
            return cache_data
        cache.set(cache_key, cache_data, timeout=timeout)
    return cache_data


def clear_cache_for_dashboard_totals() -> None:
    keys = (
        "resolve_section_households_reached",
        "resolve_section_individuals_reached",
        "resolve_section_child_reached",
        "resolve_chart_volume_by_delivery_mechanism",
        "resolve_chart_payment",
        "resolve_chart_programmes_by_sector",
        "resolve_section_total_transferred",
        "resolve_chart_payment_verification",
        "resolve_table_total_cash_transferred_by_administrative_area",
        "resolve_chart_individuals_reached_by_age_and_gender",
        "resolve_chart_individuals_with_disability_reached_by_age",
        "resolve_chart_total_transferred_by_month",
    )
    # we need skip remove cache for test and because LocMemCache don't have .keys()
    if hasattr(cache, "keys"):
        all_cache_keys = cache.keys("*")
        for k in [key for key in all_cache_keys if key.startswith(keys)]:
            cache.delete(k)


def clear_cache_for_key(key: str) -> None:
    """remove cache if key starts with"""
    if hasattr(cache, "keys"):
        all_cache_keys = cache.keys(f"{key}*")
        for k in all_cache_keys:
            cache.delete(k)


"""Constants for the identification type field to key mapping, used until other systems are updated to use the new keys"""

IDENTIFICATION_TYPE_BIRTH_CERTIFICATE = "BIRTH_CERTIFICATE"
IDENTIFICATION_TYPE_DRIVERS_LICENSE = "DRIVERS_LICENSE"
IDENTIFICATION_TYPE_NATIONAL_ID = "NATIONAL_ID"
IDENTIFICATION_TYPE_NATIONAL_PASSPORT = "NATIONAL_PASSPORT"
IDENTIFICATION_TYPE_ELECTORAL_CARD = "ELECTORAL_CARD"
IDENTIFICATION_TYPE_TAX_ID = "TAX_ID"
IDENTIFICATION_TYPE_RESIDENCE_PERMIT_NO = "RESIDENCE_PERMIT_NO"
IDENTIFICATION_TYPE_BANK_STATEMENT = "BANK_STATEMENT"
IDENTIFICATION_TYPE_DISABILITY_CERTIFICATE = "DISABILITY_CERTIFICATE"
IDENTIFICATION_TYPE_OTHER = "OTHER"
IDENTIFICATION_TYPE_FOSTER_CHILD = "FOSTER_CHILD"

IDENTIFICATION_TYPE_TO_KEY_MAPPING = {
    IDENTIFICATION_TYPE_BIRTH_CERTIFICATE: "birth_certificate",
    IDENTIFICATION_TYPE_DRIVERS_LICENSE: "drivers_license",
    IDENTIFICATION_TYPE_NATIONAL_ID: "national_id",
    IDENTIFICATION_TYPE_NATIONAL_PASSPORT: "national_passport",
    IDENTIFICATION_TYPE_ELECTORAL_CARD: "electoral_card",
    IDENTIFICATION_TYPE_TAX_ID: "tax_id",
    IDENTIFICATION_TYPE_RESIDENCE_PERMIT_NO: "residence_permit_no",
    IDENTIFICATION_TYPE_BANK_STATEMENT: "bank_statement",
    IDENTIFICATION_TYPE_DISABILITY_CERTIFICATE: "disability_certificate",
    IDENTIFICATION_TYPE_OTHER: "other_id",
    IDENTIFICATION_TYPE_FOSTER_CHILD: "foster_child",
}


def chunks(lst: list, n: int) -> list:
    """Yield successive n-sized chunks from lst."""
    for i in range(0, len(lst), n):
        yield lst[i : i + n]


def send_email_notification_on_commit(service: Any, user: "User") -> None:
    context = service.get_email_context(user)
    transaction.on_commit(
        lambda: user.email_user(
            subject=context["title"],
            html_body=render_to_string(service.html_template, context=context),
            text_body=render_to_string(service.text_template, context=context),
        )
    )


def send_email_notification(
    service: Any,
    user: Optional["User"] = None,
    context_kwargs: Optional[Dict] = None,
) -> None:
    if context_kwargs:
        context = service.get_email_context(**context_kwargs)
    else:
        context = service.get_email_context(user) if user else service.get_email_context()
    user = user or service.user
    user.email_user(
        subject=context["title"],
        html_body=render_to_string(service.html_template, context=context),
        text_body=render_to_string(service.text_template, context=context),
    )


# temporary fix for filter
# https://github.com/saxix/django-adminfilters/blob/676765e3bf25038595a29756014c01e11c5a5d39/src/adminfilters/autocomplete.py#L55
# not working with .all_objects()
class AutoCompleteFilterTemp(AutoCompleteFilter):
    def choices(self, changelist: Any) -> list:
        self.query_string = changelist.get_query_string(remove=[self.lookup_kwarg, self.lookup_kwarg_isnull])
        if self.lookup_val:
            get_kwargs = {self.field.target_field.name: self.lookup_val}
            obj = self.target_model.objects.filter(**get_kwargs) or self.target_model.all_objects.filter(**get_kwargs)
            return [str(obj.first()) or ""]

        return []


<<<<<<< HEAD
class FlexFieldsEncoder(json.JSONEncoder):
    def default(self, obj: Any) -> Any:
        if isinstance(obj, date):
            return obj.isoformat()
        if isinstance(obj, Decimal):
            return str(obj)
        return super().default(obj)
=======
class JSONBSet(Func):
    function = "jsonb_set"
    template = "%(function)s(%(expressions)s)"

    def __init__(self, expression: Any, path: Any, new_value: Any, create_missing: bool = True, **extra: Any) -> None:
        create_missing = Value("true") if create_missing else Value("false")  # type: ignore
        super().__init__(expression, path, new_value, create_missing, **extra)
>>>>>>> 93b19d9f
<|MERGE_RESOLUTION|>--- conflicted
+++ resolved
@@ -917,9 +917,8 @@
             return [str(obj.first()) or ""]
 
         return []
-
-
-<<<<<<< HEAD
+      
+      
 class FlexFieldsEncoder(json.JSONEncoder):
     def default(self, obj: Any) -> Any:
         if isinstance(obj, date):
@@ -927,12 +926,12 @@
         if isinstance(obj, Decimal):
             return str(obj)
         return super().default(obj)
-=======
+      
+      
 class JSONBSet(Func):
     function = "jsonb_set"
     template = "%(function)s(%(expressions)s)"
 
     def __init__(self, expression: Any, path: Any, new_value: Any, create_missing: bool = True, **extra: Any) -> None:
         create_missing = Value("true") if create_missing else Value("false")  # type: ignore
-        super().__init__(expression, path, new_value, create_missing, **extra)
->>>>>>> 93b19d9f
+        super().__init__(expression, path, new_value, create_missing, **extra)