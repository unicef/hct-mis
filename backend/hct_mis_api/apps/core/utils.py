--- conflicted
+++ resolved
@@ -8,10 +8,7 @@
 from datetime import date, datetime
 from typing import TYPE_CHECKING, Any, Callable, Dict, Generator, List, Optional, Union
 
-<<<<<<< HEAD
 from django.db.models import Q, QuerySet
-=======
->>>>>>> 1a31bccf
 from django.utils import timezone
 
 import pytz
@@ -213,16 +210,11 @@
     return result_dict
 
 
-<<<<<<< HEAD
-def get_combined_attributes():
+def get_combined_attributes() -> Dict:
     from hct_mis_api.apps.core.field_attributes.core_fields_attributes import (
         FieldFactory,
     )
     from hct_mis_api.apps.core.field_attributes.fields_types import Scope
-=======
-def get_combined_attributes() -> Dict:
-    from hct_mis_api.apps.core.core_fields_attributes import FieldFactory, Scope
->>>>>>> 1a31bccf
 
     flex_attrs = serialize_flex_attributes()
     return {
@@ -540,24 +532,15 @@
 
 
 def chart_get_filtered_qs(
-<<<<<<< HEAD
-    qs,
-    year,
-    business_area_slug_filter: dict = None,
-    additional_filters: dict = None,
-    year_filter_path: str = None,
-    payment_verification_gfk: bool = False,
-) -> QuerySet:
-    # if payment_verification_gfk True will use Q() object for filtering by PaymentPlan and CashPlan
-    q_obj = Q()
-=======
-    obj: Any,
+    qs: Any,
     year: int,
     business_area_slug_filter: Optional[Dict] = None,
     additional_filters: Optional[Dict] = None,
     year_filter_path: Optional[str] = None,
+    payment_verification_gfk: bool = False,
 ) -> "QuerySet":
->>>>>>> 1a31bccf
+    # if payment_verification_gfk True will use Q() object for filtering by PaymentPlan and CashPlan
+    q_obj = Q()
     if additional_filters is None:
         additional_filters = {}
     if isinstance(additional_filters, Q):
@@ -637,8 +620,8 @@
 
 
 def chart_create_filter_query_for_payment_verification_gfk(
-    filters, program_id_path="id", administrative_area_path="admin_areas"
-):
+    filters: Dict, program_id_path: str = "id", administrative_area_path: str = "admin_areas"
+) -> Q:
     filter_query = Q()
     if program := filters.get("program"):
         for path in program_id_path.split(","):
