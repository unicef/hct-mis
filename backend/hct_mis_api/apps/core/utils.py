--- conflicted
+++ resolved
@@ -8,11 +8,7 @@
 from datetime import date, datetime
 from typing import TYPE_CHECKING, Any, Callable, Dict, Generator, List, Optional, Union
 
-<<<<<<< HEAD
-=======
 from django.core.cache import cache
-from django.db.models import QuerySet
->>>>>>> 274df8f9
 from django.utils import timezone
 
 import pytz
@@ -725,7 +721,9 @@
     return datetime_value
 
 
-def save_data_in_cache(cache_key, data_lambda, timeout=60 * 60 * 24, cache_condition=None):
+def save_data_in_cache(
+    cache_key: str, data_lambda: Callable, timeout: int = 60 * 60 * 24, cache_condition: Optional[Callable] = None
+) -> Any:
     cache_data = cache.get(cache_key, "NOT_CACHED")
     if cache_data == "NOT_CACHED":
         cache_data = data_lambda()
