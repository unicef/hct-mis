from datetime import timedelta
from tempfile import NamedTemporaryFile
from typing import Any, Callable, Dict
from unittest.mock import patch

from django.conf import settings
from django.contrib.admin import AdminSite
from django.contrib.messages import get_messages
from django.contrib.messages.storage.fallback import FallbackStorage
from django.contrib.sessions.backends.base import SessionBase
from django.core.handlers.wsgi import WSGIRequest
from django.test import RequestFactory
from django.urls import reverse
from django.utils import timezone

import requests

from hct_mis_api.apps.account.fixtures import UserFactory
from hct_mis_api.apps.core.admin import XLSXKoboTemplateAdmin
from hct_mis_api.apps.core.base_test_case import APITestCase
from hct_mis_api.apps.core.models import XLSXKoboTemplate
from hct_mis_api.apps.core.tasks.upload_new_template_and_update_flex_fields import (
    KoboRetriableError,
    UploadNewKoboTemplateAndUpdateFlexFieldsTask,
)


class MockSuperUser:
    is_active = True
    is_superuser = True
    is_staff = True

    def has_perm(self, perm: Any) -> bool:
        return True


class MockResponse:
    def __init__(self, status_code: Any, data: Dict) -> None:
        self.status_code = status_code
        self.data: Dict = data

    def json(self) -> Dict:
        return self.data


def raise_as_func(exception: BaseException) -> Callable:
    def _raise(*args: Any, **kwargs: Any) -> None:
        raise exception

    return _raise


class TestKoboTemplateUpload(APITestCase):
    fixtures = (f"{settings.PROJECT_ROOT}/apps/geo/fixtures/data.json",)

    @classmethod
    def setUpTestData(cls) -> None:
        cls.factory = RequestFactory()
        cls.site = AdminSite()
        cls.admin = XLSXKoboTemplateAdmin(XLSXKoboTemplate, cls.site)

    def prepare_request(self, name: str) -> WSGIRequest:
        with open(
            f"{settings.PROJECT_ROOT}/apps/core/tests/test_files/{name}",
            "rb",
        ) as f:
            data = {"xls_file": f}
            url = reverse("admin:core_xlsxkobotemplate_add")
            request = self.factory.post(url, data=data, format="multipart")
            user = UserFactory()
            user.has_perm = lambda perm: True
            request.user = user

            return request

    def test_upload_invalid_template(self) -> None:
        request = self.prepare_request("kobo-template-invalid.xlsx")
        response = self.admin.add_view(request, form_url="", extra_context=None)
        form = response.context_data["form"]
        expected_errors = {
            "__all__": [
                "Field: size_h_c - Field must be required",
                "Field: fchild_hoh_i_c - Field is missing",
                "Field: child_hoh_i_c - Field is missing",
                "Field: relationship_i_c - Choice: OTHER is not present in the file",
                "Field: marital_status_i_c - Choice: MARRIED is not present in the file",
                "Field: marital_status_i_c - Choice: WRONG_CHOICE is not present in HOPE",
                "Field: collect_individual_data_h_c - Choice: 2 is not present in the file",
                "Field: currency_h_c - Choice: BOV is not present in the file",
                "Field: currency_h_c - Choice: MRU is not present in the file",
                "Field: currency_h_c - Choice: STN is not present in the file",
                "Field: currency_h_c - Choice: UYW is not present in the file",
                "Field: currency_h_c - Choice: VES is not present in the file",
                "Field: currency_h_c - Choice: MRO is not present in HOPE",
                "Field: currency_h_c - Choice: STD is not present in HOPE",
                "Field: currency_h_c - Choice: VEF is not present in HOPE",
                "Field: currency_h_c - Choice: XBA is not present in HOPE",
                "Field: currency_h_c - Choice: XBB is not present in HOPE",
                "Field: currency_h_c - Choice: XBC is not present in HOPE",
                "Field: currency_h_c - Choice: XBD is not present in HOPE",
                "Field: currency_h_c - Choice: XDR is not present in HOPE",
                "Field: currency_h_c - Choice: XPD is not present in HOPE",
                "Field: currency_h_c - Choice: XPT is not present in HOPE",
                "Field: currency_h_c - Choice: XSU is not present in HOPE",
                "Field: currency_h_c - Choice: XTS is not present in HOPE",
                "Field: currency_h_c - Choice: XUA is not present in HOPE",
                "Field: currency_h_c - Choice: XXX is not present in HOPE",
                "Field: tax_id_no_i_c - Field is missing",
                "Field: tax_id_issuer_i_c - Field is missing",
<<<<<<< HEAD
=======
                "Field: bank_name_i_c - Field is missing",
                "Field: bank_account_number_i_c - Field is missing",
                "Field: preferred_language_i_c - Field is missing",
>>>>>>> 04f2ebe5
            ]
        }
        self.assertEqual(form.errors, expected_errors)

    @patch(
        "hct_mis_api.apps.core.celery_tasks.upload_new_kobo_template_and_update_flex_fields_task.delay",
        new=lambda *args, **kwargs: None,
    )
    def test_upload_valid_template(self) -> None:
        request = self.prepare_request("kobo-template-valid.xlsx")
        request.session = SessionBase()
        messages = FallbackStorage(request)
        request._messages = messages
        response = self.admin.add_view(request, form_url="", extra_context=None)
        stored_messages = tuple(get_messages(request))
        self.assertEqual(response.status_code, 302)
        self.assertEqual(
            stored_messages[0].message,
            "Core field validation successful, running KoBo Template upload task..., "
            "Import status will change after task completion",
        )


class TestKoboErrorHandling(APITestCase):
    def generate_empty_template(self) -> XLSXKoboTemplate:
        with NamedTemporaryFile(mode="w+b") as tmp_file:
            tmp_file.write(b"abcdefg")
            tmp_file.seek(0)
            template = XLSXKoboTemplate(file_name="test.xlsx", status=XLSXKoboTemplate.UPLOADED)
            template.file.save("test.xlsx", tmp_file)
            template.save()
            return template

    @patch("hct_mis_api.apps.core.kobo.api.KoboAPI.__init__")
    def test_connection_retry_when_500(self, mock_parent_init: Any) -> None:
        mock_parent_init.return_value = None
        error_500_response = MockResponse(500, {"msg": "test_error"})
        mock_create_template_from_file = raise_as_func(requests.exceptions.HTTPError(response=error_500_response))
        empty_template = self.generate_empty_template()
        with patch("hct_mis_api.apps.core.kobo.api.KoboAPI.create_template_from_file", mock_create_template_from_file):
            self.assertRaises(
                KoboRetriableError,
                UploadNewKoboTemplateAndUpdateFlexFieldsTask().execute,
                xlsx_kobo_template_id=empty_template.id,
            )
            empty_template.refresh_from_db()
            self.assertEqual(empty_template.status, XLSXKoboTemplate.CONNECTION_FAILED)
            self.assertNotEqual(empty_template.first_connection_failed_time, None)
            one_day_earlier_time = timezone.now() - timedelta(days=1)
            self.assertTrue(empty_template.first_connection_failed_time > one_day_earlier_time)

    @patch("hct_mis_api.apps.core.kobo.api.KoboAPI.__init__")
    def test_unsuccessful_when_400(self, mock_parent_init: Any) -> None:
        mock_parent_init.return_value = None
        error_400_response = MockResponse(400, {"msg": "test_error"})
        mock_create_template_from_file = raise_as_func(requests.exceptions.HTTPError(response=error_400_response))
        empty_template = self.generate_empty_template()
        with patch("hct_mis_api.apps.core.kobo.api.KoboAPI.create_template_from_file", mock_create_template_from_file):
            UploadNewKoboTemplateAndUpdateFlexFieldsTask().execute(xlsx_kobo_template_id=empty_template.id)
            empty_template.refresh_from_db()
            self.assertEqual(empty_template.status, XLSXKoboTemplate.UNSUCCESSFUL)
            self.assertEqual(empty_template.first_connection_failed_time, None)

    @patch("hct_mis_api.apps.core.kobo.api.KoboAPI.__init__")
    def test_connection_retry_when_connection_problem(self, mock_parent_init: Any) -> None:
        mock_parent_init.return_value = None
        mock_create_template_from_file = raise_as_func(requests.exceptions.ConnectionError())
        empty_template = self.generate_empty_template()
        with patch("hct_mis_api.apps.core.kobo.api.KoboAPI.create_template_from_file", mock_create_template_from_file):
            self.assertRaises(
                KoboRetriableError,
                UploadNewKoboTemplateAndUpdateFlexFieldsTask().execute,
                xlsx_kobo_template_id=empty_template.id,
            )
            empty_template.refresh_from_db()
            self.assertEqual(empty_template.status, XLSXKoboTemplate.CONNECTION_FAILED)
            self.assertNotEqual(empty_template.first_connection_failed_time, None)
            one_day_earlier_time = timezone.now() - timedelta(days=1)
            self.assertTrue(empty_template.first_connection_failed_time > one_day_earlier_time)

    @patch("hct_mis_api.apps.core.kobo.api.KoboAPI.__init__")
    def test_unsuccessful_when_exception(self, mock_parent_init: Any) -> None:
        mock_parent_init.return_value = None
        mock_create_template_from_file = raise_as_func(Exception())
        empty_template = self.generate_empty_template()
        with patch("hct_mis_api.apps.core.kobo.api.KoboAPI.create_template_from_file", mock_create_template_from_file):
            self.assertRaises(
                Exception,
                UploadNewKoboTemplateAndUpdateFlexFieldsTask().execute,
                xlsx_kobo_template_id=empty_template.id,
            )
            empty_template.refresh_from_db()
            self.assertEqual(empty_template.status, XLSXKoboTemplate.UNSUCCESSFUL)
            self.assertEqual(empty_template.first_connection_failed_time, None)

    @patch("hct_mis_api.apps.core.kobo.api.KoboAPI.__init__")
    def test_unsuccessful_when_error_in_response(self, mock_parent_init: Any) -> None:
        mock_parent_init.return_value = None
        mock_create_template_from_file = lambda *args, **kwargs: ({"status": "error"}, 123)
        empty_template = self.generate_empty_template()
        with patch("hct_mis_api.apps.core.kobo.api.KoboAPI.create_template_from_file", mock_create_template_from_file):
            UploadNewKoboTemplateAndUpdateFlexFieldsTask().execute(xlsx_kobo_template_id=empty_template.id)
            empty_template.refresh_from_db()
            self.assertEqual(empty_template.status, XLSXKoboTemplate.UNSUCCESSFUL)
            self.assertEqual(empty_template.first_connection_failed_time, None)<|MERGE_RESOLUTION|>--- conflicted
+++ resolved
@@ -107,12 +107,9 @@
                 "Field: currency_h_c - Choice: XXX is not present in HOPE",
                 "Field: tax_id_no_i_c - Field is missing",
                 "Field: tax_id_issuer_i_c - Field is missing",
-<<<<<<< HEAD
-=======
                 "Field: bank_name_i_c - Field is missing",
                 "Field: bank_account_number_i_c - Field is missing",
                 "Field: preferred_language_i_c - Field is missing",
->>>>>>> 04f2ebe5
             ]
         }
         self.assertEqual(form.errors, expected_errors)
