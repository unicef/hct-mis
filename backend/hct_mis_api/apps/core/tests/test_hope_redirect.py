from hct_mis_api.apps.account.fixtures import BusinessAreaFactory, UserFactory
from hct_mis_api.apps.core.base_test_case import APITestCase
from hct_mis_api.apps.core.hope_redirect import HopeRedirect, get_hope_redirect
from hct_mis_api.apps.household.fixtures import create_household_and_individuals
from hct_mis_api.apps.payment.fixtures import (
<<<<<<< HEAD
    PaymentVerificationPlanFactory,
=======
    CashPlanFactory,
    CashPlanPaymentVerificationFactory,
>>>>>>> ef4dc766
    PaymentRecordFactory,
    PaymentVerificationFactory,
)
from hct_mis_api.apps.payment.models import (
    PaymentVerificationPlan,
    PaymentVerification,
)
from hct_mis_api.apps.program.fixtures import ProgramFactory
from hct_mis_api.apps.targeting.fixtures import (
    TargetingCriteriaFactory,
    TargetPopulationFactory,
)


class TestHopeRedirect(APITestCase):
    @classmethod
    def setUpTestData(cls):
        cls.user = UserFactory.create()
        business_area = BusinessAreaFactory(
            code="0060",
            name="Afghanistan",
            long_name="THE ISLAMIC REPUBLIC OF AFGHANISTAN",
            region_code="64",
            region_name="SAR",
            slug="afghanistan",
            has_data_sharing_agreement=True,
        )
        program = ProgramFactory(id="e6537f1e-27b5-4179-a443-d42498fb0478")
        CashPlanFactory(
            id="0272dd2d-c41e-435d-9587-6ba280678c54",
            ca_id="B4M-21-CSH-00004",
            business_area=business_area,
            program=program,
        )

        household, _ = create_household_and_individuals(
            {
                "id": "01780fad-9fa9-4e27-b3cd-7187c13452e5",
                "unicef_id": "HH-21-0000.8129",
                "business_area": business_area,
            },
            [
                {
                    "full_name": "Jenna Franklin",
                    "given_name": "Jenna",
                    "family_name": "Franklin",
                    "phone_no": "001-296-358-5428-607",
                    "birth_date": "1969-11-29",
                    "id": "001A2C2D-22CA-4538-A36F-D454AF5EDD3E",
                    "unicef_id": "IND-21-0002.2658",
                },
            ],
        )

        cash_plan = CashPlanFactory(
            name="TEST",
            program=program,
            business_area=business_area,
        )
        payment_verification_plan = PaymentVerificationPlanFactory(
            cash_plan=cash_plan, status=PaymentVerificationPlan.STATUS_ACTIVE
        )

        target_population = TargetPopulationFactory(
            id="6FFB6BB7-3D43-4ECE-BB0E-21FDE209AFAF",
            created_by=cls.user,
            targeting_criteria=(TargetingCriteriaFactory()),
            business_area=business_area,
        )
        payment_record = PaymentRecordFactory(
            parent=cash_plan,
            household=household,
            target_population=target_population,
            ca_id="P8F-21-CSH-00031-0000006",
        )
        PaymentVerificationFactory(
            id="a76bfe6f-c767-4b7f-9671-6df10b8095cc",
            payment_verification_plan=payment_verification_plan,
            payment=payment_record,
            status=PaymentVerification.STATUS_PENDING,
        )

        cls.create_user_role_with_permissions(cls.user, [], business_area)

    def test_redirect_to_household_list(self):
        hope_redirect: HopeRedirect = get_hope_redirect(self.user, "progres_registrationgroup")

        expected_url = "/afghanistan/population/household"
        self.assertEqual(expected_url, hope_redirect.url())

    def test_redirect_to_household_details(self):
        hope_redirect: HopeRedirect = get_hope_redirect(
            self.user,
            "progres_registrationgroup",
            "HH-21-0000.8129",
            "01780fad-9fa9-4e27-b3cd-7187c13452e5",
        )

        expected_url = (
            "/afghanistan/population/household/SG91c2Vob2xkTm9kZTowMTc4MGZhZC05ZmE5LTRlMjctYjNjZC03MTg3YzEzNDUyZTU="
        )
        self.assertEqual(expected_url, hope_redirect.url())

    def test_redirect_to_individual_list(self):
        hope_redirect: HopeRedirect = get_hope_redirect(self.user, "progres_individual")

        expected_url = "/afghanistan/population/individuals"
        self.assertEqual(expected_url, hope_redirect.url())

    def test_redirect_to_individual_details(self):
        hope_redirect: HopeRedirect = get_hope_redirect(
            self.user,
            "progres_individual",
            "IND-21-0002.2658",
            "001A2C2D-22CA-4538-A36F-D454AF5EDD3E",
        )

        expected_url = (
            "/afghanistan/population/individuals/SW5kaXZpZHVhbE5vZGU6MDAxYTJjMmQtMjJjYS00NTM4LWEzNmYtZDQ1NGFmNWVkZDNl"
        )
        self.assertEqual(expected_url, hope_redirect.url())

    def test_redirect_to_program_list(self):
        hope_redirect: HopeRedirect = get_hope_redirect(self.user, "progres_program")

        expected_url = "/afghanistan/programs"
        self.assertEqual(expected_url, hope_redirect.url())

    def test_redirect_to_program_details(self):
        hope_redirect: HopeRedirect = get_hope_redirect(
            self.user,
            "progres_program",
            "e6537f1e-27b5-4179-a443-d42498fb0478",
            "e6537f1e-27b5-4179-a443-d42498fb0478",
        )

        expected_url = "/afghanistan/programs/UHJvZ3JhbU5vZGU6ZTY1MzdmMWUtMjdiNS00MTc5LWE0NDMtZDQyNDk4ZmIwNDc4"
        self.assertEqual(expected_url, hope_redirect.url())

    def test_redirect_to_cash_plan_list(self):
        hope_redirect: HopeRedirect = get_hope_redirect(self.user, "progres_cashplan")

        expected_url = "/afghanistan/payment-verification"
        self.assertEqual(expected_url, hope_redirect.url())

    def test_redirect_to_cash_plan_details(self):
        hope_redirect: HopeRedirect = get_hope_redirect(
            self.user,
            "progres_cashplan",
            "B4M-21-CSH-00004",
            "",
            "e6537f1e-27b5-4179-a443-d42498fb0478",
        )

        expected_url = "/afghanistan/cashplans/Q2FzaFBsYW5Ob2RlOjAyNzJkZDJkLWM0MWUtNDM1ZC05NTg3LTZiYTI4MDY3OGM1NA=="
        self.assertEqual(expected_url, hope_redirect.url())

    def test_redirect_to_payment_list(self):
        hope_redirect: HopeRedirect = get_hope_redirect(self.user, "progres_payment")

        expected_url = "/afghanistan/payment-verification"
        self.assertEqual(expected_url, hope_redirect.url())

    def test_redirect_to_payment_details(self):
        hope_redirect: HopeRedirect = get_hope_redirect(
            self.user,
            "progres_payment",
            "P8F-21-CSH-00031-0000006",
            "",
            "d442576f-2664-430d-81f9-38a1be362053",
        )

        expected_url = "/afghanistan/verification-records/UGF5bWVudFZlcmlmaWNhdGlvbk5vZGU6YTc2YmZlNmYtYzc2Ny00YjdmLTk2NzEtNmRmMTBiODA5NWNj"
        self.assertEqual(expected_url, hope_redirect.url())

    def test_redirect_to_target_population_list(self):
        hope_redirect: HopeRedirect = get_hope_redirect(self.user, "progres_targetpopulation")

        expected_url = "/afghanistan/target-population"
        self.assertEqual(expected_url, hope_redirect.url())

    def test_redirect_to_target_population_details(self):
        hope_redirect: HopeRedirect = get_hope_redirect(
            self.user,
            "progres_targetpopulation",
            "Brazil%20Demo-CAR",
            "6FFB6BB7-3D43-4ECE-BB0E-21FDE209AFAF",
        )

        expected_url = "/afghanistan/target-population/VGFyZ2V0UG9wdWxhdGlvbk5vZGU6NmZmYjZiYjctM2Q0My00ZWNlLWJiMGUtMjFmZGUyMDlhZmFm"
        self.assertEqual(expected_url, hope_redirect.url())<|MERGE_RESOLUTION|>--- conflicted
+++ resolved
@@ -3,12 +3,8 @@
 from hct_mis_api.apps.core.hope_redirect import HopeRedirect, get_hope_redirect
 from hct_mis_api.apps.household.fixtures import create_household_and_individuals
 from hct_mis_api.apps.payment.fixtures import (
-<<<<<<< HEAD
+    CashPlanFactory,
     PaymentVerificationPlanFactory,
-=======
-    CashPlanFactory,
-    CashPlanPaymentVerificationFactory,
->>>>>>> ef4dc766
     PaymentRecordFactory,
     PaymentVerificationFactory,
 )
