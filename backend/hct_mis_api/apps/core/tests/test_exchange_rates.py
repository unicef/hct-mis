import os
from datetime import datetime, timedelta
from decimal import Decimal
from typing import Any
from unittest import mock

from django.core.management import call_command
from django.test import TestCase
from django.utils import timezone

import requests_mock
from parameterized import parameterized

from hct_mis_api.apps.core.exchange_rates import ExchangeRateClientAPI, ExchangeRates
from hct_mis_api.apps.core.models import BusinessArea
from hct_mis_api.apps.core.tests.test_files.exchange_rates_api_response import (
    EXCHANGE_RATES_API_RESPONSE,
)
from hct_mis_api.apps.household.fixtures import create_household
from hct_mis_api.apps.payment.fixtures import (
    RealCashPlanFactory,
    RealPaymentRecordFactory,
    RealProgramFactory,
    ServiceProviderFactory,
)
from hct_mis_api.apps.payment.models import PaymentRecord

EXCHANGE_RATES_WITH_HISTORICAL_DATA = {
    "ROWSET": {
        "ROW": [
            {
                "CURRENCY_CODE": "XEU",
                "CURRENCY_NAME": "European Currency Unit",
                "X_RATE": ".867",
                "VALID_FROM": "01-DEC-98",
                "VALID_TO": "31-DEC-99",
                "RATIO": "1",
                "NO_OF_DECIMAL": "2",
                "PAST_XRATE": {
                    "PAST_XRATE_ROW": [
                        {
                            "VALID_FROM": "01-JAN-98",
                            "VALID_TO": "31-JAN-98",
                            "PAST_XRATE": ".906",
                            "PAST_RATIO": "1",
                        },
                        {
                            "VALID_FROM": "01-FEB-98",
                            "VALID_TO": "28-FEB-98",
                            "PAST_XRATE": ".926",
                            "PAST_RATIO": "1",
                        },
                        {
                            "VALID_FROM": "01-MAR-98",
                            "VALID_TO": "31-MAR-98",
                            "PAST_XRATE": ".909",
                            "PAST_RATIO": "1",
                        },
                    ]
                },
            },
            {
                "CURRENCY_CODE": "CUP1",
                "CURRENCY_NAME": "Cuban Peso (non convertible)",
                "X_RATE": "24",
                "VALID_FROM": "15-AUG-06",
                "VALID_TO": "31-DEC-99",
                "RATIO": "1",
                "NO_OF_DECIMAL": "2",
                "PAST_XRATE": None,
            },
        ]
    }
}

EXCHANGE_RATES_WITHOUT_HISTORICAL_DATA = {
    "ROWSET": {
        "ROW": [
            {
                "CURRENCY_CODE": "XEU",
                "CURRENCY_NAME": "European Currency Unit",
                "X_RATE": ".867",
                "VALID_FROM": "01-DEC-98",
                "VALID_TO": "31-DEC-99",
                "RATIO": "1",
                "NO_OF_DECIMAL": "2",
                "PAST_XRATE": None,
            },
            {
                "CURRENCY_CODE": "CUP1",
                "CURRENCY_NAME": "Cuban Peso (non convertible)",
                "X_RATE": "24",
                "VALID_FROM": "15-AUG-06",
                "VALID_TO": "31-DEC-99",
                "RATIO": "1",
                "NO_OF_DECIMAL": "2",
                "PAST_XRATE": None,
            },
        ]
    }
}


class TestExchangeRatesAPI(TestCase):
    @mock.patch.dict(os.environ, clear=True)
<<<<<<< HEAD
    def test_test_api_class_initialization_key_not_in_env(self):
        self.assertRaisesMessage(ValueError, "Missing Ocp Apim Subscription Key", ExchangeRateClientAPI)
=======
    def test_test_api_class_initialization_key_not_in_env(self) -> None:
        self.assertRaisesMessage(ValueError, "Missing Ocp Apim Subscription Key", ExchangeRateAPI)
>>>>>>> 1a31bccf

    @parameterized.expand(
        [
            ("default_initialization", None, None),
            ("api_provided_as_arg", "API_KEY", None),
            ("api_url_provided_as_arg", None, "https://uni-apis.org"),
        ]
    )
    def test_api_class_initialization(self, _: Any, api_key: str, api_url: str) -> None:
        with mock.patch.dict(os.environ, {"EXCHANGE_RATES_API_KEY": "TEST_API_KEY"}, clear=True):
            api_client = ExchangeRateClientAPI(api_key=api_key, api_url=api_url)

            if api_key is not None:
                self.assertEqual(api_key, api_client.api_key)

            if api_url is not None:
                self.assertEqual(api_url, api_client.api_url)

            if api_url is None and api_key is None:
                self.assertEqual("TEST_API_KEY", api_client.api_key)
                self.assertEqual("https://uniapis.unicef.org/biapi/v1/exchangerates", api_client.api_url)

    @parameterized.expand(
        [
            ("with_history", True),
            ("without_history", False),
        ]
    )
    def test_fetch_exchange_rates(self, test_name: str, with_history: bool) -> None:
        with requests_mock.Mocker() as adapter:
            if with_history is True:
                adapter.register_uri(
                    "GET",
                    "https://uniapis.unicef.org/biapi/v1/exchangerates?history=yes",
                    json=EXCHANGE_RATES_WITH_HISTORICAL_DATA,
                )
            else:
                adapter.register_uri(
                    "GET",
                    "https://uniapis.unicef.org/biapi/v1/exchangerates",
                    json=EXCHANGE_RATES_WITHOUT_HISTORICAL_DATA,
                )

            api_client = ExchangeRateClientAPI(api_key="TEST_API_KEY")
            response_dict = api_client.fetch_exchange_rates(with_history=with_history)

            if test_name == "with_history":
                self.assertEqual(EXCHANGE_RATES_WITH_HISTORICAL_DATA, response_dict)
            elif test_name == "without_history":
                self.assertEqual(EXCHANGE_RATES_WITHOUT_HISTORICAL_DATA, response_dict)


@mock.patch.dict(os.environ, {"EXCHANGE_RATES_API_KEY": "TEST_API_KEY"})
class TestExchangeRates(TestCase):
    def test_convert_response_json_to_exchange_rates(self) -> None:
        converted_response = ExchangeRates._convert_response_json_to_exchange_rates(EXCHANGE_RATES_WITH_HISTORICAL_DATA)
        xeu = converted_response.get("XEU")
        cup1 = converted_response.get("CUP1")

        self.assertEqual(2, len(converted_response))

        self.assertEqual("XEU", xeu.currency_code)
        self.assertEqual(1.0, xeu.ratio)
        self.assertEqual(0.867, xeu.x_rate)
        self.assertEqual(datetime(1998, 12, 1, 0, 0), xeu.valid_from)
        self.assertEqual(datetime(9999, 12, 31), xeu.valid_to)

        self.assertEqual(3, len(xeu.historical_exchange_rates))

        xeu_second_historical_rate = xeu.historical_exchange_rates[1]
        self.assertEqual(
            xeu_second_historical_rate,
            {
                "VALID_FROM": "01-FEB-98",
                "VALID_TO": "28-FEB-98",
                "PAST_XRATE": ".926",
                "PAST_RATIO": "1",
            },
        )

        # dispersion_date not provided, return current rate
        self.assertEqual(xeu.get_exchange_rate_by_dispersion_date(dispersion_date=None), xeu.x_rate * xeu.ratio)
        # dispersion_date from current valid date range, return current rate
        self.assertEqual(
            xeu.get_exchange_rate_by_dispersion_date(dispersion_date=datetime(1998, 12, 15, 0, 0)),
            xeu.x_rate * xeu.ratio,
        )
        # dispersion_date from past valid date range, return past rate
        self.assertEqual(
            xeu.get_exchange_rate_by_dispersion_date(dispersion_date=datetime(1998, 2, 15, 0, 0)),
            float(xeu_second_historical_rate["PAST_XRATE"]) * float(xeu_second_historical_rate["PAST_RATIO"]),
        )

        self.assertEqual("CUP1", cup1.currency_code)
        self.assertEqual(1.0, cup1.ratio)
        self.assertEqual(24, cup1.x_rate)
        self.assertEqual(datetime(2006, 8, 15, 0, 0), cup1.valid_from)
        self.assertEqual(datetime(9999, 12, 31), cup1.valid_to)

        self.assertEqual([], cup1.historical_exchange_rates)

    @parameterized.expand(
        [
            ("xeu_without_dispersion_date", "XEU", None, 0.867),
            ("xeu_out_of_range_date", "XEU", datetime(1994, 3, 1), None),
            ("xeu_historical_date_1", "XEU", datetime(1998, 2, 7), 0.926),
            ("xeu_historical_date_2", "XEU", datetime(1998, 3, 1), 0.909),
            ("cup1_future_date", "CUP1", timezone.now() + timedelta(weeks=200), 24),
        ]
    )
    def test_get_exchange_rate_for_currency_code(
        self, _: Any, currency_code: str, dispersion_date: datetime, expected_result: Any
    ) -> None:
        with requests_mock.Mocker() as adapter:
            adapter.register_uri(
                "GET",
                "https://uniapis.unicef.org/biapi/v1/exchangerates?history=yes",
                json=EXCHANGE_RATES_WITH_HISTORICAL_DATA,
            )
            exchange_rates_client = ExchangeRates()
            exchange_rate = exchange_rates_client.get_exchange_rate_for_currency_code(currency_code, dispersion_date)
            self.assertEqual(expected_result, exchange_rate)


@mock.patch.dict(os.environ, {"EXCHANGE_RATES_API_KEY": "TEST_API_KEY"})
class TestFixExchangeRatesCommand(TestCase):
    @classmethod
    def setUpTestData(cls) -> None:
        business_area = BusinessArea.objects.create(
            code="0060",
            name="Afghanistan",
            long_name="THE ISLAMIC REPUBLIC OF AFGHANISTAN",
            region_code="64",
            region_name="SAR",
            has_data_sharing_agreement=True,
        )
        create_household(
            household_args={"size": 2, "business_area": business_area},
        )
        ServiceProviderFactory.create_batch(3)
        program = RealProgramFactory()
        cash_plans_with_currency = (
            (
                "PLN",
                RealCashPlanFactory(program=program, dispersion_date=timezone.make_aware(datetime(2021, 4, 4))),
            ),  # x_rate == 3.973
            (
                "AFN",
                RealCashPlanFactory(program=program, dispersion_date=timezone.make_aware(datetime(2020, 3, 3))),
            ),  # x_rate == 76.55
            (
                "USD",
                RealCashPlanFactory(program=program, dispersion_date=timezone.make_aware(datetime(2020, 3, 3))),
            ),  # x_rate ==  1
        )
        for currency, cash_plan in cash_plans_with_currency:
            RealPaymentRecordFactory(
                parent=cash_plan,
                currency=currency,
                delivered_quantity=200,
            )

    @requests_mock.Mocker()
    def test_modify_delivered_quantity_in_usd(self, mocker: Any) -> None:
        mocker.register_uri(
            "GET",
            "https://uniapis.unicef.org/biapi/v1/exchangerates?history=yes",
            json=EXCHANGE_RATES_API_RESPONSE,
        )

        call_command("fixexchangerates", "--silent")

        all_payment_records = PaymentRecord.objects.all()

        expected_results = {
            "PLN": Decimal("50.34"),
            "AFN": Decimal("2.61"),
            "USD": Decimal("200"),
        }
        for payment_record in all_payment_records:
            self.assertEqual(expected_results[payment_record.currency], payment_record.delivered_quantity_usd)<|MERGE_RESOLUTION|>--- conflicted
+++ resolved
@@ -103,13 +103,8 @@
 
 class TestExchangeRatesAPI(TestCase):
     @mock.patch.dict(os.environ, clear=True)
-<<<<<<< HEAD
-    def test_test_api_class_initialization_key_not_in_env(self):
+    def test_test_api_class_initialization_key_not_in_env(self) -> None:
         self.assertRaisesMessage(ValueError, "Missing Ocp Apim Subscription Key", ExchangeRateClientAPI)
-=======
-    def test_test_api_class_initialization_key_not_in_env(self) -> None:
-        self.assertRaisesMessage(ValueError, "Missing Ocp Apim Subscription Key", ExchangeRateAPI)
->>>>>>> 1a31bccf
 
     @parameterized.expand(
         [
