import json
from datetime import date, timedelta

from django.forms import (
    CharField,
    DateField,
    DateTimeField,
    DecimalField,
    Field,
    IntegerField,
)
from django.utils import timezone

from dateutil.parser import parse
from django_filters import Filter

from hct_mis_api.apps.core.models import BusinessArea
from hct_mis_api.apps.core.utils import cached_business_areas_slug_id_dict


def _clean_data_for_range_field(value, field):
    if value:
        clean_data = {}
        values = json.loads(value)
        if isinstance(values, dict):
            for field_name, field_value in values.items():
                field_instance = field()
                if isinstance(field_instance, (DateTimeField, DateField)):
                    field_value = parse(field_value, fuzzy=True)
                clean_data[field_name] = field_instance.clean(field_value)
        return clean_data or None
    else:
        return None


class IntegerRangeField(Field):
    def clean(self, value):
        return _clean_data_for_range_field(value, IntegerField)


class DecimalRangeField(Field):
    def clean(self, value):
        return _clean_data_for_range_field(value, DecimalField)


class DateTimeRangeField(Field):
    def clean(self, value):
        return _clean_data_for_range_field(value, DateTimeField)


class DateRangeField(Field):
    def clean(self, value):
        return _clean_data_for_range_field(value, DateField)


class BaseRangeFilter(Filter):
    field_class = None

    def filter(self, qs, values):
        if values:
            min_value = values.get("min")
            max_value = values.get("max")
            if min_value is not None and max_value is not None:
                self.lookup_expr = "range"
                values = (min_value, max_value)
            elif min_value is not None and max_value is None:
                self.lookup_expr = "gte"
                values = min_value
            elif min_value is None and max_value is not None:
                self.lookup_expr = "lte"
                values = max_value

        return super().filter(qs, values)


class IntegerRangeFilter(BaseRangeFilter):
    field_class = IntegerRangeField


class DateTimeRangeFilter(BaseRangeFilter):
    field_class = DateTimeRangeField


class DateRangeFilter(BaseRangeFilter):
    field_class = DateRangeField


class DecimalRangeFilter(BaseRangeFilter):
    field_class = DecimalRangeField


def filter_age(field_name, qs, min, max):
    current = timezone.now().date()
    lookup_expr = "range"
    values = None
    if min is not None and max is not None:
        lookup_expr = "range"
        # min year +1 , day-1
        max_date = date(
            current.year - min,
            current.month,
            current.day,
        )
        min_date = date(
            current.year - max - 1,
            current.month,
            current.day,
        )
        min_date = min_date + timedelta(days=1)
        values = (min_date, max_date)
    elif min is not None and max is None:
        lookup_expr = "lte"
        max_date = date(
            current.year - min,
            current.month,
            current.day,
        )
        values = max_date
    elif min is None and max is not None:
        lookup_expr = "gte"
        # min year -1 , day+1
        min_date = date(
            current.year - max - 1,
            current.month,
            current.day,
        )
        min_date = min_date + timedelta(days=1)
        values = min_date
    else:
        return qs
    return qs.filter(**{f"{field_name}__{lookup_expr}": values})


class AgeRangeFilter(Filter):
    field_class = IntegerRangeField

    def filter(self, qs, values):
        if values:
            min_value = values.get("min")  # 20
            max_value = values.get("max")  # 21
            current = timezone.now().date()
            if min_value is not None and max_value is not None:
                self.lookup_expr = "range"
                # min year +1 , day-1
                max_date = date(
                    current.year - min_value,
                    current.month,
                    current.day,
                )
                min_date = date(
                    current.year - max_value - 1,
                    current.month,
                    current.day,
                )
                min_date = min_date + timedelta(days=1)
                values = (min_date, max_date)
            elif min_value is not None and max_value is None:
                self.lookup_expr = "lte"
                max_date = date(
                    current.year - min_value,
                    current.month,
                    current.day,
                )
                values = max_date
            elif min_value is None and max_value is not None:
                self.lookup_expr = "gte"
                # min year -1 , day+1
                min_date = date(
                    current.year - max_value - 1,
                    current.month,
                    current.day,
                )
                min_date = min_date + timedelta(days=1)
                values = min_date
        return super().filter(qs, values)


class IntegerFilter(Filter):
    """Custom Integer filter to parse Decimal values."""

    field_class = IntegerField


class BusinessAreaSlugFilter(Filter):
    field_class = CharField

    def filter(self, qs, business_area_slug):
<<<<<<< HEAD
        business_area_id = cached_business_areas_slug_id_dict()[business_area_slug]
=======
        cached_dict = cached_business_areas_slug_id_dict()
        business_area_id = (
            cached_dict[business_area_slug]
            if business_area_slug in cached_dict
            else BusinessArea.objects.get(slug=business_area_slug).id
        )
>>>>>>> db054379
        return qs.filter(business_area_id=business_area_id)<|MERGE_RESOLUTION|>--- conflicted
+++ resolved
@@ -185,14 +185,10 @@
     field_class = CharField
 
     def filter(self, qs, business_area_slug):
-<<<<<<< HEAD
-        business_area_id = cached_business_areas_slug_id_dict()[business_area_slug]
-=======
         cached_dict = cached_business_areas_slug_id_dict()
         business_area_id = (
             cached_dict[business_area_slug]
             if business_area_slug in cached_dict
             else BusinessArea.objects.get(slug=business_area_slug).id
         )
->>>>>>> db054379
         return qs.filter(business_area_id=business_area_id)