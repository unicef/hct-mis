import json
from datetime import date, timedelta
<<<<<<< HEAD
from django.utils import timezone

from django.forms import DateField, DateTimeField, DecimalField, Field, IntegerField, CharField
=======

from django.forms import (
    CharField,
    DateField,
    DateTimeField,
    DecimalField,
    Field,
    IntegerField,
)
from django.utils import timezone
>>>>>>> 0260a72a

from dateutil.parser import parse
from django_filters import Filter

from hct_mis_api.apps.core.models import BusinessArea
from hct_mis_api.apps.core.utils import cached_business_areas_slug_id_dict
from hct_mis_api.apps.core.models import BusinessArea


def _clean_data_for_range_field(value, field):
    if value:
        clean_data = {}
        values = json.loads(value)
        if isinstance(values, dict):
            for field_name, field_value in values.items():
                field_instance = field()
                if isinstance(field_instance, (DateTimeField, DateField)):
                    field_value = parse(field_value, fuzzy=True)
                clean_data[field_name] = field_instance.clean(field_value)
        return clean_data or None
    else:
        return None


class IntegerRangeField(Field):
    def clean(self, value):
        return _clean_data_for_range_field(value, IntegerField)


class DecimalRangeField(Field):
    def clean(self, value):
        return _clean_data_for_range_field(value, DecimalField)


class DateTimeRangeField(Field):
    def clean(self, value):
        return _clean_data_for_range_field(value, DateTimeField)


class DateRangeField(Field):
    def clean(self, value):
        return _clean_data_for_range_field(value, DateField)


class BaseRangeFilter(Filter):
    field_class = None

    def filter(self, qs, values):
        if values:
            min_value = values.get("min")
            max_value = values.get("max")
            if min_value is not None and max_value is not None:
                self.lookup_expr = "range"
                values = (min_value, max_value)
            elif min_value is not None and max_value is None:
                self.lookup_expr = "gte"
                values = min_value
            elif min_value is None and max_value is not None:
                self.lookup_expr = "lte"
                values = max_value

        return super().filter(qs, values)


class IntegerRangeFilter(BaseRangeFilter):
    field_class = IntegerRangeField


class DateTimeRangeFilter(BaseRangeFilter):
    field_class = DateTimeRangeField


class DateRangeFilter(BaseRangeFilter):
    field_class = DateRangeField


class DecimalRangeFilter(BaseRangeFilter):
    field_class = DecimalRangeField


def filter_age(field_name, qs, min, max):
    current = timezone.now().date()
    lookup_expr = "range"
    values = None
    if min is not None and max is not None:
        lookup_expr = "range"
        # min year +1 , day-1
        max_date = date(
            current.year - min,
            current.month,
            current.day,
        )
        min_date = date(
            current.year - max - 1,
            current.month,
            current.day,
        )
        min_date = min_date + timedelta(days=1)
        values = (min_date, max_date)
    elif min is not None and max is None:
        lookup_expr = "lte"
        max_date = date(
            current.year - min,
            current.month,
            current.day,
        )
        values = max_date
    elif min is None and max is not None:
        lookup_expr = "gte"
        # min year -1 , day+1
        min_date = date(
            current.year - max - 1,
            current.month,
            current.day,
        )
        min_date = min_date + timedelta(days=1)
        values = min_date
    else:
        return qs
    return qs.filter(**{f"{field_name}__{lookup_expr}": values})


class AgeRangeFilter(Filter):
    field_class = IntegerRangeField

    def filter(self, qs, values):
        if values:
            min_value = values.get("min")  # 20
            max_value = values.get("max")  # 21
            current = timezone.now().date()
            if min_value is not None and max_value is not None:
                self.lookup_expr = "range"
                # min year +1 , day-1
                max_date = date(
                    current.year - min_value,
                    current.month,
                    current.day,
                )
                min_date = date(
                    current.year - max_value - 1,
                    current.month,
                    current.day,
                )
                min_date = min_date + timedelta(days=1)
                values = (min_date, max_date)
            elif min_value is not None and max_value is None:
                self.lookup_expr = "lte"
                max_date = date(
                    current.year - min_value,
                    current.month,
                    current.day,
                )
                values = max_date
            elif min_value is None and max_value is not None:
                self.lookup_expr = "gte"
                # min year -1 , day+1
                min_date = date(
                    current.year - max_value - 1,
                    current.month,
                    current.day,
                )
                min_date = min_date + timedelta(days=1)
                values = min_date
        return super().filter(qs, values)


class IntegerFilter(Filter):
    """Custom Integer filter to parse Decimal values."""

    field_class = IntegerField


class BusinessAreaSlugFilter(Filter):
    field_class = CharField

    def filter(self, qs, business_area_slug):
        cached_dict = cached_business_areas_slug_id_dict()
        business_area_id = (
            cached_dict[business_area_slug]
            if business_area_slug in cached_dict
            else BusinessArea.objects.get(slug=business_area_slug).id
        )
        return qs.filter(business_area_id=business_area_id)<|MERGE_RESOLUTION|>--- conflicted
+++ resolved
@@ -1,10 +1,5 @@
 import json
 from datetime import date, timedelta
-<<<<<<< HEAD
-from django.utils import timezone
-
-from django.forms import DateField, DateTimeField, DecimalField, Field, IntegerField, CharField
-=======
 
 from django.forms import (
     CharField,
@@ -15,14 +10,12 @@
     IntegerField,
 )
 from django.utils import timezone
->>>>>>> 0260a72a
 
 from dateutil.parser import parse
 from django_filters import Filter
 
 from hct_mis_api.apps.core.models import BusinessArea
 from hct_mis_api.apps.core.utils import cached_business_areas_slug_id_dict
-from hct_mis_api.apps.core.models import BusinessArea
 
 
 def _clean_data_for_range_field(value, field):
