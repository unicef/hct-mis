import json
from datetime import date, timedelta
from typing import Any, Callable, Dict, Optional, Tuple, Type, Union

from django.db.models import QuerySet
from django.forms import (
    CharField,
    DateField,
    DateTimeField,
    DecimalField,
    Field,
    IntegerField,
)
from django.utils import timezone

from dateutil.parser import parse
from django_filters import Filter


def _clean_data_for_range_field(value: Any, field: Callable) -> Optional[Dict]:
    if value:
        clean_data = {}
        values = json.loads(value)
        if isinstance(values, dict):
            for field_name, field_value in values.items():
                field_instance = field()
                if isinstance(field_instance, (DateTimeField, DateField)):
                    if field_value is None:
                        continue
                    field_value = parse(field_value, fuzzy=True)
                clean_data[field_name] = field_instance.clean(field_value)
        return clean_data or None
    else:
        return None


class IntegerRangeField(Field):
    def clean(self, value: Any) -> Optional[Dict]:
        return _clean_data_for_range_field(value, IntegerField)


class DecimalRangeField(Field):
    def clean(self, value: Any) -> Optional[Dict]:
        return _clean_data_for_range_field(value, DecimalField)


class DateTimeRangeField(Field):
    def clean(self, value: Any) -> Optional[Dict]:
        return _clean_data_for_range_field(value, DateTimeField)


class DateRangeField(Field):
    def clean(self, value: Any) -> Optional[Dict]:
        return _clean_data_for_range_field(value, DateField)


class BaseRangeFilter(Filter):
    field_class: Optional[Type[Field]] = None

    def filter(self, qs: QuerySet, values: Tuple) -> QuerySet:
        if values:
            min_value = values.get("min")
            max_value = values.get("max")
            if min_value is not None and max_value is not None:
                self.lookup_expr = "range"
                values = (min_value, max_value)
            elif min_value is not None and max_value is None:
                self.lookup_expr = "gte"
                values = min_value
            elif min_value is None and max_value is not None:
                self.lookup_expr = "lte"
                values = max_value

        return super().filter(qs, values)


class IntegerRangeFilter(BaseRangeFilter):
    field_class = IntegerRangeField


class DateTimeRangeFilter(BaseRangeFilter):
    field_class = DateTimeRangeField


class DateRangeFilter(BaseRangeFilter):
    field_class = DateRangeField


class DecimalRangeFilter(BaseRangeFilter):
    field_class = DecimalRangeField


def filter_age(field_name: str, qs: QuerySet, min: Optional[int], max: Optional[int]) -> QuerySet:
    current = timezone.now().date()
    lookup_expr = "range"
    values: Union[date, Tuple[date, date]]
    if min is not None and max is not None:
        lookup_expr = "range"
        # min year +1 , day-1
        max_date = date(
            current.year - min,
            current.month,
            current.day,
        )
        min_date = date(
            current.year - max - 1,
            current.month,
            current.day,
        )
        min_date = min_date + timedelta(days=1)
        values = (min_date, max_date)
    elif min is not None and max is None:
        lookup_expr = "lte"
        max_date = date(
            current.year - min,
            current.month,
            current.day,
        )
        values = max_date
    elif min is None and max is not None:
        lookup_expr = "gte"
        # min year -1 , day+1
        min_date = date(
            current.year - max - 1,
            current.month,
            current.day,
        )
        min_date = min_date + timedelta(days=1)
        values = min_date
    else:
        return qs
    return qs.filter(**{f"{field_name}__{lookup_expr}": values})


class AgeRangeFilter(Filter):
    field_class = IntegerRangeField

    def filter(self, qs: QuerySet, values: Union[date, Tuple[date, date]]) -> QuerySet:
        if values:
            min_value = values.get("min")  # 20
            max_value = values.get("max")  # 21
            current = timezone.now().date()
            if min_value is not None and max_value is not None:
                self.lookup_expr = "range"
                # min year +1 , day-1
                max_date = date(
                    current.year - min_value,
                    current.month,
                    current.day,
                )
                min_date = date(
                    current.year - max_value - 1,
                    current.month,
                    current.day,
                )
                min_date = min_date + timedelta(days=1)
                values = (min_date, max_date)
            elif min_value is not None and max_value is None:
                self.lookup_expr = "lte"
                max_date = date(
                    current.year - min_value,
                    current.month,
                    current.day,
                )
                values = max_date
            elif min_value is None and max_value is not None:
                self.lookup_expr = "gte"
                # min year -1 , day+1
                min_date = date(
                    current.year - max_value - 1,
                    current.month,
                    current.day,
                )
                min_date = min_date + timedelta(days=1)
                values = min_date
        return super().filter(qs, values)


class IntegerFilter(Filter):
    """Custom Integer filter to parse Decimal values."""

    field_class = IntegerField


class BusinessAreaSlugFilter(Filter):
    field_class = CharField

    def filter(self, qs: QuerySet, business_area_slug: str) -> QuerySet:
<<<<<<< HEAD
<<<<<<< HEAD

        return qs.filter(business_area__slug=business_area_slug)
=======
        if business_area_slug:
            return qs.filter(business_area__slug=business_area_slug)
        return qs
>>>>>>> origin
=======
        if business_area_slug:
            return qs.filter(business_area__slug=business_area_slug)
        return qs
>>>>>>> 1706c370
<|MERGE_RESOLUTION|>--- conflicted
+++ resolved
@@ -186,17 +186,6 @@
     field_class = CharField
 
     def filter(self, qs: QuerySet, business_area_slug: str) -> QuerySet:
-<<<<<<< HEAD
-<<<<<<< HEAD
-
-        return qs.filter(business_area__slug=business_area_slug)
-=======
         if business_area_slug:
             return qs.filter(business_area__slug=business_area_slug)
-        return qs
->>>>>>> origin
-=======
-        if business_area_slug:
-            return qs.filter(business_area__slug=business_area_slug)
-        return qs
->>>>>>> 1706c370
+        return qs