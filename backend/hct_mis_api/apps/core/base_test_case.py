--- conflicted
+++ resolved
@@ -3,12 +3,9 @@
 import random
 import shutil
 import sys
-<<<<<<< HEAD
 from functools import reduce
 from io import BytesIO
-=======
 from typing import Dict
->>>>>>> 2a1b51b2
 
 from django.contrib.auth.models import AnonymousUser
 from django.core.files.uploadedfile import InMemoryUploadedFile
