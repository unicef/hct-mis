--- conflicted
+++ resolved
@@ -27,7 +27,7 @@
 import xlrd
 from admin_extra_buttons.api import button
 from admin_extra_buttons.decorators import choice, view
-from admin_extra_buttons.mixins import confirm_action
+from admin_extra_buttons.mixins import ExtraButtonsMixin, confirm_action
 from admin_sync.mixin import GetManyFromRemoteMixin
 from adminfilters.autocomplete import AutoCompleteFilter
 from adminfilters.filters import ChoicesFieldComboFilter
@@ -38,7 +38,8 @@
 from hct_mis_api.apps.account.models import Role, User
 from hct_mis_api.apps.administration.widgets import JsonWidget
 from hct_mis_api.apps.core.celery_tasks import (
-    upload_new_kobo_template_and_update_flex_fields_task, create_target_population_task,
+    create_target_population_task,
+    upload_new_kobo_template_and_update_flex_fields_task,
 )
 from hct_mis_api.apps.core.forms import ProgramForm
 from hct_mis_api.apps.core.models import (
@@ -52,16 +53,12 @@
 )
 from hct_mis_api.apps.core.validators import KoboTemplateValidator
 from hct_mis_api.apps.payment.services.rapid_pro.api import RapidProAPI
-<<<<<<< HEAD
+from hct_mis_api.apps.targeting.models import TargetPopulation
 from hct_mis_api.apps.utils.admin import (
     HOPEModelAdminBase,
     LastSyncDateResetMixin,
     SoftDeletableAdminMixin,
 )
-=======
-from hct_mis_api.apps.targeting.models import TargetPopulation
-from hct_mis_api.apps.utils.admin import SoftDeletableAdminMixin
->>>>>>> 91938ae0
 from hct_mis_api.apps.utils.security import is_root
 from mptt.admin import MPTTModelAdmin
 
@@ -587,11 +584,7 @@
 
 
 @admin.register(StorageFile)
-<<<<<<< HEAD
-class StorageFileAdmin(HOPEModelAdminBase):
-=======
 class StorageFileAdmin(ExtraButtonsMixin, admin.ModelAdmin):
->>>>>>> 91938ae0
     list_display = ("file_name", "file", "business_area", "file_size", "created_by", "created_at")
 
     def has_change_permission(self, request, obj=None):
@@ -603,9 +596,6 @@
             return request.user.can_download_storage_files(obj.business_area)
 
     def has_view_permission(self, request, obj=None):
-<<<<<<< HEAD
-        return True
-=======
         return request.user.can_download_storage_files()
 
     def has_add_permission(self, request):
@@ -633,5 +623,4 @@
             create_target_population_task.delay(storage_obj.pk, program_id, tp_name)
 
             self.message_user(request, "Creation of TargetPopulation started")
-            return redirect("..")
->>>>>>> 91938ae0
+            return redirect("..")