--- conflicted
+++ resolved
@@ -55,11 +55,7 @@
 from hct_mis_api.apps.core.tasks.admin_areas import load_admin_area
 from hct_mis_api.apps.core.validators import KoboTemplateValidator
 from hct_mis_api.apps.payment.rapid_pro.api import RapidProAPI
-<<<<<<< HEAD
-from hct_mis_api.apps.utils.admin import is_root
-=======
-from hct_mis_api.apps.utils.admin import SoftDeletableAdminMixin
->>>>>>> d1fae73d
+from hct_mis_api.apps.utils.admin import SoftDeletableAdminMixin, is_root
 from mptt.admin import MPTTModelAdmin
 
 logger = logging.getLogger(__name__)
@@ -652,15 +648,12 @@
 
 
 @admin.register(FlexibleAttributeGroup)
-class FlexibleAttributeGroupAdmin(SoftDeletableAdminMixin, MPTTModelAdmin):
+class FlexibleAttributeGroupAdmin(MPTTModelAdmin):
     inlines = (FlexibleAttributeInline,)
     list_display = ("name", "parent", "required", "repeatable", "is_removed")
     # autocomplete_fields = ("parent",)
     raw_id_fields = ("parent",)
-    list_filter = (
-        "repeatable",
-        "required",
-    )
+    list_filter = ("repeatable", "required", "is_removed")
     search_fields = ("name",)
     formfield_overrides = {
         JSONField: {"widget": JSONEditor},
@@ -668,12 +661,13 @@
 
 
 @admin.register(FlexibleAttributeChoice)
-class FlexibleAttributeChoiceAdmin(SoftDeletableAdminMixin):
+class FlexibleAttributeChoiceAdmin(admin.ModelAdmin):
     list_display = (
         "list_name",
         "name",
     )
     search_fields = ("name", "list_name")
+    list_filter = ("is_removed",)
     filter_horizontal = ("flex_attributes",)
     formfield_overrides = {
         JSONField: {"widget": JSONEditor},
