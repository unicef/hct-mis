import csv
import logging
import time
from io import StringIO

from django import forms
from django.contrib import admin, messages
from django.contrib.admin import SimpleListFilter
from django.contrib.admin.templatetags.admin_urls import add_preserved_filters
from django.contrib.messages import ERROR
from django.contrib.postgres.aggregates import ArrayAgg
from django.contrib.sites.models import Site
from django.core.exceptions import PermissionDenied, ValidationError
from django.core.mail import EmailMessage
from django.core.validators import RegexValidator
from django.db import transaction
from django.db.models import JSONField
from django.http import HttpResponse, HttpResponseRedirect
from django.shortcuts import get_object_or_404, redirect
from django.template.defaultfilters import slugify
from django.template.response import TemplateResponse
from django.urls import reverse
from django.utils import timezone
from django.utils.html import format_html
from django.utils.safestring import mark_safe

import xlrd
from admin_extra_buttons.api import ExtraButtonsMixin, button
from admin_extra_buttons.mixins import confirm_action
from adminfilters.autocomplete import AutoCompleteFilter
from adminfilters.filters import (
    AllValuesComboFilter,
    ChoicesFieldComboFilter,
    ValueFilter,
)
from adminfilters.mixin import AdminFiltersMixin
from constance import config
from import_export import fields, resources
from import_export.admin import ImportExportModelAdmin
from import_export.widgets import ForeignKeyWidget
from jsoneditor.forms import JSONEditor
from xlrd import XLRDError

from hct_mis_api.apps.account.models import Role, User
from hct_mis_api.apps.administration.widgets import JsonWidget
from hct_mis_api.apps.core.celery_tasks import (
    upload_new_kobo_template_and_update_flex_fields_task,
)
from hct_mis_api.apps.core.datamart.api import DatamartAPI
from hct_mis_api.apps.core.export_locations import ExportLocations
from hct_mis_api.apps.core.models import (
    AdminArea,
    AdminAreaLevel,
    BusinessArea,
    CountryCodeMap,
    FlexibleAttribute,
    FlexibleAttributeChoice,
    FlexibleAttributeGroup,
    XLSXKoboTemplate,
)
from hct_mis_api.apps.core.tasks.admin_areas import load_admin_area
from hct_mis_api.apps.core.validators import KoboTemplateValidator
from hct_mis_api.apps.payment.services.rapid_pro.api import RapidProAPI
from hct_mis_api.apps.utils.admin import SoftDeletableAdminMixin
from hct_mis_api.apps.utils.security import is_root
from mptt.admin import MPTTModelAdmin

logger = logging.getLogger(__name__)


class XLSImportForm(forms.Form):
    xls_file = forms.FileField()


class TestRapidproForm(forms.Form):
    phone_number = forms.CharField(
        label="Phone number",
        required=True,
    )
    flow_name = forms.CharField(label="Name of the test flow", initial="Test", required=True)


class BusinessOfficeCodeValidator(RegexValidator):
    message = "Business office code must start with 'BO' and contains only chars"
    regex = "BO[A-Z]{2}"


class BusinessOfficeForm(forms.ModelForm):
    name = forms.CharField()
    code = forms.CharField(max_length=4, validators=[BusinessOfficeCodeValidator()])

    class Meta:
        model = BusinessArea
        fields = ("code", "name")


class BusinessofficeFilter(SimpleListFilter):
    template = "adminfilters/combobox.html"
    title = "Business Ofiice"
    parameter_name = "bo"

    def lookups(self, request, model_admin):
        return [(1, "Is a Business Office"), (2, "Is a Business Area")]

    def value(self):
        return self.used_parameters.get(self.parameter_name)

    def queryset(self, request, queryset):
        if self.value() == "2":
            return queryset.filter(parent_id__isnull=True)
        elif self.value() == "1":
            return queryset.exclude(parent_id__isnull=True)
        return queryset


from django.db.models import Aggregate, CharField


class GroupConcat(Aggregate):
    function = "GROUP_CONCAT"
    template = "%(function)s(%(distinct)s%(expressions)s)"

    def __init__(self, expression, distinct=False, **extra):
        super().__init__(
            expression,
            distinct="DISTINCT " if distinct else "",
            output_field=CharField(),
            **extra,
        )


@admin.register(BusinessArea)
class BusinessAreaAdmin(ExtraButtonsMixin, admin.ModelAdmin):
    list_display = (
        "name",
        "slug",
        "code",
        "region_name",
        "region_code",
    )
    search_fields = ("name", "slug")
    list_filter = (
        "has_data_sharing_agreement",
        "region_name",
        BusinessofficeFilter,
        "is_split",
    )
    readonly_fields = ("parent", "is_split")
    filter_horizontal = ("countries",)
    # formfield_overrides = {
    #     JSONField: {"widget": JSONEditor},
    # }

    def formfield_for_dbfield(self, db_field, request, **kwargs):
        if db_field.name == "custom_fields":
            if is_root(request):
                kwargs = {"widget": JSONEditor}
            else:
                kwargs = {"widget": JsonWidget}
            return db_field.formfield(**kwargs)
        return super().formfield_for_dbfield(db_field, request, **kwargs)

    # def get_readonly_fields(self, request, obj=None):
    #     if not is_root(request):
    #         return self.readonly_fields + ('slug')
    #     return super().get_readonly_fields(request, obj)

    @button(label="Create Business Office", permission="core.can_split")
    def split_business_area(self, request, pk):
        context = self.get_common_context(request, pk)
        opts = self.object._meta
        if request.POST:
            form = context["form"] = BusinessOfficeForm(request.POST)
            if form.is_valid():
                with transaction.atomic():
                    self.object.is_split = True
                    name = form.cleaned_data["name"]
                    office = BusinessArea.objects.create(
                        code=form.cleaned_data["code"],
                        name=form.cleaned_data["name"],
                        parent=self.object,
                        region_code=self.object.region_code,
                        region_name=self.object.region_name,
                        long_name=f"Business Office: {name}",
                        slug=slugify(name),
                    )
                preserved_filters = self.get_preserved_filters(request)

                redirect_url = reverse(
                    f"admin:{opts.app_label}_{opts.model_name}_change",
                    args=(office.pk,),
                    current_app=self.admin_site.name,
                )
                redirect_url = add_preserved_filters(
                    {"preserved_filters": preserved_filters, "opts": opts}, redirect_url
                )
                return HttpResponseRedirect(redirect_url)
        else:
            context["form"] = BusinessOfficeForm()

        return TemplateResponse(request, "core/admin/split_ba.html", context)

    def _get_doap_matrix(self, obj):
        matrix = []
        ca_roles = Role.objects.filter(subsystem=Role.CA).order_by("name").values_list("name", flat=True)
        fields = ["org", "Last Name", "First Name", "Email", "Business Unit", "Partner Instance ID", "Action"]
        fields += list(ca_roles)
        matrix.append(fields)
        all_user_data = {}
        for member in obj.user_roles.all():
            user_data = {}
            if member.user.pk not in all_user_data:
                user_roles = list(
                    member.user.user_roles.filter(role__subsystem="CA").values_list("role__name", flat=True)
                )
                user_data["org"] = member.user.partner.name
                user_data["Last Name"] = member.user.last_name
                user_data["First Name"] = member.user.first_name
                user_data["Email"] = member.user.email
                user_data["Business Unit"] = f"UNICEF - {obj.name}"
                user_data["Partner Instance ID"] = int(obj.code)
                user_data["Action"] = ""
                for role in ca_roles:
                    user_data[role] = {True: "Yes", False: ""}[role in user_roles]

                # user_data["user_roles"] = user_roles
                all_user_data[member.user.pk] = user_data

                values = {key: value for (key, value) in user_data.items() if key not in ["action"]}
                signature = str(hash(frozenset(values.items())))

                user_data["signature"] = signature
                user_data["hash"] = member.user.doap_hash
                user_data["values"] = values
                action = None
                if member.user.doap_hash:
                    if signature == member.user.doap_hash:
                        action = "ACTIVE"
                    elif len(user_roles) == 0:
                        action = "REMOVE"
                    else:
                        action = "EDIT"
                elif len(user_roles):
                    action = "ADD"

                if action:
                    user_data["Action"] = action
                    matrix.append(user_data)
        return matrix

    @button(label="Force DOAP SYNC", permission="core.can_reset_doap", group="doap")
    def force_sync_doap(self, request, pk):
        context = self.get_common_context(request, pk, title="Members")
        obj = context["original"]
        matrix = self._get_doap_matrix(obj)
        for row in matrix[1:]:
            User.objects.filter(email=row["Email"]).update(doap_hash=row["signature"])
        return HttpResponseRedirect(reverse("admin:core_businessarea_view_ca_doap", args=[obj.pk]))

    @button(label="Send DOAP", group="doap")
    def send_doap(self, request, pk):
        context = self.get_common_context(request, pk, title="Members")
        obj = context["original"]
        try:
            matrix = self._get_doap_matrix(obj)
            buffer = StringIO()
            writer = csv.DictWriter(buffer, matrix[0], extrasaction="ignore")
            writer.writeheader()
            for row in matrix[1:]:
                writer.writerow(row)
            recipients = [request.user.email] + config.CASHASSIST_DOAP_RECIPIENT.split(";")
            self.log_change(request, obj, f'DOAP sent to {", ".join(recipients)}')
            buffer.seek(0)
            environment = Site.objects.first().name
            mail = EmailMessage(
                f"CashAssist - UNICEF - {obj.name} user updates",
                f"""Dear GSD,
                
In CashAssist, please update the users in {environment} UNICEF - {obj.name} business unit as per the attached DOAP.
Many thanks,
UNICEF HOPE""",
                to=recipients,
            )
            mail.attach(f"UNICEF - {obj.name} {environment} DOAP.csv", buffer.read(), "text/csv")
            mail.send()
            for row in matrix[1:]:
                if row["Action"] == "REMOVE":
                    User.objects.filter(email=row["Email"]).update(doap_hash="")
                else:
                    User.objects.filter(email=row["Email"]).update(doap_hash=row["signature"])
            obj.custom_fields.update({"hope": {"last_doap_sync": str(timezone.now())}})
            obj.save()
            self.message_user(request, f'Email sent to {", ".join(recipients)}', messages.SUCCESS)
        except Exception as e:
            logger.exception(e)
            self.message_user(request, f"{e.__class__.__name__}: {e}", messages.ERROR)

        return HttpResponseRedirect(reverse("admin:core_businessarea_view_ca_doap", args=[obj.pk]))

    @button(label="Export DOAP", group="doap", permission="core.can_export_doap")
    def export_doap(self, request, pk):
        context = self.get_common_context(request, pk, title="DOAP matrix")
        obj = context["original"]
        environment = Site.objects.first().name
        response = HttpResponse(content_type="text/csv")
        response["Content-Disposition"] = f"attachment; filename=UNICEF - {obj.name} {environment} DOAP.csv"
        matrix = self._get_doap_matrix(obj)
        writer = csv.DictWriter(response, matrix[0], extrasaction="ignore")
        writer.writeheader()
        for row in matrix[1:]:
            writer.writerow(row)
        return response

    @button(permission="core.can_send_doap")
    def view_ca_doap(self, request, pk):
        context = self.get_common_context(request, pk, title="DOAP matrix")
        context["aeu_groups"] = ["doap"]
        obj = context["original"]
        matrix = self._get_doap_matrix(obj)
        context["headers"] = matrix[0]
        context["rows"] = matrix[0:]
        context["matrix"] = matrix
        return TemplateResponse(request, "core/admin/ca_doap.html", context)

    @button(permission="account.view_user")
    def members(self, request, pk):
        context = self.get_common_context(request, pk, title="Members")
        context["members"] = (
            context["original"]
            .user_roles.values(
                "user__id",
                "user__email",
                "user__username",
                "user__custom_fields__kobo_username",
            )
            .annotate(roles=ArrayAgg("role__name"))
            .order_by("user__username")
        )
        return TemplateResponse(request, "core/admin/ba_members.html", context)

    @button(label="Test RapidPro Connection")
    def _test_rapidpro_connection(self, request, pk):
        context = self.get_common_context(request, pk)
        context["business_area"] = self.object
        context["title"] = f"Test `{self.object.name}` RapidPRO connection"

        if request.method == "GET":
            context["form"] = TestRapidproForm()
        else:
            form = TestRapidproForm(request.POST)
            try:
                if form.is_valid():
                    api = RapidProAPI(self.object.slug)
                    phone_number = form.cleaned_data["phone_number"]
                    flow_name = form.cleaned_data["flow_name"]
                    context["phone_number"] = phone_number
                    context["flow_name"] = flow_name

                    error, response = api.test_connection_start_flow(flow_name, phone_number)
                    if response:
                        context["flow_uuid"] = response["flow"]["uuid"]
                        context["flow_status"] = response["status"]
                        context["timestamp"] = response["created_on"]

                    if error:
                        messages.error(request, error)
                    else:
                        messages.success(request, "Connection successful")
            except Exception as e:
                self.message_user(request, f"{e.__class__.__name__}: {e}", messages.ERROR)
            context["form"] = form

        return TemplateResponse(request, "core/test_rapidpro.html", context)

    @button(permission=is_root)
    def mark_submissions(self, request, pk):
        business_area = self.get_queryset(request).get(pk=pk)
        if request.method == "POST":
            from hct_mis_api.apps.registration_datahub.tasks.mark_submissions import (
                MarkSubmissions,
            )

            try:
                task = MarkSubmissions(business_area)
                result = task.execute()
                self.message_user(request, result["message"], messages.SUCCESS)
            except Exception as e:
                logger.exception(e)
                self.message_user(request, str(e), messages.ERROR)
            return HttpResponseRedirect(reverse("admin:core_businessarea_change", args=[business_area.id]))
        else:
            return confirm_action(
                self,
                request,
                self.mark_submissions,
                mark_safe(
                    """<h1>DO NOT CONTINUE IF YOU ARE NOT SURE WHAT YOU ARE DOING</h1>                
                <h3>All ImportedSubmission for not merged rdi will be marked.</h3> 
                """
                ),
                "Successfully executed",
            )


class CountryFilter(SimpleListFilter):
    template = "adminfilters/combobox.html"
    title = "Country"
    parameter_name = "country"

    def lookups(self, request, model_admin):
        return AdminArea.objects.filter(admin_area_level__admin_level=0).values_list("id", "title")

    def value(self):
        return self.used_parameters.get(self.parameter_name)

    def queryset(self, request, queryset):
        try:
            if self.value():
                country = AdminArea.objects.get(id=self.value())
                return queryset.filter(tree_id=country.tree_id)
        except AdminArea.DoesNotExist:
            pass
        return queryset


class AdminLevelFilter(SimpleListFilter):
    template = "adminfilters/combobox.html"

    title = "Admin Level"
    parameter_name = "alevel"

    def lookups(self, request, model_admin):
        return [(l, f"Level {l}") for l in range(3)]

    def value(self):
        return self.used_parameters.get(self.parameter_name)

    def queryset(self, request, queryset):
        if self.value():
            return queryset.filter(admin_area_level__admin_level=self.value())
        return queryset


class AdminAreaLevelResource(resources.ModelResource):
    business_area = fields.Field(widget=ForeignKeyWidget(BusinessArea, field="code"), attribute="business_area")

    class Meta:
        model = AdminAreaLevel
        fields = (
            "name",
            "display_name",
            "admin_level",
            "business_area",
            "area_code",
            "country_name",
            "datamart_id",
        )
        import_id_fields = (
            "name",
            "country_name",
            "admin_level",
        )

    def after_import(self, *args, **kwargs):
        super().after_import(*args, **kwargs)

        countries = AdminAreaLevel.objects.get_countries()
        for country, country_name in countries:
            AdminAreaLevel.objects.filter(country_name=country_name).update(country=country)


@admin.register(AdminAreaLevel)
<<<<<<< HEAD
class AdminAreaLevelAdmin(ExtraButtonsMixin, admin.ModelAdmin):
=======
class AdminAreaLevelAdmin(ImportExportModelAdmin, ExtraUrlMixin, admin.ModelAdmin):
>>>>>>> aa3ced82
    list_display = ("name", "country_name", "admin_level", "area_code")
    list_filter = (
        ("admin_level", AllValuesComboFilter),
        ("country_name", AllValuesComboFilter),
    )
    search_fields = ("name",)
    ordering = ("country_name", "admin_level")
    resource_class = AdminAreaLevelResource

    @button(permission="core.load_from_datamart")
    def load_from_datamart(self, request):
        api = DatamartAPI()
        admin_areas_country_name = []
        for level in api.get_admin_levels():
            try:
                admin_area, _ = AdminAreaLevel.objects.update_or_create(
                    datamart_id=level["id"],
                    defaults={
                        "name": level["name"],
                        "country_name": level["country_name"],
                        "area_code": level["area_code"],
                        "admin_level": level["admin_level"],
                    },
                )
                if level["admin_level"] == 0:
                    admin_areas_country_name.append((admin_area, level["country_name"]))
            except Exception as e:
                logger.exception(e)
        if admin_areas_country_name:
            for admin_area, country_name in admin_areas_country_name:
                AdminAreaLevel.objects.filter(country_name=country_name).update(country=admin_area)


class LoadAdminAreaForm(forms.Form):
    # country = forms.ChoiceField(choices=AdminAreaLevel.objects.get_countries())
    country = forms.ModelChoiceField(queryset=AdminAreaLevel.objects.filter(admin_level=0).order_by("country_name"))
    geometries = forms.BooleanField(required=False)
    run_in_background = forms.BooleanField(required=False)

    page_size = forms.IntegerField(required=True, validators=[lambda x: x >= 1])
    max_records = forms.IntegerField(required=False, help_text="Leave blank for all records")

    skip_rebuild = forms.BooleanField(required=False, help_text="Do not rebuild MPTT tree")


class ExportLocationsForm(forms.Form):
    country = forms.ModelChoiceField(
        queryset=AdminArea.objects.filter(admin_area_level__admin_level=0).order_by("title")
    )


class ImportAreaForm(forms.Form):
    # country = forms.ChoiceField(choices=AdminAreaLevel.objects.get_countries())
    country = forms.ModelChoiceField(queryset=AdminArea.objects.filter(admin_area_level__admin_level=0))
    file = forms.FileField()


class AdminAreaResource(resources.ModelResource):
    admin_area_level = fields.Field(
        widget=ForeignKeyWidget(AdminAreaLevel, field="datamart_id"), attribute="admin_area_level"
    )
    parent = fields.Field(widget=ForeignKeyWidget(AdminArea, field="p_code"), attribute="parent")

    class Meta:
        model = AdminArea
        fields = (
            "external_id",
            "title",
            "admin_area_level",
            "p_code",
            "parent",
            "geom",
            "point",
        )
        import_id_fields = (
            "title",
            "p_code",
        )


@admin.register(AdminArea)
<<<<<<< HEAD
class AdminAreaAdmin(ExtraButtonsMixin, AdminFiltersMixin, MPTTModelAdmin):
=======
class AdminAreaAdmin(ImportExportModelAdmin, ExtraUrlMixin, MPTTModelAdmin):
>>>>>>> aa3ced82
    search_fields = ("p_code", "title")
    list_display = (
        "title",
        "country",
        "parent",
        "tree_id",
        "external_id",
        "admin_area_level",
        "p_code",
    )
    list_filter = (
        AdminLevelFilter,
        CountryFilter,
<<<<<<< HEAD
        ("tree_id", ValueFilter),
        ("external_id", ValueFilter),
=======
        ("tree_id", TextFieldFilter.factory(title="Tree Id", lookup="exact")),
        ("external_id", TextFieldFilter.factory(title="External Id", lookup="exact")),
>>>>>>> aa3ced82
    )
    resource_class = AdminAreaResource

    @button(permission=lambda r, __: r.user.is_superuser)
    def rebuild_tree(self, request):
        try:
            AdminArea.objects.rebuild()
        except Exception as e:
            self.message_user(request, f"{e.__class__.__name__}: {str(e)}", messages.ERROR)

    @button(permission="core.import_from_csv")
    def import_file(self, request):
        context = self.get_common_context(request)
        if request.method == "GET":
            form = ImportAreaForm(initial={})
            context["form"] = form
        else:
            form = ImportAreaForm(data=request.POST, files=request.FILES)
            if form.is_valid():
                try:
                    csv_file = form.cleaned_data["file"]
                    # If file is too large
                    if csv_file.multiple_chunks():
                        raise Exception("Uploaded file is too big (%.2f MB)" % (csv_file.size(1000 * 1000)))

                    data_set = csv_file.read().decode("utf-8-sig").splitlines()
                    reader = csv.DictReader(data_set, quoting=csv.QUOTE_NONE, delimiter=";")
                    provided = set(reader.fieldnames)
                    minimum_set = {
                        "area_code",
                        "area_level",
                        "parent_area_code",
                        "area_name",
                    }
                    if not minimum_set.issubset(provided):
                        raise Exception(f"Invalid columns {reader.fieldnames}. {provided.difference(minimum_set)}")
                    lines = []
                    infos = {"skipped": 0}
                    # country = form.cleaned_data['country']
                    # country = AdminArea.objects.get(admin_area_level=form.cleaned_data["country"])
                    country = form.cleaned_data["country"]
                    with transaction.atomic():
                        external_id = f"import-{int(time.time())}"
                        for row in reader:
                            if all(row.values()):
                                level_number = int(row["area_level"])
                                level, __ = AdminAreaLevel.objects.get_or_create(
                                    country=country.admin_area_level,
                                    admin_level=level_number,
                                    defaults={
                                        "name": row.get(
                                            "level_name",
                                            f"{country.title} {level_number}",
                                        )
                                    },
                                )
                                parent = AdminArea.objects.filter(
                                    tree_id=country.tree_id,
                                    p_code=row["parent_area_code"],
                                ).first()
                                if parent is None:
                                    assert level_number == 0, f"Cannot find parent area for {row}"
                                AdminArea.objects.create(
                                    external_id=external_id,
                                    title=row["area_name"],
                                    admin_area_level=level,
                                    p_code=row["area_code"],
                                    parent=parent,
                                )
                                lines.append(row)
                            else:
                                infos["skipped"] += 1
                        try:
                            AdminArea.objects.rebuild()
                        except Exception as e:
                            raise Warning(
                                f"Data successfully loaded but MPTT rebuild failed due to {e.__class__.__name__}: {e}"
                            ) from e
                    context["country"] = form.cleaned_data["country"]
                    context["columns"] = minimum_set
                    context["lines"] = lines
                    context["infos"] = infos
                except Warning as e:
                    logger.exception(e)
                    context["form"] = form
                    self.message_user(request, str(e), messages.ERROR)
                except Exception as e:
                    logger.exception(e)
                    context["form"] = form
                    self.message_user(request, f"{e.__class__.__name__}: {str(e)}", messages.ERROR)
            else:
                context["form"] = form

        return TemplateResponse(request, "core/admin/import_locations.html", context)

    @button(permission="core.load_from_datamart")
    def load_from_datamart(self, request):
        context = self.get_common_context(request)
        if request.method == "GET":
            form = LoadAdminAreaForm(initial={"page_size": DatamartAPI.PAGE_SIZE})
            context["form"] = form
        else:
            form = LoadAdminAreaForm(data=request.POST)
            if form.is_valid():
                try:
                    country = form.cleaned_data["country"]
                    geom = form.cleaned_data["geometries"]
                    page_size = form.cleaned_data["page_size"]
                    max_records = form.cleaned_data["max_records"]
                    if form.cleaned_data["run_in_background"]:
                        load_admin_area.delay(
                            country.id,
                            geom,
                            page_size=page_size,
                            max_records=max_records,
                            notify_to=[request.user.email],
                            rebuild_mptt=not form.cleaned_data["skip_rebuild"],
                        )
                        context["run_in_background"] = True
                    else:
                        results = load_admin_area(
                            country.id,
                            geom,
                            page_size,
                            max_records,
                            rebuild_mptt=not form.cleaned_data["skip_rebuild"],
                        )
                        context["admin_areas"] = results
                except Exception as e:
                    logger.exception(e)
                    context["form"] = form
                    self.message_user(request, f"{e.__class__.__name__}: {e}", messages.ERROR)
            else:
                context["form"] = form

        return TemplateResponse(request, "core/admin/load_admin_areas.html", context)

    @button()
    def export_locations(self, request):
        context = self.get_common_context(request)
        if request.method == "GET":
            form = ExportLocationsForm()
            context["form"] = form
        else:
            form = ExportLocationsForm(data=request.POST)
            if form.is_valid():
                try:
                    country = form.cleaned_data["country"]
                    export_locations = ExportLocations(country=country)
                    return export_locations.export_to_file()
                except Exception as e:
                    logger.exception(e)
                    context["form"] = form
                    self.message_user(request, f"{e.__class__.__name__}: {e}", messages.ERROR)
            else:
                context["form"] = form
        return TemplateResponse(request, "core/admin/export_locations.html", context)


class FlexibleAttributeInline(admin.TabularInline):
    model = FlexibleAttribute
    fields = readonly_fields = ("name", "associated_with", "required")
    extra = 0


@admin.register(FlexibleAttribute)
class FlexibleAttributeAdmin(SoftDeletableAdminMixin):
    list_display = ("type", "name", "required")
    list_filter = (
        ("type", ChoicesFieldComboFilter),
        ("associated_with", ChoicesFieldComboFilter),
        "required",
    )
    search_fields = ("name",)
    formfield_overrides = {
        JSONField: {"widget": JSONEditor},
    }


@admin.register(FlexibleAttributeGroup)
class FlexibleAttributeGroupAdmin(SoftDeletableAdminMixin, MPTTModelAdmin):
    inlines = (FlexibleAttributeInline,)
    list_display = ("name", "parent", "required", "repeatable", "is_removed")
    # autocomplete_fields = ("parent",)
    raw_id_fields = ("parent",)
    list_filter = (
        "repeatable",
        "required",
    )
    search_fields = ("name",)
    formfield_overrides = {
        JSONField: {"widget": JSONEditor},
    }


@admin.register(FlexibleAttributeChoice)
class FlexibleAttributeChoiceAdmin(SoftDeletableAdminMixin):
    list_display = (
        "list_name",
        "name",
    )
    search_fields = ("name", "list_name")
    filter_horizontal = ("flex_attributes",)
    formfield_overrides = {
        JSONField: {"widget": JSONEditor},
    }


@admin.register(XLSXKoboTemplate)
<<<<<<< HEAD
class XLSXKoboTemplateAdmin(SoftDeletableAdminMixin, AdminFiltersMixin, ExtraButtonsMixin, admin.ModelAdmin):
    list_display = ("original_file_name", "uploaded_by", "created_at", "file", "import_status")
=======
class XLSXKoboTemplateAdmin(SoftDeletableAdminMixin, ExtraUrlMixin, admin.ModelAdmin):
    list_display = (
        "original_file_name",
        "uploaded_by",
        "created_at",
        "file",
        "import_status",
    )
>>>>>>> aa3ced82
    list_filter = (
        "status",
        ("uploaded_by", AutoCompleteFilter),
    )
    search_fields = ("file_name",)
    date_hierarchy = "created_at"
    exclude = ("is_removed", "file_name", "status", "template_id")
    readonly_fields = (
        "original_file_name",
        "uploaded_by",
        "file",
        "import_status",
        "error_description",
    )

    def import_status(self, obj):
        if obj.status == self.model.SUCCESSFUL:
            color = "89eb34"
        elif obj.status == self.model.UNSUCCESSFUL:
            color = "e30b0b"
        else:
            color = "7a807b"

        return format_html(
            '<span style="color: #{};">{}</span>',
            color,
            obj.status,
        )

    def original_file_name(self, obj):
        return obj.file_name

    def get_form(self, request, obj=None, change=False, **kwargs):
        if obj is None:
            return XLSImportForm
        return super().get_form(request, obj, change, **kwargs)

    @button()
    def download_last_valid_file(self, request):
        latest_valid_import = self.model.objects.latest_valid()
        if latest_valid_import:
            return redirect(latest_valid_import.file.url)
        self.message_user(
            request,
            "There is no valid file to download",
            level=ERROR,
        )

    @button(
        label="Rerun KOBO Import",
<<<<<<< HEAD
        visible=lambda btn: btn.original is not None and btn.original.status != XLSXKoboTemplate.SUCCESSFUL,
=======
        visible=lambda o: o is not None and o.status != XLSXKoboTemplate.SUCCESSFUL,
>>>>>>> aa3ced82
    )
    def rerun_kobo_import(self, request, pk):
        xlsx_kobo_template_object = get_object_or_404(XLSXKoboTemplate, pk=pk)
        upload_new_kobo_template_and_update_flex_fields_task.run(
            xlsx_kobo_template_id=str(xlsx_kobo_template_object.id)
        )
        return redirect(".")

    def add_view(self, request, form_url="", extra_context=None):
        if not self.has_add_permission(request):
            logger.error("The user did not have permission to do that")
            raise PermissionDenied

        opts = self.model._meta
        app_label = opts.app_label

        context = {
            **self.admin_site.each_context(request),
            "opts": opts,
            "app_label": app_label,
            "has_file_field": True,
        }
        form_class = self.get_form(request)
        payload = {**context}

        if request.method == "POST":
            form = form_class(request.POST, request.FILES)
            payload["form"] = form
            xls_file = request.FILES["xls_file"]

            try:
                wb = xlrd.open_workbook(file_contents=xls_file.read())
                sheets = {
                    "survey_sheet": wb.sheet_by_name("survey"),
                    "choices_sheet": wb.sheet_by_name("choices"),
                }
                validation_errors = KoboTemplateValidator.validate_kobo_template(**sheets)
                if validation_errors:
                    errors = [f"Field: {error['field']} - {error['message']}" for error in validation_errors]
                    form.add_error(field=None, error=errors)
            except ValidationError as validation_error:
                logger.exception(validation_error)
                form.add_error("xls_file", validation_error)
            except XLRDError as file_error:
                logger.exception(file_error)
                form.add_error("xls_file", file_error)

            if form.is_valid():
                xlsx_kobo_template_object = XLSXKoboTemplate.objects.create(
                    file_name=xls_file.name,
                    uploaded_by=request.user,
                    file=xls_file,
                    status=XLSXKoboTemplate.UPLOADED,
                )
                self.message_user(
                    request,
                    "Core field validation successful, running KoBo Template upload task..., "
                    "Import status will change after task completion",
                )
                upload_new_kobo_template_and_update_flex_fields_task.run(
                    xlsx_kobo_template_id=str(xlsx_kobo_template_object.id)
                )
                return redirect("..")
        else:
            payload["form"] = form_class()

        return TemplateResponse(request, "core/xls_form.html", payload)

    def change_view(self, request, object_id=None, form_url="", extra_context=None):
        extra_context = dict(show_save=False, show_save_and_continue=False, show_delete=True)
        has_add_permission = self.has_add_permission
        self.has_add_permission = lambda __: False
        template_response = super().change_view(request, object_id, form_url, extra_context)
        self.has_add_permission = has_add_permission

        return template_response


@admin.register(CountryCodeMap)
class CountryCodeMapAdmin(ExtraButtonsMixin, admin.ModelAdmin):
    list_display = ("country", "alpha2", "alpha3", "ca_code")
    search_fields = ("country",)

    def alpha2(self, obj):
        return obj.country.countries.alpha2(obj.country.code)

    def alpha3(self, obj):
        return obj.country.countries.alpha3(obj.country.code)<|MERGE_RESOLUTION|>--- conflicted
+++ resolved
@@ -9,12 +9,12 @@
 from django.contrib.admin.templatetags.admin_urls import add_preserved_filters
 from django.contrib.messages import ERROR
 from django.contrib.postgres.aggregates import ArrayAgg
+from django.contrib.postgres.fields import JSONField
 from django.contrib.sites.models import Site
 from django.core.exceptions import PermissionDenied, ValidationError
 from django.core.mail import EmailMessage
 from django.core.validators import RegexValidator
 from django.db import transaction
-from django.db.models import JSONField
 from django.http import HttpResponse, HttpResponseRedirect
 from django.shortcuts import get_object_or_404, redirect
 from django.template.defaultfilters import slugify
@@ -139,12 +139,7 @@
         "region_code",
     )
     search_fields = ("name", "slug")
-    list_filter = (
-        "has_data_sharing_agreement",
-        "region_name",
-        BusinessofficeFilter,
-        "is_split",
-    )
+    list_filter = ("has_data_sharing_agreement", "region_name", BusinessofficeFilter, "is_split")
     readonly_fields = ("parent", "is_split")
     filter_horizontal = ("countries",)
     # formfield_overrides = {
@@ -470,11 +465,7 @@
 
 
 @admin.register(AdminAreaLevel)
-<<<<<<< HEAD
-class AdminAreaLevelAdmin(ExtraButtonsMixin, admin.ModelAdmin):
-=======
-class AdminAreaLevelAdmin(ImportExportModelAdmin, ExtraUrlMixin, admin.ModelAdmin):
->>>>>>> aa3ced82
+class AdminAreaLevelAdmin(ImportExportModelAdmin, ExtraButtonsMixin, admin.ModelAdmin):
     list_display = ("name", "country_name", "admin_level", "area_code")
     list_filter = (
         ("admin_level", AllValuesComboFilter),
@@ -556,11 +547,7 @@
 
 
 @admin.register(AdminArea)
-<<<<<<< HEAD
-class AdminAreaAdmin(ExtraButtonsMixin, AdminFiltersMixin, MPTTModelAdmin):
-=======
-class AdminAreaAdmin(ImportExportModelAdmin, ExtraUrlMixin, MPTTModelAdmin):
->>>>>>> aa3ced82
+class AdminAreaAdmin(ImportExportModelAdmin, ExtraButtonsMixin, MPTTModelAdmin):
     search_fields = ("p_code", "title")
     list_display = (
         "title",
@@ -574,13 +561,8 @@
     list_filter = (
         AdminLevelFilter,
         CountryFilter,
-<<<<<<< HEAD
         ("tree_id", ValueFilter),
         ("external_id", ValueFilter),
-=======
-        ("tree_id", TextFieldFilter.factory(title="Tree Id", lookup="exact")),
-        ("external_id", TextFieldFilter.factory(title="External Id", lookup="exact")),
->>>>>>> aa3ced82
     )
     resource_class = AdminAreaResource
 
@@ -790,19 +772,8 @@
 
 
 @admin.register(XLSXKoboTemplate)
-<<<<<<< HEAD
 class XLSXKoboTemplateAdmin(SoftDeletableAdminMixin, AdminFiltersMixin, ExtraButtonsMixin, admin.ModelAdmin):
     list_display = ("original_file_name", "uploaded_by", "created_at", "file", "import_status")
-=======
-class XLSXKoboTemplateAdmin(SoftDeletableAdminMixin, ExtraUrlMixin, admin.ModelAdmin):
-    list_display = (
-        "original_file_name",
-        "uploaded_by",
-        "created_at",
-        "file",
-        "import_status",
-    )
->>>>>>> aa3ced82
     list_filter = (
         "status",
         ("uploaded_by", AutoCompleteFilter),
@@ -853,11 +824,7 @@
 
     @button(
         label="Rerun KOBO Import",
-<<<<<<< HEAD
         visible=lambda btn: btn.original is not None and btn.original.status != XLSXKoboTemplate.SUCCESSFUL,
-=======
-        visible=lambda o: o is not None and o.status != XLSXKoboTemplate.SUCCESSFUL,
->>>>>>> aa3ced82
     )
     def rerun_kobo_import(self, request, pk):
         xlsx_kobo_template_object = get_object_or_404(XLSXKoboTemplate, pk=pk)
