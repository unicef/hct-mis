--- conflicted
+++ resolved
@@ -11,16 +11,17 @@
 
 from core.models import Location, FlexibleField
 
+from core.models import BusinessArea
 
-<<<<<<< HEAD
+
 class XLSImportForm(forms.Form):
     location = ModelChoiceField(queryset=Location.objects.all())
     xls_file = forms.FileField()
 
 
-@admin.register(Location)
-class LocationAdmin(admin.ModelAdmin):
-    list_display = ("name", "country")
+@admin.register(BusinessArea)
+class BusinessAreaAdmin(admin.ModelAdmin):
+    list_display = ("name", "slug")
 
 
 @admin.register(FlexibleField)
@@ -127,12 +128,4 @@
         form = XLSImportForm()
         payload = {"form": form}
 
-        return render(request, "core/xls_form.html", payload)
-=======
-from core.models import BusinessArea
-
-
-@admin.register(BusinessArea)
-class BusinessAreaAdmin(admin.ModelAdmin):
-    list_display = ("name", "slug")
->>>>>>> 9c1c9974
+        return render(request, "core/xls_form.html", payload)