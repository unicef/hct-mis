import csv
import logging
from io import StringIO
from typing import TYPE_CHECKING, Any, Callable, Dict, List, Optional, Tuple, Union

from django import forms
from django.contrib import admin, messages
from django.contrib.admin import SimpleListFilter, TabularInline
from django.contrib.admin.templatetags.admin_urls import add_preserved_filters
from django.contrib.messages import ERROR
from django.contrib.postgres.aggregates import ArrayAgg
from django.contrib.postgres.fields import JSONField
from django.contrib.sites.models import Site
from django.core.exceptions import PermissionDenied, ValidationError
from django.core.mail import EmailMessage
from django.core.validators import RegexValidator
from django.db import transaction
from django.forms import inlineformset_factory
from django.http import (
    HttpRequest,
    HttpResponse,
    HttpResponsePermanentRedirect,
    HttpResponseRedirect,
)
from django.shortcuts import get_object_or_404, redirect
from django.template.defaultfilters import slugify
from django.template.response import TemplateResponse
from django.urls import reverse
from django.utils import timezone
from django.utils.html import format_html
from django.utils.safestring import mark_safe

import xlrd
from admin_extra_buttons.api import button
from admin_extra_buttons.decorators import choice, view
from admin_extra_buttons.mixins import ExtraButtonsMixin, confirm_action
from admin_sync.mixin import GetManyFromRemoteMixin
from adminfilters.autocomplete import AutoCompleteFilter
from adminfilters.filters import ChoicesFieldComboFilter
from constance import config
from jsoneditor.forms import JSONEditor
from xlrd import XLRDError

from hct_mis_api.apps.account.models import Role, User
from hct_mis_api.apps.administration.widgets import JsonWidget
from hct_mis_api.apps.core.celery_tasks import (
    create_target_population_task,
    upload_new_kobo_template_and_update_flex_fields_task,
)
from hct_mis_api.apps.core.forms import ProgramForm
from hct_mis_api.apps.core.models import (
    BusinessArea,
    CountryCodeMap,
    DataCollectingType,
    FlexibleAttribute,
    FlexibleAttributeChoice,
    FlexibleAttributeGroup,
    MigrationStatus,
    StorageFile,
    XLSXKoboTemplate,
)
from hct_mis_api.apps.core.services.rapid_pro.api import RapidProAPI
from hct_mis_api.apps.core.validators import KoboTemplateValidator
from hct_mis_api.apps.household.models import DocumentType
from hct_mis_api.apps.payment.forms import AcceptanceProcessThresholdForm
from hct_mis_api.apps.payment.models import AcceptanceProcessThreshold
from hct_mis_api.apps.targeting.models import TargetPopulation
from hct_mis_api.apps.utils.admin import (
    HOPEModelAdminBase,
    LastSyncDateResetMixin,
    SoftDeletableAdminMixin,
)
from hct_mis_api.apps.utils.security import is_root
from mptt.admin import MPTTModelAdmin

if TYPE_CHECKING:
    from uuid import UUID

    from django.contrib.admin import ModelAdmin
    from django.db.models.query import QuerySet


logger = logging.getLogger(__name__)


class XLSImportForm(forms.Form):
    xls_file = forms.FileField()


class TestRapidproForm(forms.Form):
    phone_number = forms.CharField(
        label="Phone number",
        required=True,
    )
    flow_name = forms.CharField(label="Name of the test flow", initial="Test", required=True)


class BusinessOfficeCodeValidator(RegexValidator):
    message = "Business office code must start with 'BO' and contains only chars"
    regex = "BO[A-Z]{2}"


class BusinessOfficeForm(forms.ModelForm):
    name = forms.CharField()
    code = forms.CharField(max_length=4, validators=[BusinessOfficeCodeValidator()])

    class Meta:
        model = BusinessArea
        fields = ("code", "name")


class BusinessofficeFilter(SimpleListFilter):
    template = "adminfilters/combobox.html"
    title = "Business Ofiice"
    parameter_name = "bo"

    def lookups(self, request: HttpRequest, model_admin: "ModelAdmin") -> List[Tuple[int, str]]:
        return [(1, "Is a Business Office"), (2, "Is a Business Area")]

    def value(self) -> str:
        return self.used_parameters.get(self.parameter_name)

    def queryset(self, request: HttpRequest, queryset: "QuerySet") -> "QuerySet":
        if self.value() == "2":
            return queryset.filter(parent_id__isnull=True)
        elif self.value() == "1":
            return queryset.exclude(parent_id__isnull=True)
        return queryset


class AcceptanceProcessThresholdFormset(forms.models.BaseInlineFormSet):
    @classmethod
    def validate_ranges(cls, ranges: List[List[Optional[int]]]) -> None:
        ranges = sorted(ranges)  # sorted by range min value

        if ranges[0][0] != 0:
            raise forms.ValidationError("Ranges need to start from 0")

        for r1, r2 in zip(ranges, ranges[1:]):
            if not r1[1] or (r1[1] and r2[0] and r1[1] > r2[0]):  # [1, None) [10, 100) or [1, 10) [8, 20)
                raise forms.ValidationError(
                    f"Provided ranges overlap [{r1[0]}, {r1[1] or '∞'}) [{r2[0]}, {r2[1] or '∞'})"
                )

            if r1[1] != r2[0]:
                raise forms.ValidationError(
                    f"Whole range of [0 , ∞] is not covered, please cover range between [{r1[0]}, {r1[1] or '∞'}) [{r2[0]}, {r2[1] or '∞'})"
                )

        if ranges[-1][1] is not None:
            raise forms.ValidationError("Last range should cover ∞ (please leave empty value)")

    def clean(self) -> None:
        super().clean()
        ranges = []
        for idx, form in enumerate(self.forms):
            data = form.data.dict()
            _min = data[f"acceptance_process_thresholds-{idx}-payments_range_usd_0"]
            _max = data[f"acceptance_process_thresholds-{idx}-payments_range_usd_1"]
            _deleted = data.get(f"acceptance_process_thresholds-{idx}-DELETE") == "on"
            if not _deleted:
                ranges.append(
                    [
                        int(_min),
                        int(_max) if _max else None,
                    ]
                )

        if not ranges:
            return

        self.validate_ranges(ranges)


AcceptanceProcessThresholdInlineFormSet = inlineformset_factory(
    BusinessArea,
    AcceptanceProcessThreshold,
    form=AcceptanceProcessThresholdForm,
    formset=AcceptanceProcessThresholdFormset,
)


class AcceptanceProcessThresholdInline(TabularInline):
    model = AcceptanceProcessThreshold
    extra = 0
    formset = AcceptanceProcessThresholdInlineFormSet  # type: ignore
    ordering = [
        "payments_range_usd",
    ]
    verbose_name_plural = (
        "Acceptance Process Thresholds in USD- "
        "Please leave empty value to set max range as ∞, whole range [0, ∞) need to be covered. "
        "Example: [0, 100000) [100000, )"
    )


@admin.register(BusinessArea)
class BusinessAreaAdmin(GetManyFromRemoteMixin, LastSyncDateResetMixin, HOPEModelAdminBase):
    inlines = [
        AcceptanceProcessThresholdInline,
    ]
    list_display = (
        "name",
        "slug",
        "code",
        "region_name",
        "region_code",
        "active",
    )
    search_fields = ("name", "slug")
    list_filter = ("has_data_sharing_agreement", "active", "region_name", BusinessofficeFilter, "is_split")
    readonly_fields = ("parent", "is_split", "document_types_valid_for_deduplication")
    filter_horizontal = ("countries",)

    def document_types_valid_for_deduplication(self, obj: Any) -> List:
        return list(DocumentType.objects.filter(valid_for_deduplication=True).values_list("label", flat=True))

    def formfield_for_dbfield(self, db_field: Any, request: HttpRequest, **kwargs: Any) -> Any:
        if db_field.name == "custom_fields":
            if is_root(request):
                kwargs = {"widget": JSONEditor}
            else:
                kwargs = {"widget": JsonWidget}
            return db_field.formfield(**kwargs)
        return super().formfield_for_dbfield(db_field, request, **kwargs)

    @choice(label="DOAP", change_list=False)
    def doap(self, button: button) -> None:
        button.choices = [self.force_sync_doap, self.send_doap, self.export_doap, self.view_ca_doap]

    @button(label="Create Business Office", permission="core.can_split")
    def split_business_area(self, request: HttpRequest, pk: "UUID") -> Union[HttpResponseRedirect, TemplateResponse]:
        context = self.get_common_context(request, pk)
        opts = self.object._meta
        if request.POST:
            form = context["form"] = BusinessOfficeForm(request.POST)
            if form.is_valid():
                with transaction.atomic():
                    self.object.is_split = True
                    name = form.cleaned_data["name"]
                    office = BusinessArea.objects.create(
                        code=form.cleaned_data["code"],
                        name=form.cleaned_data["name"],
                        parent=self.object,
                        region_code=self.object.region_code,
                        region_name=self.object.region_name,
                        long_name=f"Business Office: {name}",
                        slug=slugify(name),
                    )
                preserved_filters = self.get_preserved_filters(request)

                redirect_url = reverse(
                    f"admin:{opts.app_label}_{opts.model_name}_change",
                    args=(office.pk,),
                    current_app=self.admin_site.name,
                )
                redirect_url = add_preserved_filters(
                    {"preserved_filters": preserved_filters, "opts": opts}, redirect_url
                )
                return HttpResponseRedirect(redirect_url)
        else:
            context["form"] = BusinessOfficeForm()

        return TemplateResponse(request, "core/admin/split_ba.html", context)

    def _get_doap_matrix(self, obj: Any) -> List[Any]:
        matrix = []
        ca_roles = Role.objects.filter(subsystem=Role.CA).order_by("name").values_list("name", flat=True)
        fields = ["org", "Last Name", "First Name", "Email", "Business Unit", "Partner Instance ID", "Action"]
        fields += list(ca_roles)
        matrix.append(fields)
        all_user_data = {}
        for member in obj.user_roles.all():
            user_data = {}
            if member.user.pk not in all_user_data:
                user_roles = list(
                    member.user.user_roles.filter(role__subsystem="CA").values_list("role__name", flat=True)
                )
                user_data["org"] = member.user.partner.name
                user_data["Last Name"] = member.user.last_name
                user_data["First Name"] = member.user.first_name
                user_data["Email"] = member.user.email
                user_data["Business Unit"] = f"UNICEF - {obj.name}"
                user_data["Partner Instance ID"] = int(obj.cash_assist_code)
                user_data["Action"] = ""
                for role in ca_roles:
                    user_data[role] = {True: "Yes", False: ""}[role in user_roles]

                # user_data["user_roles"] = user_roles
                all_user_data[member.user.pk] = user_data

                values = {key: value for (key, value) in user_data.items() if key != "action"}
                signature = str(hash(frozenset(values.items())))

                user_data["signature"] = signature
                user_data["hash"] = member.user.doap_hash
                user_data["values"] = values
                action = None
                if member.user.doap_hash:
                    if signature == member.user.doap_hash:
                        action = "ACTIVE"
                    elif len(user_roles) == 0:
                        action = "REMOVE"
                    else:
                        action = "EDIT"
                elif len(user_roles):
                    action = "ADD"

                if action:
                    user_data["Action"] = action
                    matrix.append(user_data)  # type: ignore
        return matrix

    @view(label="Force DOAP SYNC", permission="core.can_reset_doap", group="doap")
    def force_sync_doap(self, request: HttpRequest, pk: "UUID") -> HttpResponseRedirect:
        context = self.get_common_context(request, pk, title="Members")
        obj = context["original"]
        matrix = self._get_doap_matrix(obj)
        for row in matrix[1:]:
            User.objects.filter(email=row["Email"]).update(doap_hash=row["signature"])
        return HttpResponseRedirect(reverse("admin:core_businessarea_view_ca_doap", args=[obj.pk]))

    @view(label="Send DOAP", group="doap")
    def send_doap(self, request: HttpRequest, pk: "UUID") -> HttpResponseRedirect:
        context = self.get_common_context(request, pk, title="Members")
        obj = context["original"]
        try:
            matrix = self._get_doap_matrix(obj)
            buffer = StringIO()
            writer = csv.DictWriter(buffer, matrix[0], extrasaction="ignore")
            writer.writeheader()
            for row in matrix[1:]:
                writer.writerow(row)
            recipients = [request.user.email] + config.CASHASSIST_DOAP_RECIPIENT.split(";")
            self.log_change(request, obj, f'DOAP sent to {", ".join(recipients)}')
            buffer.seek(0)
            environment = Site.objects.first().name
            mail = EmailMessage(
                f"CashAssist - UNICEF - {obj.name} user updates",
                f"""Dear GSD,\n
In CashAssist, please update the users in {environment} UNICEF - {obj.name} business unit as per the attached DOAP.
Many thanks,
UNICEF HOPE""",
                to=recipients,
            )
            mail.attach(f"UNICEF - {obj.name} {environment} DOAP.csv", buffer.read(), "text/csv")
            mail.send()
            for row in matrix[1:]:
                if row["Action"] == "REMOVE":
                    User.objects.filter(email=row["Email"]).update(doap_hash="")
                else:
                    User.objects.filter(email=row["Email"]).update(doap_hash=row["signature"])
            obj.custom_fields.update({"hope": {"last_doap_sync": str(timezone.now())}})
            obj.save()
            self.message_user(request, f'Email sent to {", ".join(recipients)}', messages.SUCCESS)
        except Exception as e:
            logger.exception(e)
            self.message_user(request, f"{e.__class__.__name__}: {e}", messages.ERROR)

        return HttpResponseRedirect(reverse("admin:core_businessarea_view_ca_doap", args=[obj.pk]))

    @view(label="Export DOAP", group="doap", permission="core.can_export_doap")
    def export_doap(self, request: HttpRequest, pk: "UUID") -> HttpResponse:
        context = self.get_common_context(request, pk, title="DOAP matrix")
        obj = context["original"]
        environment = Site.objects.first().name
        response = HttpResponse(content_type="text/csv")
        response["Content-Disposition"] = f"attachment; filename=UNICEF - {obj.name} {environment} DOAP.csv"
        matrix = self._get_doap_matrix(obj)
        writer = csv.DictWriter(response, matrix[0], extrasaction="ignore")
        writer.writeheader()
        for row in matrix[1:]:
            writer.writerow(row)
        return response

    @view(permission="core.can_send_doap")
    def view_ca_doap(self, request: HttpRequest, pk: "UUID") -> TemplateResponse:
        context = self.get_common_context(request, pk, title="DOAP matrix")
        context["aeu_groups"] = ["doap"]
        obj = context["original"]
        matrix = self._get_doap_matrix(obj)
        context["headers"] = matrix[0]
        context["rows"] = matrix[0:]
        context["matrix"] = matrix
        return TemplateResponse(request, "core/admin/ca_doap.html", context)

    @button(permission="account.view_user")
    def members(self, request: HttpRequest, pk: "UUID") -> TemplateResponse:
        context = self.get_common_context(request, pk, title="Members")
        context["members"] = (
            context["original"]
            .user_roles.values(
                "user__id",
                "user__email",
                "user__username",
                "user__custom_fields__kobo_username",
            )
            .annotate(roles=ArrayAgg("role__name"))
            .order_by("user__username")
        )
        return TemplateResponse(request, "core/admin/ba_members.html", context)

    @button(label="Test RapidPro Connection")
    def _test_rapidpro_connection(self, request: HttpRequest, pk: "UUID") -> TemplateResponse:
        context: Dict = self.get_common_context(request, pk)
        context["business_area"] = self.object
        context["title"] = f"Test `{self.object.name}` RapidPRO connection"

        if request.method == "GET":
            context["form"] = TestRapidproForm()
        else:
            form = TestRapidproForm(request.POST)
            try:
                if form.is_valid():
                    api = RapidProAPI(self.object.slug, RapidProAPI.MODE_VERIFICATION)
                    phone_number = form.cleaned_data["phone_number"]
                    flow_name = form.cleaned_data["flow_name"]
                    context["phone_number"] = phone_number
                    context["flow_name"] = flow_name

                    error, response = api.test_connection_start_flow(flow_name, phone_number)
                    if response:
                        for entry in response:
                            context["flow_uuid"] = entry.response["flow"]["uuid"]
                            context["flow_status"] = entry.response["status"]
                            context["timestamp"] = entry.response["created_on"]

                    if error:
                        messages.error(request, error)
                    else:
                        messages.success(request, "Connection successful")
            except Exception as e:
                self.message_user(request, f"{e.__class__.__name__}: {e}", messages.ERROR)
            context["form"] = form

        return TemplateResponse(request, "core/test_rapidpro.html", context)

    @button(permission=is_root)
    def mark_submissions(self, request: HttpRequest, pk: "UUID") -> HttpResponseRedirect:
        business_area = self.get_queryset(request).get(pk=pk)
        if request.method == "POST":
            from hct_mis_api.apps.registration_datahub.tasks.mark_submissions import (
                MarkSubmissions,
            )

            try:
                task = MarkSubmissions(business_area)
                result = task.execute()
                self.message_user(request, result["message"], messages.SUCCESS)
            except Exception as e:
                logger.exception(e)
                self.message_user(request, str(e), messages.ERROR)
            return HttpResponseRedirect(reverse("admin:core_businessarea_change", args=[business_area.id]))
        else:
            return confirm_action(
                self,
                request,
                self.mark_submissions,
                mark_safe(
                    """<h1>DO NOT CONTINUE IF YOU ARE NOT SURE WHAT YOU ARE DOING</h1>
                <h3>All ImportedSubmission for not merged rdi will be marked.</h3>
                """
                ),
                "Successfully executed",
            )


class FlexibleAttributeInline(admin.TabularInline):
    model = FlexibleAttribute
    fields = readonly_fields = ("name", "associated_with", "required")
    extra = 0


@admin.register(FlexibleAttribute)
class FlexibleAttributeAdmin(GetManyFromRemoteMixin, SoftDeletableAdminMixin):
    list_display = ("type", "name", "required")
    list_filter = (
        ("type", ChoicesFieldComboFilter),
        ("associated_with", ChoicesFieldComboFilter),
        "required",
    )
    search_fields = ("name",)
    formfield_overrides = {
        JSONField: {"widget": JSONEditor},
    }
    raw_id_fields = ("group",)


@admin.register(FlexibleAttributeGroup)
class FlexibleAttributeGroupAdmin(GetManyFromRemoteMixin, SoftDeletableAdminMixin, MPTTModelAdmin):
    inlines = (FlexibleAttributeInline,)
    list_display = ("name", "parent", "required", "repeatable", "is_removed")
    # autocomplete_fields = ("parent",)
    raw_id_fields = ("parent",)
    list_filter = (
        "repeatable",
        "required",
    )
    search_fields = ("name",)
    formfield_overrides = {
        JSONField: {"widget": JSONEditor},
    }


@admin.register(FlexibleAttributeChoice)
class FlexibleAttributeChoiceAdmin(GetManyFromRemoteMixin, SoftDeletableAdminMixin):
    list_display = (
        "list_name",
        "name",
    )
    search_fields = ("name", "list_name")
    filter_horizontal = ("flex_attributes",)
    formfield_overrides = {
        JSONField: {"widget": JSONEditor},
    }


@admin.register(XLSXKoboTemplate)
class XLSXKoboTemplateAdmin(SoftDeletableAdminMixin, HOPEModelAdminBase):
    list_display = ("original_file_name", "uploaded_by", "created_at", "file", "import_status")
    list_filter = (
        "status",
        ("uploaded_by", AutoCompleteFilter),
    )
    search_fields = ("file_name",)
    date_hierarchy = "created_at"
    exclude = ("is_removed", "file_name", "status", "template_id")
    readonly_fields = (
        "original_file_name",
        "uploaded_by",
        "file",
        "import_status",
        "error_description",
    )

    def import_status(self, obj: Any) -> str:
        if obj.status == self.model.SUCCESSFUL:
            color = "89eb34"
        elif obj.status == self.model.UNSUCCESSFUL:
            color = "e30b0b"
        else:
            color = "7a807b"

        return format_html(
            '<span style="color: #{};">{}</span>',
            color,
            obj.status,
        )

    def original_file_name(self, obj: Any) -> str:
        return obj.file_name

    def get_form(self, request: HttpRequest, obj: Optional[Any] = None, change: bool = False, **kwargs: Any) -> Any:
        if obj is None:
            return XLSImportForm
        return super().get_form(request, obj, change, **kwargs)

    @button()
    def download_last_valid_file(
        self, request: HttpRequest
    ) -> Optional[Union[HttpResponseRedirect, HttpResponsePermanentRedirect]]:
        latest_valid_import = self.model.objects.latest_valid()
        if latest_valid_import:
            return redirect(latest_valid_import.file.url)
        self.message_user(
            request,
            "There is no valid file to download",
            level=ERROR,
        )
        return None

    @button(
        label="Rerun KOBO Import",
        visible=lambda btn: btn.original is not None and btn.original.status != XLSXKoboTemplate.SUCCESSFUL,
    )
    def rerun_kobo_import(self, request: HttpRequest, pk: "UUID") -> HttpResponsePermanentRedirect:
        xlsx_kobo_template_object = get_object_or_404(XLSXKoboTemplate, pk=pk)
        upload_new_kobo_template_and_update_flex_fields_task.run(
            xlsx_kobo_template_id=str(xlsx_kobo_template_object.id)
        )
        return redirect(".")

    def add_view(
        self, request: HttpRequest, form_url: str = "", extra_context: Optional[Dict] = None
    ) -> Union[HttpResponsePermanentRedirect, TemplateResponse]:
        if not self.has_add_permission(request):
            logger.error("The user did not have permission to do that")
            raise PermissionDenied

        opts = self.model._meta
        app_label = opts.app_label

        context = {
            **self.admin_site.each_context(request),
            "opts": opts,
            "app_label": app_label,
            "has_file_field": True,
        }
        form_class = self.get_form(request)
        payload = {**context}

        if request.method == "POST":
            form = form_class(request.POST, request.FILES)
            payload["form"] = form
            xls_file = request.FILES["xls_file"]

            try:
                wb = xlrd.open_workbook(file_contents=xls_file.read())
                sheets = {
                    "survey_sheet": wb.sheet_by_name("survey"),
                    "choices_sheet": wb.sheet_by_name("choices"),
                }
                validation_errors = KoboTemplateValidator.validate_kobo_template(**sheets)
                if validation_errors:
                    errors = [f"Field: {error['field']} - {error['message']}" for error in validation_errors]
                    form.add_error(field=None, error=errors)
            except ValidationError as validation_error:
                logger.exception(validation_error)
                form.add_error("xls_file", validation_error)
            except XLRDError as file_error:
                logger.exception(file_error)
                form.add_error("xls_file", file_error)

            if form.is_valid():
                xlsx_kobo_template_object = XLSXKoboTemplate.objects.create(
                    file_name=xls_file.name,
                    uploaded_by=request.user,
                    file=xls_file,
                    status=XLSXKoboTemplate.UPLOADED,
                )
                self.message_user(
                    request,
                    "Core field validation successful, running KoBo Template upload task..., "
                    "Import status will change after task completion",
                )
                upload_new_kobo_template_and_update_flex_fields_task.run(
                    xlsx_kobo_template_id=str(xlsx_kobo_template_object.id)
                )
                return redirect("..")
        else:
            payload["form"] = form_class()

        return TemplateResponse(request, "core/xls_form.html", payload)

    def change_view(
        self, request: HttpRequest, object_id: str, form_url: str = "", extra_context: Optional[Dict[str, Any]] = None
    ) -> HttpResponse:
        extra_context = dict(show_save=False, show_save_and_continue=False, show_delete=True)
        has_add_permission: Callable = self.has_add_permission
        self.has_add_permission: Callable = lambda __: False
        template_response = super().change_view(request, object_id, form_url, extra_context)
        self.has_add_permission = has_add_permission

        return template_response


@admin.register(CountryCodeMap)
class CountryCodeMapAdmin(HOPEModelAdminBase):
    list_display = ("country", "alpha2", "alpha3", "ca_code")
    search_fields = ("country",)
    raw_id_fields = ("country",)

    def alpha2(self, obj: Any) -> str:
        return obj.country.iso_code2

    def alpha3(self, obj: Any) -> str:
        return obj.country.iso_code3


@admin.register(StorageFile)
class StorageFileAdmin(ExtraButtonsMixin, admin.ModelAdmin):
    list_display = ("file_name", "file", "business_area", "file_size", "created_by", "created_at")

    def has_change_permission(self, request: HttpRequest, obj: Optional[Any] = None) -> bool:
        return request.user.can_download_storage_files()

    def has_delete_permission(self, request: HttpRequest, obj: Optional[Any] = None) -> bool:
        return request.user.can_download_storage_files()

    def has_view_permission(self, request: HttpRequest, obj: Optional[Any] = None) -> bool:
        return request.user.can_download_storage_files()

    def has_add_permission(self, request: HttpRequest) -> bool:
        return request.user.can_download_storage_files()

    @button(label="Create eDopomoga TP")
    def create_tp(self, request: HttpRequest, pk: "UUID") -> Union[TemplateResponse, HttpResponsePermanentRedirect]:
        storage_obj = StorageFile.objects.get(pk=pk)
        context = self.get_common_context(
            request,
            pk,
        )
        if request.method == "GET":
            if TargetPopulation.objects.filter(storage_file=storage_obj).exists():
                self.message_user(request, "TargetPopulation for this storageFile have been created", messages.ERROR)
                return redirect("..")

            form = ProgramForm(business_area_id=storage_obj.business_area_id)
            context["form"] = form
            return TemplateResponse(request, "core/admin/create_tp.html", context)
        else:
            program_id = request.POST.get("program")
            tp_name = request.POST.get("name")

            create_target_population_task.delay(storage_obj.pk, program_id, tp_name)

            self.message_user(request, "Creation of TargetPopulation started")
            return redirect("..")


@admin.register(MigrationStatus)
class MigrationStatusAdmin(admin.ModelAdmin):
    pass


@admin.register(DataCollectingType)
class DataCollectingTypeAdmin(HOPEModelAdminBase):
    list_display = (
        "label",
        "code",
        "description",
<<<<<<< HEAD
        "created",
        "modified",
=======
        "active",
        "individual_filters_available",
        "household_filters_available",
        "recalculate_composition",
    )
    list_filter = (
        ("limit_to", AutoCompleteFilter),
        "active",
>>>>>>> c969b1b5
        "individual_filters_available",
        "household_filters_available",
        "recalculate_composition",
    )
<<<<<<< HEAD
    list_filter = (("limit_to", AutoCompleteFilter),)
=======
>>>>>>> c969b1b5
    filter_horizontal = ("compatible_types", "limit_to")<|MERGE_RESOLUTION|>--- conflicted
+++ resolved
@@ -719,10 +719,6 @@
         "label",
         "code",
         "description",
-<<<<<<< HEAD
-        "created",
-        "modified",
-=======
         "active",
         "individual_filters_available",
         "household_filters_available",
@@ -731,13 +727,8 @@
     list_filter = (
         ("limit_to", AutoCompleteFilter),
         "active",
->>>>>>> c969b1b5
         "individual_filters_available",
         "household_filters_available",
         "recalculate_composition",
     )
-<<<<<<< HEAD
-    list_filter = (("limit_to", AutoCompleteFilter),)
-=======
->>>>>>> c969b1b5
     filter_horizontal = ("compatible_types", "limit_to")