<<<<<<< HEAD
import logging

import xlrd
from admin_extra_urls.api import link, ExtraUrlMixin, action
=======
>>>>>>> f70b5007
from django import forms
from django.contrib import admin, messages
from django.contrib.messages import ERROR
from django.core.exceptions import PermissionDenied, ValidationError
from django.shortcuts import redirect
from django.template.response import TemplateResponse
from django.utils.html import format_html

import xlrd
from admin_extra_urls.api import ExtraUrlMixin, button
from xlrd import XLRDError

from hct_mis_api.apps.core.celery_tasks import upload_new_kobo_template_and_update_flex_fields_task
from hct_mis_api.apps.core.models import (
    AdminArea,
    AdminAreaLevel,
    BusinessArea,
    CountryCodeMap,
    FlexibleAttribute,
    FlexibleAttributeChoice,
    FlexibleAttributeGroup,
    XLSXKoboTemplate,
)
from hct_mis_api.apps.core.validators import KoboTemplateValidator
from hct_mis_api.apps.payment.rapid_pro.api import RapidProAPI

logger = logging.getLogger(__name__)


class XLSImportForm(forms.Form):
    xls_file = forms.FileField()


class TestRapidproForm(forms.Form):
    phone_number = forms.CharField(
        label="Phone number",
        required=True,
    )
    flow_name = forms.CharField(label="Name of the test flow", initial="Test", required=True)


@admin.register(BusinessArea)
class BusinessAreaAdmin(ExtraUrlMixin, admin.ModelAdmin):
    list_display = ("name", "slug")

    @button(label="Test RapidPro Connection")
    def _test_rapidpro_connection(self, request, pk):
        context = self.get_common_context(request, pk)
        context["business_area"] = self.object
        context["title"] = f"Test `{self.object.name}` RapidPRO connection"

        api = RapidProAPI(self.object.slug)

        if request.method == "GET":
            phone_number = request.GET.get("phone_number", None)
            flow_uuid = request.GET.get("flow_uuid", None)
            flow_name = request.GET.get("flow_name", None)
            timestamp = request.GET.get("timestamp", None)

            if all([phone_number, flow_uuid, flow_name, timestamp]):
                error, result = api.test_connection_flow_run(flow_uuid, phone_number, timestamp)
                context["run_result"] = result
                context["phone_number"] = phone_number
                context["flow_uuid"] = flow_uuid
                context["flow_name"] = flow_name
                context["timestamp"] = timestamp

                if error:
                    messages.error(request, error)
                else:
                    messages.success(request, "Connection successful")
            else:
                context["form"] = TestRapidproForm()
        else:
            form = TestRapidproForm(request.POST)
            if form.is_valid():
                phone_number = form.cleaned_data["phone_number"]
                flow_name = form.cleaned_data["flow_name"]
                context["phone_number"] = phone_number
                context["flow_name"] = flow_name

                error, response = api.test_connection_start_flow(flow_name, phone_number)
                if response:
                    context["flow_uuid"] = response["flow"]["uuid"]
                    context["flow_status"] = response["status"]
                    context["timestamp"] = response["created_on"]

                if error:
                    messages.error(request, error)
                else:
                    messages.success(request, "Connection successful")

            context["form"] = form

        return TemplateResponse(request, "core/test_rapidpro.html", context)


@admin.register(AdminArea)
class AdminAreaAdmin(admin.ModelAdmin):
    list_display = ("title", "parent")


@admin.register(AdminAreaLevel)
class AdminAreaLevelAdmin(admin.ModelAdmin):
    list_display = ("name", "business_area")


@admin.register(FlexibleAttribute)
class FlexibleAttributeAdmin(admin.ModelAdmin):
    pass


@admin.register(FlexibleAttributeGroup)
class FlexibleAttributeGroupAdmin(admin.ModelAdmin):
    pass


@admin.register(FlexibleAttributeChoice)
class FlexibleAttributeChoiceAdmin(admin.ModelAdmin):
    pass


@admin.register(XLSXKoboTemplate)
class XLSXKoboTemplateAdmin(ExtraUrlMixin, admin.ModelAdmin):
    list_display = ("original_file_name", "uploaded_by", "created_at", "file", "import_status")

    exclude = ("is_removed", "file_name", "status", "template_id")

    readonly_fields = ("original_file_name", "uploaded_by", "file", "import_status", "error_description")

    def import_status(self, obj):
        if obj.status == self.model.SUCCESSFUL:
            color = "89eb34"
        elif obj.status == self.model.UNSUCCESSFUL:
            color = "e30b0b"
        else:
            color = "7a807b"

        return format_html(
            '<span style="color: #{};">{}</span>',
            color,
            obj.status,
        )

    def original_file_name(self, obj):
        return obj.file_name

    def get_form(self, request, obj=None, change=False, **kwargs):
        if obj is None:
            return XLSImportForm
        return super().get_form(request, obj, change, **kwargs)

    @button()
    def download_last_valid_file(self, request):
        latest_valid_import = self.model.objects.latest_valid()
        if latest_valid_import:
            return redirect(latest_valid_import.file.url)
        self.message_user(
            request,
            "There is no valid file to download",
            level=ERROR,
        )

    def add_view(self, request, form_url="", extra_context=None):
        if not self.has_add_permission(request):
            logger.error("The user did not have permission to do that")
            raise PermissionDenied

        opts = self.model._meta
        app_label = opts.app_label

        context = {
            **self.admin_site.each_context(request),
            "opts": opts,
            "app_label": app_label,
            "has_file_field": True,
        }
        form_class = self.get_form(request)
        payload = {**context}

        if request.method == "POST":
            form = form_class(request.POST, request.FILES)
            payload["form"] = form
            xls_file = request.FILES["xls_file"]

            try:
                wb = xlrd.open_workbook(file_contents=xls_file.read())
                sheets = {
                    "survey_sheet": wb.sheet_by_name("survey"),
                    "choices_sheet": wb.sheet_by_name("choices"),
                }
                validation_errors = KoboTemplateValidator.validate_kobo_template(**sheets)
                if validation_errors:
                    errors = [f"Field: {error['field']} - {error['message']}" for error in validation_errors]
                    form.add_error(field=None, error=errors)
            except ValidationError as validation_error:
                logger.exception(validation_error)
                form.add_error("xls_file", validation_error)
            except XLRDError as file_error:
                logger.exception(file_error)
                form.add_error("xls_file", file_error)

            if form.is_valid():
                xlsx_kobo_template_object = XLSXKoboTemplate.objects.create(
                    file_name=xls_file.name,
                    uploaded_by=request.user,
                    file=xls_file,
                    status=XLSXKoboTemplate.PROCESSING,
                )
                self.message_user(
                    request,
                    "Core field validation successful, running KoBo Template upload task..., "
                    "Import status will change after task completion",
                )
                upload_new_kobo_template_and_update_flex_fields_task.delay(
                    xlsx_kobo_template_id=str(xlsx_kobo_template_object.id)
                )
                return redirect("..")
        else:
            payload["form"] = form_class()

        return TemplateResponse(request, "core/xls_form.html", payload)

    def change_view(self, request, object_id=None, form_url="", extra_context=None):
        extra_context = dict(show_save=False, show_save_and_continue=False, show_delete=True)
        has_add_permission = self.has_add_permission
        self.has_add_permission = lambda __: False
        template_response = super().change_view(request, object_id, form_url, extra_context)
        self.has_add_permission = has_add_permission

        return template_response


@admin.register(CountryCodeMap)
class CountryCodeMapAdmin(ExtraUrlMixin, admin.ModelAdmin):
    list_display = ("country", "alpha2", "alpha3", "ca_code")
    search_fields = ("country",)

    def alpha2(self, obj):
        return obj.country.countries.alpha2(obj.country.code)

    def alpha3(self, obj):
        return obj.country.countries.alpha3(obj.country.code)<|MERGE_RESOLUTION|>--- conflicted
+++ resolved
@@ -1,10 +1,5 @@
-<<<<<<< HEAD
 import logging
 
-import xlrd
-from admin_extra_urls.api import link, ExtraUrlMixin, action
-=======
->>>>>>> f70b5007
 from django import forms
 from django.contrib import admin, messages
 from django.contrib.messages import ERROR
