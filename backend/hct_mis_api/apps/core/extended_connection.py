--- conflicted
+++ resolved
@@ -1,9 +1,6 @@
-<<<<<<< HEAD
-from typing import Any
-=======
 import hashlib
 import json
->>>>>>> 45325ead
+from typing import Any
 
 import graphene
 from django.db.models import QuerySet
