import hashlib
import json
import logging
from typing import Any, Dict, List, Optional, Union

from django.db.models import QuerySet

import graphene
<<<<<<< HEAD
=======
from graphene import Connection
>>>>>>> 4b4f7966
from graphene.relay import PageInfo
from graphene_django import DjangoConnectionField
from graphene_django.utils import maybe_queryset
from graphql_relay.connection.arrayconnection import (
    connection_from_list_slice,
    cursor_to_offset,
    get_offset_with_default,
    offset_to_cursor,
)

from hct_mis_api.apps.core.utils import save_data_in_cache

logger = logging.getLogger(__name__)


class DjangoFastConnectionField(DjangoConnectionField):
    use_cached_count = True

    @classmethod
<<<<<<< HEAD
    def cache_count(cls, connection, args, iterable):
        # noinspection PyBroadException
=======
    def cache_count(cls, connection: Connection, args: Dict, iterable: QuerySet) -> int:
>>>>>>> 4b4f7966
        try:
            excluded_args = ["first", "last", "before", "after"]
            business_area = args.get("business_area")
            important_args = {k: str(v) for k, v in args.items() if k not in excluded_args}
            hashed_args = hashlib.sha1(json.dumps(important_args).encode()).hexdigest()
            cache_key = f"count_{business_area}_{connection}_{hashed_args}"
            return save_data_in_cache(cache_key, lambda: iterable.count(), 60 * 5)
<<<<<<< HEAD
        except Exception:
=======
        except Exception as e:
            logger.exception(e)
>>>>>>> 4b4f7966
            return iterable.count()

    @classmethod
    def resolve_connection(
        cls, connection: Connection, args: Dict, iterable: Union[QuerySet, List], max_limit: Optional[int] = None
    ) -> Connection:
        # Remove the offset parameter and convert it to an after cursor.
        offset = args.pop("offset", None)
        after = args.get("after")
        if offset:
            if after:
                offset += cursor_to_offset(after) + 1
            # input offset starts at 1 while the graphene offset starts at 0
            args["after"] = offset_to_cursor(offset - 1)

        iterable = maybe_queryset(iterable)

        if isinstance(iterable, QuerySet):
            if cls.use_cached_count:
                list_length = DjangoFastConnectionField.cache_count(connection, args, iterable)
            else:
                list_length = iterable.count()
        else:
            list_length = len(iterable)
        list_slice_length = min(max_limit, list_length) if max_limit is not None else list_length

        # If after is higher than list_length, connection_from_list_slice
        # would try to do a negative slicing which makes django throw an
        # AssertionError
        after = min(get_offset_with_default(args.get("after"), -1) + 1, list_length)

        if max_limit is not None and "first" not in args:
            if "last" in args:
                args["first"] = list_length
                list_slice_length = list_length
            else:
                args["first"] = max_limit

        connection = connection_from_list_slice(
            iterable[after:],
            args,
            slice_start=after,
            list_length=list_length,
            list_slice_length=list_slice_length,
            connection_type=connection,
            edge_type=connection.Edge,
            pageinfo_type=PageInfo,
        )
        connection.iterable = iterable
        connection.length = list_length
        return connection


class ExtendedConnection(graphene.Connection):
    class Meta:
        abstract = True

    total_count = graphene.Int()
    edge_count = graphene.Int()

    def resolve_total_count(root, info: Any, **kwargs: Any) -> int:
        return root.length

    def resolve_edge_count(root, info: Any, **kwargs: Any) -> int:
        return len(root.edges)<|MERGE_RESOLUTION|>--- conflicted
+++ resolved
@@ -3,13 +3,9 @@
 import logging
 from typing import Any, Dict, List, Optional, Union
 
+import graphene
 from django.db.models import QuerySet
-
-import graphene
-<<<<<<< HEAD
-=======
 from graphene import Connection
->>>>>>> 4b4f7966
 from graphene.relay import PageInfo
 from graphene_django import DjangoConnectionField
 from graphene_django.utils import maybe_queryset
@@ -29,12 +25,7 @@
     use_cached_count = True
 
     @classmethod
-<<<<<<< HEAD
-    def cache_count(cls, connection, args, iterable):
-        # noinspection PyBroadException
-=======
     def cache_count(cls, connection: Connection, args: Dict, iterable: QuerySet) -> int:
->>>>>>> 4b4f7966
         try:
             excluded_args = ["first", "last", "before", "after"]
             business_area = args.get("business_area")
@@ -42,12 +33,8 @@
             hashed_args = hashlib.sha1(json.dumps(important_args).encode()).hexdigest()
             cache_key = f"count_{business_area}_{connection}_{hashed_args}"
             return save_data_in_cache(cache_key, lambda: iterable.count(), 60 * 5)
-<<<<<<< HEAD
-        except Exception:
-=======
         except Exception as e:
             logger.exception(e)
->>>>>>> 4b4f7966
             return iterable.count()
 
     @classmethod
