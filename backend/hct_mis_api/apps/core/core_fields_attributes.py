from functools import reduce

from django_countries.data import COUNTRIES

from core.utils import age_to_birth_date_query, get_admin_areas_as_choices
from household.models import (
    RESIDENCE_STATUS_CHOICE,
    RELATIONSHIP_CHOICE,
    ROLE_CHOICE,
    SEX_CHOICE,
    MARITAL_STATUS_CHOICE,
)

TYPE_INTEGER = "INTEGER"
TYPE_STRING = "STRING"
TYPE_BOOL = "BOOL"
TYPE_DATE = "DATE"
TYPE_IMAGE = "IMAGE"
TYPE_SELECT_ONE = "SELECT_ONE"
TYPE_SELECT_MANY = "SELECT_MANY"
TYPE_GEOPOINT = "GEOPOINT"

_INDIVIDUAL = "Individual"
_HOUSEHOLD = "Household"

<<<<<<< HEAD
FILTERABLE_TYPES = [
    TYPE_INTEGER,
    TYPE_STRING,
    TYPE_SELECT_ONE,
    TYPE_SELECT_MANY,
]

=======
>>>>>>> 3de7344b
CORE_FIELDS_ATTRIBUTES = [
    {
        "id": "a1741e3c-0e24-4a60-8d2f-463943abaebb",
        "type": TYPE_INTEGER,
        "name": "age",
        "label": {"English(EN)": "Age (calculated)"},
        "hint": "",
        "required": False,
        "get_query": age_to_birth_date_query,
        "choices": [],
        "associated_with": _INDIVIDUAL,
        "xlsx_field": "age",
    },
    {
        "id": "3c2473d6-1e81-4025-86c7-e8036dd92f4b",
        "type": TYPE_SELECT_ONE,
        "name": "residence_status",
        "lookup": "residence_status",
        "required": True,
        "label": {"English(EN)": "Residence status"},
        "hint": "",
        "choices": [
            {"label": {"English(EN)": label}, "value": value,}
            for value, label in RESIDENCE_STATUS_CHOICE
        ],
        "associated_with": _HOUSEHOLD,
        "xlsx_field": "residence_status_h_c",
    },
    {
        "id": "e47bafa7-0b86-4be9-a07f-d3fc7ac698cf",
        "type": TYPE_IMAGE,
        "name": "consent",
        "lookup": "consent",
        "required": True,
        "label": {"English(EN)": "Do you consent?"},
        "hint": "image of consent",
        "choices": [],
        "associated_with": _HOUSEHOLD,
        "xlsx_field": "consent_h_c",
    },
    {
        "id": "e44efed6-47d6-4f60-bcf6-b1d2ffc4d7d1",
        "type": TYPE_SELECT_ONE,
        "name": "country_origin",
        "lookup": "country_origin",
        "required": False,
        "label": {"English(EN)": "Country origin"},
        "hint": "country origin",
        "choices": [
            {"label": {"English(EN)": label}, "value": value,}
            for value, label in COUNTRIES.items()
        ],
        "associated_with": _HOUSEHOLD,
        "xlsx_field": "country_origin_h_c",
    },
    {
        "id": "aa79985c-b616-453c-9884-0666252c3070",
        "type": TYPE_SELECT_ONE,
        "name": "country",
        "lookup": "country",
        "required": False,
        "label": {"English(EN)": "Country"},
        "hint": "",
        "choices": [
            {"label": {"English(EN)": label}, "value": value,}
            for value, label in COUNTRIES.items()
        ],
        "associated_with": _HOUSEHOLD,
        "xlsx_field": "country_h_c",
    },
    {
        "id": "59685cec-69bf-4abe-81b4-70b8f05b89f3",
        "type": TYPE_STRING,
        "name": "address",
        "lookup": "address",
        "required": False,
        "label": {"English(EN)": "Address"},
        "hint": "",
        "choices": [],
        "associated_with": _HOUSEHOLD,
        "xlsx_field": "address_h_c",
<<<<<<< HEAD
    },
    {
        "id": "c53ea58b-e7cf-4bf3-82d0-dec41f66ef3a",
        "type": TYPE_SELECT_ONE,
        "name": "admin1",
        "lookup": "admin1",
        "required": False,
        "label": {
            "English(EN)": "Household resides in (Select administrative level 1)"
        },
        "hint": "",
        "choices": [],
        "associated_with": _HOUSEHOLD,
        "xlsx_field": "admin1_h_c",
    },
    {
        "id": "e4eb6632-8204-44ed-b39c-fe791ded9246",
        "type": TYPE_SELECT_ONE,
        "name": "admin2",
        "lookup": "admin2",
        "required": False,
        "label": {
            "English(EN)": "Household resides in (Select administrative level 2)"
        },
        "hint": "",
        "choices": [],
        "associated_with": _HOUSEHOLD,
        "xlsx_field": "admin2_h_c",
    },
    {
        "id": "13a9d8b0-f278-47c2-9b1b-b06579b0ab35",
        "type": TYPE_GEOPOINT,
        "name": "geopoint",
        "lookup": "geopoint",
        "required": False,
        "label": {"English(EN)": "Household Geopoint"},
        "hint": "latitude and longitude of household",
        "choices": [],
        "associated_with": _HOUSEHOLD,
        "xlsx_field": "hh_geopoint_h_c",
    },
    {
        "id": "5b32bad5-ff7c-4e6b-af7e-a0287fe91ea2",
        "type": TYPE_STRING,
        "name": "unhcr_id",
        "lookup": "unhcr_id",
        "required": False,
        "label": {"English(EN)": "UNHCR Case ID"},
        "hint": "",
        "choices": [],
        "associated_with": _HOUSEHOLD,
        "xlsx_field": "unhcr_hh_id_h_c",
    },
    {
=======
    },
    {
        "id": "c53ea58b-e7cf-4bf3-82d0-dec41f66ef3a",
        "type": TYPE_SELECT_ONE,
        "name": "admin1",
        "lookup": "admin1",
        "required": False,
        "label": {
            "English(EN)": "Household resides in (Select administrative level 1)"
        },
        "hint": "",
        "choices": [],
        "associated_with": _HOUSEHOLD,
        "xlsx_field": "admin1_h_c",
    },
    {
        "id": "e4eb6632-8204-44ed-b39c-fe791ded9246",
        "type": TYPE_SELECT_ONE,
        "name": "admin2",
        "lookup": "admin2",
        "required": False,
        "label": {
            "English(EN)": "Household resides in (Select administrative level 2)"
        },
        "hint": "",
        "choices": [],
        "associated_with": _HOUSEHOLD,
        "xlsx_field": "admin2_h_c",
    },
    {
        "id": "13a9d8b0-f278-47c2-9b1b-b06579b0ab35",
        "type": TYPE_GEOPOINT,
        "name": "geopoint",
        "lookup": "geopoint",
        "required": False,
        "label": {"English(EN)": "Household Geopoint"},
        "hint": "latitude and longitude of household",
        "choices": [],
        "associated_with": _HOUSEHOLD,
        "xlsx_field": "hh_geopoint_h_c",
    },
    {
        "id": "5b32bad5-ff7c-4e6b-af7e-a0287fe91ea2",
        "type": TYPE_STRING,
        "name": "unhcr_id",
        "lookup": "unhcr_id",
        "required": False,
        "label": {"English(EN)": "UNHCR Case ID"},
        "hint": "",
        "choices": [],
        "associated_with": _HOUSEHOLD,
        "xlsx_field": "unhcr_hh_id_h_c",
    },
    {
>>>>>>> 3de7344b
        "id": "5f530642-b889-4130-bf1a-5fac1b17cf09",
        "type": TYPE_BOOL,
        "name": "returnee",
        "lookup": "returnee",
        "required": False,
        "label": {"English(EN)": "Is this a returnee household?"},
        "hint": "",
        "choices": [],
        "associated_with": _HOUSEHOLD,
        "xlsx_field": "returnee_h_c",
    },
    {
        "id": "d668ae31-12cf-418e-8f7f-4c6398d82ffd",
        "type": TYPE_INTEGER,
        "name": "size",
        "lookup": "size",
        "required": False,
        "label": {"English(EN)": "What is the household size?"},
        "hint": "",
        "choices": [],
        "associated_with": _HOUSEHOLD,
        "xlsx_field": "size_h_c",
    },
    {
        "id": "8d9df01a-ce7c-4e78-b8ec-6f3eec8f30ce",
        "type": TYPE_SELECT_ONE,
        "name": "relationship",
        "lookup": "relationship",
        "required": True,
        "label": {"English(EN)": "Relationship to Head of Household"},
        "hint": "",
        "choices": [
            {"label": {"English(EN)": label}, "value": value,}
            for value, label in RELATIONSHIP_CHOICE
        ],
        "associated_with": _INDIVIDUAL,
        "xlsx_field": "relationship_i_c",
    },
    {
        "id": "f72eea9e-aaca-4085-93ff-9d194143d354",
        "type": TYPE_SELECT_ONE,
        "name": "role",
        "lookup": "role",
        "required": False,
        "label": {"English(EN)": "Role"},
        "hint": "",
        "choices": [
            {"label": {"English(EN)": label}, "value": value,}
            for value, label in ROLE_CHOICE
        ],
        "associated_with": _INDIVIDUAL,
        "xlsx_field": "role_i_c",
    },
    {
        "id": "36ab3421-6e7a-40d1-b816-ea5cbdcc0b6a",
        "type": TYPE_STRING,
        "name": "full_name",
        "lookup": "full_name",
        "required": True,
        "label": {"English(EN)": "Full Name"},
        "hint": "",
        "choices": [],
        "associated_with": _INDIVIDUAL,
        "xlsx_field": "full_name_i_c",
    },
    {
        "id": "b1f90314-b8b8-4bcb-9265-9d48d1fce5a4",
        "type": TYPE_STRING,
        "name": "given_name",
        "lookup": "given_name",
        "required": False,
        "label": {"English(EN)": "Given Name"},
        "hint": "",
        "choices": [],
        "associated_with": _INDIVIDUAL,
        "xlsx_field": "given_name_i_c",
    },
    {
        "id": "6f603107-bd88-4a8d-97cc-748a7238358d",
        "type": TYPE_STRING,
        "name": "middle_name",
        "lookup": "middle_name",
        "required": False,
        "label": {"English(EN)": "Middle Names"},
        "hint": "",
        "choices": [],
        "associated_with": _INDIVIDUAL,
        "xlsx_field": "middle_name_i_c",
    },
    {
        "id": "3f74dd36-bfd2-4c84-bfc7-21f7adbff7f0",
        "type": TYPE_STRING,
        "name": "family_name",
        "lookup": "family_name",
        "required": False,
        "label": {"English(EN)": "Family Name"},
        "hint": "",
        "choices": [],
        "associated_with": _INDIVIDUAL,
        "xlsx_field": "family_name_i_c",
    },
    {
        "id": "da726870-dfc9-48dc-aba9-b9138b611c74",
        "type": TYPE_SELECT_ONE,
        "name": "sex",
        "lookup": "sex",
        "required": True,
        "label": {"English(EN)": "Sex"},
        "hint": "",
        "choices": [
            {"label": {"English(EN)": label}, "value": value,}
            for value, label in SEX_CHOICE
<<<<<<< HEAD
        ],
        "associated_with": _INDIVIDUAL,
        "xlsx_field": "sex_i_c",
    },
    {
        "id": "416b0119-2d89-4517-819d-e563d2eb428c",
        "type": TYPE_DATE,
        "name": "birth_date",
        "lookup": "birth_date",
        "required": True,
        "label": {"English(EN)": "Birth Date"},
        "hint": "",
        "choices": [],
        "associated_with": _INDIVIDUAL,
        "xlsx_field": "birth_date_i_c",
    },
    {
        "id": "5e2c2a7c-9651-4c07-873c-f594ae18a56a",
        "type": TYPE_BOOL,
        "name": "estimated_birth_date",
        "lookup": "estimated_birth_date",
        "required": False,
        "label": {"English(EN)": "Estimated Birth Date?"},
        "hint": "",
        "choices": [],
        "associated_with": _INDIVIDUAL,
        "xlsx_field": "estimated_birth_date_i_c",
    },
    {
        "id": "84827966-17e5-407a-9424-1350c7ec3b64",
        "type": TYPE_IMAGE,
        "name": "photo",
        "lookup": "photo",
        "required": False,
        "label": {"English(EN)": "Photo"},
        "hint": "",
        "choices": [],
        "associated_with": _INDIVIDUAL,
        "xlsx_field": "photo_i_c",
    },
    {
        "id": "35ede8c4-877e-40dc-a93a-0a9a3bc511dc",
        "type": TYPE_SELECT_ONE,
        "name": "marital_status",
        "lookup": "marital_status",
        "required": True,
        "label": {"English(EN)": "Marital Status"},
        "hint": "",
        "choices": [
            {"label": {"English(EN)": label}, "value": value,}
            for value, label in MARITAL_STATUS_CHOICE
        ],
        "associated_with": _INDIVIDUAL,
=======
        ],
        "associated_with": _INDIVIDUAL,
        "xlsx_field": "sex_i_c",
    },
    {
        "id": "416b0119-2d89-4517-819d-e563d2eb428c",
        "type": TYPE_DATE,
        "name": "birth_date",
        "lookup": "birth_date",
        "required": True,
        "label": {"English(EN)": "Birth Date"},
        "hint": "",
        "choices": [],
        "associated_with": _INDIVIDUAL,
        "xlsx_field": "birth_date_i_c",
    },
    {
        "id": "5e2c2a7c-9651-4c07-873c-f594ae18a56a",
        "type": TYPE_BOOL,
        "name": "estimated_birth_date",
        "lookup": "estimated_birth_date",
        "required": False,
        "label": {"English(EN)": "Estimated Birth Date?"},
        "hint": "",
        "choices": [],
        "associated_with": _INDIVIDUAL,
        "xlsx_field": "estimated_birth_date_i_c",
    },
    {
        "id": "84827966-17e5-407a-9424-1350c7ec3b64",
        "type": TYPE_IMAGE,
        "name": "photo",
        "lookup": "photo",
        "required": False,
        "label": {"English(EN)": "Photo"},
        "hint": "",
        "choices": [],
        "associated_with": _INDIVIDUAL,
        "xlsx_field": "photo_i_c",
    },
    {
        "id": "35ede8c4-877e-40dc-a93a-0a9a3bc511dc",
        "type": TYPE_SELECT_ONE,
        "name": "marital_status",
        "lookup": "marital_status",
        "required": True,
        "label": {"English(EN)": "Marital Status"},
        "hint": "",
        "choices": [
            {"label": {"English(EN)": label}, "value": value,}
            for value, label in MARITAL_STATUS_CHOICE
        ],
        "associated_with": _INDIVIDUAL,
>>>>>>> 3de7344b
        "xlsx_field": "marital_status_i_c",
    },
    {
        "id": "01c1ae70-d8f8-4451-96c5-09afb4ff3057",
        "type": TYPE_INTEGER,
        "name": "phone_no",
        "lookup": "phone_no",
        "required": False,
        "label": {"English(EN)": "Phone number"},
        "hint": "",
        "choices": [],
        "associated_with": _INDIVIDUAL,
        "xlsx_field": "phone_no_i_c",
    },
    {
        "id": "f7609980-95c4-4b18-82dc-132a04ce7d65",
        "type": TYPE_INTEGER,
        "name": "phone_no_alternative",
        "lookup": "phone_no_alternative",
        "required": False,
        "label": {"English(EN)": "Alternative phone number"},
        "hint": "",
        "choices": [],
        "associated_with": _INDIVIDUAL,
        "xlsx_field": "phone_no_alternative_i_c",
    },
    {
        "id": "f1d0c0c1-53d7-422a-be3d-b3588ee0ff58",
        "type": TYPE_STRING,
        "name": "birth_certificate_no",
        "lookup": "birth_certificate_no",
        "required": False,
        "label": {"English(EN)": "Birth certificate number"},
        "hint": "",
        "choices": [],
        "associated_with": _INDIVIDUAL,
        "xlsx_field": "birth_certificate_no_i_c",
    },
    {
        "id": "12ceb917-8942-4cb6-a9d0-6a97a097258a",
        "type": TYPE_IMAGE,
        "name": "birth_certificate_photo",
        "lookup": "birth_certificate_photo",
        "required": False,
        "label": {"English(EN)": "Birth certificate photo"},
        "hint": "",
        "choices": [],
        "associated_with": _INDIVIDUAL,
        "xlsx_field": "birth_certificate_photo_i_c",
    },
    {
        "id": "34a9519f-9c42-4910-b097-157ec8e6e31f",
        "type": TYPE_STRING,
        "name": "drivers_license_no",
        "lookup": "drivers_license_no",
        "required": False,
        "label": {"English(EN)": "Driver's license number"},
        "hint": "",
        "choices": [],
        "associated_with": _INDIVIDUAL,
        "xlsx_field": "drivers_license_no_i_c",
    },
    {
        "id": "7e6a41c5-0fbd-4f99-98ba-2c6a7da8dbe4",
        "type": TYPE_IMAGE,
        "name": "drivers_license_photo",
        "lookup": "drivers_license_photo",
        "required": False,
        "label": {"English(EN)": "Driver's license photo"},
        "hint": "",
        "choices": [],
        "associated_with": _INDIVIDUAL,
        "xlsx_field": "drivers_license_photo_i_c",
    },
    {
        "id": "225832fc-c61b-4100-aac9-352d272d15fd",
        "type": TYPE_STRING,
        "name": "electoral_card_no",
        "lookup": "electoral_card_no",
        "required": False,
        "label": {"English(EN)": "Electoral card number"},
        "hint": "",
        "choices": [],
        "associated_with": _INDIVIDUAL,
        "xlsx_field": "electoral_card_no_i_c",
    },
    {
        "id": "ffb6a487-a806-47d6-a12f-fe3c6c516976",
        "type": TYPE_IMAGE,
        "name": "electoral_card_photo",
        "lookup": "electoral_card_photo",
        "required": False,
        "label": {"English(EN)": "Electoral card photo"},
        "hint": "",
        "choices": [],
        "associated_with": _INDIVIDUAL,
        "xlsx_field": "electoral_card_photo_i_c",
    },
    {
        "id": "1c7f6c85-1621-48f1-88f3-a172d69aa316",
        "type": TYPE_STRING,
        "name": "unhcr_id_no",
        "lookup": "unhcr_id_no",
        "required": False,
        "label": {"English(EN)": "UNHCR ID number"},
        "hint": "",
        "choices": [],
        "associated_with": _INDIVIDUAL,
        "xlsx_field": "unhcr_id_no_i_c",
    },
    {
        "id": "2f9ca147-afde-4311-9d61-e906a8ef2334",
        "type": TYPE_IMAGE,
        "name": "unhcr_id_photo",
        "lookup": "unhcr_id_photo",
        "required": False,
        "label": {"English(EN)": "UNHCR ID photo"},
        "hint": "",
        "choices": [],
        "associated_with": _INDIVIDUAL,
        "xlsx_field": "unhcr_id_photo_i_c",
    },
    {
        "id": "4e836832-2cf2-4073-80eb-21316eaf7277",
        "type": TYPE_STRING,
        "name": "national_passport",
        "lookup": "national_passport",
        "required": False,
        "label": {"English(EN)": "National passport number"},
        "hint": "",
        "choices": [],
        "associated_with": _INDIVIDUAL,
        "xlsx_field": "national_passport_i_c",
    },
    {
        "id": "234a1b5b-7900-4f67-86a9-5fcaede3d09d",
        "type": TYPE_IMAGE,
        "name": "national_passport_photo",
        "lookup": "national_passport_photo",
        "required": False,
        "label": {"English(EN)": "National passport photo"},
        "hint": "",
        "choices": [],
        "associated_with": _INDIVIDUAL,
        "xlsx_field": "national_passport_photo_i_c",
    },
    {
        "id": "201c91d2-8f89-46c9-ba5a-db7130140402",
        "type": TYPE_STRING,
        "name": "scope_id_no",
        "lookup": "scope_id_no",
        "required": False,
        "label": {"English(EN)": "WFP Scope ID number"},
        "hint": "",
        "choices": [],
        "associated_with": _INDIVIDUAL,
        "xlsx_field": "scope_id_no_i_c",
    },
    {
        "id": "4aa3d595-131a-48df-8752-ec171eabe3be",
        "type": TYPE_IMAGE,
        "name": "scope_id_photo",
        "lookup": "scope_id_photo",
        "required": False,
        "label": {"English(EN)": "WFP Scope ID photo"},
        "hint": "",
        "choices": [],
        "associated_with": _INDIVIDUAL,
        "xlsx_field": "scope_id_photo_i_c",
    },
    {
        "id": "3bf6105f-87d0-479b-bf92-7f90af4d8462",
        "type": TYPE_STRING,
        "name": "other_id_type",
        "lookup": "other_id_type",
        "required": False,
        "label": {"English(EN)": "If other type of ID, specify the type"},
        "hint": "",
        "choices": [],
        "associated_with": _INDIVIDUAL,
        "xlsx_field": "other_id_type_i_c",
    },
    {
        "id": "556e14af-9901-47f3-bf2c-20b4c721e8f7",
        "type": TYPE_STRING,
        "name": "other_id_no",
        "lookup": "other_id_no",
        "required": False,
        "label": {"English(EN)": "ID number"},
        "hint": "",
        "choices": [],
        "associated_with": _INDIVIDUAL,
        "xlsx_field": "other_id_no_i_c",
    },
    {
        "id": "d4279a74-377f-4f74-baf2-e1ebd001ec5c",
        "type": TYPE_IMAGE,
        "name": "other_id_photo",
        "lookup": "other_id_photo",
        "required": False,
        "label": {"English(EN)": "ID photo"},
        "hint": "",
        "choices": [],
        "associated_with": _INDIVIDUAL,
        "xlsx_field": "other_id_type_i_c",
    },
    {
        "id": "b886d636-36cd-4beb-b2f9-6ddb204532d5",
        "type": TYPE_INTEGER,
        "name": "pregnant_member",
        "lookup": "pregnant_member",
        "required": True,
        "label": {
            "English(EN)": "How many pregnant women are there in the Household?"
        },
        "hint": "",
        "choices": [],
        "associated_with": _HOUSEHOLD,
        "xlsx_field": "pregnant_member_h_c",
    },
    {
        "id": "07f7005f-e70d-409b-9dee-4c3414aba40b",
        "type": TYPE_INTEGER,
        "name": "female_age_group_0_5_count",
        "lookup": "female_age_group_0_5_count",
        "required": True,
        "label": {"English(EN)": "Females Age 0-5"},
        "hint": "",
        "choices": [],
        "associated_with": _HOUSEHOLD,
        "xlsx_field": "f_0_5_age_group_h_c",
    },
    {
        "id": "6b993af8-4a5d-4a08-a444-8ade115c39ad",
        "type": TYPE_INTEGER,
        "name": "female_age_group_6_11_count",
        "lookup": "female_age_group_6_11_count",
        "required": True,
        "label": {"English(EN)": "Females Age 6-11"},
        "hint": "",
        "choices": [],
        "associated_with": _HOUSEHOLD,
        "xlsx_field": "f_6_11_age_group_h_c",
    },
    {
        "id": "71ce16b5-4e49-48fa-818c-0bd2eba079eb",
        "type": TYPE_INTEGER,
        "name": "female_age_group_12_17_count",
        "lookup": "female_age_group_12_17_count",
        "required": True,
        "label": {"English(EN)": "Females Age 12-17"},
        "hint": "",
        "choices": [],
        "associated_with": _HOUSEHOLD,
        "xlsx_field": "f_12_17_age_group_h_c",
    },
    {
        "id": "c157ad2d-dfee-4c03-8a8d-b550779696ff",
        "type": TYPE_INTEGER,
        "name": "female_adults_count",
        "lookup": "female_adults_count",
        "required": True,
        "label": {"English(EN)": "Female Adults"},
        "hint": "",
        "choices": [],
        "associated_with": _HOUSEHOLD,
        "xlsx_field": "f_adults_h_c",
    },
    {
        "id": "18fd9429-400f-4fce-b72f-035d2afca201",
        "type": TYPE_INTEGER,
        "name": "pregnant_count",
        "lookup": "pregnant_count",
        "required": True,
        "label": {"English(EN)": "Pregnant females"},
        "hint": "",
        "choices": [],
        "associated_with": _HOUSEHOLD,
        "xlsx_field": "f_pregnant_h_c",
    },
    {
        "id": "57233f1b-93c3-4fd4-a885-92c512c5e32a",
        "type": TYPE_INTEGER,
        "name": "male_age_group_0_5_count",
        "lookup": "male_age_group_0_5_count",
        "required": True,
        "label": {"English(EN)": "Males Age 0-5"},
        "hint": "",
        "choices": [],
        "associated_with": _HOUSEHOLD,
        "xlsx_field": "m_0_5_age_group_h_c",
    },
    {
        "id": "11e2a938-e93a-4c18-8eca-7e61355d7476",
        "type": TYPE_INTEGER,
        "name": "male_age_group_6_11_count",
        "lookup": "male_age_group_6_11_count",
        "required": True,
        "label": {"English(EN)": "Males Age 6-11"},
        "hint": "",
        "choices": [],
        "associated_with": _HOUSEHOLD,
        "xlsx_field": "m_6_11_age_group_h_c",
    },
    {
        "id": "bf28628e-0f6a-46e8-9587-3b0c17977006",
        "type": TYPE_INTEGER,
        "name": "male_age_group_12_17_count",
        "lookup": "male_age_group_12_17_count",
        "required": True,
        "label": {"English(EN)": "Males Age 12-17"},
        "hint": "",
        "choices": [],
        "associated_with": _HOUSEHOLD,
        "xlsx_field": "m_12_17_age_group_h_c",
    },
    {
        "id": "48d464f5-3a45-4f8d-bfbb-a71cc16c0434",
        "type": TYPE_INTEGER,
        "name": "male_adults_count",
        "lookup": "male_adults_count",
        "required": True,
        "label": {"English(EN)": "Male Adults"},
        "hint": "",
        "choices": [],
        "associated_with": _HOUSEHOLD,
        "xlsx_field": "m_adults_h_c",
    },
    {
        "id": "4f59aca6-5900-40c0-a1e4-47c331a90a6f",
        "type": TYPE_INTEGER,
        "name": "female_age_group_0_5_disabled_count",
        "lookup": "female_age_group_0_5_disabled_count",
        "required": True,
        "label": {"English(EN)": "Female members with Disability age 0-5"},
        "hint": "",
        "choices": [],
        "associated_with": _HOUSEHOLD,
        "xlsx_field": "f_0_5_disability_h_c",
    },
    {
        "id": "10e33d7b-b3c4-4383-a4f0-6eba00a15e9c",
        "type": TYPE_INTEGER,
        "name": "female_age_group_6_11_disabled_count",
        "lookup": "female_age_group_6_11_disabled_count",
        "required": True,
        "label": {"English(EN)": "Female members with Disability age 6-11"},
        "hint": "",
        "choices": [],
        "associated_with": _HOUSEHOLD,
        "xlsx_field": "f_6_11_disability_h_c",
    },
    {
        "id": "623a6fd6-d863-40cc-a4d1-964f739747be",
        "type": TYPE_INTEGER,
        "name": "female_age_group_12_17_disabled_count",
        "lookup": "female_age_group_12_17_disabled_count",
        "required": True,
        "label": {"English(EN)": "Female members with Disability age 12-17"},
        "hint": "",
        "choices": [],
        "associated_with": _HOUSEHOLD,
        "xlsx_field": "f_12_17_disability_h_c",
    },
    {
        "id": "9eb7c4e5-f27f-4fe6-8956-ddbe712eb97b",
        "type": TYPE_INTEGER,
        "name": "female_adults_disabled_count",
        "lookup": "female_adults_disabled_count",
        "required": True,
        "label": {"English(EN)": "Female members with Disability adults"},
        "hint": "",
        "choices": [],
        "associated_with": _HOUSEHOLD,
        "xlsx_field": "f_adults_disability_h_c",
    },
    {
        "id": "d3b82576-1bba-44fa-9d5a-db04e71bb35b",
        "type": TYPE_INTEGER,
        "name": "male_age_group_0_5_disabled_count",
        "lookup": "male_age_group_0_5_disabled_count",
        "required": True,
        "label": {"English(EN)": "Male members with Disability age 0-5"},
        "hint": "",
        "choices": [],
<<<<<<< HEAD
        "associated_with": _HOUSEHOLD,
        "xlsx_field": "m_0_5_disability_h_c",
    },
    {
        "id": "78340f8f-86ab-464a-8e19-ce3d6feec5d6",
        "type": TYPE_INTEGER,
        "name": "male_age_group_6_11_disabled_count",
        "lookup": "male_age_group_6_11_disabled_count",
        "required": True,
        "label": {"English(EN)": "Male members with Disability age 6-11"},
        "hint": "",
        "choices": [],
        "associated_with": _HOUSEHOLD,
        "xlsx_field": "m_6_11_disability_h_c",
    },
    {
        "id": "519140f7-1a9e-4115-b736-2b09dbc6f036",
        "type": TYPE_INTEGER,
        "name": "male_age_group_12_17_disabled_count",
        "lookup": "male_age_group_12_17_disabled_count",
        "required": True,
        "label": {"English(EN)": "Male members with Disability age 12-17"},
        "hint": "",
        "choices": [],
        "associated_with": _HOUSEHOLD,
        "xlsx_field": "m_12_17_disability_h_c",
    },
    {
        "id": "3ca9b3de-12df-4bb3-9414-d26ae1fac9b8",
        "type": TYPE_INTEGER,
        "name": "male_adults_disabled_count",
        "lookup": "male_adults_disabled_count",
        "required": True,
        "label": {"English(EN)": "Male members with Disability adults"},
        "hint": "",
        "choices": [],
        "associated_with": _HOUSEHOLD,
=======
        "associated_with": _HOUSEHOLD,
        "xlsx_field": "m_0_5_disability_h_c",
    },
    {
        "id": "78340f8f-86ab-464a-8e19-ce3d6feec5d6",
        "type": TYPE_INTEGER,
        "name": "male_age_group_6_11_disabled_count",
        "lookup": "male_age_group_6_11_disabled_count",
        "required": True,
        "label": {"English(EN)": "Male members with Disability age 6-11"},
        "hint": "",
        "choices": [],
        "associated_with": _HOUSEHOLD,
        "xlsx_field": "m_6_11_disability_h_c",
    },
    {
        "id": "519140f7-1a9e-4115-b736-2b09dbc6f036",
        "type": TYPE_INTEGER,
        "name": "male_age_group_12_17_disabled_count",
        "lookup": "male_age_group_12_17_disabled_count",
        "required": True,
        "label": {"English(EN)": "Male members with Disability age 12-17"},
        "hint": "",
        "choices": [],
        "associated_with": _HOUSEHOLD,
        "xlsx_field": "m_12_17_disability_h_c",
    },
    {
        "id": "3ca9b3de-12df-4bb3-9414-d26ae1fac9b8",
        "type": TYPE_INTEGER,
        "name": "male_adults_disabled_count",
        "lookup": "male_adults_disabled_count",
        "required": True,
        "label": {"English(EN)": "Male members with Disability adults"},
        "hint": "",
        "choices": [],
        "associated_with": _HOUSEHOLD,
>>>>>>> 3de7344b
        "xlsx_field": "m_adults_disability_h_c",
    },
]

HOUSEHOLD_ID_FIELDS = [
    {
        "id": "746b3d2d-19c5-4b91-ad37-d230e1d33eb5",
        "type": TYPE_INTEGER,
        "name": "household_id",
        "lookup": "household_id",
        "required": False,
        "label": {"English(EN)": "Household ID"},
        "hint": "",
        "choices": [],
        "associated_with": _HOUSEHOLD,
        "xlsx_field": "household_id",
    },
    {
        "id": "1079bfd0-fc51-41ab-aa10-667e6b2034b9",
        "type": TYPE_INTEGER,
        "name": "household_id",
        "lookup": "household_id",
        "required": False,
        "label": {"English(EN)": "Household ID"},
        "hint": "",
        "choices": [],
        "associated_with": _INDIVIDUAL,
        "xlsx_field": "household_id",
    },
]


def _reduce_core_field_attr(old, new):
    old[new.get("name")] = new
    return old


def _core_fields_to_separated_dict(append_household_id=True):
    result_dict = {
        "individuals": {},
        "households": {},
    }

    core_fields_attrs = CORE_FIELDS_ATTRIBUTES

    if append_household_id:
        core_fields_attrs = HOUSEHOLD_ID_FIELDS + CORE_FIELDS_ATTRIBUTES

    for field in core_fields_attrs:
        associated_key = field["associated_with"].lower() + "s"
        result_dict[associated_key][field["xlsx_field"]] = field

    return result_dict


<<<<<<< HEAD
FILTERABLE_CORE_FIELDS_ATTRIBUTES = [
    x for x in CORE_FIELDS_ATTRIBUTES if x.get("type") in FILTERABLE_TYPES
]

=======
>>>>>>> 3de7344b
CORE_FIELDS_ATTRIBUTES_DICTIONARY = reduce(
    _reduce_core_field_attr, CORE_FIELDS_ATTRIBUTES, {}
)

CORE_FIELDS_SEPARATED_WITH_NAME_AS_KEY = _core_fields_to_separated_dict()<|MERGE_RESOLUTION|>--- conflicted
+++ resolved
@@ -23,7 +23,6 @@
 _INDIVIDUAL = "Individual"
 _HOUSEHOLD = "Household"
 
-<<<<<<< HEAD
 FILTERABLE_TYPES = [
     TYPE_INTEGER,
     TYPE_STRING,
@@ -31,8 +30,6 @@
     TYPE_SELECT_MANY,
 ]
 
-=======
->>>>>>> 3de7344b
 CORE_FIELDS_ATTRIBUTES = [
     {
         "id": "a1741e3c-0e24-4a60-8d2f-463943abaebb",
@@ -114,7 +111,6 @@
         "choices": [],
         "associated_with": _HOUSEHOLD,
         "xlsx_field": "address_h_c",
-<<<<<<< HEAD
     },
     {
         "id": "c53ea58b-e7cf-4bf3-82d0-dec41f66ef3a",
@@ -169,62 +165,6 @@
         "xlsx_field": "unhcr_hh_id_h_c",
     },
     {
-=======
-    },
-    {
-        "id": "c53ea58b-e7cf-4bf3-82d0-dec41f66ef3a",
-        "type": TYPE_SELECT_ONE,
-        "name": "admin1",
-        "lookup": "admin1",
-        "required": False,
-        "label": {
-            "English(EN)": "Household resides in (Select administrative level 1)"
-        },
-        "hint": "",
-        "choices": [],
-        "associated_with": _HOUSEHOLD,
-        "xlsx_field": "admin1_h_c",
-    },
-    {
-        "id": "e4eb6632-8204-44ed-b39c-fe791ded9246",
-        "type": TYPE_SELECT_ONE,
-        "name": "admin2",
-        "lookup": "admin2",
-        "required": False,
-        "label": {
-            "English(EN)": "Household resides in (Select administrative level 2)"
-        },
-        "hint": "",
-        "choices": [],
-        "associated_with": _HOUSEHOLD,
-        "xlsx_field": "admin2_h_c",
-    },
-    {
-        "id": "13a9d8b0-f278-47c2-9b1b-b06579b0ab35",
-        "type": TYPE_GEOPOINT,
-        "name": "geopoint",
-        "lookup": "geopoint",
-        "required": False,
-        "label": {"English(EN)": "Household Geopoint"},
-        "hint": "latitude and longitude of household",
-        "choices": [],
-        "associated_with": _HOUSEHOLD,
-        "xlsx_field": "hh_geopoint_h_c",
-    },
-    {
-        "id": "5b32bad5-ff7c-4e6b-af7e-a0287fe91ea2",
-        "type": TYPE_STRING,
-        "name": "unhcr_id",
-        "lookup": "unhcr_id",
-        "required": False,
-        "label": {"English(EN)": "UNHCR Case ID"},
-        "hint": "",
-        "choices": [],
-        "associated_with": _HOUSEHOLD,
-        "xlsx_field": "unhcr_hh_id_h_c",
-    },
-    {
->>>>>>> 3de7344b
         "id": "5f530642-b889-4130-bf1a-5fac1b17cf09",
         "type": TYPE_BOOL,
         "name": "returnee",
@@ -337,7 +277,6 @@
         "choices": [
             {"label": {"English(EN)": label}, "value": value,}
             for value, label in SEX_CHOICE
-<<<<<<< HEAD
         ],
         "associated_with": _INDIVIDUAL,
         "xlsx_field": "sex_i_c",
@@ -391,61 +330,6 @@
             for value, label in MARITAL_STATUS_CHOICE
         ],
         "associated_with": _INDIVIDUAL,
-=======
-        ],
-        "associated_with": _INDIVIDUAL,
-        "xlsx_field": "sex_i_c",
-    },
-    {
-        "id": "416b0119-2d89-4517-819d-e563d2eb428c",
-        "type": TYPE_DATE,
-        "name": "birth_date",
-        "lookup": "birth_date",
-        "required": True,
-        "label": {"English(EN)": "Birth Date"},
-        "hint": "",
-        "choices": [],
-        "associated_with": _INDIVIDUAL,
-        "xlsx_field": "birth_date_i_c",
-    },
-    {
-        "id": "5e2c2a7c-9651-4c07-873c-f594ae18a56a",
-        "type": TYPE_BOOL,
-        "name": "estimated_birth_date",
-        "lookup": "estimated_birth_date",
-        "required": False,
-        "label": {"English(EN)": "Estimated Birth Date?"},
-        "hint": "",
-        "choices": [],
-        "associated_with": _INDIVIDUAL,
-        "xlsx_field": "estimated_birth_date_i_c",
-    },
-    {
-        "id": "84827966-17e5-407a-9424-1350c7ec3b64",
-        "type": TYPE_IMAGE,
-        "name": "photo",
-        "lookup": "photo",
-        "required": False,
-        "label": {"English(EN)": "Photo"},
-        "hint": "",
-        "choices": [],
-        "associated_with": _INDIVIDUAL,
-        "xlsx_field": "photo_i_c",
-    },
-    {
-        "id": "35ede8c4-877e-40dc-a93a-0a9a3bc511dc",
-        "type": TYPE_SELECT_ONE,
-        "name": "marital_status",
-        "lookup": "marital_status",
-        "required": True,
-        "label": {"English(EN)": "Marital Status"},
-        "hint": "",
-        "choices": [
-            {"label": {"English(EN)": label}, "value": value,}
-            for value, label in MARITAL_STATUS_CHOICE
-        ],
-        "associated_with": _INDIVIDUAL,
->>>>>>> 3de7344b
         "xlsx_field": "marital_status_i_c",
     },
     {
@@ -831,7 +715,6 @@
         "label": {"English(EN)": "Male members with Disability age 0-5"},
         "hint": "",
         "choices": [],
-<<<<<<< HEAD
         "associated_with": _HOUSEHOLD,
         "xlsx_field": "m_0_5_disability_h_c",
     },
@@ -869,45 +752,6 @@
         "hint": "",
         "choices": [],
         "associated_with": _HOUSEHOLD,
-=======
-        "associated_with": _HOUSEHOLD,
-        "xlsx_field": "m_0_5_disability_h_c",
-    },
-    {
-        "id": "78340f8f-86ab-464a-8e19-ce3d6feec5d6",
-        "type": TYPE_INTEGER,
-        "name": "male_age_group_6_11_disabled_count",
-        "lookup": "male_age_group_6_11_disabled_count",
-        "required": True,
-        "label": {"English(EN)": "Male members with Disability age 6-11"},
-        "hint": "",
-        "choices": [],
-        "associated_with": _HOUSEHOLD,
-        "xlsx_field": "m_6_11_disability_h_c",
-    },
-    {
-        "id": "519140f7-1a9e-4115-b736-2b09dbc6f036",
-        "type": TYPE_INTEGER,
-        "name": "male_age_group_12_17_disabled_count",
-        "lookup": "male_age_group_12_17_disabled_count",
-        "required": True,
-        "label": {"English(EN)": "Male members with Disability age 12-17"},
-        "hint": "",
-        "choices": [],
-        "associated_with": _HOUSEHOLD,
-        "xlsx_field": "m_12_17_disability_h_c",
-    },
-    {
-        "id": "3ca9b3de-12df-4bb3-9414-d26ae1fac9b8",
-        "type": TYPE_INTEGER,
-        "name": "male_adults_disabled_count",
-        "lookup": "male_adults_disabled_count",
-        "required": True,
-        "label": {"English(EN)": "Male members with Disability adults"},
-        "hint": "",
-        "choices": [],
-        "associated_with": _HOUSEHOLD,
->>>>>>> 3de7344b
         "xlsx_field": "m_adults_disability_h_c",
     },
 ]
@@ -963,13 +807,13 @@
     return result_dict
 
 
-<<<<<<< HEAD
+
+
+
 FILTERABLE_CORE_FIELDS_ATTRIBUTES = [
     x for x in CORE_FIELDS_ATTRIBUTES if x.get("type") in FILTERABLE_TYPES
 ]
 
-=======
->>>>>>> 3de7344b
 CORE_FIELDS_ATTRIBUTES_DICTIONARY = reduce(
     _reduce_core_field_attr, CORE_FIELDS_ATTRIBUTES, {}
 )
