--- conflicted
+++ resolved
@@ -1,14 +1,8 @@
 import logging
-<<<<<<< HEAD
 from datetime import datetime
+from io import BytesIO
 
 import requests
-
-from hct_mis_api.apps.core.flex_fields_importer import FlexibleAttributeImporter
-from hct_mis_api.apps.core.kobo.api import KoboAPI
-=======
->>>>>>> 2b154fee
-from io import BytesIO
 
 from hct_mis_api.apps.core.flex_fields_importer import FlexibleAttributeImporter
 from hct_mis_api.apps.core.kobo.api import KoboAPI
@@ -16,14 +10,11 @@
 
 logger = logging.getLogger(__name__)
 
-<<<<<<< HEAD
 
 class KoboRetriableError(Exception):
     def __init__(self, xlsx_kobo_template_object):
         self.xlsx_kobo_template_object = xlsx_kobo_template_object
 
-=======
->>>>>>> 2b154fee
 
 class UploadNewKoboTemplateAndUpdateFlexFieldsTask:
     def _save_message_status_template_id(self, xlsx_kobo_template_object, message, status, template_id=""):
@@ -67,7 +58,6 @@
                 flex_fields_task.import_xls(xlsx_kobo_template_object.file)
 
             self._save_message_status_template_id(xlsx_kobo_template_object, "", XLSXKoboTemplate.SUCCESSFUL, asset_uid)
-<<<<<<< HEAD
         except requests.exceptions.RequestException as e:
             logger.exception("Import template to Kobo Exception")
             if e.response is not None and 400 <= e.response.status_code < 500:
@@ -81,15 +71,9 @@
                     xlsx_kobo_template_object.first_connection_failed_time = datetime.now()
                 xlsx_kobo_template_object.save()
                 raise KoboRetriableError(xlsx_kobo_template_object)
-=======
->>>>>>> 2b154fee
         except Exception as e:
             self._save_message_status_template_id(
                 xlsx_kobo_template_object, str(e), XLSXKoboTemplate.UNSUCCESSFUL, template_id
             )
-<<<<<<< HEAD
-            raise
-=======
             logger.exception(e)
-            raise e
->>>>>>> 2b154fee
+            raise e