import logging
from io import BytesIO
from typing import Optional

from django.utils import timezone

import requests

from hct_mis_api.apps.core.flex_fields_importer import FlexibleAttributeImporter
from hct_mis_api.apps.core.kobo.api import KoboAPI
from hct_mis_api.apps.core.models import XLSXKoboTemplate

logger = logging.getLogger(__name__)


class KoboRetriableError(Exception):
    def __init__(self, xlsx_kobo_template_object: XLSXKoboTemplate) -> None:
        self.xlsx_kobo_template_object = xlsx_kobo_template_object


class UploadNewKoboTemplateAndUpdateFlexFieldsTask:
    def _save_message_status_template_id(
        self, xlsx_kobo_template_object: XLSXKoboTemplate, message: str, status: str, template_id: str = ""
    ) -> None:
        xlsx_kobo_template_object.error_description = message
        xlsx_kobo_template_object.status = status
        xlsx_kobo_template_object.template_id = template_id
        xlsx_kobo_template_object.save()

    def execute(self, xlsx_kobo_template_id: str) -> None:
        xlsx_kobo_template_object: Optional[XLSXKoboTemplate] = XLSXKoboTemplate.objects.filter(
            id=xlsx_kobo_template_id
        ).first()
        if not xlsx_kobo_template_object:
<<<<<<< HEAD
<<<<<<< HEAD
            self._save_message_status_template_id(
                xlsx_kobo_template_object, "Uploaded file is not found on the server", XLSXKoboTemplate.UNSUCCESSFUL  # type: ignore # FIXME: Argument 1 to "_save_message_status_template_id" of "UploadNewKoboTemplateAndUpdateFlexFieldsTask" has incompatible type "Optional[XLSXKoboTemplate]"; expected "XLSXKoboTemplate"
            )
=======
            # Record not found, we can stop here
>>>>>>> origin
=======
            # Record not found, we can stop here
>>>>>>> 66a0eb31
            return

        last_valid_template = XLSXKoboTemplate.objects.latest_valid()
        if last_valid_template is None:
            template_id = ""
        else:
            template_id = last_valid_template.template_id

        try:
            file_as_bytes = BytesIO(xlsx_kobo_template_object.file.read())
            response, asset_uid = KoboAPI().create_template_from_file(
                file_as_bytes,
                xlsx_kobo_template_object,
                template_id,
            )
            response_status = response.get("status")
            response_details = response.get("detail")

            if response_status == "error" or response_details:
                error_message = response.get("messages", "") if response_status == "error" else response_details
                self._save_message_status_template_id(
                    xlsx_kobo_template_object, error_message, XLSXKoboTemplate.UNSUCCESSFUL, asset_uid
                )
                return

            flex_fields_task = FlexibleAttributeImporter()
            flex_fields_task.import_xls(xlsx_kobo_template_object.file)
            self._save_message_status_template_id(xlsx_kobo_template_object, "", XLSXKoboTemplate.SUCCESSFUL, asset_uid)
        except requests.exceptions.RequestException as e:
            logger.exception("Import template to Kobo Exception")
            if e.response is not None and 400 <= e.response.status_code < 500:
                self._save_message_status_template_id(
                    xlsx_kobo_template_object, str(e), XLSXKoboTemplate.UNSUCCESSFUL, template_id
                )
            else:
                xlsx_kobo_template_object.status = XLSXKoboTemplate.CONNECTION_FAILED
                xlsx_kobo_template_object.message = str(e)
                if xlsx_kobo_template_object.first_connection_failed_time is None:
                    xlsx_kobo_template_object.first_connection_failed_time = timezone.now()
                xlsx_kobo_template_object.save()
                raise KoboRetriableError(xlsx_kobo_template_object)
        except Exception as e:
            self._save_message_status_template_id(
                xlsx_kobo_template_object, str(e), XLSXKoboTemplate.UNSUCCESSFUL, template_id
            )
            logger.exception(e)
            raise e<|MERGE_RESOLUTION|>--- conflicted
+++ resolved
@@ -32,17 +32,7 @@
             id=xlsx_kobo_template_id
         ).first()
         if not xlsx_kobo_template_object:
-<<<<<<< HEAD
-<<<<<<< HEAD
-            self._save_message_status_template_id(
-                xlsx_kobo_template_object, "Uploaded file is not found on the server", XLSXKoboTemplate.UNSUCCESSFUL  # type: ignore # FIXME: Argument 1 to "_save_message_status_template_id" of "UploadNewKoboTemplateAndUpdateFlexFieldsTask" has incompatible type "Optional[XLSXKoboTemplate]"; expected "XLSXKoboTemplate"
-            )
-=======
             # Record not found, we can stop here
->>>>>>> origin
-=======
-            # Record not found, we can stop here
->>>>>>> 66a0eb31
             return
 
         last_valid_template = XLSXKoboTemplate.objects.latest_valid()
