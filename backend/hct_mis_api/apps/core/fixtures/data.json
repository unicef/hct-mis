[{
    "model": "core.businessarea",
    "pk": "00bf0770-7ecf-4484-a501-69c5e02615f3",
    "fields": {
      "created_at": "2022-03-30 09:05:22.059-00:00",
      "updated_at": "2022-03-30 09:05:22.059-00:00",
      "code": "456C",
      "name": "Analysis,Planning & Monitoring",
      "long_name": "THE UNITED STATES OF AMERICA",
      "region_code": "65",
      "region_name": "HQ",
      "kobo_username": null,
      "rapid_pro_host": null,
      "slug": "analysisplanning-monitoring",
      "custom_fields": {},
      "has_data_sharing_agreement": true,
      "parent": null,
      "is_split": false,
      "deduplication_duplicate_score": 6.0,
      "deduplication_possible_duplicate_score": 6.0,
      "deduplication_batch_duplicates_percentage": 50,
      "deduplication_batch_duplicates_allowed": 5,
      "deduplication_golden_record_duplicates_percentage": 50,
      "deduplication_golden_record_duplicates_allowed": 5,
      "screen_beneficiary": false,
      "countries": [],
      "is_payment_plan_applicable": false
    }
  },
  {
    "model": "core.businessarea",
    "pk": "023fad4f-ca5d-40fd-8f56-47456c20ae95",
    "fields": {
      "created_at": "2022-03-30 09:05:22.403-00:00",
      "updated_at": "2022-03-30 09:05:22.403-00:00",
      "code": "7060",
      "name": "Timor-Leste",
      "long_name": "THE DEMOCRATIC REPUBLIC OF TIMOR-LESTE",
      "region_code": "60",
      "region_name": "EAPR",
      "kobo_username": null,
      "rapid_pro_host": null,
      "slug": "timor-leste",
      "custom_fields": {},
      "has_data_sharing_agreement": true,
      "parent": null,
      "is_split": false,
      "deduplication_duplicate_score": 6.0,
      "deduplication_possible_duplicate_score": 6.0,
      "deduplication_batch_duplicates_percentage": 50,
      "deduplication_batch_duplicates_allowed": 5,
      "deduplication_golden_record_duplicates_percentage": 50,
      "deduplication_golden_record_duplicates_allowed": 5,
      "screen_beneficiary": false,
      "countries": [],
      "is_payment_plan_applicable": false
    }
  },
  {
    "model": "core.businessarea",
    "pk": "03130ff4-d8b1-4162-8d1a-fe2e871406b5",
    "fields": {
      "created_at": "2022-03-30 09:05:21.732-00:00",
      "updated_at": "2022-03-30 09:05:21.732-00:00",
      "code": "2910",
      "name": "Morocco",
      "long_name": "THE KINGDOM OF MOROCCO",
      "region_code": "59",
      "region_name": "MENAR",
      "kobo_username": null,
      "rapid_pro_host": null,
      "slug": "morocco",
      "custom_fields": {},
      "has_data_sharing_agreement": true,
      "parent": null,
      "is_split": false,
      "deduplication_duplicate_score": 6.0,
      "deduplication_possible_duplicate_score": 6.0,
      "deduplication_batch_duplicates_percentage": 50,
      "deduplication_batch_duplicates_allowed": 5,
      "deduplication_golden_record_duplicates_percentage": 50,
      "deduplication_golden_record_duplicates_allowed": 5,
      "screen_beneficiary": false,
      "countries": [],
      "is_payment_plan_applicable": false
    }
  },
  {
    "model": "core.businessarea",
    "pk": "03cff20f-56dd-4ef9-84cd-fb2b6659b620",
    "fields": {
      "created_at": "2022-03-30 09:05:22.240-00:00",
      "updated_at": "2022-03-30 09:05:22.240-00:00",
      "code": "4980",
      "name": "Zambia",
      "long_name": "THE REPUBLIC OF ZAMBIA",
      "region_code": "63",
      "region_name": "ESAR",
      "kobo_username": null,
      "rapid_pro_host": null,
      "slug": "zambia",
      "custom_fields": {},
      "has_data_sharing_agreement": true,
      "parent": null,
      "is_split": false,
      "deduplication_duplicate_score": 6.0,
      "deduplication_possible_duplicate_score": 6.0,
      "deduplication_batch_duplicates_percentage": 50,
      "deduplication_batch_duplicates_allowed": 5,
      "deduplication_golden_record_duplicates_percentage": 50,
      "deduplication_golden_record_duplicates_allowed": 5,
      "screen_beneficiary": false,
      "countries": [],
      "is_payment_plan_applicable": false
    }
  },
  {
    "model": "core.businessarea",
    "pk": "06536677-bd38-4225-ab2b-73670c79f0c6",
    "fields": {
      "created_at": "2022-03-30 09:05:22.144-00:00",
      "updated_at": "2022-03-30 09:05:22.144-00:00",
      "code": "456I",
      "name": "Public Partnerships Division",
      "long_name": "THE UNITED STATES OF AMERICA",
      "region_code": "65",
      "region_name": "HQ",
      "kobo_username": null,
      "rapid_pro_host": null,
      "slug": "public-partnerships-division",
      "custom_fields": {},
      "has_data_sharing_agreement": true,
      "parent": null,
      "is_split": false,
      "deduplication_duplicate_score": 6.0,
      "deduplication_possible_duplicate_score": 6.0,
      "deduplication_batch_duplicates_percentage": 50,
      "deduplication_batch_duplicates_allowed": 5,
      "deduplication_golden_record_duplicates_percentage": 50,
      "deduplication_golden_record_duplicates_allowed": 5,
      "screen_beneficiary": false,
      "countries": [],
      "is_payment_plan_applicable": false
    }
  },
  {
    "model": "core.businessarea",
    "pk": "07bc5b47-1559-4b59-a8fe-663bec8fc913",
    "fields": {
      "created_at": "2022-03-30 09:05:21.677-00:00",
      "updated_at": "2022-03-30 09:05:21.677-00:00",
      "code": "2700",
      "name": "Malaysia",
      "long_name": "MALAYSIA",
      "region_code": "60",
      "region_name": "EAPR",
      "kobo_username": null,
      "rapid_pro_host": null,
      "slug": "malaysia",
      "custom_fields": {},
      "has_data_sharing_agreement": true,
      "parent": null,
      "is_split": false,
      "deduplication_duplicate_score": 6.0,
      "deduplication_possible_duplicate_score": 6.0,
      "deduplication_batch_duplicates_percentage": 50,
      "deduplication_batch_duplicates_allowed": 5,
      "deduplication_golden_record_duplicates_percentage": 50,
      "deduplication_golden_record_duplicates_allowed": 5,
      "screen_beneficiary": false,
      "countries": [],
      "is_payment_plan_applicable": false
    }
  },
  {
    "model": "core.businessarea",
    "pk": "0afc2732-7f5b-4d91-bd1a-03f744512e67",
    "fields": {
      "created_at": "2022-03-30 09:05:21.806-00:00",
      "updated_at": "2022-03-30 09:05:21.806-00:00",
      "code": "3360",
      "name": "Paraguay",
      "long_name": "THE REPUBLIC OF PARAGUAY",
      "region_code": "62",
      "region_name": "LACR",
      "kobo_username": null,
      "rapid_pro_host": null,
      "slug": "paraguay",
      "custom_fields": {},
      "has_data_sharing_agreement": true,
      "parent": null,
      "is_split": false,
      "deduplication_duplicate_score": 6.0,
      "deduplication_possible_duplicate_score": 6.0,
      "deduplication_batch_duplicates_percentage": 50,
      "deduplication_batch_duplicates_allowed": 5,
      "deduplication_golden_record_duplicates_percentage": 50,
      "deduplication_golden_record_duplicates_allowed": 5,
      "screen_beneficiary": false,
      "countries": [],
      "is_payment_plan_applicable": false
    }
  },
  {
    "model": "core.businessarea",
    "pk": "0c0c4753-6787-47b7-815c-1384125c36f8",
    "fields": {
      "created_at": "2022-03-30 09:05:21.757-00:00",
      "updated_at": "2022-03-30 09:05:21.757-00:00",
      "code": "3120",
      "name": "Nicaragua",
      "long_name": "THE REPUBLIC OF NICARAGUA",
      "region_code": "62",
      "region_name": "LACR",
      "kobo_username": null,
      "rapid_pro_host": null,
      "slug": "nicaragua",
      "custom_fields": {},
      "has_data_sharing_agreement": true,
      "parent": null,
      "is_split": false,
      "deduplication_duplicate_score": 6.0,
      "deduplication_possible_duplicate_score": 6.0,
      "deduplication_batch_duplicates_percentage": 50,
      "deduplication_batch_duplicates_allowed": 5,
      "deduplication_golden_record_duplicates_percentage": 50,
      "deduplication_golden_record_duplicates_allowed": 5,
      "screen_beneficiary": false,
      "countries": [],
      "is_payment_plan_applicable": false
    }
  },
  {
    "model": "core.businessarea",
    "pk": "0f92d6e2-9b33-4e2f-8f0b-d41c9abc5b71",
    "fields": {
      "created_at": "2022-03-30 09:05:21.583-00:00",
      "updated_at": "2022-03-30 09:05:21.583-00:00",
      "code": "2390",
      "name": "Kazakhstan",
      "long_name": "THE REPUBLIC OF KAZAKHSTAN",
      "region_code": "66",
      "region_name": "ECAR",
      "kobo_username": null,
      "rapid_pro_host": null,
      "slug": "kazakhstan",
      "custom_fields": {},
      "has_data_sharing_agreement": true,
      "parent": null,
      "is_split": false,
      "deduplication_duplicate_score": 6.0,
      "deduplication_possible_duplicate_score": 6.0,
      "deduplication_batch_duplicates_percentage": 50,
      "deduplication_batch_duplicates_allowed": 5,
      "deduplication_golden_record_duplicates_percentage": 50,
      "deduplication_golden_record_duplicates_allowed": 5,
      "screen_beneficiary": false,
      "countries": [],
      "is_payment_plan_applicable": false
    }
  },
  {
    "model": "core.businessarea",
    "pk": "112b32ca-1aaa-496a-8c4f-e3b8ff8e9e02",
    "fields": {
      "created_at": "2022-03-30 09:05:22.420-00:00",
      "updated_at": "2022-03-30 09:05:22.420-00:00",
      "code": "8971",
      "name": "Kosovo",
      "long_name": "THE REPUBLIC OF SERBIA",
      "region_code": "66",
      "region_name": "ECAR",
      "kobo_username": null,
      "rapid_pro_host": null,
      "slug": "kosovo",
      "custom_fields": {},
      "has_data_sharing_agreement": true,
      "parent": null,
      "is_split": false,
      "deduplication_duplicate_score": 6.0,
      "deduplication_possible_duplicate_score": 6.0,
      "deduplication_batch_duplicates_percentage": 50,
      "deduplication_batch_duplicates_allowed": 5,
      "deduplication_golden_record_duplicates_percentage": 50,
      "deduplication_golden_record_duplicates_allowed": 5,
      "screen_beneficiary": false,
      "countries": [],
      "is_payment_plan_applicable": false
    }
  },
  {
    "model": "core.businessarea",
    "pk": "113970ac-0098-484a-b2eb-2240fb102ac6",
    "fields": {
      "created_at": "2022-03-30 09:05:21.591-00:00",
      "updated_at": "2022-03-30 09:05:21.591-00:00",
      "code": "2400",
      "name": "Kenya",
      "long_name": "THE REPUBLIC OF KENYA",
      "region_code": "63",
      "region_name": "ESAR",
      "kobo_username": null,
      "rapid_pro_host": null,
      "slug": "kenya",
      "custom_fields": {},
      "has_data_sharing_agreement": true,
      "parent": null,
      "is_split": false,
      "deduplication_duplicate_score": 6.0,
      "deduplication_possible_duplicate_score": 6.0,
      "deduplication_batch_duplicates_percentage": 50,
      "deduplication_batch_duplicates_allowed": 5,
      "deduplication_golden_record_duplicates_percentage": 50,
      "deduplication_golden_record_duplicates_allowed": 5,
      "screen_beneficiary": false,
      "countries": [],
      "is_payment_plan_applicable": false
    }
  },
  {
    "model": "core.businessarea",
    "pk": "1231aee6-e940-4eec-bdf6-3ab34ebe9d64",
    "fields": {
      "created_at": "2022-03-30 09:05:21.555-00:00",
      "updated_at": "2022-03-30 09:05:21.555-00:00",
      "code": "2250",
      "name": "Cote D'Ivoire",
      "long_name": "THE REPUBLIC OF COTE D'IVOIRE",
      "region_code": "61",
      "region_name": "WCAR",
      "kobo_username": null,
      "rapid_pro_host": null,
      "slug": "cote-divoire",
      "custom_fields": {},
      "has_data_sharing_agreement": true,
      "parent": null,
      "is_split": false,
      "deduplication_duplicate_score": 6.0,
      "deduplication_possible_duplicate_score": 6.0,
      "deduplication_batch_duplicates_percentage": 50,
      "deduplication_batch_duplicates_allowed": 5,
      "deduplication_golden_record_duplicates_percentage": 50,
      "deduplication_golden_record_duplicates_allowed": 5,
      "screen_beneficiary": false,
      "countries": [],
      "is_payment_plan_applicable": false
    }
  },
  {
    "model": "core.businessarea",
    "pk": "12868b7a-4a10-4078-ab96-6fd4c86e7a4d",
    "fields": {
      "created_at": "2022-03-30 09:05:21.173-00:00",
      "updated_at": "2022-03-30 09:05:21.173-00:00",
      "code": "0090",
      "name": "Albania",
      "long_name": "THE REPUBLIC OF ALBANIA",
      "region_code": "66",
      "region_name": "ECAR",
      "kobo_username": null,
      "rapid_pro_host": null,
      "slug": "albania",
      "custom_fields": {},
      "has_data_sharing_agreement": true,
      "parent": null,
      "is_split": false,
      "deduplication_duplicate_score": 6.0,
      "deduplication_possible_duplicate_score": 6.0,
      "deduplication_batch_duplicates_percentage": 50,
      "deduplication_batch_duplicates_allowed": 5,
      "deduplication_golden_record_duplicates_percentage": 50,
      "deduplication_golden_record_duplicates_allowed": 5,
      "screen_beneficiary": false,
      "countries": [],
      "is_payment_plan_applicable": false
    }
  },
  {
    "model": "core.businessarea",
    "pk": "16359fc1-613c-4f8a-9074-3decc6dfa429",
    "fields": {
      "created_at": "2022-03-30 09:05:21.484-00:00",
      "updated_at": "2022-03-30 09:05:21.484-00:00",
      "code": "1770",
      "name": "Guinea",
      "long_name": "THE REPUBLIC OF GUINEA",
      "region_code": "61",
      "region_name": "WCAR",
      "kobo_username": null,
      "rapid_pro_host": null,
      "slug": "guinea",
      "custom_fields": {},
      "has_data_sharing_agreement": true,
      "parent": null,
      "is_split": false,
      "deduplication_duplicate_score": 6.0,
      "deduplication_possible_duplicate_score": 6.0,
      "deduplication_batch_duplicates_percentage": 50,
      "deduplication_batch_duplicates_allowed": 5,
      "deduplication_golden_record_duplicates_percentage": 50,
      "deduplication_golden_record_duplicates_allowed": 5,
      "screen_beneficiary": false,
      "countries": [],
      "is_payment_plan_applicable": false
    }
  },
  {
    "model": "core.businessarea",
    "pk": "173e2334-cd75-4188-938c-e8f6da2e86d5",
    "fields": {
      "created_at": "2022-03-30 09:05:22.215-00:00",
      "updated_at": "2022-03-30 09:05:22.215-00:00",
      "code": "4630",
      "name": "Rep of Uzbekistan",
      "long_name": "THE REPUBLIC OF UZBEKISTAN",
      "region_code": "66",
      "region_name": "ECAR",
      "kobo_username": null,
      "rapid_pro_host": null,
      "slug": "rep-of-uzbekistan",
      "custom_fields": {},
      "has_data_sharing_agreement": true,
      "parent": null,
      "is_split": false,
      "deduplication_duplicate_score": 6.0,
      "deduplication_possible_duplicate_score": 6.0,
      "deduplication_batch_duplicates_percentage": 50,
      "deduplication_batch_duplicates_allowed": 5,
      "deduplication_golden_record_duplicates_percentage": 50,
      "deduplication_golden_record_duplicates_allowed": 5,
      "screen_beneficiary": false,
      "countries": [],
      "is_payment_plan_applicable": false
    }
  },
  {
    "model": "core.businessarea",
    "pk": "178e7eb4-9119-4959-b4b0-09a4e18fcc50",
    "fields": {
      "created_at": "2022-03-30 09:05:21.393-00:00",
      "updated_at": "2022-03-30 09:05:21.393-00:00",
      "code": "1260",
      "name": "Dominican Republic",
      "long_name": "THE DOMINICAN REPUBLIC",
      "region_code": "62",
      "region_name": "LACR",
      "kobo_username": null,
      "rapid_pro_host": null,
      "slug": "dominican-republic",
      "custom_fields": {},
      "has_data_sharing_agreement": true,
      "parent": null,
      "is_split": false,
      "deduplication_duplicate_score": 6.0,
      "deduplication_possible_duplicate_score": 6.0,
      "deduplication_batch_duplicates_percentage": 50,
      "deduplication_batch_duplicates_allowed": 5,
      "deduplication_golden_record_duplicates_percentage": 50,
      "deduplication_golden_record_duplicates_allowed": 5,
      "screen_beneficiary": false,
      "countries": [],
      "is_payment_plan_applicable": false
    }
  },
  {
    "model": "core.businessarea",
    "pk": "1b93beb6-d0e4-45e8-8c5c-a6ee4fd11665",
    "fields": {
      "created_at": "2022-03-30 09:05:21.862-00:00",
      "updated_at": "2022-03-30 09:05:21.862-00:00",
      "code": "3780",
      "name": "Saudi Arabia",
      "long_name": "THE KINGDOM OF SAUDI ARABIA",
      "region_code": "59",
      "region_name": "MENAR",
      "kobo_username": null,
      "rapid_pro_host": null,
      "slug": "saudi-arabia",
      "custom_fields": {},
      "has_data_sharing_agreement": true,
      "parent": null,
      "is_split": false,
      "deduplication_duplicate_score": 6.0,
      "deduplication_possible_duplicate_score": 6.0,
      "deduplication_batch_duplicates_percentage": 50,
      "deduplication_batch_duplicates_allowed": 5,
      "deduplication_golden_record_duplicates_percentage": 50,
      "deduplication_golden_record_duplicates_allowed": 5,
      "screen_beneficiary": false,
      "countries": [],
      "is_payment_plan_applicable": false
    }
  },
  {
    "model": "core.businessarea",
    "pk": "1cd3a5e4-f60c-41e3-8a33-34e96eb1dba3",
    "fields": {
      "created_at": "2022-03-30 09:05:21.379-00:00",
      "updated_at": "2022-03-30 09:05:21.379-00:00",
      "code": "1200",
      "name": "Denmark",
      "long_name": "THE KINGDOM OF DENMARK",
      "region_code": "65",
      "region_name": "HQ",
      "kobo_username": null,
      "rapid_pro_host": null,
      "slug": "denmark",
      "custom_fields": {},
      "has_data_sharing_agreement": true,
      "parent": null,
      "is_split": false,
      "deduplication_duplicate_score": 6.0,
      "deduplication_possible_duplicate_score": 6.0,
      "deduplication_batch_duplicates_percentage": 50,
      "deduplication_batch_duplicates_allowed": 5,
      "deduplication_golden_record_duplicates_percentage": 50,
      "deduplication_golden_record_duplicates_allowed": 5,
      "screen_beneficiary": false,
      "countries": [],
      "is_payment_plan_applicable": false
    }
  },
  {
    "model": "core.businessarea",
    "pk": "1d02a465-fbc2-4c28-9e6a-8755563486e9",
    "fields": {
      "created_at": "2022-03-30 09:05:21.973-00:00",
      "updated_at": "2022-03-30 09:05:21.973-00:00",
      "code": "420R",
      "name": "EAPRO, Thailand",
      "long_name": "THE KINGDOM OF THAILAND",
      "region_code": "60",
      "region_name": "EAPR",
      "kobo_username": null,
      "rapid_pro_host": null,
      "slug": "eapro-thailand",
      "custom_fields": {},
      "has_data_sharing_agreement": true,
      "parent": null,
      "is_split": false,
      "deduplication_duplicate_score": 6.0,
      "deduplication_possible_duplicate_score": 6.0,
      "deduplication_batch_duplicates_percentage": 50,
      "deduplication_batch_duplicates_allowed": 5,
      "deduplication_golden_record_duplicates_percentage": 50,
      "deduplication_golden_record_duplicates_allowed": 5,
      "screen_beneficiary": false,
      "countries": [],
      "is_payment_plan_applicable": false
    }
  },
  {
    "model": "core.businessarea",
    "pk": "1d238464-bb0f-42be-849d-3900ced93099",
    "fields": {
      "created_at": "2022-03-30 09:05:21.960-00:00",
      "updated_at": "2022-03-30 09:05:21.960-00:00",
      "code": "4200",
      "name": "Thailand",
      "long_name": "THE KINGDOM OF THAILAND",
      "region_code": "60",
      "region_name": "EAPR",
      "kobo_username": null,
      "rapid_pro_host": null,
      "slug": "thailand",
      "custom_fields": {},
      "has_data_sharing_agreement": true,
      "parent": null,
      "is_split": false,
      "deduplication_duplicate_score": 6.0,
      "deduplication_possible_duplicate_score": 6.0,
      "deduplication_batch_duplicates_percentage": 50,
      "deduplication_batch_duplicates_allowed": 5,
      "deduplication_golden_record_duplicates_percentage": 50,
      "deduplication_golden_record_duplicates_allowed": 5,
      "screen_beneficiary": false,
      "countries": [],
      "is_payment_plan_applicable": false
    }
  },
  {
    "model": "core.businessarea",
    "pk": "1ef22936-faa9-41c3-a7ef-46d5de9a79a9",
    "fields": {
      "created_at": "2022-03-30 09:05:21.196-00:00",
      "updated_at": "2022-03-30 09:05:21.196-00:00",
      "code": "0260",
      "name": "Armenia",
      "long_name": "THE REPUBLIC OF ARMENIA",
      "region_code": "66",
      "region_name": "ECAR",
      "kobo_username": null,
      "rapid_pro_host": null,
      "slug": "armenia",
      "custom_fields": {},
      "has_data_sharing_agreement": true,
      "parent": null,
      "is_split": false,
      "deduplication_duplicate_score": 6.0,
      "deduplication_possible_duplicate_score": 6.0,
      "deduplication_batch_duplicates_percentage": 50,
      "deduplication_batch_duplicates_allowed": 5,
      "deduplication_golden_record_duplicates_percentage": 50,
      "deduplication_golden_record_duplicates_allowed": 5,
      "screen_beneficiary": false,
      "countries": [],
      "is_payment_plan_applicable": false
    }
  },
  {
    "model": "core.businessarea",
    "pk": "1f261faf-3416-424a-a647-be7b0abc5ef8",
    "fields": {
      "created_at": "2022-03-30 09:05:21.400-00:00",
      "updated_at": "2022-03-30 09:05:21.400-00:00",
      "code": "1350",
      "name": "Ecuador",
      "long_name": "THE REPUBLIC OF ECUADOR",
      "region_code": "62",
      "region_name": "LACR",
      "kobo_username": null,
      "rapid_pro_host": null,
      "slug": "ecuador",
      "custom_fields": {},
      "has_data_sharing_agreement": true,
      "parent": null,
      "is_split": false,
      "deduplication_duplicate_score": 6.0,
      "deduplication_possible_duplicate_score": 6.0,
      "deduplication_batch_duplicates_percentage": 50,
      "deduplication_batch_duplicates_allowed": 5,
      "deduplication_golden_record_duplicates_percentage": 50,
      "deduplication_golden_record_duplicates_allowed": 5,
      "screen_beneficiary": false,
      "countries": [],
      "is_payment_plan_applicable": false
    }
  },
  {
    "model": "core.businessarea",
    "pk": "2346abaa-9cc9-4fe9-8c26-7b3b1702eb27",
    "fields": {
      "created_at": "2022-03-30 09:05:21.641-00:00",
      "updated_at": "2022-03-30 09:05:21.641-00:00",
      "code": "2550",
      "name": "Liberia",
      "long_name": "THE REPUBLIC OF LIBERIA",
      "region_code": "61",
      "region_name": "WCAR",
      "kobo_username": null,
      "rapid_pro_host": null,
      "slug": "liberia",
      "custom_fields": {},
      "has_data_sharing_agreement": true,
      "parent": null,
      "is_split": false,
      "deduplication_duplicate_score": 6.0,
      "deduplication_possible_duplicate_score": 6.0,
      "deduplication_batch_duplicates_percentage": 50,
      "deduplication_batch_duplicates_allowed": 5,
      "deduplication_golden_record_duplicates_percentage": 50,
      "deduplication_golden_record_duplicates_allowed": 5,
      "screen_beneficiary": false,
      "countries": [],
      "is_payment_plan_applicable": false
    }
  },
  {
    "model": "core.businessarea",
    "pk": "2416d5ba-2505-4321-8b70-aff8a50ce93e",
    "fields": {
      "created_at": "2022-03-30 09:05:21.346-00:00",
      "updated_at": "2022-03-30 09:05:21.346-00:00",
      "code": "0990",
      "name": "Democratic Republic of Congo",
      "long_name": "THE DEMOCRATIC REPUBLIC OF THE CONGO",
      "region_code": "61",
      "region_name": "WCAR",
      "kobo_username": null,
      "rapid_pro_host": null,
      "slug": "democratic-republic-of-congo",
      "custom_fields": {},
      "has_data_sharing_agreement": true,
      "parent": null,
      "is_split": false,
      "deduplication_duplicate_score": 6.0,
      "deduplication_possible_duplicate_score": 6.0,
      "deduplication_batch_duplicates_percentage": 50,
      "deduplication_batch_duplicates_allowed": 5,
      "deduplication_golden_record_duplicates_percentage": 50,
      "deduplication_golden_record_duplicates_allowed": 5,
      "screen_beneficiary": false,
      "countries": [],
      "is_payment_plan_applicable": false
    }
  },
  {
    "model": "core.businessarea",
    "pk": "250667df-e6b4-432a-b4f9-93295165ac96",
    "fields": {
      "created_at": "2022-03-30 09:05:21.213-00:00",
      "updated_at": "2022-03-30 09:05:21.213-00:00",
      "code": "0420",
      "name": "Barbados",
      "long_name": "BARBADOS",
      "region_code": "62",
      "region_name": "LACR",
      "kobo_username": null,
      "rapid_pro_host": null,
      "slug": "barbados",
      "custom_fields": {},
      "has_data_sharing_agreement": true,
      "parent": null,
      "is_split": false,
      "deduplication_duplicate_score": 6.0,
      "deduplication_possible_duplicate_score": 6.0,
      "deduplication_batch_duplicates_percentage": 50,
      "deduplication_batch_duplicates_allowed": 5,
      "deduplication_golden_record_duplicates_percentage": 50,
      "deduplication_golden_record_duplicates_allowed": 5,
      "screen_beneficiary": false,
      "countries": [],
      "is_payment_plan_applicable": false
    }
  },
  {
    "model": "core.businessarea",
    "pk": "25499931-d55d-4971-9c25-65f25fee92c8",
    "fields": {
      "created_at": "2022-03-30 09:05:21.627-00:00",
      "updated_at": "2022-03-30 09:05:21.627-00:00",
      "code": "2490",
      "name": "Lebanon",
      "long_name": "THE LEBANESE REPUBLIC",
      "region_code": "59",
      "region_name": "MENAR",
      "kobo_username": null,
      "rapid_pro_host": null,
      "slug": "lebanon",
      "custom_fields": {},
      "has_data_sharing_agreement": true,
      "parent": null,
      "is_split": false,
      "deduplication_duplicate_score": 6.0,
      "deduplication_possible_duplicate_score": 6.0,
      "deduplication_batch_duplicates_percentage": 50,
      "deduplication_batch_duplicates_allowed": 5,
      "deduplication_golden_record_duplicates_percentage": 50,
      "deduplication_golden_record_duplicates_allowed": 5,
      "screen_beneficiary": false,
      "countries": [],
      "is_payment_plan_applicable": false
    }
  },
  {
    "model": "core.businessarea",
    "pk": "268a9eeb-14be-429b-8b19-c3dba61c0fb3",
    "fields": {
      "created_at": "2022-03-30 09:05:22.349-00:00",
      "updated_at": "2022-03-30 09:05:22.349-00:00",
      "code": "6810",
      "name": "Angola",
      "long_name": "THE REPUBLIC OF ANGOLA",
      "region_code": "63",
      "region_name": "ESAR",
      "kobo_username": null,
      "rapid_pro_host": null,
      "slug": "angola",
      "custom_fields": {},
      "has_data_sharing_agreement": true,
      "parent": null,
      "is_split": false,
      "deduplication_duplicate_score": 6.0,
      "deduplication_possible_duplicate_score": 6.0,
      "deduplication_batch_duplicates_percentage": 50,
      "deduplication_batch_duplicates_allowed": 5,
      "deduplication_golden_record_duplicates_percentage": 50,
      "deduplication_golden_record_duplicates_allowed": 5,
      "screen_beneficiary": false,
      "countries": [],
      "is_payment_plan_applicable": false
    }
  },
  {
    "model": "core.businessarea",
    "pk": "2883d46d-8137-42fc-b2df-f529733a4902",
    "fields": {
      "created_at": "2022-03-30 09:05:21.740-00:00",
      "updated_at": "2022-03-30 09:05:21.740-00:00",
      "code": "2970",
      "name": "Nepal",
      "long_name": "THE FEDERAL DEMOCRATIC REPUBLIC OF NEPAL",
      "region_code": "64",
      "region_name": "SAR",
      "kobo_username": null,
      "rapid_pro_host": null,
      "slug": "nepal",
      "custom_fields": {},
      "has_data_sharing_agreement": true,
      "parent": null,
      "is_split": false,
      "deduplication_duplicate_score": 6.0,
      "deduplication_possible_duplicate_score": 6.0,
      "deduplication_batch_duplicates_percentage": 50,
      "deduplication_batch_duplicates_allowed": 5,
      "deduplication_golden_record_duplicates_percentage": 50,
      "deduplication_golden_record_duplicates_allowed": 5,
      "screen_beneficiary": false,
      "countries": [],
      "is_payment_plan_applicable": false
    }
  },
  {
    "model": "core.businessarea",
    "pk": "2b716e9c-c2fe-4a0b-8564-e41ef22e995d",
    "fields": {
      "created_at": "2022-03-30 09:05:21.944-00:00",
      "updated_at": "2022-03-30 09:05:21.945-00:00",
      "code": "4150",
      "name": "Tajikistan",
      "long_name": "THE REPUBLIC OF TAJIKISTAN",
      "region_code": "66",
      "region_name": "ECAR",
      "kobo_username": null,
      "rapid_pro_host": null,
      "slug": "tajikistan",
      "custom_fields": {},
      "has_data_sharing_agreement": true,
      "parent": null,
      "is_split": false,
      "deduplication_duplicate_score": 6.0,
      "deduplication_possible_duplicate_score": 6.0,
      "deduplication_batch_duplicates_percentage": 50,
      "deduplication_batch_duplicates_allowed": 5,
      "deduplication_golden_record_duplicates_percentage": 50,
      "deduplication_golden_record_duplicates_allowed": 5,
      "screen_beneficiary": false,
      "countries": [],
      "is_payment_plan_applicable": false
    }
  },
  {
    "model": "core.businessarea",
    "pk": "2c6d4fb0-a0ce-4325-a73f-83151082af0f",
    "fields": {
      "created_at": "2022-03-30 09:05:21.407-00:00",
      "updated_at": "2022-03-30 09:05:21.407-00:00",
      "code": "1380",
      "name": "El Salvador",
      "long_name": "THE REPUBLIC OF EL SALVADOR",
      "region_code": "62",
      "region_name": "LACR",
      "kobo_username": null,
      "rapid_pro_host": null,
      "slug": "el-salvador",
      "custom_fields": {},
      "has_data_sharing_agreement": true,
      "parent": null,
      "is_split": false,
      "deduplication_duplicate_score": 6.0,
      "deduplication_possible_duplicate_score": 6.0,
      "deduplication_batch_duplicates_percentage": 50,
      "deduplication_batch_duplicates_allowed": 5,
      "deduplication_golden_record_duplicates_percentage": 50,
      "deduplication_golden_record_duplicates_allowed": 5,
      "screen_beneficiary": false,
      "countries": [],
      "is_payment_plan_applicable": false
    }
  },
  {
    "model": "core.businessarea",
    "pk": "2e0de20e-43d8-4464-8856-bfa055cf49d5",
    "fields": {
      "created_at": "2022-03-30 09:05:21.353-00:00",
      "updated_at": "2022-03-30 09:05:21.353-00:00",
      "code": "1020",
      "name": "Costa Rica",
      "long_name": "THE REPUBLIC OF COSTA RICA",
      "region_code": "62",
      "region_name": "LACR",
      "kobo_username": null,
      "rapid_pro_host": null,
      "slug": "costa-rica",
      "custom_fields": {},
      "has_data_sharing_agreement": true,
      "parent": null,
      "is_split": false,
      "deduplication_duplicate_score": 6.0,
      "deduplication_possible_duplicate_score": 6.0,
      "deduplication_batch_duplicates_percentage": 50,
      "deduplication_batch_duplicates_allowed": 5,
      "deduplication_golden_record_duplicates_percentage": 50,
      "deduplication_golden_record_duplicates_allowed": 5,
      "screen_beneficiary": false,
      "countries": [],
      "is_payment_plan_applicable": false
    }
  },
  {
    "model": "core.businessarea",
    "pk": "302ad6c9-e7ad-4e38-8ed4-46e2b62beac8",
    "fields": {
      "created_at": "2022-03-30 09:05:22.187-00:00",
      "updated_at": "2022-03-30 09:05:22.187-00:00",
      "code": "456O",
      "name": "Evaluation Office",
      "long_name": "THE UNITED STATES OF AMERICA",
      "region_code": "65",
      "region_name": "HQ",
      "kobo_username": null,
      "rapid_pro_host": null,
      "slug": "evaluation-office",
      "custom_fields": {},
      "has_data_sharing_agreement": true,
      "parent": null,
      "is_split": false,
      "deduplication_duplicate_score": 6.0,
      "deduplication_possible_duplicate_score": 6.0,
      "deduplication_batch_duplicates_percentage": 50,
      "deduplication_batch_duplicates_allowed": 5,
      "deduplication_golden_record_duplicates_percentage": 50,
      "deduplication_golden_record_duplicates_allowed": 5,
      "screen_beneficiary": false,
      "countries": [],
      "is_payment_plan_applicable": false
    }
  },
  {
    "model": "core.businessarea",
    "pk": "30ce3117-f30d-4d86-9a9f-34b7ee94ad96",
    "fields": {
      "created_at": "2022-03-30 09:05:21.442-00:00",
      "updated_at": "2022-03-30 09:05:21.442-00:00",
      "code": "1530",
      "name": "Gabon",
      "long_name": "THE GABONESE REPUBLIC",
      "region_code": "61",
      "region_name": "WCAR",
      "kobo_username": null,
      "rapid_pro_host": null,
      "slug": "gabon",
      "custom_fields": {},
      "has_data_sharing_agreement": true,
      "parent": null,
      "is_split": false,
      "deduplication_duplicate_score": 6.0,
      "deduplication_possible_duplicate_score": 6.0,
      "deduplication_batch_duplicates_percentage": 50,
      "deduplication_batch_duplicates_allowed": 5,
      "deduplication_golden_record_duplicates_percentage": 50,
      "deduplication_golden_record_duplicates_allowed": 5,
      "screen_beneficiary": false,
      "countries": [],
      "is_payment_plan_applicable": false
    }
  },
  {
    "model": "core.businessarea",
    "pk": "31c9cdc7-e2ac-4723-9c95-8af836766c5e",
    "fields": {
      "created_at": "2022-03-30 09:05:22.104-00:00",
      "updated_at": "2022-03-30 09:05:22.104-00:00",
      "code": "456Q",
      "name": "GSSC Project",
      "long_name": "THE UNITED STATES OF AMERICA",
      "region_code": "65",
      "region_name": "HQ",
      "kobo_username": null,
      "rapid_pro_host": null,
      "slug": "gssc-project",
      "custom_fields": {},
      "has_data_sharing_agreement": true,
      "parent": null,
      "is_split": false,
      "deduplication_duplicate_score": 6.0,
      "deduplication_possible_duplicate_score": 6.0,
      "deduplication_batch_duplicates_percentage": 50,
      "deduplication_batch_duplicates_allowed": 5,
      "deduplication_golden_record_duplicates_percentage": 50,
      "deduplication_golden_record_duplicates_allowed": 5,
      "screen_beneficiary": false,
      "countries": [],
      "is_payment_plan_applicable": false
    }
  },
  {
    "model": "core.businessarea",
    "pk": "3569455d-b354-40bc-866a-40f37c2b11de",
    "fields": {
      "created_at": "2022-03-30 09:05:22.161-00:00",
      "updated_at": "2022-03-30 09:05:22.161-00:00",
      "code": "456K",
      "name": "Division of Human Resources",
      "long_name": "THE UNITED STATES OF AMERICA",
      "region_code": "65",
      "region_name": "HQ",
      "kobo_username": null,
      "rapid_pro_host": null,
      "slug": "division-of-human-resources",
      "custom_fields": {},
      "has_data_sharing_agreement": true,
      "parent": null,
      "is_split": false,
      "deduplication_duplicate_score": 6.0,
      "deduplication_possible_duplicate_score": 6.0,
      "deduplication_batch_duplicates_percentage": 50,
      "deduplication_batch_duplicates_allowed": 5,
      "deduplication_golden_record_duplicates_percentage": 50,
      "deduplication_golden_record_duplicates_allowed": 5,
      "screen_beneficiary": false,
      "countries": [],
      "is_payment_plan_applicable": false
    }
  },
  {
    "model": "core.businessarea",
    "pk": "35aa2da7-1319-407a-9fe3-fbbbd20372f5",
    "fields": {
      "created_at": "2022-03-30 09:05:22.047-00:00",
      "updated_at": "2022-03-30 09:05:22.047-00:00",
      "code": "456E",
      "name": "Research Division",
      "long_name": "THE UNITED STATES OF AMERICA",
      "region_code": "65",
      "region_name": "HQ",
      "kobo_username": null,
      "rapid_pro_host": null,
      "slug": "research-division",
      "custom_fields": {},
      "has_data_sharing_agreement": true,
      "parent": null,
      "is_split": false,
      "deduplication_duplicate_score": 6.0,
      "deduplication_possible_duplicate_score": 6.0,
      "deduplication_batch_duplicates_percentage": 50,
      "deduplication_batch_duplicates_allowed": 5,
      "deduplication_golden_record_duplicates_percentage": 50,
      "deduplication_golden_record_duplicates_allowed": 5,
      "screen_beneficiary": false,
      "countries": [],
      "is_payment_plan_applicable": false
    }
  },
  {
    "model": "core.businessarea",
    "pk": "35e455e2-7b14-4160-b761-c63f8e37848e",
    "fields": {
      "created_at": "2022-03-30 09:05:21.321-00:00",
      "updated_at": "2022-03-30 09:05:21.321-00:00",
      "code": "0810",
      "name": "Chad",
      "long_name": "THE REPUBLIC OF CHAD",
      "region_code": "61",
      "region_name": "WCAR",
      "kobo_username": null,
      "rapid_pro_host": null,
      "slug": "chad",
      "custom_fields": {},
      "has_data_sharing_agreement": true,
      "parent": null,
      "is_split": false,
      "deduplication_duplicate_score": 6.0,
      "deduplication_possible_duplicate_score": 6.0,
      "deduplication_batch_duplicates_percentage": 50,
      "deduplication_batch_duplicates_allowed": 5,
      "deduplication_golden_record_duplicates_percentage": 50,
      "deduplication_golden_record_duplicates_allowed": 5,
      "screen_beneficiary": false,
      "countries": [],
      "is_payment_plan_applicable": false
    }
  },
  {
    "model": "core.businessarea",
    "pk": "3671f64b-14b7-4cea-9000-fecc1584665f",
    "fields": {
      "created_at": "2022-03-30 09:05:21.724-00:00",
      "updated_at": "2022-03-30 09:05:21.724-00:00",
      "code": "2880",
      "name": "Mongolia",
      "long_name": "MONGOLIA",
      "region_code": "60",
      "region_name": "EAPR",
      "kobo_username": null,
      "rapid_pro_host": null,
      "slug": "mongolia",
      "custom_fields": {},
      "has_data_sharing_agreement": true,
      "parent": null,
      "is_split": false,
      "deduplication_duplicate_score": 6.0,
      "deduplication_possible_duplicate_score": 6.0,
      "deduplication_batch_duplicates_percentage": 50,
      "deduplication_batch_duplicates_allowed": 5,
      "deduplication_golden_record_duplicates_percentage": 50,
      "deduplication_golden_record_duplicates_allowed": 5,
      "screen_beneficiary": false,
      "countries": [],
      "is_payment_plan_applicable": false
    }
  },
  {
    "model": "core.businessarea",
    "pk": "371160d5-da4e-4d24-8651-54500614f390",
    "fields": {
      "created_at": "2022-03-30 09:05:21.937-00:00",
      "updated_at": "2022-03-30 09:05:21.937-00:00",
      "code": "4140",
      "name": "Syria",
      "long_name": "THE SYRIAN ARAB REPUBLIC",
      "region_code": "59",
      "region_name": "MENAR",
      "kobo_username": null,
      "rapid_pro_host": null,
      "slug": "syria",
      "custom_fields": {},
      "has_data_sharing_agreement": true,
      "parent": null,
      "is_split": false,
      "deduplication_duplicate_score": 6.0,
      "deduplication_possible_duplicate_score": 6.0,
      "deduplication_batch_duplicates_percentage": 50,
      "deduplication_batch_duplicates_allowed": 5,
      "deduplication_golden_record_duplicates_percentage": 50,
      "deduplication_golden_record_duplicates_allowed": 5,
      "screen_beneficiary": false,
      "countries": [],
      "is_payment_plan_applicable": false
    }
  },
  {
    "model": "core.businessarea",
    "pk": "37edac7a-5335-4658-826a-e11fa65a6045",
    "fields": {
      "created_at": "2022-03-30 09:05:21.797-00:00",
      "updated_at": "2022-03-30 09:05:21.798-00:00",
      "code": "333R",
      "name": "LACRO, Panama",
      "long_name": "THE REPUBLIC OF PANAMA",
      "region_code": "62",
      "region_name": "LACR",
      "kobo_username": null,
      "rapid_pro_host": null,
      "slug": "lacro-panama",
      "custom_fields": {},
      "has_data_sharing_agreement": true,
      "parent": null,
      "is_split": false,
      "deduplication_duplicate_score": 6.0,
      "deduplication_possible_duplicate_score": 6.0,
      "deduplication_batch_duplicates_percentage": 50,
      "deduplication_batch_duplicates_allowed": 5,
      "deduplication_golden_record_duplicates_percentage": 50,
      "deduplication_golden_record_duplicates_allowed": 5,
      "screen_beneficiary": false,
      "countries": [],
      "is_payment_plan_applicable": false
    }
  },
  {
    "model": "core.businessarea",
    "pk": "38133b2f-e70b-4959-bdfd-679bd4df8cdc",
    "fields": {
      "created_at": "2022-03-30 09:05:21.914-00:00",
      "updated_at": "2022-03-30 09:05:21.914-00:00",
      "code": "4020",
      "name": "Sudan",
      "long_name": "THE REPUBLIC OF THE SUDAN",
      "region_code": "59",
      "region_name": "MENAR",
      "kobo_username": null,
      "rapid_pro_host": null,
      "slug": "sudan",
      "custom_fields": {},
      "has_data_sharing_agreement": true,
      "parent": null,
      "is_split": false,
      "deduplication_duplicate_score": 6.0,
      "deduplication_possible_duplicate_score": 6.0,
      "deduplication_batch_duplicates_percentage": 50,
      "deduplication_batch_duplicates_allowed": 5,
      "deduplication_golden_record_duplicates_percentage": 50,
      "deduplication_golden_record_duplicates_allowed": 5,
      "screen_beneficiary": false,
      "countries": [],
      "is_payment_plan_applicable": false
    }
  },
  {
    "model": "core.businessarea",
    "pk": "3b499547-d275-408d-895d-442519a6f04f",
    "fields": {
      "created_at": "2022-03-30 09:05:22.411-00:00",
      "updated_at": "2022-03-30 09:05:22.411-00:00",
      "code": "8950",
      "name": "Republic of Montenegro",
      "long_name": "MONTENEGRO",
      "region_code": "66",
      "region_name": "ECAR",
      "kobo_username": null,
      "rapid_pro_host": null,
      "slug": "republic-of-montenegro",
      "custom_fields": {},
      "has_data_sharing_agreement": true,
      "parent": null,
      "is_split": false,
      "deduplication_duplicate_score": 6.0,
      "deduplication_possible_duplicate_score": 6.0,
      "deduplication_batch_duplicates_percentage": 50,
      "deduplication_batch_duplicates_allowed": 5,
      "deduplication_golden_record_duplicates_percentage": 50,
      "deduplication_golden_record_duplicates_allowed": 5,
      "screen_beneficiary": false,
      "countries": [],
      "is_payment_plan_applicable": false
    }
  },
  {
    "model": "core.businessarea",
    "pk": "3b621224-dda6-4370-a285-167db3bd6b7e",
    "fields": {
      "created_at": "2022-03-30 09:05:22.087-00:00",
      "updated_at": "2022-03-30 09:05:22.087-00:00",
      "code": "456S",
      "name": "OSEB",
      "long_name": "THE UNITED STATES OF AMERICA",
      "region_code": "65",
      "region_name": "HQ",
      "kobo_username": null,
      "rapid_pro_host": null,
      "slug": "oseb",
      "custom_fields": {},
      "has_data_sharing_agreement": true,
      "parent": null,
      "is_split": false,
      "deduplication_duplicate_score": 6.0,
      "deduplication_possible_duplicate_score": 6.0,
      "deduplication_batch_duplicates_percentage": 50,
      "deduplication_batch_duplicates_allowed": 5,
      "deduplication_golden_record_duplicates_percentage": 50,
      "deduplication_golden_record_duplicates_allowed": 5,
      "screen_beneficiary": false,
      "countries": [],
      "is_payment_plan_applicable": false
    }
  },
  {
    "model": "core.businessarea",
    "pk": "3cf73dfb-2cbf-4789-bf4b-e57ba0b0890c",
    "fields": {
      "created_at": "2022-03-30 09:05:22.378-00:00",
      "updated_at": "2022-03-30 09:05:22.378-00:00",
      "code": "6890",
      "name": "Republic of Mozambique",
      "long_name": "THE REPUBLIC OF MOZAMBIQUE",
      "region_code": "63",
      "region_name": "ESAR",
      "kobo_username": null,
      "rapid_pro_host": null,
      "slug": "republic-of-mozambique",
      "custom_fields": {},
      "has_data_sharing_agreement": true,
      "parent": null,
      "is_split": false,
      "deduplication_duplicate_score": 6.0,
      "deduplication_possible_duplicate_score": 6.0,
      "deduplication_batch_duplicates_percentage": 50,
      "deduplication_batch_duplicates_allowed": 5,
      "deduplication_golden_record_duplicates_percentage": 50,
      "deduplication_golden_record_duplicates_allowed": 5,
      "screen_beneficiary": false,
      "countries": [],
      "is_payment_plan_applicable": false
    }
  },
  {
    "model": "core.businessarea",
    "pk": "3e269a73-123b-43e1-86af-ced1b30d8e80",
    "fields": {
      "created_at": "2022-03-30 09:05:22.027-00:00",
      "updated_at": "2022-03-30 09:05:22.027-00:00",
      "code": "4410",
      "name": "Ukraine",
      "long_name": "UKRAINE",
      "region_code": "66",
      "region_name": "ECAR",
      "kobo_username": null,
      "rapid_pro_host": null,
      "slug": "ukraine",
      "custom_fields": {},
      "has_data_sharing_agreement": true,
      "parent": null,
      "is_split": false,
      "deduplication_duplicate_score": 6.0,
      "deduplication_possible_duplicate_score": 6.0,
      "deduplication_batch_duplicates_percentage": 50,
      "deduplication_batch_duplicates_allowed": 5,
      "deduplication_golden_record_duplicates_percentage": 50,
      "deduplication_golden_record_duplicates_allowed": 5,
      "screen_beneficiary": false,
      "countries": [],
      "is_payment_plan_applicable": false
    }
  },
  {
    "model": "core.businessarea",
    "pk": "446c2483-1d0c-4fb0-b41d-c29772b90b78",
    "fields": {
      "created_at": "2022-03-30 09:05:22.232-00:00",
      "updated_at": "2022-03-30 09:05:22.232-00:00",
      "code": "4920",
      "name": "Yemen",
      "long_name": "THE REPUBLIC OF YEMEN",
      "region_code": "59",
      "region_name": "MENAR",
      "kobo_username": null,
      "rapid_pro_host": null,
      "slug": "yemen",
      "custom_fields": {},
      "has_data_sharing_agreement": true,
      "parent": null,
      "is_split": false,
      "deduplication_duplicate_score": 6.0,
      "deduplication_possible_duplicate_score": 6.0,
      "deduplication_batch_duplicates_percentage": 50,
      "deduplication_batch_duplicates_allowed": 5,
      "deduplication_golden_record_duplicates_percentage": 50,
      "deduplication_golden_record_duplicates_allowed": 5,
      "screen_beneficiary": false,
      "countries": [],
      "is_payment_plan_applicable": false
    }
  },
  {
    "model": "core.businessarea",
    "pk": "447de3e8-acf7-4150-90f8-cae58ad10c76",
    "fields": {
      "created_at": "2022-03-30 09:05:22.005-00:00",
      "updated_at": "2022-03-30 09:05:22.005-00:00",
      "code": "4350",
      "name": "Turkey",
      "long_name": "THE REPUBLIC OF TURKEY",
      "region_code": "66",
      "region_name": "ECAR",
      "kobo_username": null,
      "rapid_pro_host": null,
      "slug": "turkey",
      "custom_fields": {},
      "has_data_sharing_agreement": true,
      "parent": null,
      "is_split": false,
      "deduplication_duplicate_score": 6.0,
      "deduplication_possible_duplicate_score": 6.0,
      "deduplication_batch_duplicates_percentage": 50,
      "deduplication_batch_duplicates_allowed": 5,
      "deduplication_golden_record_duplicates_percentage": 50,
      "deduplication_golden_record_duplicates_allowed": 5,
      "screen_beneficiary": false,
      "countries": [],
      "is_payment_plan_applicable": false
    }
  },
  {
    "model": "core.businessarea",
    "pk": "4506b275-4f70-4660-b344-35d58b07945a",
    "fields": {
      "created_at": "2022-03-30 09:05:22.126-00:00",
      "updated_at": "2022-03-30 09:05:22.126-00:00",
      "code": "456G",
      "name": "Division of Communication",
      "long_name": "THE UNITED STATES OF AMERICA",
      "region_code": "65",
      "region_name": "HQ",
      "kobo_username": null,
      "rapid_pro_host": null,
      "slug": "division-of-communication",
      "custom_fields": {},
      "has_data_sharing_agreement": true,
      "parent": null,
      "is_split": false,
      "deduplication_duplicate_score": 6.0,
      "deduplication_possible_duplicate_score": 6.0,
      "deduplication_batch_duplicates_percentage": 50,
      "deduplication_batch_duplicates_allowed": 5,
      "deduplication_golden_record_duplicates_percentage": 50,
      "deduplication_golden_record_duplicates_allowed": 5,
      "screen_beneficiary": false,
      "countries": [],
      "is_payment_plan_applicable": false
    }
  },
  {
    "model": "core.businessarea",
    "pk": "476de9db-2eae-4e43-bfdd-4dd7cd3603e8",
    "fields": {
      "created_at": "2022-03-30 09:05:22.040-00:00",
      "updated_at": "2022-03-30 09:05:22.040-00:00",
      "code": "4550",
      "name": "United Rep. of Tanzania",
      "long_name": "THE UNITED REPUBLIC OF TANZANIA",
      "region_code": "63",
      "region_name": "ESAR",
      "kobo_username": null,
      "rapid_pro_host": null,
      "slug": "united-rep-of-tanzania",
      "custom_fields": {},
      "has_data_sharing_agreement": true,
      "parent": null,
      "is_split": false,
      "deduplication_duplicate_score": 6.0,
      "deduplication_possible_duplicate_score": 6.0,
      "deduplication_batch_duplicates_percentage": 50,
      "deduplication_batch_duplicates_allowed": 5,
      "deduplication_golden_record_duplicates_percentage": 50,
      "deduplication_golden_record_duplicates_allowed": 5,
      "screen_beneficiary": false,
      "countries": [],
      "is_payment_plan_applicable": false
    }
  },
  {
    "model": "core.businessarea",
    "pk": "47ed9756-737b-46b1-be7b-7c166350543e",
    "fields": {
      "created_at": "2022-03-30 09:05:22.095-00:00",
      "updated_at": "2022-03-30 09:05:22.095-00:00",
      "code": "456R",
      "name": "Off of Global Insight & Policy",
      "long_name": "THE UNITED STATES OF AMERICA",
      "region_code": "65",
      "region_name": "HQ",
      "kobo_username": null,
      "rapid_pro_host": null,
      "slug": "off-of-global-insight-policy",
      "custom_fields": {},
      "has_data_sharing_agreement": true,
      "parent": null,
      "is_split": false,
      "deduplication_duplicate_score": 6.0,
      "deduplication_possible_duplicate_score": 6.0,
      "deduplication_batch_duplicates_percentage": 50,
      "deduplication_batch_duplicates_allowed": 5,
      "deduplication_golden_record_duplicates_percentage": 50,
      "deduplication_golden_record_duplicates_allowed": 5,
      "screen_beneficiary": false,
      "countries": [],
      "is_payment_plan_applicable": false
    }
  },
  {
    "model": "core.businessarea",
    "pk": "488f4146-ae57-4a79-b296-04a48646e34b",
    "fields": {
      "created_at": "2022-03-30 09:05:22.223-00:00",
      "updated_at": "2022-03-30 09:05:22.223-00:00",
      "code": "4710",
      "name": "Venezuela",
      "long_name": "THE BOLIVARIAN REPUBLIC OF VENEZUELA",
      "region_code": "62",
      "region_name": "LACR",
      "kobo_username": null,
      "rapid_pro_host": null,
      "slug": "venezuela",
      "custom_fields": {},
      "has_data_sharing_agreement": true,
      "parent": null,
      "is_split": false,
      "deduplication_duplicate_score": 6.0,
      "deduplication_possible_duplicate_score": 6.0,
      "deduplication_batch_duplicates_percentage": 50,
      "deduplication_batch_duplicates_allowed": 5,
      "deduplication_golden_record_duplicates_percentage": 50,
      "deduplication_golden_record_duplicates_allowed": 5,
      "screen_beneficiary": false,
      "countries": [],
      "is_payment_plan_applicable": false
    }
  },
  {
    "model": "core.businessarea",
    "pk": "48a2e3e3-0e50-46ad-8450-8eae784323b8",
    "fields": {
      "created_at": "2022-03-30 09:05:21.261-00:00",
      "updated_at": "2022-03-30 09:05:21.261-00:00",
      "code": "0570",
      "name": "Bulgaria",
      "long_name": "THE REPUBLIC OF BULGARIA",
      "region_code": "66",
      "region_name": "ECAR",
      "kobo_username": null,
      "rapid_pro_host": null,
      "slug": "bulgaria",
      "custom_fields": {},
      "has_data_sharing_agreement": true,
      "parent": null,
      "is_split": false,
      "deduplication_duplicate_score": 6.0,
      "deduplication_possible_duplicate_score": 6.0,
      "deduplication_batch_duplicates_percentage": 50,
      "deduplication_batch_duplicates_allowed": 5,
      "deduplication_golden_record_duplicates_percentage": 50,
      "deduplication_golden_record_duplicates_allowed": 5,
      "screen_beneficiary": false,
      "countries": [],
      "is_payment_plan_applicable": false
    }
  },
  {
    "model": "core.businessarea",
    "pk": "4fd9ddcf-e4f4-46ad-b96e-53c38eaccc3f",
    "fields": {
      "created_at": "2022-03-30 09:05:22.066-00:00",
      "updated_at": "2022-03-30 09:05:22.066-00:00",
      "code": "456B",
      "name": "Executive Director's Office",
      "long_name": "THE UNITED STATES OF AMERICA",
      "region_code": "65",
      "region_name": "HQ",
      "kobo_username": null,
      "rapid_pro_host": null,
      "slug": "executive-directors-office",
      "custom_fields": {},
      "has_data_sharing_agreement": true,
      "parent": null,
      "is_split": false,
      "deduplication_duplicate_score": 6.0,
      "deduplication_possible_duplicate_score": 6.0,
      "deduplication_batch_duplicates_percentage": 50,
      "deduplication_batch_duplicates_allowed": 5,
      "deduplication_golden_record_duplicates_percentage": 50,
      "deduplication_golden_record_duplicates_allowed": 5,
      "screen_beneficiary": false,
      "countries": [],
      "is_payment_plan_applicable": false
    }
  },
  {
    "model": "core.businessarea",
    "pk": "500a351c-ea21-4635-8c9b-5beeaec4a67c",
    "fields": {
      "created_at": "2022-03-30 09:05:21.359-00:00",
      "updated_at": "2022-03-30 09:05:21.359-00:00",
      "code": "1030",
      "name": "Croatia",
      "long_name": "THE REPUBLIC OF CROATIA",
      "region_code": "66",
      "region_name": "ECAR",
      "kobo_username": null,
      "rapid_pro_host": null,
      "slug": "croatia",
      "custom_fields": {},
      "has_data_sharing_agreement": true,
      "parent": null,
      "is_split": false,
      "deduplication_duplicate_score": 6.0,
      "deduplication_possible_duplicate_score": 6.0,
      "deduplication_batch_duplicates_percentage": 50,
      "deduplication_batch_duplicates_allowed": 5,
      "deduplication_golden_record_duplicates_percentage": 50,
      "deduplication_golden_record_duplicates_allowed": 5,
      "screen_beneficiary": false,
      "countries": [],
      "is_payment_plan_applicable": false
    }
  },
  {
    "model": "core.businessarea",
    "pk": "501f6bab-8b3d-47ac-aa98-d861e818907f",
    "fields": {
      "created_at": "2022-03-30 09:05:22.306-00:00",
      "updated_at": "2022-03-30 09:05:22.306-00:00",
      "code": "6110",
      "name": "Belize",
      "long_name": "BELIZE",
      "region_code": "62",
      "region_name": "LACR",
      "kobo_username": null,
      "rapid_pro_host": null,
      "slug": "belize",
      "custom_fields": {},
      "has_data_sharing_agreement": true,
      "parent": null,
      "is_split": false,
      "deduplication_duplicate_score": 6.0,
      "deduplication_possible_duplicate_score": 6.0,
      "deduplication_batch_duplicates_percentage": 50,
      "deduplication_batch_duplicates_allowed": 5,
      "deduplication_golden_record_duplicates_percentage": 50,
      "deduplication_golden_record_duplicates_allowed": 5,
      "screen_beneficiary": false,
      "countries": [],
      "is_payment_plan_applicable": false
    }
  },
  {
    "model": "core.businessarea",
    "pk": "52c13166-94f6-4a8b-8f5d-42f6a9abad8a",
    "fields": {
      "created_at": "2022-03-30 09:05:21.921-00:00",
      "updated_at": "2022-03-30 09:05:21.921-00:00",
      "code": "4030",
      "name": "Eswatini",
      "long_name": "THE KINGDOM OF ESWATINI",
      "region_code": "63",
      "region_name": "ESAR",
      "kobo_username": null,
      "rapid_pro_host": null,
      "slug": "eswatini",
      "custom_fields": {},
      "has_data_sharing_agreement": true,
      "parent": null,
      "is_split": false,
      "deduplication_duplicate_score": 6.0,
      "deduplication_possible_duplicate_score": 6.0,
      "deduplication_batch_duplicates_percentage": 50,
      "deduplication_batch_duplicates_allowed": 5,
      "deduplication_golden_record_duplicates_percentage": 50,
      "deduplication_golden_record_duplicates_allowed": 5,
      "screen_beneficiary": false,
      "countries": [],
      "is_payment_plan_applicable": false
    }
  },
  {
    "model": "core.businessarea",
    "pk": "55424ce6-0eca-424b-adcd-84fe038dcea9",
    "fields": {
      "created_at": "2022-03-30 09:05:21.204-00:00",
      "updated_at": "2022-03-30 09:05:21.204-00:00",
      "code": "0310",
      "name": "Azerbaijan",
      "long_name": "THE REPUBLIC OF AZERBAIJAN",
      "region_code": "66",
      "region_name": "ECAR",
      "kobo_username": null,
      "rapid_pro_host": null,
      "slug": "azerbaijan",
      "custom_fields": {},
      "has_data_sharing_agreement": true,
      "parent": null,
      "is_split": false,
      "deduplication_duplicate_score": 6.0,
      "deduplication_possible_duplicate_score": 6.0,
      "deduplication_batch_duplicates_percentage": 50,
      "deduplication_batch_duplicates_allowed": 5,
      "deduplication_golden_record_duplicates_percentage": 50,
      "deduplication_golden_record_duplicates_allowed": 5,
      "screen_beneficiary": false,
      "countries": [],
      "is_payment_plan_applicable": false
    }
  },
  {
    "model": "core.businessarea",
    "pk": "566ff55e-7c51-4baa-8545-470edf6802e4",
    "fields": {
      "created_at": "2022-03-30 09:05:21.888-00:00",
      "updated_at": "2022-03-30 09:05:21.888-00:00",
      "code": "3900",
      "name": "Sierra Leone",
      "long_name": "THE REPUBLIC OF SIERRA LEONE",
      "region_code": "61",
      "region_name": "WCAR",
      "kobo_username": null,
      "rapid_pro_host": null,
      "slug": "sierra-leone",
      "custom_fields": {},
      "has_data_sharing_agreement": true,
      "parent": null,
      "is_split": false,
      "deduplication_duplicate_score": 6.0,
      "deduplication_possible_duplicate_score": 6.0,
      "deduplication_batch_duplicates_percentage": 50,
      "deduplication_batch_duplicates_allowed": 5,
      "deduplication_golden_record_duplicates_percentage": 50,
      "deduplication_golden_record_duplicates_allowed": 5,
      "screen_beneficiary": false,
      "countries": [],
      "is_payment_plan_applicable": false
    }
  },
  {
    "model": "core.businessarea",
    "pk": "590421ad-6447-4da8-af2a-20dd17006660",
    "fields": {
      "created_at": "2022-03-30 09:05:22.282-00:00",
      "updated_at": "2022-03-30 09:05:22.282-00:00",
      "code": "5750",
      "name": "Switzerland",
      "long_name": "THE SWISS CONFEDERATION",
      "region_code": "65",
      "region_name": "HQ",
      "kobo_username": null,
      "rapid_pro_host": null,
      "slug": "switzerland",
      "custom_fields": {},
      "has_data_sharing_agreement": true,
      "parent": null,
      "is_split": false,
      "deduplication_duplicate_score": 6.0,
      "deduplication_possible_duplicate_score": 6.0,
      "deduplication_batch_duplicates_percentage": 50,
      "deduplication_batch_duplicates_allowed": 5,
      "deduplication_golden_record_duplicates_percentage": 50,
      "deduplication_golden_record_duplicates_allowed": 5,
      "screen_beneficiary": false,
      "countries": [],
      "is_payment_plan_applicable": false
    }
  },
  {
    "model": "core.businessarea",
    "pk": "59b1c7ce-ddbd-4fe6-b1d0-bf9282024419",
    "fields": {
      "created_at": "2022-03-30 09:05:21.291-00:00",
      "updated_at": "2022-03-30 09:05:21.291-00:00",
      "code": "0660",
      "name": "Cambodia",
      "long_name": "THE KINGDOM OF CAMBODIA",
      "region_code": "60",
      "region_name": "EAPR",
      "kobo_username": null,
      "rapid_pro_host": null,
      "slug": "cambodia",
      "custom_fields": {},
      "has_data_sharing_agreement": true,
      "parent": null,
      "is_split": false,
      "deduplication_duplicate_score": 6.0,
      "deduplication_possible_duplicate_score": 6.0,
      "deduplication_batch_duplicates_percentage": 50,
      "deduplication_batch_duplicates_allowed": 5,
      "deduplication_golden_record_duplicates_percentage": 50,
      "deduplication_golden_record_duplicates_allowed": 5,
      "screen_beneficiary": false,
      "countries": [],
      "is_payment_plan_applicable": false
    }
  },
  {
    "model": "core.businessarea",
    "pk": "5a19f464-c7a6-4449-b3b8-4870b4a9fe33",
    "fields": {
      "created_at": "2022-03-30 09:05:21.696-00:00",
      "updated_at": "2022-03-30 09:05:21.696-00:00",
      "code": "2760",
      "name": "Mali",
      "long_name": "THE REPUBLIC OF MALI",
      "region_code": "61",
      "region_name": "WCAR",
      "kobo_username": null,
      "rapid_pro_host": null,
      "slug": "mali",
      "custom_fields": {},
      "has_data_sharing_agreement": true,
      "parent": null,
      "is_split": false,
      "deduplication_duplicate_score": 6.0,
      "deduplication_possible_duplicate_score": 6.0,
      "deduplication_batch_duplicates_percentage": 50,
      "deduplication_batch_duplicates_allowed": 5,
      "deduplication_golden_record_duplicates_percentage": 50,
      "deduplication_golden_record_duplicates_allowed": 5,
      "screen_beneficiary": false,
      "countries": [],
      "is_payment_plan_applicable": false
    }
  },
  {
    "model": "core.businessarea",
    "pk": "5a298b06-a24d-496f-a50e-f4d72672091f",
    "fields": {
      "created_at": "2022-03-30 09:05:21.315-00:00",
      "updated_at": "2022-03-30 09:05:21.315-00:00",
      "code": "0780",
      "name": "Sri Lanka",
      "long_name": "THE DEMOCRATIC SOCIALIST REPUBLIC OF SRI LANKA",
      "region_code": "64",
      "region_name": "SAR",
      "kobo_username": null,
      "rapid_pro_host": null,
      "slug": "sri-lanka",
      "custom_fields": {},
      "has_data_sharing_agreement": true,
      "parent": null,
      "is_split": false,
      "deduplication_duplicate_score": 6.0,
      "deduplication_possible_duplicate_score": 6.0,
      "deduplication_batch_duplicates_percentage": 50,
      "deduplication_batch_duplicates_allowed": 5,
      "deduplication_golden_record_duplicates_percentage": 50,
      "deduplication_golden_record_duplicates_allowed": 5,
      "screen_beneficiary": false,
      "countries": [],
      "is_payment_plan_applicable": false
    }
  },
  {
    "model": "core.businessarea",
    "pk": "5a3d3127-0fe4-4658-b2cb-ee10046c145b",
    "fields": {
      "created_at": "2022-03-30 09:05:21.838-00:00",
      "updated_at": "2022-03-30 09:05:21.838-00:00",
      "code": "3660",
      "name": "Romania",
      "long_name": "ROMANIA",
      "region_code": "66",
      "region_name": "ECAR",
      "kobo_username": null,
      "rapid_pro_host": null,
      "slug": "romania",
      "custom_fields": {},
      "has_data_sharing_agreement": true,
      "parent": null,
      "is_split": false,
      "deduplication_duplicate_score": 6.0,
      "deduplication_possible_duplicate_score": 6.0,
      "deduplication_batch_duplicates_percentage": 50,
      "deduplication_batch_duplicates_allowed": 5,
      "deduplication_golden_record_duplicates_percentage": 50,
      "deduplication_golden_record_duplicates_allowed": 5,
      "screen_beneficiary": false,
      "countries": [],
      "is_payment_plan_applicable": false
    }
  },
  {
    "model": "core.businessarea",
    "pk": "5d00c0b1-4836-408e-974d-5bbe25f58272",
    "fields": {
      "created_at": "2022-03-30 09:05:21.372-00:00",
      "updated_at": "2022-03-30 09:05:21.372-00:00",
      "code": "1170",
      "name": "Benin",
      "long_name": "THE REPUBLIC OF BENIN",
      "region_code": "61",
      "region_name": "WCAR",
      "kobo_username": null,
      "rapid_pro_host": null,
      "slug": "benin",
      "custom_fields": {},
      "has_data_sharing_agreement": true,
      "parent": null,
      "is_split": false,
      "deduplication_duplicate_score": 6.0,
      "deduplication_possible_duplicate_score": 6.0,
      "deduplication_batch_duplicates_percentage": 50,
      "deduplication_batch_duplicates_allowed": 5,
      "deduplication_golden_record_duplicates_percentage": 50,
      "deduplication_golden_record_duplicates_allowed": 5,
      "screen_beneficiary": false,
      "countries": [],
      "is_payment_plan_applicable": false
    }
  },
  {
    "model": "core.businessarea",
    "pk": "5d04ecef-cfc7-4997-ac88-97f79587c13b",
    "fields": {
      "created_at": "2022-03-30 09:05:21.459-00:00",
      "updated_at": "2022-03-30 09:05:21.459-00:00",
      "code": "1600",
      "name": "Georgia",
      "long_name": "GEORGIA",
      "region_code": "66",
      "region_name": "ECAR",
      "kobo_username": null,
      "rapid_pro_host": null,
      "slug": "georgia",
      "custom_fields": {},
      "has_data_sharing_agreement": true,
      "parent": null,
      "is_split": false,
      "deduplication_duplicate_score": 6.0,
      "deduplication_possible_duplicate_score": 6.0,
      "deduplication_batch_duplicates_percentage": 50,
      "deduplication_batch_duplicates_allowed": 5,
      "deduplication_golden_record_duplicates_percentage": 50,
      "deduplication_golden_record_duplicates_allowed": 5,
      "screen_beneficiary": false,
      "countries": [],
      "is_payment_plan_applicable": false
    }
  },
  {
    "model": "core.businessarea",
    "pk": "5fa23d99-840b-4246-a88d-66130b4436e9",
    "fields": {
      "created_at": "2022-03-30 09:05:21.748-00:00",
      "updated_at": "2022-03-30 09:05:21.748-00:00",
      "code": "297R",
      "name": "ROSA, Nepal",
      "long_name": "THE FEDERAL DEMOCRATIC REPUBLIC OF NEPAL",
      "region_code": "64",
      "region_name": "SAR",
      "kobo_username": null,
      "rapid_pro_host": null,
      "slug": "rosa-nepal",
      "custom_fields": {},
      "has_data_sharing_agreement": true,
      "parent": null,
      "is_split": false,
      "deduplication_duplicate_score": 6.0,
      "deduplication_possible_duplicate_score": 6.0,
      "deduplication_batch_duplicates_percentage": 50,
      "deduplication_batch_duplicates_allowed": 5,
      "deduplication_golden_record_duplicates_percentage": 50,
      "deduplication_golden_record_duplicates_allowed": 5,
      "screen_beneficiary": false,
      "countries": [],
      "is_payment_plan_applicable": false
    }
  },
  {
    "model": "core.businessarea",
    "pk": "60e06b5e-f576-461e-b095-0d189dcac00a",
    "fields": {
      "created_at": "2022-03-30 09:05:22.170-00:00",
      "updated_at": "2022-03-30 09:05:22.170-00:00",
      "code": "456L",
      "name": "Info & Comm Technology Div",
      "long_name": "THE UNITED STATES OF AMERICA",
      "region_code": "65",
      "region_name": "HQ",
      "kobo_username": null,
      "rapid_pro_host": null,
      "slug": "info-comm-technology-div",
      "custom_fields": {},
      "has_data_sharing_agreement": true,
      "parent": null,
      "is_split": false,
      "deduplication_duplicate_score": 6.0,
      "deduplication_possible_duplicate_score": 6.0,
      "deduplication_batch_duplicates_percentage": 50,
      "deduplication_batch_duplicates_allowed": 5,
      "deduplication_golden_record_duplicates_percentage": 50,
      "deduplication_golden_record_duplicates_allowed": 5,
      "screen_beneficiary": false,
      "countries": [],
      "is_payment_plan_applicable": false
    }
  },
  {
    "model": "core.businessarea",
    "pk": "620d6ee3-ffd9-4406-b14c-a96ee51555d9",
    "fields": {
      "created_at": "2022-03-30 09:05:22.321-00:00",
      "updated_at": "2022-03-30 09:05:22.321-00:00",
      "code": "6350",
      "name": "Oman",
      "long_name": "THE SULTANATE OF OMAN",
      "region_code": "59",
      "region_name": "MENAR",
      "kobo_username": null,
      "rapid_pro_host": null,
      "slug": "oman",
      "custom_fields": {},
      "has_data_sharing_agreement": true,
      "parent": null,
      "is_split": false,
      "deduplication_duplicate_score": 6.0,
      "deduplication_possible_duplicate_score": 6.0,
      "deduplication_batch_duplicates_percentage": 50,
      "deduplication_batch_duplicates_allowed": 5,
      "deduplication_golden_record_duplicates_percentage": 50,
      "deduplication_golden_record_duplicates_allowed": 5,
      "screen_beneficiary": false,
      "countries": [],
      "is_payment_plan_applicable": false
    }
  },
  {
    "model": "core.businessarea",
    "pk": "621a2771-f38c-4dad-a629-488ef7890227",
    "fields": {
      "created_at": "2022-03-30 09:05:22.370-00:00",
      "updated_at": "2022-03-30 09:05:22.370-00:00",
      "code": "6850",
      "name": "Guinea Bissau",
      "long_name": "THE REPUBLIC OF GUINEA-BISSAU",
      "region_code": "61",
      "region_name": "WCAR",
      "kobo_username": null,
      "rapid_pro_host": null,
      "slug": "guinea-bissau",
      "custom_fields": {},
      "has_data_sharing_agreement": true,
      "parent": null,
      "is_split": false,
      "deduplication_duplicate_score": 6.0,
      "deduplication_possible_duplicate_score": 6.0,
      "deduplication_batch_duplicates_percentage": 50,
      "deduplication_batch_duplicates_allowed": 5,
      "deduplication_golden_record_duplicates_percentage": 50,
      "deduplication_golden_record_duplicates_allowed": 5,
      "screen_beneficiary": false,
      "countries": [],
      "is_payment_plan_applicable": false
    }
  },
  {
    "model": "core.businessarea",
    "pk": "62b1dc31-90b5-4d18-a1d9-14d5225ae9a3",
    "fields": {
      "created_at": "2022-03-30 09:05:21.187-00:00",
      "updated_at": "2022-03-30 09:05:21.187-00:00",
      "code": "0240",
      "name": "Argentina",
      "long_name": "THE ARGENTINE REPUBLIC",
      "region_code": "62",
      "region_name": "LACR",
      "kobo_username": null,
      "rapid_pro_host": null,
      "slug": "argentina",
      "custom_fields": {},
      "has_data_sharing_agreement": true,
      "parent": null,
      "is_split": false,
      "deduplication_duplicate_score": 6.0,
      "deduplication_possible_duplicate_score": 6.0,
      "deduplication_batch_duplicates_percentage": 50,
      "deduplication_batch_duplicates_allowed": 5,
      "deduplication_golden_record_duplicates_percentage": 50,
      "deduplication_golden_record_duplicates_allowed": 5,
      "screen_beneficiary": false,
      "countries": [],
      "is_payment_plan_applicable": false
    }
  },
  {
    "model": "core.businessarea",
    "pk": "62f125a5-c051-4d67-a5b4-9c34170bf330",
    "fields": {
      "created_at": "2022-03-30 09:05:21.662-00:00",
      "updated_at": "2022-03-30 09:05:21.662-00:00",
      "code": "2670",
      "name": "Madagascar",
      "long_name": "THE REPUBLIC OF MADAGASCAR",
      "region_code": "63",
      "region_name": "ESAR",
      "kobo_username": null,
      "rapid_pro_host": null,
      "slug": "madagascar",
      "custom_fields": {},
      "has_data_sharing_agreement": true,
      "parent": null,
      "is_split": false,
      "deduplication_duplicate_score": 6.0,
      "deduplication_possible_duplicate_score": 6.0,
      "deduplication_batch_duplicates_percentage": 50,
      "deduplication_batch_duplicates_allowed": 5,
      "deduplication_golden_record_duplicates_percentage": 50,
      "deduplication_golden_record_duplicates_allowed": 5,
      "screen_beneficiary": false,
      "countries": [],
      "is_payment_plan_applicable": false
    }
  },
  {
    "model": "core.businessarea",
    "pk": "63309b8b-cda3-4214-9931-a5e7852716b5",
    "fields": {
      "created_at": "2022-03-30 09:05:21.599-00:00",
      "updated_at": "2022-03-30 09:05:21.599-00:00",
      "code": "240B",
      "name": "Office of Global Innovation",
      "long_name": "THE REPUBLIC OF KENYA",
      "region_code": "65",
      "region_name": "HQ",
      "kobo_username": null,
      "rapid_pro_host": null,
      "slug": "office-of-global-innovation",
      "custom_fields": {},
      "has_data_sharing_agreement": true,
      "parent": null,
      "is_split": false,
      "deduplication_duplicate_score": 6.0,
      "deduplication_possible_duplicate_score": 6.0,
      "deduplication_batch_duplicates_percentage": 50,
      "deduplication_batch_duplicates_allowed": 5,
      "deduplication_golden_record_duplicates_percentage": 50,
      "deduplication_golden_record_duplicates_allowed": 5,
      "screen_beneficiary": false,
      "countries": [],
      "is_payment_plan_applicable": false
    }
  },
  {
    "model": "core.businessarea",
    "pk": "677ba481-d703-4250-9bcb-aebc929efcfb",
    "fields": {
      "created_at": "2022-03-30 09:05:21.569-00:00",
      "updated_at": "2022-03-30 09:05:21.569-00:00",
      "code": "2340",
      "name": "Jordan",
      "long_name": "THE HASHEMITE KINGDOM OF JORDAN",
      "region_code": "59",
      "region_name": "MENAR",
      "kobo_username": null,
      "rapid_pro_host": null,
      "slug": "jordan",
      "custom_fields": {},
      "has_data_sharing_agreement": true,
      "parent": null,
      "is_split": false,
      "deduplication_duplicate_score": 6.0,
      "deduplication_possible_duplicate_score": 6.0,
      "deduplication_batch_duplicates_percentage": 50,
      "deduplication_batch_duplicates_allowed": 5,
      "deduplication_golden_record_duplicates_percentage": 50,
      "deduplication_golden_record_duplicates_allowed": 5,
      "screen_beneficiary": false,
      "countries": [],
      "is_payment_plan_applicable": false
    }
  },
  {
    "model": "core.businessarea",
    "pk": "6848819c-c881-49cb-bfe8-12ec2b2797ea",
    "fields": {
      "created_at": "2022-03-30 09:05:21.854-00:00",
      "updated_at": "2022-03-30 09:05:21.854-00:00",
      "code": "3750",
      "name": "Rwanda",
      "long_name": "THE REPUBLIC OF RWANDA",
      "region_code": "63",
      "region_name": "ESAR",
      "kobo_username": null,
      "rapid_pro_host": null,
      "slug": "rwanda",
      "custom_fields": {},
      "has_data_sharing_agreement": true,
      "parent": null,
      "is_split": false,
      "deduplication_duplicate_score": 6.0,
      "deduplication_possible_duplicate_score": 6.0,
      "deduplication_batch_duplicates_percentage": 50,
      "deduplication_batch_duplicates_allowed": 5,
      "deduplication_golden_record_duplicates_percentage": 50,
      "deduplication_golden_record_duplicates_allowed": 5,
      "screen_beneficiary": false,
      "countries": [],
      "is_payment_plan_applicable": false
    }
  },
  {
    "model": "core.businessarea",
    "pk": "68be703a-bc58-4d62-9027-bf9373b0b766",
    "fields": {
      "created_at": "2022-03-30 09:05:21.308-00:00",
      "updated_at": "2022-03-30 09:05:21.308-00:00",
      "code": "0750",
      "name": "Central African Republic",
      "long_name": "THE CENTRAL AFRICAN REPUBLIC",
      "region_code": "61",
      "region_name": "WCAR",
      "kobo_username": null,
      "rapid_pro_host": null,
      "slug": "central-african-republic",
      "custom_fields": {},
      "has_data_sharing_agreement": true,
      "parent": null,
      "is_split": false,
      "deduplication_duplicate_score": 6.0,
      "deduplication_possible_duplicate_score": 6.0,
      "deduplication_batch_duplicates_percentage": 50,
      "deduplication_batch_duplicates_allowed": 5,
      "deduplication_golden_record_duplicates_percentage": 50,
      "deduplication_golden_record_duplicates_allowed": 5,
      "screen_beneficiary": false,
      "countries": [],
      "is_payment_plan_applicable": false
    }
  },
  {
    "model": "core.businessarea",
    "pk": "6ba108fd-0952-4fbb-936b-93e5b7cd9e52",
    "fields": {
      "created_at": "2022-03-30 09:05:21.635-00:00",
      "updated_at": "2022-03-30 09:05:21.635-00:00",
      "code": "2520",
      "name": "Lesotho",
      "long_name": "THE KINGDOM OF LESOTHO",
      "region_code": "63",
      "region_name": "ESAR",
      "kobo_username": null,
      "rapid_pro_host": null,
      "slug": "lesotho",
      "custom_fields": {},
      "has_data_sharing_agreement": true,
      "parent": null,
      "is_split": false,
      "deduplication_duplicate_score": 6.0,
      "deduplication_possible_duplicate_score": 6.0,
      "deduplication_batch_duplicates_percentage": 50,
      "deduplication_batch_duplicates_allowed": 5,
      "deduplication_golden_record_duplicates_percentage": 50,
      "deduplication_golden_record_duplicates_allowed": 5,
      "screen_beneficiary": false,
      "countries": [],
      "is_payment_plan_applicable": false
    }
  },
  {
    "model": "core.businessarea",
    "pk": "6d799487-7d4b-419d-8b8d-51c151d193fa",
    "fields": {
      "created_at": "2022-03-30 09:05:22.364-00:00",
      "updated_at": "2022-03-30 09:05:22.364-00:00",
      "code": "6830",
      "name": "Sao Tome & Principe",
      "long_name": "THE DEMOCRATIC REPUBLIC OF SAO TOME AND PRINCIPE",
      "region_code": "61",
      "region_name": "WCAR",
      "kobo_username": null,
      "rapid_pro_host": null,
      "slug": "sao-tome-principe",
      "custom_fields": {},
      "has_data_sharing_agreement": true,
      "parent": null,
      "is_split": false,
      "deduplication_duplicate_score": 6.0,
      "deduplication_possible_duplicate_score": 6.0,
      "deduplication_batch_duplicates_percentage": 50,
      "deduplication_batch_duplicates_allowed": 5,
      "deduplication_golden_record_duplicates_percentage": 50,
      "deduplication_golden_record_duplicates_allowed": 5,
      "screen_beneficiary": false,
      "countries": [],
      "is_payment_plan_applicable": false
    }
  },
  {
    "model": "core.businessarea",
    "pk": "6dcafd8b-025a-47d7-895b-2a58ac9a98cf",
    "fields": {
      "created_at": "2022-03-30 09:05:21.870-00:00",
      "updated_at": "2022-03-30 09:05:21.870-00:00",
      "code": "3810",
      "name": "Senegal",
      "long_name": "THE REPUBLIC OF SENEGAL",
      "region_code": "61",
      "region_name": "WCAR",
      "kobo_username": null,
      "rapid_pro_host": null,
      "slug": "senegal",
      "custom_fields": {},
      "has_data_sharing_agreement": true,
      "parent": null,
      "is_split": false,
      "deduplication_duplicate_score": 6.0,
      "deduplication_possible_duplicate_score": 6.0,
      "deduplication_batch_duplicates_percentage": 50,
      "deduplication_batch_duplicates_allowed": 5,
      "deduplication_golden_record_duplicates_percentage": 50,
      "deduplication_golden_record_duplicates_allowed": 5,
      "screen_beneficiary": false,
      "countries": [],
      "is_payment_plan_applicable": false
    }
  },
  {
    "model": "core.businessarea",
    "pk": "70cc8fe2-118d-430a-82bf-7bdb2fd23e37",
    "fields": {
      "created_at": "2022-03-30 09:05:22.298-00:00",
      "updated_at": "2022-03-30 09:05:22.298-00:00",
      "code": "575R",
      "name": "ECARO, Switzerland",
      "long_name": "THE SWISS CONFEDERATION",
      "region_code": "66",
      "region_name": "ECAR",
      "kobo_username": null,
      "rapid_pro_host": null,
      "slug": "ecaro-switzerland",
      "custom_fields": {},
      "has_data_sharing_agreement": true,
      "parent": null,
      "is_split": false,
      "deduplication_duplicate_score": 6.0,
      "deduplication_possible_duplicate_score": 6.0,
      "deduplication_batch_duplicates_percentage": 50,
      "deduplication_batch_duplicates_allowed": 5,
      "deduplication_golden_record_duplicates_percentage": 50,
      "deduplication_golden_record_duplicates_allowed": 5,
      "screen_beneficiary": false,
      "countries": [],
      "is_payment_plan_applicable": false
    }
  },
  {
    "model": "core.businessarea",
    "pk": "7229c38b-e22c-4748-9193-a0638a958e89",
    "fields": {
      "created_at": "2022-03-30 09:05:22.034-00:00",
      "updated_at": "2022-03-30 09:05:22.034-00:00",
      "code": "4500",
      "name": "Egypt",
      "long_name": "THE ARAB REPUBLIC OF EGYPT",
      "region_code": "59",
      "region_name": "MENAR",
      "kobo_username": null,
      "rapid_pro_host": null,
      "slug": "egypt",
      "custom_fields": {},
      "has_data_sharing_agreement": true,
      "parent": null,
      "is_split": false,
      "deduplication_duplicate_score": 6.0,
      "deduplication_possible_duplicate_score": 6.0,
      "deduplication_batch_duplicates_percentage": 50,
      "deduplication_batch_duplicates_allowed": 5,
      "deduplication_golden_record_duplicates_percentage": 50,
      "deduplication_golden_record_duplicates_allowed": 5,
      "screen_beneficiary": false,
      "countries": [],
      "is_payment_plan_applicable": false
    }
  },
  {
    "model": "core.businessarea",
    "pk": "734abc68-d410-4a9c-931d-0560ab2ddc08",
    "fields": {
      "created_at": "2022-03-30 09:05:21.765-00:00",
      "updated_at": "2022-03-30 09:05:21.765-00:00",
      "code": "3180",
      "name": "Niger",
      "long_name": "THE REPUBLIC OF THE NIGER",
      "region_code": "61",
      "region_name": "WCAR",
      "kobo_username": null,
      "rapid_pro_host": null,
      "slug": "niger",
      "custom_fields": {},
      "has_data_sharing_agreement": true,
      "parent": null,
      "is_split": false,
      "deduplication_duplicate_score": 6.0,
      "deduplication_possible_duplicate_score": 6.0,
      "deduplication_batch_duplicates_percentage": 50,
      "deduplication_batch_duplicates_allowed": 5,
      "deduplication_golden_record_duplicates_percentage": 50,
      "deduplication_golden_record_duplicates_allowed": 5,
      "screen_beneficiary": false,
      "countries": [],
      "is_payment_plan_applicable": false
    }
  },
  {
    "model": "core.businessarea",
    "pk": "74bea275-d07f-45da-9b24-133d1d3c67d6",
    "fields": {
      "created_at": "2022-03-30 09:05:21.897-00:00",
      "updated_at": "2022-03-30 09:05:21.897-00:00",
      "code": "3920",
      "name": "Somalia",
      "long_name": "THE FEDERAL REPUBLIC OF SOMALIA",
      "region_code": "63",
      "region_name": "ESAR",
      "kobo_username": null,
      "rapid_pro_host": null,
      "slug": "somalia",
      "custom_fields": {},
      "has_data_sharing_agreement": true,
      "parent": null,
      "is_split": false,
      "deduplication_duplicate_score": 6.0,
      "deduplication_possible_duplicate_score": 6.0,
      "deduplication_batch_duplicates_percentage": 50,
      "deduplication_batch_duplicates_allowed": 5,
      "deduplication_golden_record_duplicates_percentage": 50,
      "deduplication_golden_record_duplicates_allowed": 5,
      "screen_beneficiary": false,
      "countries": [],
      "is_payment_plan_applicable": false
    }
  },
  {
    "model": "core.businessarea",
    "pk": "75178089-3c28-4560-afad-44e2a1e85eee",
    "fields": {
      "created_at": "2022-03-30 09:05:21.773-00:00",
      "updated_at": "2022-03-30 09:05:21.773-00:00",
      "code": "3210",
      "name": "Nigeria",
      "long_name": "THE FEDERAL REPUBLIC OF NIGERIA",
      "region_code": "61",
      "region_name": "WCAR",
      "kobo_username": null,
      "rapid_pro_host": null,
      "slug": "nigeria",
      "custom_fields": {},
      "has_data_sharing_agreement": true,
      "parent": null,
      "is_split": false,
      "deduplication_duplicate_score": 6.0,
      "deduplication_possible_duplicate_score": 6.0,
      "deduplication_batch_duplicates_percentage": 50,
      "deduplication_batch_duplicates_allowed": 5,
      "deduplication_golden_record_duplicates_percentage": 50,
      "deduplication_golden_record_duplicates_allowed": 5,
      "screen_beneficiary": false,
      "countries": [],
      "is_payment_plan_applicable": false
    }
  },
  {
    "model": "core.businessarea",
    "pk": "76a7a30f-8a10-4c67-b03f-09268ed198d3",
    "fields": {
      "created_at": "2022-03-30 09:05:22.117-00:00",
      "updated_at": "2022-03-30 09:05:22.117-00:00",
      "code": "456P",
      "name": "Field Sup & Coordination Off",
      "long_name": "THE UNITED STATES OF AMERICA",
      "region_code": "65",
      "region_name": "HQ",
      "kobo_username": null,
      "rapid_pro_host": null,
      "slug": "field-sup-coordination-off",
      "custom_fields": {},
      "has_data_sharing_agreement": true,
      "parent": null,
      "is_split": false,
      "deduplication_duplicate_score": 6.0,
      "deduplication_possible_duplicate_score": 6.0,
      "deduplication_batch_duplicates_percentage": 50,
      "deduplication_batch_duplicates_allowed": 5,
      "deduplication_golden_record_duplicates_percentage": 50,
      "deduplication_golden_record_duplicates_allowed": 5,
      "screen_beneficiary": false,
      "countries": [],
      "is_payment_plan_applicable": false
    }
  },
  {
    "model": "core.businessarea",
    "pk": "771c71bb-3ad3-4de7-a24d-846d96395fcc",
    "fields": {
      "created_at": "2022-03-30 09:05:21.548-00:00",
      "updated_at": "2022-03-30 09:05:21.548-00:00",
      "code": "2220",
      "name": "Office of Research, Italy",
      "long_name": "THE REPUBLIC OF ITALY",
      "region_code": "65",
      "region_name": "HQ",
      "kobo_username": null,
      "rapid_pro_host": null,
      "slug": "office-of-research-italy",
      "custom_fields": {},
      "has_data_sharing_agreement": true,
      "parent": null,
      "is_split": false,
      "deduplication_duplicate_score": 6.0,
      "deduplication_possible_duplicate_score": 6.0,
      "deduplication_batch_duplicates_percentage": 50,
      "deduplication_batch_duplicates_allowed": 5,
      "deduplication_golden_record_duplicates_percentage": 50,
      "deduplication_golden_record_duplicates_allowed": 5,
      "screen_beneficiary": false,
      "countries": [],
      "is_payment_plan_applicable": false
    }
  },
  {
    "model": "core.businessarea",
    "pk": "78a07131-4c26-430b-9b56-e8b1d64e1879",
    "fields": {
      "created_at": "2022-03-30 09:05:22.314-00:00",
      "updated_at": "2022-03-30 09:05:22.314-00:00",
      "code": "6260",
      "name": "Zimbabwe",
      "long_name": "THE REPUBLIC OF ZIMBABWE",
      "region_code": "63",
      "region_name": "ESAR",
      "kobo_username": null,
      "rapid_pro_host": null,
      "slug": "zimbabwe",
      "custom_fields": {},
      "has_data_sharing_agreement": true,
      "parent": null,
      "is_split": false,
      "deduplication_duplicate_score": 6.0,
      "deduplication_possible_duplicate_score": 6.0,
      "deduplication_batch_duplicates_percentage": 50,
      "deduplication_batch_duplicates_allowed": 5,
      "deduplication_golden_record_duplicates_percentage": 50,
      "deduplication_golden_record_duplicates_allowed": 5,
      "screen_beneficiary": false,
      "countries": [],
      "is_payment_plan_applicable": false
    }
  },
  {
    "model": "core.businessarea",
    "pk": "7a93d81c-f63e-45fd-947c-7fd1691d2a2a",
    "fields": {
      "created_at": "2022-03-30 09:05:21.327-00:00",
      "updated_at": "2022-03-30 09:05:21.327-00:00",
      "code": "0840",
      "name": "Chile",
      "long_name": "THE REPUBLIC OF CHILE",
      "region_code": "62",
      "region_name": "LACR",
      "kobo_username": null,
      "rapid_pro_host": null,
      "slug": "chile",
      "custom_fields": {},
      "has_data_sharing_agreement": true,
      "parent": null,
      "is_split": false,
      "deduplication_duplicate_score": 6.0,
      "deduplication_possible_duplicate_score": 6.0,
      "deduplication_batch_duplicates_percentage": 50,
      "deduplication_batch_duplicates_allowed": 5,
      "deduplication_golden_record_duplicates_percentage": 50,
      "deduplication_golden_record_duplicates_allowed": 5,
      "screen_beneficiary": false,
      "countries": [],
      "is_payment_plan_applicable": false
    }
  },
  {
    "model": "core.businessarea",
    "pk": "7bb3f27a-6a96-4907-8b65-aba960da7704",
    "fields": {
      "created_at": "2022-03-30 09:05:21.669-00:00",
      "updated_at": "2022-03-30 09:05:21.669-00:00",
      "code": "2690",
      "name": "Malawi",
      "long_name": "THE REPUBLIC OF MALAWI",
      "region_code": "63",
      "region_name": "ESAR",
      "kobo_username": null,
      "rapid_pro_host": null,
      "slug": "malawi",
      "custom_fields": {},
      "has_data_sharing_agreement": true,
      "parent": null,
      "is_split": false,
      "deduplication_duplicate_score": 6.0,
      "deduplication_possible_duplicate_score": 6.0,
      "deduplication_batch_duplicates_percentage": 50,
      "deduplication_batch_duplicates_allowed": 5,
      "deduplication_golden_record_duplicates_percentage": 50,
      "deduplication_golden_record_duplicates_allowed": 5,
      "screen_beneficiary": false,
      "countries": [],
      "is_payment_plan_applicable": false
    }
  },
  {
    "model": "core.businessarea",
    "pk": "7cc47625-b38d-4528-9209-71e098e6b254",
    "fields": {
      "created_at": "2022-03-30 09:05:21.237-00:00",
      "updated_at": "2022-03-30 09:05:21.237-00:00",
      "code": "0520",
      "name": "Botswana",
      "long_name": "THE REPUBLIC OF BOTSWANA",
      "region_code": "63",
      "region_name": "ESAR",
      "kobo_username": null,
      "rapid_pro_host": null,
      "slug": "botswana",
      "custom_fields": {},
      "has_data_sharing_agreement": true,
      "parent": null,
      "is_split": false,
      "deduplication_duplicate_score": 6.0,
      "deduplication_possible_duplicate_score": 6.0,
      "deduplication_batch_duplicates_percentage": 50,
      "deduplication_batch_duplicates_allowed": 5,
      "deduplication_golden_record_duplicates_percentage": 50,
      "deduplication_golden_record_duplicates_allowed": 5,
      "screen_beneficiary": false,
      "countries": [],
      "is_payment_plan_applicable": false
    }
  },
  {
    "model": "core.businessarea",
    "pk": "7d6e94a8-032f-4474-bf14-f205bb9db57b",
    "fields": {
      "created_at": "2022-03-30 09:05:21.428-00:00",
      "updated_at": "2022-03-30 09:05:21.428-00:00",
      "code": "1420",
      "name": "Eritrea",
      "long_name": "THE STATE OF ERITREA",
      "region_code": "63",
      "region_name": "ESAR",
      "kobo_username": null,
      "rapid_pro_host": null,
      "slug": "eritrea",
      "custom_fields": {},
      "has_data_sharing_agreement": true,
      "parent": null,
      "is_split": false,
      "deduplication_duplicate_score": 6.0,
      "deduplication_possible_duplicate_score": 6.0,
      "deduplication_batch_duplicates_percentage": 50,
      "deduplication_batch_duplicates_allowed": 5,
      "deduplication_golden_record_duplicates_percentage": 50,
      "deduplication_golden_record_duplicates_allowed": 5,
      "screen_beneficiary": false,
      "countries": [],
      "is_payment_plan_applicable": false
    }
  },
  {
    "model": "core.businessarea",
    "pk": "7d89cb08-a4cf-45ed-a59d-4017e64f3da2",
    "fields": {
      "created_at": "2022-03-30 09:05:21.620-00:00",
      "updated_at": "2022-03-30 09:05:21.620-00:00",
      "code": "2460",
      "name": "Lao People's Dem Rep.",
      "long_name": "THE LAO PEOPLE'S DEMOCRATIC REPUBLIC",
      "region_code": "60",
      "region_name": "EAPR",
      "kobo_username": null,
      "rapid_pro_host": null,
      "slug": "lao-peoples-dem-rep",
      "custom_fields": {},
      "has_data_sharing_agreement": true,
      "parent": null,
      "is_split": false,
      "deduplication_duplicate_score": 6.0,
      "deduplication_possible_duplicate_score": 6.0,
      "deduplication_batch_duplicates_percentage": 50,
      "deduplication_batch_duplicates_allowed": 5,
      "deduplication_golden_record_duplicates_percentage": 50,
      "deduplication_golden_record_duplicates_allowed": 5,
      "screen_beneficiary": false,
      "countries": [],
      "is_payment_plan_applicable": false
    }
  },
  {
    "model": "core.businessarea",
    "pk": "813e2316-3272-435c-86ab-4281b78a12c5",
    "fields": {
      "created_at": "2022-03-30 09:05:21.284-00:00",
      "updated_at": "2022-03-30 09:05:21.284-00:00",
      "code": "0630",
      "name": "Belarus",
      "long_name": "THE REPUBLIC OF BELARUS",
      "region_code": "66",
      "region_name": "ECAR",
      "kobo_username": null,
      "rapid_pro_host": null,
      "slug": "belarus",
      "custom_fields": {},
      "has_data_sharing_agreement": true,
      "parent": null,
      "is_split": false,
      "deduplication_duplicate_score": 6.0,
      "deduplication_possible_duplicate_score": 6.0,
      "deduplication_batch_duplicates_percentage": 50,
      "deduplication_batch_duplicates_allowed": 5,
      "deduplication_golden_record_duplicates_percentage": 50,
      "deduplication_golden_record_duplicates_allowed": 5,
      "screen_beneficiary": false,
      "countries": [],
      "is_payment_plan_applicable": false
    }
  },
  {
    "model": "core.businessarea",
    "pk": "8153ad77-7a11-4bdd-bfb0-9eb52bb9d995",
    "fields": {
      "created_at": "2022-03-30 09:05:21.299-00:00",
      "updated_at": "2022-03-30 09:05:21.299-00:00",
      "code": "0690",
      "name": "Republic of Cameroon",
      "long_name": "THE REPUBLIC OF CAMEROON",
      "region_code": "61",
      "region_name": "WCAR",
      "kobo_username": null,
      "rapid_pro_host": null,
      "slug": "republic-of-cameroon",
      "custom_fields": {},
      "has_data_sharing_agreement": true,
      "parent": null,
      "is_split": false,
      "deduplication_duplicate_score": 6.0,
      "deduplication_possible_duplicate_score": 6.0,
      "deduplication_batch_duplicates_percentage": 50,
      "deduplication_batch_duplicates_allowed": 5,
      "deduplication_golden_record_duplicates_percentage": 50,
      "deduplication_golden_record_duplicates_allowed": 5,
      "screen_beneficiary": false,
      "countries": [],
      "is_payment_plan_applicable": false
    }
  },
  {
    "model": "core.businessarea",
    "pk": "81dc323d-bdce-40f2-af92-272a41fe8dac",
    "fields": {
      "created_at": "2022-03-30 09:05:22.386-00:00",
      "updated_at": "2022-03-30 09:05:22.386-00:00",
      "code": "6980",
      "name": "Namibia",
      "long_name": "THE REPUBLIC OF NAMIBIA",
      "region_code": "63",
      "region_name": "ESAR",
      "kobo_username": null,
      "rapid_pro_host": null,
      "slug": "namibia",
      "custom_fields": {},
      "has_data_sharing_agreement": true,
      "parent": null,
      "is_split": false,
      "deduplication_duplicate_score": 6.0,
      "deduplication_possible_duplicate_score": 6.0,
      "deduplication_batch_duplicates_percentage": 50,
      "deduplication_batch_duplicates_allowed": 5,
      "deduplication_golden_record_duplicates_percentage": 50,
      "deduplication_golden_record_duplicates_allowed": 5,
      "screen_beneficiary": false,
      "countries": [],
      "is_payment_plan_applicable": false
    }
  },
  {
    "model": "core.businessarea",
    "pk": "822a8500-bb22-4e95-a4cb-efe46927581a",
    "fields": {
      "created_at": "2022-03-30 09:05:22.274-00:00",
      "updated_at": "2022-03-30 09:05:22.274-00:00",
      "code": "5640",
      "name": "Moldova",
      "long_name": "THE REPUBLIC OF MOLDOVA",
      "region_code": "66",
      "region_name": "ECAR",
      "kobo_username": null,
      "rapid_pro_host": null,
      "slug": "moldova",
      "custom_fields": {},
      "has_data_sharing_agreement": true,
      "parent": null,
      "is_split": false,
      "deduplication_duplicate_score": 6.0,
      "deduplication_possible_duplicate_score": 6.0,
      "deduplication_batch_duplicates_percentage": 50,
      "deduplication_batch_duplicates_allowed": 5,
      "deduplication_golden_record_duplicates_percentage": 50,
      "deduplication_golden_record_duplicates_allowed": 5,
      "screen_beneficiary": false,
      "countries": [],
      "is_payment_plan_applicable": false
    }
  },
  {
    "model": "core.businessarea",
    "pk": "828f3185-8afa-46b2-84f0-5bf765b47502",
    "fields": {
      "created_at": "2022-03-30 09:05:21.542-00:00",
      "updated_at": "2022-03-30 09:05:21.542-00:00",
      "code": "2130",
      "name": "Iraq",
      "long_name": "THE REPUBLIC OF IRAQ",
      "region_code": "59",
      "region_name": "MENAR",
      "kobo_username": null,
      "rapid_pro_host": null,
      "slug": "iraq",
      "custom_fields": {},
      "has_data_sharing_agreement": true,
      "parent": null,
      "is_split": false,
      "deduplication_duplicate_score": 6.0,
      "deduplication_possible_duplicate_score": 6.0,
      "deduplication_batch_duplicates_percentage": 50,
      "deduplication_batch_duplicates_allowed": 5,
      "deduplication_golden_record_duplicates_percentage": 50,
      "deduplication_golden_record_duplicates_allowed": 5,
      "screen_beneficiary": false,
      "countries": [],
      "is_payment_plan_applicable": false
    }
  },
  {
    "model": "core.businessarea",
    "pk": "844d9717-4cb9-411e-a9a8-a356cd66212e",
    "fields": {
      "created_at": "2022-03-30 09:05:22.073-00:00",
      "updated_at": "2022-03-30 09:05:22.073-00:00",
      "code": "456F",
      "name": "Office of Emergency Prog.",
      "long_name": "THE UNITED STATES OF AMERICA",
      "region_code": "65",
      "region_name": "HQ",
      "kobo_username": null,
      "rapid_pro_host": null,
      "slug": "office-of-emergency-prog",
      "custom_fields": {},
      "has_data_sharing_agreement": true,
      "parent": null,
      "is_split": false,
      "deduplication_duplicate_score": 6.0,
      "deduplication_possible_duplicate_score": 6.0,
      "deduplication_batch_duplicates_percentage": 50,
      "deduplication_batch_duplicates_allowed": 5,
      "deduplication_golden_record_duplicates_percentage": 50,
      "deduplication_golden_record_duplicates_allowed": 5,
      "screen_beneficiary": false,
      "countries": [],
      "is_payment_plan_applicable": false
    }
  },
  {
    "model": "core.businessarea",
    "pk": "85082a13-edee-4516-8e74-30748911f745",
    "fields": {
      "created_at": "2022-03-30 09:05:21.536-00:00",
      "updated_at": "2022-03-30 09:05:21.536-00:00",
      "code": "2100",
      "name": "Iran",
      "long_name": "THE ISLAMIC REPUBLIC OF IRAN",
      "region_code": "59",
      "region_name": "MENAR",
      "kobo_username": null,
      "rapid_pro_host": null,
      "slug": "iran",
      "custom_fields": {},
      "has_data_sharing_agreement": true,
      "parent": null,
      "is_split": false,
      "deduplication_duplicate_score": 6.0,
      "deduplication_possible_duplicate_score": 6.0,
      "deduplication_batch_duplicates_percentage": 50,
      "deduplication_batch_duplicates_allowed": 5,
      "deduplication_golden_record_duplicates_percentage": 50,
      "deduplication_golden_record_duplicates_allowed": 5,
      "screen_beneficiary": false,
      "countries": [],
      "is_payment_plan_applicable": false
    }
  },
  {
    "model": "core.businessarea",
    "pk": "89d4c33a-79a9-4c55-9938-8fc1d2e37310",
    "fields": {
      "created_at": "2022-03-30 09:05:22.328-00:00",
      "updated_at": "2022-03-30 09:05:22.328-00:00",
      "code": "6490",
      "name": "Papua New Guinea",
      "long_name": "INDEPENDENT STATE OF PAPUA NEW GUINEA",
      "region_code": "60",
      "region_name": "EAPR",
      "kobo_username": null,
      "rapid_pro_host": null,
      "slug": "papua-new-guinea",
      "custom_fields": {},
      "has_data_sharing_agreement": true,
      "parent": null,
      "is_split": false,
      "deduplication_duplicate_score": 6.0,
      "deduplication_possible_duplicate_score": 6.0,
      "deduplication_batch_duplicates_percentage": 50,
      "deduplication_batch_duplicates_allowed": 5,
      "deduplication_golden_record_duplicates_percentage": 50,
      "deduplication_golden_record_duplicates_allowed": 5,
      "screen_beneficiary": false,
      "countries": [],
      "is_payment_plan_applicable": false
    }
  },
  {
    "model": "core.businessarea",
    "pk": "89dae27e-63bb-4f2d-a63d-c75023097038",
    "fields": {
      "created_at": "2022-03-30 09:05:21.686-00:00",
      "updated_at": "2022-03-30 09:05:21.686-00:00",
      "code": "2740",
      "name": "Maldives",
      "long_name": "THE REPUBLIC OF MALDIVES",
      "region_code": "64",
      "region_name": "SAR",
      "kobo_username": null,
      "rapid_pro_host": null,
      "slug": "maldives",
      "custom_fields": {},
      "has_data_sharing_agreement": true,
      "parent": null,
      "is_split": false,
      "deduplication_duplicate_score": 6.0,
      "deduplication_possible_duplicate_score": 6.0,
      "deduplication_batch_duplicates_percentage": 50,
      "deduplication_batch_duplicates_allowed": 5,
      "deduplication_golden_record_duplicates_percentage": 50,
      "deduplication_golden_record_duplicates_allowed": 5,
      "screen_beneficiary": false,
      "countries": [],
      "is_payment_plan_applicable": false
    }
  },
  {
    "model": "core.businessarea",
    "pk": "8bceba36-c3c3-46da-96de-fda880adb95d",
    "fields": {
      "created_at": "2022-03-30 09:05:21.277-00:00",
      "updated_at": "2022-03-30 09:05:21.277-00:00",
      "code": "0610",
      "name": "Burundi",
      "long_name": "THE REPUBLIC OF BURUNDI",
      "region_code": "63",
      "region_name": "ESAR",
      "kobo_username": null,
      "rapid_pro_host": null,
      "slug": "burundi",
      "custom_fields": {},
      "has_data_sharing_agreement": true,
      "parent": null,
      "is_split": false,
      "deduplication_duplicate_score": 6.0,
      "deduplication_possible_duplicate_score": 6.0,
      "deduplication_batch_duplicates_percentage": 50,
      "deduplication_batch_duplicates_allowed": 5,
      "deduplication_golden_record_duplicates_percentage": 50,
      "deduplication_golden_record_duplicates_allowed": 5,
      "screen_beneficiary": false,
      "countries": [],
      "is_payment_plan_applicable": false
    }
  },
  {
    "model": "core.businessarea",
    "pk": "8d74baa5-8c68-4c13-9644-70af43cc94de",
    "fields": {
      "created_at": "2022-03-30 09:05:21.789-00:00",
      "updated_at": "2022-03-30 09:05:21.789-00:00",
      "code": "3330",
      "name": "Panama",
      "long_name": "THE REPUBLIC OF PANAMA",
      "region_code": "62",
      "region_name": "LACR",
      "kobo_username": null,
      "rapid_pro_host": null,
      "slug": "panama",
      "custom_fields": {},
      "has_data_sharing_agreement": true,
      "parent": null,
      "is_split": false,
      "deduplication_duplicate_score": 6.0,
      "deduplication_possible_duplicate_score": 6.0,
      "deduplication_batch_duplicates_percentage": 50,
      "deduplication_batch_duplicates_allowed": 5,
      "deduplication_golden_record_duplicates_percentage": 50,
      "deduplication_golden_record_duplicates_allowed": 5,
      "screen_beneficiary": false,
      "countries": [],
      "is_payment_plan_applicable": false
    }
  },
  {
    "model": "core.businessarea",
    "pk": "8f1ce8cd-7831-4ce3-96c4-7170d5326214",
    "fields": {
      "created_at": "2022-03-30 09:05:21.334-00:00",
      "updated_at": "2022-03-30 09:05:21.334-00:00",
      "code": "0860",
      "name": "China",
      "long_name": "THE PEOPLE'S REPUBLIC OF CHINA",
      "region_code": "60",
      "region_name": "EAPR",
      "kobo_username": null,
      "rapid_pro_host": null,
      "slug": "china",
      "custom_fields": {},
      "has_data_sharing_agreement": true,
      "parent": null,
      "is_split": false,
      "deduplication_duplicate_score": 6.0,
      "deduplication_possible_duplicate_score": 6.0,
      "deduplication_batch_duplicates_percentage": 50,
      "deduplication_batch_duplicates_allowed": 5,
      "deduplication_golden_record_duplicates_percentage": 50,
      "deduplication_golden_record_duplicates_allowed": 5,
      "screen_beneficiary": false,
      "countries": [],
      "is_payment_plan_applicable": false
    }
  },
  {
    "model": "core.businessarea",
    "pk": "91c9df13-7a17-4a52-b94f-a97c4d925e02",
    "fields": {
      "created_at": "2022-03-30 09:05:21.715-00:00",
      "updated_at": "2022-03-30 09:05:21.715-00:00",
      "code": "2850",
      "name": "Mexico",
      "long_name": "THE UNITED MEXICAN STATES",
      "region_code": "62",
      "region_name": "LACR",
      "kobo_username": null,
      "rapid_pro_host": null,
      "slug": "mexico",
      "custom_fields": {},
      "has_data_sharing_agreement": true,
      "parent": null,
      "is_split": false,
      "deduplication_duplicate_score": 6.0,
      "deduplication_possible_duplicate_score": 6.0,
      "deduplication_batch_duplicates_percentage": 50,
      "deduplication_batch_duplicates_allowed": 5,
      "deduplication_golden_record_duplicates_percentage": 50,
      "deduplication_golden_record_duplicates_allowed": 5,
      "screen_beneficiary": false,
      "countries": [],
      "is_payment_plan_applicable": false
    }
  },
  {
    "model": "core.businessarea",
    "pk": "92526106-ade3-435b-b990-119f2c8b3b46",
    "fields": {
      "created_at": "2022-03-30 09:05:22.265-00:00",
      "updated_at": "2022-03-30 09:05:22.265-00:00",
      "code": "5200",
      "name": "Vietnam",
      "long_name": "THE SOCIALIST REPUBLIC OF VIET NAM",
      "region_code": "60",
      "region_name": "EAPR",
      "kobo_username": null,
      "rapid_pro_host": null,
      "slug": "vietnam",
      "custom_fields": {},
      "has_data_sharing_agreement": true,
      "parent": null,
      "is_split": false,
      "deduplication_duplicate_score": 6.0,
      "deduplication_possible_duplicate_score": 6.0,
      "deduplication_batch_duplicates_percentage": 50,
      "deduplication_batch_duplicates_allowed": 5,
      "deduplication_golden_record_duplicates_percentage": 50,
      "deduplication_golden_record_duplicates_allowed": 5,
      "screen_beneficiary": false,
      "countries": [],
      "is_payment_plan_applicable": false
    }
  },
  {
    "model": "core.businessarea",
    "pk": "9cdcacdd-b132-4a0a-9018-ac1ddd8974c2",
    "fields": {
      "created_at": "2022-03-30 09:05:22.013-00:00",
      "updated_at": "2022-03-30 09:05:22.013-00:00",
      "code": "4360",
      "name": "Turkmenistan",
      "long_name": "TURKMENISTAN",
      "region_code": "66",
      "region_name": "ECAR",
      "kobo_username": null,
      "rapid_pro_host": null,
      "slug": "turkmenistan",
      "custom_fields": {},
      "has_data_sharing_agreement": true,
      "parent": null,
      "is_split": false,
      "deduplication_duplicate_score": 6.0,
      "deduplication_possible_duplicate_score": 6.0,
      "deduplication_batch_duplicates_percentage": 50,
      "deduplication_batch_duplicates_allowed": 5,
      "deduplication_golden_record_duplicates_percentage": 50,
      "deduplication_golden_record_duplicates_allowed": 5,
      "screen_beneficiary": false,
      "countries": [],
      "is_payment_plan_applicable": false
    }
  },
  {
    "model": "core.businessarea",
    "pk": "9d3791f9-9093-4e60-8b97-0b3c12f9aef2",
    "fields": {
      "created_at": "2022-03-30 09:05:21.606-00:00",
      "updated_at": "2022-03-30 09:05:21.606-00:00",
      "code": "240R",
      "name": "ESARO, Kenya",
      "long_name": "THE REPUBLIC OF KENYA",
      "region_code": "63",
      "region_name": "ESAR",
      "kobo_username": null,
      "rapid_pro_host": null,
      "slug": "esaro-kenya",
      "custom_fields": {},
      "has_data_sharing_agreement": true,
      "parent": null,
      "is_split": false,
      "deduplication_duplicate_score": 6.0,
      "deduplication_possible_duplicate_score": 6.0,
      "deduplication_batch_duplicates_percentage": 50,
      "deduplication_batch_duplicates_allowed": 5,
      "deduplication_golden_record_duplicates_percentage": 50,
      "deduplication_golden_record_duplicates_allowed": 5,
      "screen_beneficiary": false,
      "countries": [],
      "is_payment_plan_applicable": false
    }
  },
  {
    "model": "core.businessarea",
    "pk": "a1e3d57f-9412-4d14-9f00-06f17e4a16b5",
    "fields": {
      "created_at": "2022-03-30 09:05:21.415-00:00",
      "updated_at": "2022-03-30 09:05:21.415-00:00",
      "code": "1390",
      "name": "Equatorial Guinea",
      "long_name": "THE REPUBLIC OF EQUATORIAL GUINEA",
      "region_code": "61",
      "region_name": "WCAR",
      "kobo_username": null,
      "rapid_pro_host": null,
      "slug": "equatorial-guinea",
      "custom_fields": {},
      "has_data_sharing_agreement": true,
      "parent": null,
      "is_split": false,
      "deduplication_duplicate_score": 6.0,
      "deduplication_possible_duplicate_score": 6.0,
      "deduplication_batch_duplicates_percentage": 50,
      "deduplication_batch_duplicates_allowed": 5,
      "deduplication_golden_record_duplicates_percentage": 50,
      "deduplication_golden_record_duplicates_allowed": 5,
      "screen_beneficiary": false,
      "countries": [],
      "is_payment_plan_applicable": false
    }
  },
  {
    "model": "core.businessarea",
    "pk": "a21b8a16-6738-44a3-941b-7be091c01686",
    "fields": {
      "created_at": "2022-03-30 09:05:21.529-00:00",
      "updated_at": "2022-03-30 09:05:21.529-00:00",
      "code": "2070",
      "name": "Indonesia",
      "long_name": "THE REPUBLIC OF INDONESIA",
      "region_code": "60",
      "region_name": "EAPR",
      "kobo_username": null,
      "rapid_pro_host": null,
      "slug": "indonesia",
      "custom_fields": {},
      "has_data_sharing_agreement": true,
      "parent": null,
      "is_split": false,
      "deduplication_duplicate_score": 6.0,
      "deduplication_possible_duplicate_score": 6.0,
      "deduplication_batch_duplicates_percentage": 50,
      "deduplication_batch_duplicates_allowed": 5,
      "deduplication_golden_record_duplicates_percentage": 50,
      "deduplication_golden_record_duplicates_allowed": 5,
      "screen_beneficiary": false,
      "countries": [],
      "is_payment_plan_applicable": false
    }
  },
  {
    "model": "core.businessarea",
    "pk": "a2646d46-27b6-4a94-acc9-19222230d997",
    "fields": {
      "created_at": "2022-03-30 09:05:21.386-00:00",
      "updated_at": "2022-03-30 09:05:21.386-00:00",
      "code": "120X",
      "name": "Procurement Services",
      "long_name": "THE KINGDOM OF DENMARK",
      "region_code": "65",
      "region_name": "HQ",
      "kobo_username": null,
      "rapid_pro_host": null,
      "slug": "procurement-services",
      "custom_fields": {},
      "has_data_sharing_agreement": true,
      "parent": null,
      "is_split": false,
      "deduplication_duplicate_score": 6.0,
      "deduplication_possible_duplicate_score": 6.0,
      "deduplication_batch_duplicates_percentage": 50,
      "deduplication_batch_duplicates_allowed": 5,
      "deduplication_golden_record_duplicates_percentage": 50,
      "deduplication_golden_record_duplicates_allowed": 5,
      "screen_beneficiary": false,
      "countries": [],
      "is_payment_plan_applicable": false
    }
  },
  {
    "model": "core.businessarea",
    "pk": "a5bf49a8-71aa-4089-bc60-d05d8a7a066b",
    "fields": {
      "created_at": "2022-03-30 09:05:21.522-00:00",
      "updated_at": "2022-03-30 09:05:21.522-00:00",
      "code": "2040",
      "name": "India",
      "long_name": "THE REPUBLIC OF INDIA",
      "region_code": "64",
      "region_name": "SAR",
      "kobo_username": null,
      "rapid_pro_host": null,
      "slug": "india",
      "custom_fields": {},
      "has_data_sharing_agreement": true,
      "parent": null,
      "is_split": false,
      "deduplication_duplicate_score": 6.0,
      "deduplication_possible_duplicate_score": 6.0,
      "deduplication_batch_duplicates_percentage": 50,
      "deduplication_batch_duplicates_allowed": 5,
      "deduplication_golden_record_duplicates_percentage": 50,
      "deduplication_golden_record_duplicates_allowed": 5,
      "screen_beneficiary": false,
      "countries": [],
      "is_payment_plan_applicable": false
    }
  },
  {
    "model": "core.businessarea",
    "pk": "a63414eb-3c08-4d65-b069-a560ab6eec45",
    "fields": {
      "created_at": "2022-03-30 09:05:21.340-00:00",
      "updated_at": "2022-03-30 09:05:21.340-00:00",
      "code": "0930",
      "name": "Colombia",
      "long_name": "THE REPUBLIC OF COLOMBIA",
      "region_code": "62",
      "region_name": "LACR",
      "kobo_username": null,
      "rapid_pro_host": null,
      "slug": "colombia",
      "custom_fields": {},
      "has_data_sharing_agreement": true,
      "parent": null,
      "is_split": false,
      "deduplication_duplicate_score": 6.0,
      "deduplication_possible_duplicate_score": 6.0,
      "deduplication_batch_duplicates_percentage": 50,
      "deduplication_batch_duplicates_allowed": 5,
      "deduplication_golden_record_duplicates_percentage": 50,
      "deduplication_golden_record_duplicates_allowed": 5,
      "screen_beneficiary": false,
      "countries": [],
      "is_payment_plan_applicable": false
    }
  },
  {
    "model": "core.businessarea",
    "pk": "a825a69d-3707-4c20-8cee-764eab29fcbf",
    "fields": {
      "created_at": "2022-03-30 09:05:21.705-00:00",
      "updated_at": "2022-03-30 09:05:21.706-00:00",
      "code": "2820",
      "name": "Mauritania",
      "long_name": "THE ISLAMIC REPUBLIC OF MAURITANIA",
      "region_code": "61",
      "region_name": "WCAR",
      "kobo_username": null,
      "rapid_pro_host": null,
      "slug": "mauritania",
      "custom_fields": {},
      "has_data_sharing_agreement": true,
      "parent": null,
      "is_split": false,
      "deduplication_duplicate_score": 6.0,
      "deduplication_possible_duplicate_score": 6.0,
      "deduplication_batch_duplicates_percentage": 50,
      "deduplication_batch_duplicates_allowed": 5,
      "deduplication_golden_record_duplicates_percentage": 50,
      "deduplication_golden_record_duplicates_allowed": 5,
      "screen_beneficiary": false,
      "countries": [],
      "is_payment_plan_applicable": false
    }
  },
  {
    "model": "core.businessarea",
    "pk": "a9a94cfe-b701-4c35-969b-8a9c8dbe90e5",
    "fields": {
      "created_at": "2022-03-30 09:05:21.221-00:00",
      "updated_at": "2022-03-30 09:05:21.221-00:00",
      "code": "0490",
      "name": "Bhutan",
      "long_name": "THE KINGDOM OF BHUTAN",
      "region_code": "64",
      "region_name": "SAR",
      "kobo_username": null,
      "rapid_pro_host": null,
      "slug": "bhutan",
      "custom_fields": {},
      "has_data_sharing_agreement": true,
      "parent": null,
      "is_split": false,
      "deduplication_duplicate_score": 6.0,
      "deduplication_possible_duplicate_score": 6.0,
      "deduplication_batch_duplicates_percentage": 50,
      "deduplication_batch_duplicates_allowed": 5,
      "deduplication_golden_record_duplicates_percentage": 50,
      "deduplication_golden_record_duplicates_allowed": 5,
      "screen_beneficiary": false,
      "countries": [],
      "is_payment_plan_applicable": false
    }
  },
  {
    "model": "core.businessarea",
    "pk": "a9fbe1db-b45a-469a-8bd8-546981168497",
    "fields": {
      "created_at": "2022-03-30 09:05:22.335-00:00",
      "updated_at": "2022-03-30 09:05:22.335-00:00",
      "code": "6620",
      "name": "Comoros",
      "long_name": "THE UNION OF THE COMOROS",
      "region_code": "63",
      "region_name": "ESAR",
      "kobo_username": null,
      "rapid_pro_host": null,
      "slug": "comoros",
      "custom_fields": {},
      "has_data_sharing_agreement": true,
      "parent": null,
      "is_split": false,
      "deduplication_duplicate_score": 6.0,
      "deduplication_possible_duplicate_score": 6.0,
      "deduplication_batch_duplicates_percentage": 50,
      "deduplication_batch_duplicates_allowed": 5,
      "deduplication_golden_record_duplicates_percentage": 50,
      "deduplication_golden_record_duplicates_allowed": 5,
      "screen_beneficiary": false,
      "countries": [],
      "is_payment_plan_applicable": false
    }
  },
  {
    "model": "core.businessarea",
    "pk": "aebbb1d2-dbb3-4eec-b68d-e1b65a96c706",
    "fields": {
      "created_at": "2022-03-30 09:05:21.516-00:00",
      "updated_at": "2022-03-30 09:05:21.516-00:00",
      "code": "1950",
      "name": "Global Shared Services Centre",
      "long_name": "HUNGARY",
      "region_code": "65",
      "region_name": "HQ",
      "kobo_username": null,
      "rapid_pro_host": null,
      "slug": "global-shared-services-centre",
      "custom_fields": {},
      "has_data_sharing_agreement": true,
      "parent": null,
      "is_split": false,
      "deduplication_duplicate_score": 6.0,
      "deduplication_possible_duplicate_score": 6.0,
      "deduplication_batch_duplicates_percentage": 50,
      "deduplication_batch_duplicates_allowed": 5,
      "deduplication_golden_record_duplicates_percentage": 50,
      "deduplication_golden_record_duplicates_allowed": 5,
      "screen_beneficiary": false,
      "countries": [],
      "is_payment_plan_applicable": false
    }
  },
  {
    "model": "core.businessarea",
    "pk": "af538a2c-3476-4282-ae5c-441bc2cbebe9",
    "fields": {
      "created_at": "2022-03-30 09:05:21.421-00:00",
      "updated_at": "2022-03-30 09:05:21.421-00:00",
      "code": "1410",
      "name": "Ethiopia",
      "long_name": "THE FEDERAL DEMOCRATIC REPUBLIC OF ETHIOPIA",
      "region_code": "63",
      "region_name": "ESAR",
      "kobo_username": null,
      "rapid_pro_host": null,
      "slug": "ethiopia",
      "custom_fields": {},
      "has_data_sharing_agreement": true,
      "parent": null,
      "is_split": false,
      "deduplication_duplicate_score": 6.0,
      "deduplication_possible_duplicate_score": 6.0,
      "deduplication_batch_duplicates_percentage": 50,
      "deduplication_batch_duplicates_allowed": 5,
      "deduplication_golden_record_duplicates_percentage": 50,
      "deduplication_golden_record_duplicates_allowed": 5,
      "screen_beneficiary": false,
      "countries": [],
      "is_payment_plan_applicable": false
    }
  },
  {
    "model": "core.businessarea",
    "pk": "b026f4c0-844c-487e-bbe8-537af605fab0",
    "fields": {
      "created_at": "2022-03-30 09:05:22.179-00:00",
      "updated_at": "2022-03-30 09:05:22.179-00:00",
      "code": "456N",
      "name": "Int. Audit & Invest (OIAI)",
      "long_name": "THE UNITED STATES OF AMERICA",
      "region_code": "65",
      "region_name": "HQ",
      "kobo_username": null,
      "rapid_pro_host": null,
      "slug": "int-audit-invest-oiai",
      "custom_fields": {},
      "has_data_sharing_agreement": true,
      "parent": null,
      "is_split": false,
      "deduplication_duplicate_score": 6.0,
      "deduplication_possible_duplicate_score": 6.0,
      "deduplication_batch_duplicates_percentage": 50,
      "deduplication_batch_duplicates_allowed": 5,
      "deduplication_golden_record_duplicates_percentage": 50,
      "deduplication_golden_record_duplicates_allowed": 5,
      "screen_beneficiary": false,
      "countries": [],
      "is_payment_plan_applicable": false
    }
  },
  {
    "model": "core.businessarea",
    "pk": "b3c3db92-50c0-4f73-8d26-c37b5150337a",
    "fields": {
      "created_at": "2022-03-30 09:05:22.053-00:00",
      "updated_at": "2022-03-30 09:05:22.053-00:00",
      "code": "456D",
      "name": "Programme Division",
      "long_name": "THE UNITED STATES OF AMERICA",
      "region_code": "65",
      "region_name": "HQ",
      "kobo_username": null,
      "rapid_pro_host": null,
      "slug": "programme-division",
      "custom_fields": {},
      "has_data_sharing_agreement": true,
      "parent": null,
      "is_split": false,
      "deduplication_duplicate_score": 6.0,
      "deduplication_possible_duplicate_score": 6.0,
      "deduplication_batch_duplicates_percentage": 50,
      "deduplication_batch_duplicates_allowed": 5,
      "deduplication_golden_record_duplicates_percentage": 50,
      "deduplication_golden_record_duplicates_allowed": 5,
      "screen_beneficiary": false,
      "countries": [],
      "is_payment_plan_applicable": false
    }
  },
  {
    "model": "core.businessarea",
    "pk": "b4ed78f6-75db-4edd-960c-3f813022736c",
    "fields": {
      "created_at": "2022-03-30 09:05:22.135-00:00",
      "updated_at": "2022-03-30 09:05:22.135-00:00",
      "code": "456H",
      "name": "Gov. & Multilateral Affairs",
      "long_name": "THE UNITED STATES OF AMERICA",
      "region_code": "65",
      "region_name": "HQ",
      "kobo_username": null,
      "rapid_pro_host": null,
      "slug": "gov-multilateral-affairs",
      "custom_fields": {},
      "has_data_sharing_agreement": true,
      "parent": null,
      "is_split": false,
      "deduplication_duplicate_score": 6.0,
      "deduplication_possible_duplicate_score": 6.0,
      "deduplication_batch_duplicates_percentage": 50,
      "deduplication_batch_duplicates_allowed": 5,
      "deduplication_golden_record_duplicates_percentage": 50,
      "deduplication_golden_record_duplicates_allowed": 5,
      "screen_beneficiary": false,
      "countries": [],
      "is_payment_plan_applicable": false
    }
  },
  {
    "model": "core.businessarea",
    "pk": "b53f67ad-c73d-4179-a582-a6ef707ceccf",
    "fields": {
      "created_at": "2022-03-30 09:05:21.880-00:00",
      "updated_at": "2022-03-30 09:05:21.880-00:00",
      "code": "381R",
      "name": "WCARO, Senegal",
      "long_name": "THE REPUBLIC OF SENEGAL",
      "region_code": "61",
      "region_name": "WCAR",
      "kobo_username": null,
      "rapid_pro_host": null,
      "slug": "wcaro-senegal",
      "custom_fields": {},
      "has_data_sharing_agreement": true,
      "parent": null,
      "is_split": false,
      "deduplication_duplicate_score": 6.0,
      "deduplication_possible_duplicate_score": 6.0,
      "deduplication_batch_duplicates_percentage": 50,
      "deduplication_batch_duplicates_allowed": 5,
      "deduplication_golden_record_duplicates_percentage": 50,
      "deduplication_golden_record_duplicates_allowed": 5,
      "screen_beneficiary": false,
      "countries": [],
      "is_payment_plan_applicable": false
    }
  },
  {
    "model": "core.businessarea",
    "pk": "b6787f15-5f81-4ad9-8f46-4f4393cca48f",
    "fields": {
      "created_at": "2022-03-30 09:05:21.253-00:00",
      "updated_at": "2022-03-30 09:05:21.253-00:00",
      "code": "0540",
      "name": "Brazil",
      "long_name": "THE FEDERATIVE REPUBLIC OF BRAZIL",
      "region_code": "62",
      "region_name": "LACR",
      "kobo_username": null,
      "rapid_pro_host": null,
      "slug": "brazil",
      "custom_fields": {},
      "has_data_sharing_agreement": true,
      "parent": null,
      "is_split": false,
      "deduplication_duplicate_score": 6.0,
      "deduplication_possible_duplicate_score": 6.0,
      "deduplication_batch_duplicates_percentage": 50,
      "deduplication_batch_duplicates_allowed": 5,
      "deduplication_golden_record_duplicates_percentage": 50,
      "deduplication_golden_record_duplicates_allowed": 5,
      "screen_beneficiary": false,
      "countries": [],
      "is_payment_plan_applicable": false
    }
  },
  {
    "model": "core.businessarea",
    "pk": "b6c2ba9d-28b1-4e5f-824c-3e6ea0df8109",
    "fields": {
      "created_at": "2022-03-30 09:05:22.257-00:00",
      "updated_at": "2022-03-30 09:05:22.257-00:00",
      "code": "5150",
      "name": "DP Republic of Korea",
      "long_name": "THE DEMOCRATIC PEOPLE'S REPUBLIC OF KOREA",
      "region_code": "60",
      "region_name": "EAPR",
      "kobo_username": null,
      "rapid_pro_host": null,
      "slug": "dp-republic-of-korea",
      "custom_fields": {},
      "has_data_sharing_agreement": true,
      "parent": null,
      "is_split": false,
      "deduplication_duplicate_score": 6.0,
      "deduplication_possible_duplicate_score": 6.0,
      "deduplication_batch_duplicates_percentage": 50,
      "deduplication_batch_duplicates_allowed": 5,
      "deduplication_golden_record_duplicates_percentage": 50,
      "deduplication_golden_record_duplicates_allowed": 5,
      "screen_beneficiary": false,
      "countries": [],
      "is_payment_plan_applicable": false
    }
  },
  {
    "model": "core.businessarea",
    "pk": "b74f1b1f-5c4f-4286-8d2e-12815fcf8d07",
    "fields": {
      "created_at": "2022-03-30 09:05:21.781-00:00",
      "updated_at": "2022-03-30 09:05:21.781-00:00",
      "code": "3300",
      "name": "Pakistan",
      "long_name": "THE ISLAMIC REPUBLIC OF PAKISTAN",
      "region_code": "64",
      "region_name": "SAR",
      "kobo_username": null,
      "rapid_pro_host": null,
      "slug": "pakistan",
      "custom_fields": {},
      "has_data_sharing_agreement": true,
      "parent": null,
      "is_split": false,
      "deduplication_duplicate_score": 6.0,
      "deduplication_possible_duplicate_score": 6.0,
      "deduplication_batch_duplicates_percentage": 50,
      "deduplication_batch_duplicates_allowed": 5,
      "deduplication_golden_record_duplicates_percentage": 50,
      "deduplication_golden_record_duplicates_allowed": 5,
      "screen_beneficiary": false,
      "countries": [],
      "is_payment_plan_applicable": false
    }
  },
  {
    "model": "core.businessarea",
    "pk": "b76c5f30-e2d5-429a-a59b-01b22b818443",
    "fields": {
      "created_at": "2022-03-30 09:05:21.576-00:00",
      "updated_at": "2022-03-30 09:05:21.576-00:00",
      "code": "234R",
      "name": "MENA, Jordan",
      "long_name": "THE HASHEMITE KINGDOM OF JORDAN",
      "region_code": "59",
      "region_name": "MENAR",
      "kobo_username": null,
      "rapid_pro_host": null,
      "slug": "mena-jordan",
      "custom_fields": {},
      "has_data_sharing_agreement": true,
      "parent": null,
      "is_split": false,
      "deduplication_duplicate_score": 6.0,
      "deduplication_possible_duplicate_score": 6.0,
      "deduplication_batch_duplicates_percentage": 50,
      "deduplication_batch_duplicates_allowed": 5,
      "deduplication_golden_record_duplicates_percentage": 50,
      "deduplication_golden_record_duplicates_allowed": 5,
      "screen_beneficiary": false,
      "countries": [],
      "is_payment_plan_applicable": false
    }
  },
  {
    "model": "core.businessarea",
    "pk": "b8cfb8e1-be34-4efb-be2f-88cf6c8fdf35",
    "fields": {
      "created_at": "2022-03-30 09:05:22.248-00:00",
      "updated_at": "2022-03-30 09:05:22.248-00:00",
      "code": "5070",
      "name": "Bangladesh",
      "long_name": "THE PEOPLE'S REPUBLIC OF BANGLADESH",
      "region_code": "64",
      "region_name": "SAR",
      "kobo_username": null,
      "rapid_pro_host": null,
      "slug": "bangladesh",
      "custom_fields": {},
      "has_data_sharing_agreement": true,
      "parent": null,
      "is_split": false,
      "deduplication_duplicate_score": 6.0,
      "deduplication_possible_duplicate_score": 6.0,
      "deduplication_batch_duplicates_percentage": 50,
      "deduplication_batch_duplicates_allowed": 5,
      "deduplication_golden_record_duplicates_percentage": 50,
      "deduplication_golden_record_duplicates_allowed": 5,
      "screen_beneficiary": false,
      "countries": [],
      "is_payment_plan_applicable": false
    }
  },
  {
    "model": "core.businessarea",
    "pk": "bea730fd-73ba-4d41-a5b6-fb5592638d94",
    "fields": {
      "created_at": "2022-03-30 09:05:22.152-00:00",
      "updated_at": "2022-03-30 09:05:22.152-00:00",
      "code": "456J",
      "name": "Div. of Finance & Admin Mgmt",
      "long_name": "THE UNITED STATES OF AMERICA",
      "region_code": "65",
      "region_name": "HQ",
      "kobo_username": null,
      "rapid_pro_host": null,
      "slug": "div-of-finance-admin-mgmt",
      "custom_fields": {},
      "has_data_sharing_agreement": true,
      "parent": null,
      "is_split": false,
      "deduplication_duplicate_score": 6.0,
      "deduplication_possible_duplicate_score": 6.0,
      "deduplication_batch_duplicates_percentage": 50,
      "deduplication_batch_duplicates_allowed": 5,
      "deduplication_golden_record_duplicates_percentage": 50,
      "deduplication_golden_record_duplicates_allowed": 5,
      "screen_beneficiary": false,
      "countries": [],
      "is_payment_plan_applicable": false
    }
  },
  {
    "model": "core.businessarea",
    "pk": "c001a73e-6923-44fc-ac06-091c92d06cee",
    "fields": {
      "created_at": "2022-03-30 09:05:22.357-00:00",
      "updated_at": "2022-03-30 09:05:22.357-00:00",
      "code": "6820",
      "name": "Cabo Verde",
      "long_name": "THE REPUBLIC OF CABO VERDE",
      "region_code": "61",
      "region_name": "WCAR",
      "kobo_username": null,
      "rapid_pro_host": null,
      "slug": "cabo-verde",
      "custom_fields": {},
      "has_data_sharing_agreement": true,
      "parent": null,
      "is_split": false,
      "deduplication_duplicate_score": 6.0,
      "deduplication_possible_duplicate_score": 6.0,
      "deduplication_batch_duplicates_percentage": 50,
      "deduplication_batch_duplicates_allowed": 5,
      "deduplication_golden_record_duplicates_percentage": 50,
      "deduplication_golden_record_duplicates_allowed": 5,
      "screen_beneficiary": false,
      "countries": [],
      "is_payment_plan_applicable": false
    }
  },
  {
    "model": "core.businessarea",
    "pk": "c004767d-525c-40f7-88a4-c929b6ab83db",
    "fields": {
      "created_at": "2022-03-30 09:05:21.562-00:00",
      "updated_at": "2022-03-30 09:05:21.562-00:00",
      "code": "2280",
      "name": "Jamaica",
      "long_name": "JAMAICA",
      "region_code": "62",
      "region_name": "LACR",
      "kobo_username": null,
      "rapid_pro_host": null,
      "slug": "jamaica",
      "custom_fields": {},
      "has_data_sharing_agreement": true,
      "parent": null,
      "is_split": false,
      "deduplication_duplicate_score": 6.0,
      "deduplication_possible_duplicate_score": 6.0,
      "deduplication_batch_duplicates_percentage": 50,
      "deduplication_batch_duplicates_allowed": 5,
      "deduplication_golden_record_duplicates_percentage": 50,
      "deduplication_golden_record_duplicates_allowed": 5,
      "screen_beneficiary": false,
      "countries": [],
      "is_payment_plan_applicable": false
    }
  },
  {
    "model": "core.businessarea",
    "pk": "c084e540-5bf5-4d32-9e68-4b86cbae07be",
    "fields": {
      "created_at": "2022-03-30 09:05:21.366-00:00",
      "updated_at": "2022-03-30 09:05:21.366-00:00",
      "code": "1050",
      "name": "Cuba",
      "long_name": "THE REPUBLIC OF CUBA",
      "region_code": "62",
      "region_name": "LACR",
      "kobo_username": null,
      "rapid_pro_host": null,
      "slug": "cuba",
      "custom_fields": {},
      "has_data_sharing_agreement": true,
      "parent": null,
      "is_split": false,
      "deduplication_duplicate_score": 6.0,
      "deduplication_possible_duplicate_score": 6.0,
      "deduplication_batch_duplicates_percentage": 50,
      "deduplication_batch_duplicates_allowed": 5,
      "deduplication_golden_record_duplicates_percentage": 50,
      "deduplication_golden_record_duplicates_allowed": 5,
      "screen_beneficiary": false,
      "countries": [],
      "is_payment_plan_applicable": false
    }
  },
  {
    "model": "core.businessarea",
    "pk": "c259b1a0-ae3a-494e-b343-f7c8eb060c68",
    "fields": {
      "created_at": "2022-03-30 09:05:21.165-00:00",
      "updated_at": "2022-03-30 09:05:21.165-00:00",
      "code": "0060",
      "name": "Afghanistan",
      "long_name": "THE ISLAMIC REPUBLIC OF AFGHANISTAN",
      "region_code": "64",
      "region_name": "SAR",
      "kobo_username": null,
      "rapid_pro_host": null,
      "slug": "afghanistan",
      "custom_fields": {},
      "has_data_sharing_agreement": true,
      "parent": null,
      "is_split": false,
      "deduplication_duplicate_score": 6.0,
      "deduplication_possible_duplicate_score": 6.0,
      "deduplication_batch_duplicates_percentage": 50,
      "deduplication_batch_duplicates_allowed": 5,
      "deduplication_golden_record_duplicates_percentage": 50,
      "deduplication_golden_record_duplicates_allowed": 5,
      "screen_beneficiary": false,
      "countries": ["b902840f-68d3-40a0-b74d-0fb14096a11e"],
      "is_payment_plan_applicable": true,
      "is_accountability_applicable": true
    }
  },
  {
    "model": "core.businessarea",
    "pk": "c4728dcb-2102-4ea6-b7d3-f064d4ad3a63",
    "fields": {
      "created_at": "2022-03-30 09:05:21.501-00:00",
      "updated_at": "2022-03-30 09:05:21.501-00:00",
      "code": "1830",
      "name": "Haiti",
      "long_name": "THE REPUBLIC OF HAITI",
      "region_code": "62",
      "region_name": "LACR",
      "kobo_username": null,
      "rapid_pro_host": null,
      "slug": "haiti",
      "custom_fields": {},
      "has_data_sharing_agreement": true,
      "parent": null,
      "is_split": false,
      "deduplication_duplicate_score": 6.0,
      "deduplication_possible_duplicate_score": 6.0,
      "deduplication_batch_duplicates_percentage": 50,
      "deduplication_batch_duplicates_allowed": 5,
      "deduplication_golden_record_duplicates_percentage": 50,
      "deduplication_golden_record_duplicates_allowed": 5,
      "screen_beneficiary": false,
      "countries": [],
      "is_payment_plan_applicable": false
    }
  },
  {
    "model": "core.businessarea",
    "pk": "c50b4f38-dfbb-4098-aa21-0dc71cea94a1",
    "fields": {
      "created_at": "2022-03-30 09:05:21.450-00:00",
      "updated_at": "2022-03-30 09:05:21.450-00:00",
      "code": "1560",
      "name": "Gambia",
      "long_name": "THE REPUBLIC OF THE GAMBIA",
      "region_code": "61",
      "region_name": "WCAR",
      "kobo_username": null,
      "rapid_pro_host": null,
      "slug": "gambia",
      "custom_fields": {},
      "has_data_sharing_agreement": true,
      "parent": null,
      "is_split": false,
      "deduplication_duplicate_score": 6.0,
      "deduplication_possible_duplicate_score": 6.0,
      "deduplication_batch_duplicates_percentage": 50,
      "deduplication_batch_duplicates_allowed": 5,
      "deduplication_golden_record_duplicates_percentage": 50,
      "deduplication_golden_record_duplicates_allowed": 5,
      "screen_beneficiary": false,
      "countries": [],
      "is_payment_plan_applicable": false
    }
  },
  {
    "model": "core.businessarea",
    "pk": "c578f726-3b57-4c67-8e57-cae10803224f",
    "fields": {
      "created_at": "2022-03-30 09:05:22.080-00:00",
      "updated_at": "2022-03-30 09:05:22.080-00:00",
      "code": "456T",
      "name": "UNICEF Hosted Funds",
      "long_name": "THE UNITED STATES OF AMERICA",
      "region_code": "65",
      "region_name": "HQ",
      "kobo_username": null,
      "rapid_pro_host": null,
      "slug": "unicef-hosted-funds",
      "custom_fields": {},
      "has_data_sharing_agreement": true,
      "parent": null,
      "is_split": false,
      "deduplication_duplicate_score": 6.0,
      "deduplication_possible_duplicate_score": 6.0,
      "deduplication_batch_duplicates_percentage": 50,
      "deduplication_batch_duplicates_allowed": 5,
      "deduplication_golden_record_duplicates_percentage": 50,
      "deduplication_golden_record_duplicates_allowed": 5,
      "screen_beneficiary": false,
      "countries": [],
      "is_payment_plan_applicable": false
    }
  },
  {
    "model": "core.businessarea",
    "pk": "ca552e81-85f5-4a20-b4f1-a635638f9450",
    "fields": {
      "created_at": "2022-03-30 09:05:22.341-00:00",
      "updated_at": "2022-03-30 09:05:22.341-00:00",
      "code": "6690",
      "name": "Djibouti",
      "long_name": "THE REPUBLIC OF DJIBOUTI",
      "region_code": "59",
      "region_name": "MENAR",
      "kobo_username": null,
      "rapid_pro_host": null,
      "slug": "djibouti",
      "custom_fields": {},
      "has_data_sharing_agreement": true,
      "parent": null,
      "is_split": false,
      "deduplication_duplicate_score": 6.0,
      "deduplication_possible_duplicate_score": 6.0,
      "deduplication_batch_duplicates_percentage": 50,
      "deduplication_batch_duplicates_allowed": 5,
      "deduplication_golden_record_duplicates_percentage": 50,
      "deduplication_golden_record_duplicates_allowed": 5,
      "screen_beneficiary": false,
      "countries": [],
      "is_payment_plan_applicable": false
    }
  },
  {
    "model": "core.businessarea",
    "pk": "cb181773-6ce9-4350-911e-ac3bb16c91df",
    "fields": {
      "created_at": "2022-03-30 09:05:21.996-00:00",
      "updated_at": "2022-03-30 09:05:21.996-00:00",
      "code": "4320",
      "name": "Tunisia",
      "long_name": "THE REPUBLIC OF TUNISIA",
      "region_code": "59",
      "region_name": "MENAR",
      "kobo_username": null,
      "rapid_pro_host": null,
      "slug": "tunisia",
      "custom_fields": {},
      "has_data_sharing_agreement": true,
      "parent": null,
      "is_split": false,
      "deduplication_duplicate_score": 6.0,
      "deduplication_possible_duplicate_score": 6.0,
      "deduplication_batch_duplicates_percentage": 50,
      "deduplication_batch_duplicates_allowed": 5,
      "deduplication_golden_record_duplicates_percentage": 50,
      "deduplication_golden_record_duplicates_allowed": 5,
      "screen_beneficiary": false,
      "countries": [],
      "is_payment_plan_applicable": false
    }
  },
  {
    "model": "core.businessarea",
    "pk": "cd39b5e3-fccb-4649-9443-0f09c7364ab0",
    "fields": {
      "created_at": "2022-03-30 09:05:21.905-00:00",
      "updated_at": "2022-03-30 09:05:21.905-00:00",
      "code": "3930",
      "name": "South Africa",
      "long_name": "THE REPUBLIC OF SOUTH AFRICA",
      "region_code": "63",
      "region_name": "ESAR",
      "kobo_username": null,
      "rapid_pro_host": null,
      "slug": "south-africa",
      "custom_fields": {},
      "has_data_sharing_agreement": true,
      "parent": null,
      "is_split": false,
      "deduplication_duplicate_score": 6.0,
      "deduplication_possible_duplicate_score": 6.0,
      "deduplication_batch_duplicates_percentage": 50,
      "deduplication_batch_duplicates_allowed": 5,
      "deduplication_golden_record_duplicates_percentage": 50,
      "deduplication_golden_record_duplicates_allowed": 5,
      "screen_beneficiary": false,
      "countries": [],
      "is_payment_plan_applicable": false
    }
  },
  {
    "model": "core.businessarea",
    "pk": "cedcb50d-6a90-40b1-8227-835080766df1",
    "fields": {
      "created_at": "2022-03-30 09:05:21.984-00:00",
      "updated_at": "2022-03-30 09:05:21.984-00:00",
      "code": "4230",
      "name": "Togo",
      "long_name": "THE TOGOLESE REPUBLIC",
      "region_code": "61",
      "region_name": "WCAR",
      "kobo_username": null,
      "rapid_pro_host": null,
      "slug": "togo",
      "custom_fields": {},
      "has_data_sharing_agreement": true,
      "parent": null,
      "is_split": false,
      "deduplication_duplicate_score": 6.0,
      "deduplication_possible_duplicate_score": 6.0,
      "deduplication_batch_duplicates_percentage": 50,
      "deduplication_batch_duplicates_allowed": 5,
      "deduplication_golden_record_duplicates_percentage": 50,
      "deduplication_golden_record_duplicates_allowed": 5,
      "screen_beneficiary": false,
      "countries": [],
      "is_payment_plan_applicable": false
    }
  },
  {
    "model": "core.businessarea",
    "pk": "d165d00e-8e2d-420b-a3c8-78f1f3f8a887",
    "fields": {
      "created_at": "2022-03-30 09:05:21.929-00:00",
      "updated_at": "2022-03-30 09:05:21.929-00:00",
      "code": "4040",
      "name": "South Sudan",
      "long_name": "THE REPUBLIC OF SOUTH SUDAN",
      "region_code": "63",
      "region_name": "ESAR",
      "kobo_username": null,
      "rapid_pro_host": null,
      "slug": "south-sudan",
      "custom_fields": {},
      "has_data_sharing_agreement": true,
      "parent": null,
      "is_split": false,
      "deduplication_duplicate_score": 6.0,
      "deduplication_possible_duplicate_score": 6.0,
      "deduplication_batch_duplicates_percentage": 50,
      "deduplication_batch_duplicates_allowed": 5,
      "deduplication_golden_record_duplicates_percentage": 50,
      "deduplication_golden_record_duplicates_allowed": 5,
      "screen_beneficiary": false,
      "countries": [],
      "is_payment_plan_applicable": false
    }
  },
  {
    "model": "core.businessarea",
    "pk": "d232821d-5f25-47b0-b7c1-7d3e0c1f1aa8",
    "fields": {
      "created_at": "2022-03-30 09:05:21.821-00:00",
      "updated_at": "2022-03-30 09:05:21.821-00:00",
      "code": "3390",
      "name": "Peru",
      "long_name": "THE REPUBLIC OF PERU",
      "region_code": "62",
      "region_name": "LACR",
      "kobo_username": null,
      "rapid_pro_host": null,
      "slug": "peru",
      "custom_fields": {},
      "has_data_sharing_agreement": true,
      "parent": null,
      "is_split": false,
      "deduplication_duplicate_score": 6.0,
      "deduplication_possible_duplicate_score": 6.0,
      "deduplication_batch_duplicates_percentage": 50,
      "deduplication_batch_duplicates_allowed": 5,
      "deduplication_golden_record_duplicates_percentage": 50,
      "deduplication_golden_record_duplicates_allowed": 5,
      "screen_beneficiary": false,
      "countries": [],
      "is_payment_plan_applicable": false
    }
  },
  {
    "model": "core.businessarea",
    "pk": "d8166a25-6f3d-48df-95d3-1e6caf42ee71",
    "fields": {
      "created_at": "2022-03-30 09:05:21.229-00:00",
      "updated_at": "2022-03-30 09:05:21.229-00:00",
      "code": "0510",
      "name": "Bolivia",
      "long_name": "THE PLURINATIONAL STATE OF BOLIVIA",
      "region_code": "62",
      "region_name": "LACR",
      "kobo_username": null,
      "rapid_pro_host": null,
      "slug": "bolivia",
      "custom_fields": {},
      "has_data_sharing_agreement": true,
      "parent": null,
      "is_split": false,
      "deduplication_duplicate_score": 6.0,
      "deduplication_possible_duplicate_score": 6.0,
      "deduplication_batch_duplicates_percentage": 50,
      "deduplication_batch_duplicates_allowed": 5,
      "deduplication_golden_record_duplicates_percentage": 50,
      "deduplication_golden_record_duplicates_allowed": 5,
      "screen_beneficiary": false,
      "countries": [],
      "is_payment_plan_applicable": false
    }
  },
  {
    "model": "core.businessarea",
    "pk": "db2cf225-c513-4e7b-8ddc-4489e89f1a93",
    "fields": {
      "created_at": "2022-03-30 09:05:21.493-00:00",
      "updated_at": "2022-03-30 09:05:21.493-00:00",
      "code": "1800",
      "name": "Guyana",
      "long_name": "THE REPUBLIC OF GUYANA",
      "region_code": "62",
      "region_name": "LACR",
      "kobo_username": null,
      "rapid_pro_host": null,
      "slug": "guyana",
      "custom_fields": {},
      "has_data_sharing_agreement": true,
      "parent": null,
      "is_split": false,
      "deduplication_duplicate_score": 6.0,
      "deduplication_possible_duplicate_score": 6.0,
      "deduplication_batch_duplicates_percentage": 50,
      "deduplication_batch_duplicates_allowed": 5,
      "deduplication_golden_record_duplicates_percentage": 50,
      "deduplication_golden_record_duplicates_allowed": 5,
      "screen_beneficiary": false,
      "countries": [],
      "is_payment_plan_applicable": false
    }
  },
  {
    "model": "core.businessarea",
    "pk": "dc1d38c2-460e-44ab-b8ba-9b115cc4b2de",
    "fields": {
      "created_at": "2022-03-30 09:05:21.269-00:00",
      "updated_at": "2022-03-30 09:05:21.269-00:00",
      "code": "0600",
      "name": "Myanmar",
      "long_name": "THE REPUBLIC OF THE UNION OF MYANMAR",
      "region_code": "60",
      "region_name": "EAPR",
      "kobo_username": null,
      "rapid_pro_host": null,
      "slug": "myanmar",
      "custom_fields": {},
      "has_data_sharing_agreement": true,
      "parent": null,
      "is_split": false,
      "deduplication_duplicate_score": 6.0,
      "deduplication_possible_duplicate_score": 6.0,
      "deduplication_batch_duplicates_percentage": 50,
      "deduplication_batch_duplicates_allowed": 5,
      "deduplication_golden_record_duplicates_percentage": 50,
      "deduplication_golden_record_duplicates_allowed": 5,
      "screen_beneficiary": false,
      "countries": [],
      "is_payment_plan_applicable": false
    }
  },
  {
    "model": "core.businessarea",
    "pk": "df2354c6-c45e-4684-b59c-1df29d3031ac",
    "fields": {
      "created_at": "2022-03-30 09:05:22.021-00:00",
      "updated_at": "2022-03-30 09:05:22.021-00:00",
      "code": "4380",
      "name": "Uganda",
      "long_name": "THE REPUBLIC OF UGANDA",
      "region_code": "63",
      "region_name": "ESAR",
      "kobo_username": null,
      "rapid_pro_host": null,
      "slug": "uganda",
      "custom_fields": {},
      "has_data_sharing_agreement": true,
      "parent": null,
      "is_split": false,
      "deduplication_duplicate_score": 6.0,
      "deduplication_possible_duplicate_score": 6.0,
      "deduplication_batch_duplicates_percentage": 50,
      "deduplication_batch_duplicates_allowed": 5,
      "deduplication_golden_record_duplicates_percentage": 50,
      "deduplication_golden_record_duplicates_allowed": 5,
      "screen_beneficiary": false,
      "countries": [],
      "is_payment_plan_applicable": false
    }
  },
  {
    "model": "core.businessarea",
    "pk": "e039b2a5-969c-4240-8c65-fc431660b36e",
    "fields": {
      "created_at": "2022-03-30 09:05:21.509-00:00",
      "updated_at": "2022-03-30 09:05:21.509-00:00",
      "code": "1860",
      "name": "Honduras",
      "long_name": "THE REPUBLIC OF HONDURAS",
      "region_code": "62",
      "region_name": "LACR",
      "kobo_username": null,
      "rapid_pro_host": null,
      "slug": "honduras",
      "custom_fields": {},
      "has_data_sharing_agreement": true,
      "parent": null,
      "is_split": false,
      "deduplication_duplicate_score": 6.0,
      "deduplication_possible_duplicate_score": 6.0,
      "deduplication_batch_duplicates_percentage": 50,
      "deduplication_batch_duplicates_allowed": 5,
      "deduplication_golden_record_duplicates_percentage": 50,
      "deduplication_golden_record_duplicates_allowed": 5,
      "screen_beneficiary": false,
      "countries": [],
      "is_payment_plan_applicable": false
    }
  },
  {
    "model": "core.businessarea",
    "pk": "e041c8d9-a06b-4c87-8e78-9f9b2a717143",
    "fields": {
      "created_at": "2022-03-30 09:05:21.435-00:00",
      "updated_at": "2022-03-30 09:05:21.435-00:00",
      "code": "1430",
      "name": "Fiji (Pacific Islands)",
      "long_name": "THE REPUBLIC OF FIJI",
      "region_code": "60",
      "region_name": "EAPR",
      "kobo_username": null,
      "rapid_pro_host": null,
      "slug": "fiji-pacific-islands",
      "custom_fields": {},
      "has_data_sharing_agreement": true,
      "parent": null,
      "is_split": false,
      "deduplication_duplicate_score": 6.0,
      "deduplication_possible_duplicate_score": 6.0,
      "deduplication_batch_duplicates_percentage": 50,
      "deduplication_batch_duplicates_allowed": 5,
      "deduplication_golden_record_duplicates_percentage": 50,
      "deduplication_golden_record_duplicates_allowed": 5,
      "screen_beneficiary": false,
      "countries": [],
      "is_payment_plan_applicable": false
    }
  },
  {
    "model": "core.businessarea",
    "pk": "e0b49e16-f823-45f4-a73f-ef4778cbb3e7",
    "fields": {
      "created_at": "2022-03-30 09:05:21.648-00:00",
      "updated_at": "2022-03-30 09:05:21.648-00:00",
      "code": "2580",
      "name": "Libya",
      "long_name": "LIBYA",
      "region_code": "59",
      "region_name": "MENAR",
      "kobo_username": null,
      "rapid_pro_host": null,
      "slug": "libya",
      "custom_fields": {},
      "has_data_sharing_agreement": true,
      "parent": null,
      "is_split": false,
      "deduplication_duplicate_score": 6.0,
      "deduplication_possible_duplicate_score": 6.0,
      "deduplication_batch_duplicates_percentage": 50,
      "deduplication_batch_duplicates_allowed": 5,
      "deduplication_golden_record_duplicates_percentage": 50,
      "deduplication_golden_record_duplicates_allowed": 5,
      "screen_beneficiary": false,
      "countries": [],
      "is_payment_plan_applicable": false
    }
  },
  {
    "model": "core.businessarea",
    "pk": "e8411e53-f800-479a-89f4-81c07a319f94",
    "fields": {
      "created_at": "2022-03-30 09:05:22.436-00:00",
      "updated_at": "2022-03-30 09:05:22.436-00:00",
      "code": "GLOBAL",
      "name": "Global",
      "long_name": "Global Business Area",
      "region_code": "GLOBAL",
      "region_name": "GLOBAL",
      "kobo_username": null,
      "rapid_pro_host": null,
      "slug": "global",
      "custom_fields": {},
      "has_data_sharing_agreement": true,
      "parent": null,
      "is_split": false,
      "deduplication_duplicate_score": 6.0,
      "deduplication_possible_duplicate_score": 6.0,
      "deduplication_batch_duplicates_percentage": 50,
      "deduplication_batch_duplicates_allowed": 5,
      "deduplication_golden_record_duplicates_percentage": 50,
      "deduplication_golden_record_duplicates_allowed": 5,
      "screen_beneficiary": false,
      "countries": [],
      "is_payment_plan_applicable": false
    }
  },
  {
    "model": "core.businessarea",
    "pk": "ea2615b8-f524-4dcd-9cd1-e37f2b8453cf",
    "fields": {
      "created_at": "2022-03-30 09:05:22.395-00:00",
      "updated_at": "2022-03-30 09:05:22.395-00:00",
      "code": "7050",
      "name": "Palestine, State of",
      "long_name": "STATE OF PALESTINE",
      "region_code": "59",
      "region_name": "MENAR",
      "kobo_username": null,
      "rapid_pro_host": null,
      "slug": "palestine-state-of",
      "custom_fields": {},
      "has_data_sharing_agreement": true,
      "parent": null,
      "is_split": false,
      "deduplication_duplicate_score": 6.0,
      "deduplication_possible_duplicate_score": 6.0,
      "deduplication_batch_duplicates_percentage": 50,
      "deduplication_batch_duplicates_allowed": 5,
      "deduplication_golden_record_duplicates_percentage": 50,
      "deduplication_golden_record_duplicates_allowed": 5,
      "screen_beneficiary": false,
      "countries": [],
      "is_payment_plan_applicable": false
    }
  },
  {
    "model": "core.businessarea",
    "pk": "ea402745-64d6-4b66-a766-b07c2ec1257f",
    "fields": {
      "created_at": "2022-03-30 09:05:21.655-00:00",
      "updated_at": "2022-03-30 09:05:21.655-00:00",
      "code": "2660",
      "name": "North Macedonia",
      "long_name": "THE REPUBLIC OF NORTH MACEDONIA",
      "region_code": "66",
      "region_name": "ECAR",
      "kobo_username": null,
      "rapid_pro_host": null,
      "slug": "north-macedonia",
      "custom_fields": {},
      "has_data_sharing_agreement": true,
      "parent": null,
      "is_split": false,
      "deduplication_duplicate_score": 6.0,
      "deduplication_possible_duplicate_score": 6.0,
      "deduplication_batch_duplicates_percentage": 50,
      "deduplication_batch_duplicates_allowed": 5,
      "deduplication_golden_record_duplicates_percentage": 50,
      "deduplication_golden_record_duplicates_allowed": 5,
      "screen_beneficiary": false,
      "countries": [],
      "is_payment_plan_applicable": false
    }
  },
  {
    "model": "core.businessarea",
    "pk": "eac1503d-da94-49cf-b1e0-d1c1d34d7a7d",
    "fields": {
      "created_at": "2022-03-30 09:05:21.467-00:00",
      "updated_at": "2022-03-30 09:05:21.467-00:00",
      "code": "1620",
      "name": "Ghana",
      "long_name": "THE REPUBLIC OF GHANA",
      "region_code": "61",
      "region_name": "WCAR",
      "kobo_username": null,
      "rapid_pro_host": null,
      "slug": "ghana",
      "custom_fields": {},
      "has_data_sharing_agreement": true,
      "parent": null,
      "is_split": false,
      "deduplication_duplicate_score": 6.0,
      "deduplication_possible_duplicate_score": 6.0,
      "deduplication_batch_duplicates_percentage": 50,
      "deduplication_batch_duplicates_allowed": 5,
      "deduplication_golden_record_duplicates_percentage": 50,
      "deduplication_golden_record_duplicates_allowed": 5,
      "screen_beneficiary": false,
      "countries": [],
      "is_payment_plan_applicable": false
    }
  },
  {
    "model": "core.businessarea",
    "pk": "ec374f66-c152-455d-8f2b-8a3cb7cc9859",
    "fields": {
      "created_at": "2022-03-30 09:05:22.428-00:00",
      "updated_at": "2022-03-30 09:05:22.428-00:00",
      "code": "8970",
      "name": "Serbia",
      "long_name": "THE REPUBLIC OF SERBIA",
      "region_code": "66",
      "region_name": "ECAR",
      "kobo_username": null,
      "rapid_pro_host": null,
      "slug": "serbia",
      "custom_fields": {},
      "has_data_sharing_agreement": true,
      "parent": null,
      "is_split": false,
      "deduplication_duplicate_score": 6.0,
      "deduplication_possible_duplicate_score": 6.0,
      "deduplication_batch_duplicates_percentage": 50,
      "deduplication_batch_duplicates_allowed": 5,
      "deduplication_golden_record_duplicates_percentage": 50,
      "deduplication_golden_record_duplicates_allowed": 5,
      "screen_beneficiary": false,
      "countries": [],
      "is_payment_plan_applicable": false
    }
  },
  {
    "model": "core.businessarea",
    "pk": "ecfdde5f-2b7c-43d8-ba0d-1f06c59a8bb6",
    "fields": {
      "created_at": "2022-03-30 09:05:22.290-00:00",
      "updated_at": "2022-03-30 09:05:22.290-00:00",
      "code": "575C",
      "name": "Geneva Common Services",
      "long_name": "THE SWISS CONFEDERATION",
      "region_code": "65",
      "region_name": "HQ",
      "kobo_username": null,
      "rapid_pro_host": null,
      "slug": "geneva-common-services",
      "custom_fields": {},
      "has_data_sharing_agreement": true,
      "parent": null,
      "is_split": false,
      "deduplication_duplicate_score": 6.0,
      "deduplication_possible_duplicate_score": 6.0,
      "deduplication_batch_duplicates_percentage": 50,
      "deduplication_batch_duplicates_allowed": 5,
      "deduplication_golden_record_duplicates_percentage": 50,
      "deduplication_golden_record_duplicates_allowed": 5,
      "screen_beneficiary": false,
      "countries": [],
      "is_payment_plan_applicable": false
    }
  },
  {
    "model": "core.businessarea",
    "pk": "f06d6896-affa-4c58-8e64-b8745e610b4d",
    "fields": {
      "created_at": "2022-03-30 09:05:21.180-00:00",
      "updated_at": "2022-03-30 09:05:21.180-00:00",
      "code": "0120",
      "name": "Algeria",
      "long_name": "THE PEOPLE'S DEMOCRATIC REPUBLIC OF ALGERIA",
      "region_code": "59",
      "region_name": "MENAR",
      "kobo_username": null,
      "rapid_pro_host": null,
      "slug": "algeria",
      "custom_fields": {},
      "has_data_sharing_agreement": true,
      "parent": null,
      "is_split": false,
      "deduplication_duplicate_score": 6.0,
      "deduplication_possible_duplicate_score": 6.0,
      "deduplication_batch_duplicates_percentage": 50,
      "deduplication_batch_duplicates_allowed": 5,
      "deduplication_golden_record_duplicates_percentage": 50,
      "deduplication_golden_record_duplicates_allowed": 5,
      "screen_beneficiary": false,
      "countries": [],
      "is_payment_plan_applicable": false
    }
  },
  {
    "model": "core.businessarea",
    "pk": "f4216f31-094b-4da0-bd00-c4730d9bf2cf",
    "fields": {
      "created_at": "2022-03-30 09:05:21.613-00:00",
      "updated_at": "2022-03-30 09:05:21.613-00:00",
      "code": "2450",
      "name": "Republic of Kyrgyzstan",
      "long_name": "THE KYRGYZ REPUBLIC",
      "region_code": "66",
      "region_name": "ECAR",
      "kobo_username": null,
      "rapid_pro_host": null,
      "slug": "republic-of-kyrgyzstan",
      "custom_fields": {},
      "has_data_sharing_agreement": true,
      "parent": null,
      "is_split": false,
      "deduplication_duplicate_score": 6.0,
      "deduplication_possible_duplicate_score": 6.0,
      "deduplication_batch_duplicates_percentage": 50,
      "deduplication_batch_duplicates_allowed": 5,
      "deduplication_golden_record_duplicates_percentage": 50,
      "deduplication_golden_record_duplicates_allowed": 5,
      "screen_beneficiary": false,
      "countries": [],
      "is_payment_plan_applicable": false
    }
  },
  {
    "model": "core.businessarea",
    "pk": "f4f505a9-dc41-4172-bc35-9be7ae96e7f1",
    "fields": {
      "created_at": "2022-03-30 09:05:21.245-00:00",
      "updated_at": "2022-03-30 09:05:21.245-00:00",
      "code": "0530",
      "name": "Bosnia and Herzegovina",
      "long_name": "BOSNIA AND HERZEGOVINA",
      "region_code": "66",
      "region_name": "ECAR",
      "kobo_username": null,
      "rapid_pro_host": null,
      "slug": "bosnia-and-herzegovina",
      "custom_fields": {},
      "has_data_sharing_agreement": true,
      "parent": null,
      "is_split": false,
      "deduplication_duplicate_score": 6.0,
      "deduplication_possible_duplicate_score": 6.0,
      "deduplication_batch_duplicates_percentage": 50,
      "deduplication_batch_duplicates_allowed": 5,
      "deduplication_golden_record_duplicates_percentage": 50,
      "deduplication_golden_record_duplicates_allowed": 5,
      "screen_beneficiary": false,
      "countries": [],
      "is_payment_plan_applicable": false
    }
  },
  {
    "model": "core.businessarea",
    "pk": "f87d2861-2d75-4cbd-aa2e-f0b6dc146c9c",
    "fields": {
      "created_at": "2022-03-30 09:05:21.814-00:00",
      "updated_at": "2022-03-30 09:05:21.814-00:00",
      "code": "3380",
      "name": "Congo",
      "long_name": "THE REPUBLIC OF THE CONGO",
      "region_code": "61",
      "region_name": "WCAR",
      "kobo_username": null,
      "rapid_pro_host": null,
      "slug": "congo",
      "custom_fields": {},
      "has_data_sharing_agreement": true,
      "parent": null,
      "is_split": false,
      "deduplication_duplicate_score": 6.0,
      "deduplication_possible_duplicate_score": 6.0,
      "deduplication_batch_duplicates_percentage": 50,
      "deduplication_batch_duplicates_allowed": 5,
      "deduplication_golden_record_duplicates_percentage": 50,
      "deduplication_golden_record_duplicates_allowed": 5,
      "screen_beneficiary": false,
      "countries": [],
      "is_payment_plan_applicable": false
    }
  },
  {
    "model": "core.businessarea",
    "pk": "f8b4ce12-dc4b-489e-96eb-bae3f80df3c3",
    "fields": {
      "created_at": "2022-03-30 09:05:21.830-00:00",
      "updated_at": "2022-03-30 09:05:21.830-00:00",
      "code": "3420",
      "name": "Philippines",
      "long_name": "THE REPUBLIC OF THE PHILIPPINES",
      "region_code": "60",
      "region_name": "EAPR",
      "kobo_username": null,
      "rapid_pro_host": null,
      "slug": "philippines",
      "custom_fields": {},
      "has_data_sharing_agreement": true,
      "parent": null,
      "is_split": false,
      "deduplication_duplicate_score": 6.0,
      "deduplication_possible_duplicate_score": 6.0,
      "deduplication_batch_duplicates_percentage": 50,
      "deduplication_batch_duplicates_allowed": 5,
      "deduplication_golden_record_duplicates_percentage": 50,
      "deduplication_golden_record_duplicates_allowed": 5,
      "screen_beneficiary": false,
      "countries": [],
      "is_payment_plan_applicable": false
    }
  },
  {
    "model": "core.businessarea",
    "pk": "f9c97429-7c48-4770-b761-a3e11ce51935",
    "fields": {
      "created_at": "2022-03-30 09:05:22.197-00:00",
      "updated_at": "2022-03-30 09:05:22.197-00:00",
      "code": "4590",
      "name": "Burkina Faso",
      "long_name": "BURKINA FASO",
      "region_code": "61",
      "region_name": "WCAR",
      "kobo_username": null,
      "rapid_pro_host": null,
      "slug": "burkina-faso",
      "custom_fields": {},
      "has_data_sharing_agreement": true,
      "parent": null,
      "is_split": false,
      "deduplication_duplicate_score": 6.0,
      "deduplication_possible_duplicate_score": 6.0,
      "deduplication_batch_duplicates_percentage": 50,
      "deduplication_batch_duplicates_allowed": 5,
      "deduplication_golden_record_duplicates_percentage": 50,
      "deduplication_golden_record_duplicates_allowed": 5,
      "screen_beneficiary": false,
      "countries": [],
      "is_payment_plan_applicable": false
    }
  },
  {
    "model": "core.businessarea",
    "pk": "fc468d81-7021-4a27-b2d5-c362788ff4b7",
    "fields": {
      "created_at": "2022-03-30 09:05:21.846-00:00",
      "updated_at": "2022-03-30 09:05:21.846-00:00",
      "code": "3700",
      "name": "Russia",
      "long_name": "THE RUSSIAN FEDERATION",
      "region_code": "66",
      "region_name": "ECAR",
      "kobo_username": null,
      "rapid_pro_host": null,
      "slug": "russia",
      "custom_fields": {},
      "has_data_sharing_agreement": true,
      "parent": null,
      "is_split": false,
      "deduplication_duplicate_score": 6.0,
      "deduplication_possible_duplicate_score": 6.0,
      "deduplication_batch_duplicates_percentage": 50,
      "deduplication_batch_duplicates_allowed": 5,
      "deduplication_golden_record_duplicates_percentage": 50,
      "deduplication_golden_record_duplicates_allowed": 5,
      "screen_beneficiary": false,
      "countries": [],
      "is_payment_plan_applicable": false
    }
  },
  {
    "model": "core.businessarea",
    "pk": "fccdba19-4b4f-4e49-bf30-fd9aff7a7c4f",
    "fields": {
      "created_at": "2022-03-30 09:05:21.476-00:00",
      "updated_at": "2022-03-30 09:05:21.476-00:00",
      "code": "1680",
      "name": "Guatemala",
      "long_name": "THE REPUBLIC OF GUATEMALA",
      "region_code": "62",
      "region_name": "LACR",
      "kobo_username": null,
      "rapid_pro_host": null,
      "slug": "guatemala",
      "custom_fields": {},
      "has_data_sharing_agreement": true,
      "parent": null,
      "is_split": false,
      "deduplication_duplicate_score": 6.0,
      "deduplication_possible_duplicate_score": 6.0,
      "deduplication_batch_duplicates_percentage": 50,
      "deduplication_batch_duplicates_allowed": 5,
      "deduplication_golden_record_duplicates_percentage": 50,
      "deduplication_golden_record_duplicates_allowed": 5,
      "screen_beneficiary": false,
      "countries": [],
      "is_payment_plan_applicable": false
    }
  },
  {
    "model": "core.businessarea",
    "pk": "fe5542bd-d3ff-4240-a17a-95b445334db7",
    "fields": {
      "created_at": "2022-03-30 09:05:22.206-00:00",
      "updated_at": "2022-03-30 09:05:22.206-00:00",
      "code": "4620",
      "name": "Uruguay",
      "long_name": "THE EASTERN REPUBLIC OF URUGUAY",
      "region_code": "62",
      "region_name": "LACR",
      "kobo_username": null,
      "rapid_pro_host": null,
      "slug": "uruguay",
      "custom_fields": {},
      "has_data_sharing_agreement": true,
      "parent": null,
      "is_split": false,
      "deduplication_duplicate_score": 6.0,
      "deduplication_possible_duplicate_score": 6.0,
      "deduplication_batch_duplicates_percentage": 50,
      "deduplication_batch_duplicates_allowed": 5,
      "deduplication_golden_record_duplicates_percentage": 50,
      "deduplication_golden_record_duplicates_allowed": 5,
      "screen_beneficiary": false,
      "countries": [],
      "is_payment_plan_applicable": false
    }
  },
  {
    "model": "core.countrycodemap",
    "pk": 1,
    "fields": {
      "country": "b902840f-68d3-40a0-b74d-0fb14096a11e",
      "ca_code": "AFG"
    }
  },
  {
    "model": "core.countrycodemap",
    "pk": 2,
    "fields": {
      "country": "f5f4c536-4404-4779-96cd-51e01c8e4ec0",
      "ca_code": "ALB"
    }
  },
  {
    "model": "core.countrycodemap",
    "pk": 3,
    "fields": {
      "country": "760e6efc-ea4f-48e3-bcfb-d14d288742a5",
      "ca_code": "ALG"
    }
  },
  {
    "model": "core.countrycodemap",
    "pk": 4,
    "fields": {
      "country": "06eb3442-e8a4-4f1f-b265-7502085de101",
      "ca_code": "ASM"
    }
  },
  {
    "model": "core.countrycodemap",
    "pk": 5,
    "fields": {
      "country": "04044914-d309-4d76-ad95-a80a3169c678",
      "ca_code": "AND"
    }
  },
  {
    "model": "core.countrycodemap",
    "pk": 6,
    "fields": {
      "country": "f4c0b280-c0d0-4eea-a6f0-d2f49ec978e2",
      "ca_code": "ANG"
    }
  },
  {
    "model": "core.countrycodemap",
    "pk": 7,
    "fields": {
      "country": "fa94df9c-b539-4599-8228-dfe9383abde3",
      "ca_code": "AIA"
    }
  },
  {
    "model": "core.countrycodemap",
    "pk": 8,
    "fields": {
      "country": "a6c8c5f4-f1e0-478d-9664-b9a4a7d61c4b",
      "ca_code": "ATA"
    }
  },
  {
    "model": "core.countrycodemap",
    "pk": 9,
    "fields": {
      "country": "a76f75ff-36f6-4f27-804c-38a99e261588",
      "ca_code": "ANT"
    }
  },
  {
    "model": "core.countrycodemap",
    "pk": 10,
    "fields": {
      "country": "d83c38bd-7288-40e7-af65-58371b0685a8",
      "ca_code": "ARG"
    }
  },
  {
    "model": "core.countrycodemap",
    "pk": 11,
    "fields": {
      "country": "3736b9fb-eb1a-4dbb-b924-36e4ffb29050",
      "ca_code": "ARM"
    }
  },
  {
    "model": "core.countrycodemap",
    "pk": 12,
    "fields": {
      "country": "db1939be-0040-4444-b820-ea0984f5366c",
      "ca_code": "ABW"
    }
  },
  {
    "model": "core.countrycodemap",
    "pk": 13,
    "fields": {
      "country": "5eb07f25-2304-4a44-ae50-77277fb69ad4",
      "ca_code": "AUL"
    }
  },
  {
    "model": "core.countrycodemap",
    "pk": 14,
    "fields": {
      "country": "23ee8e7f-e659-45aa-b66a-55b44f9b9e2a",
      "ca_code": "AUS"
    }
  },
  {
    "model": "core.countrycodemap",
    "pk": 15,
    "fields": {
      "country": "c754fe48-691e-4ae4-b036-85cd3308fe4c",
      "ca_code": "AZE"
    }
  },
  {
    "model": "core.countrycodemap",
    "pk": 16,
    "fields": {
      "country": "b99086ea-e62f-4d60-925f-54a6b8103182",
      "ca_code": "BHS"
    }
  },
  {
    "model": "core.countrycodemap",
    "pk": 17,
    "fields": {
      "country": "df4efb03-f23c-4c02-b753-5d23fa21658e",
      "ca_code": "BAH"
    }
  },
  {
    "model": "core.countrycodemap",
    "pk": 18,
    "fields": {
      "country": "da122556-a1df-4a2a-8fb0-867141a3a744",
      "ca_code": "BGD"
    }
  },
  {
    "model": "core.countrycodemap",
    "pk": 19,
    "fields": {
      "country": "4b9d8f1f-1cd8-4569-8b60-853f5a8d286c",
      "ca_code": "BAR"
    }
  },
  {
    "model": "core.countrycodemap",
    "pk": 20,
    "fields": {
      "country": "dc586ddf-6609-46f9-8508-d3974d0c6616",
      "ca_code": "BLR"
    }
  },
  {
    "model": "core.countrycodemap",
    "pk": 21,
    "fields": {
      "country": "28364645-27e6-4d67-82ae-df459e907a9c",
      "ca_code": "BEL"
    }
  },
  {
    "model": "core.countrycodemap",
    "pk": 22,
    "fields": {
      "country": "55f84d8e-99ff-4e59-91e3-a9dd2dd0987b",
      "ca_code": "BZE"
    }
  },
  {
    "model": "core.countrycodemap",
    "pk": 23,
    "fields": {
      "country": "b7a5a7b9-225b-41f6-9a55-d6ee8fc93dcf",
      "ca_code": "BEN"
    }
  },
  {
    "model": "core.countrycodemap",
    "pk": 24,
    "fields": {
      "country": "084a096f-2748-4288-8142-17e6d6fa00bc",
      "ca_code": "BER"
    }
  },
  {
    "model": "core.countrycodemap",
    "pk": 25,
    "fields": {
      "country": "9a1914ba-80b6-40c5-98c3-c134c426e1fd",
      "ca_code": "BHU"
    }
  },
  {
    "model": "core.countrycodemap",
    "pk": 26,
    "fields": {
      "country": "5116d4c9-5570-49b8-9098-c244e4fd1c41",
      "ca_code": "BOL"
    }
  },
  {
    "model": "core.countrycodemap",
    "pk": 27,
    "fields": {
      "country": "69540ded-f9a0-4e54-b46a-fe25f3ac6556",
      "ca_code": "BSN"
    }
  },
  {
    "model": "core.countrycodemap",
    "pk": 28,
    "fields": {
      "country": "6fe128c1-6dc9-42f9-9203-6b7c6a54ba7a",
      "ca_code": "BOT"
    }
  },
  {
    "model": "core.countrycodemap",
    "pk": 29,
    "fields": {
      "country": "d06b7b6d-e6ce-44e7-b7bd-dd6695b70021",
      "ca_code": "BVT"
    }
  },
  {
    "model": "core.countrycodemap",
    "pk": 30,
    "fields": {
      "country": "6823b0a6-e4a0-4bb8-8304-eff0a6acb079",
      "ca_code": "BRA"
    }
  },
  {
    "model": "core.countrycodemap",
    "pk": 31,
    "fields": {
      "country": "d72a7993-1fbd-4e36-b1b4-3e164c4a21c8",
      "ca_code": "IOT"
    }
  },
  {
    "model": "core.countrycodemap",
    "pk": 32,
    "fields": {
      "country": "d78dd9e8-e073-48e9-b285-27ede0e11f77",
      "ca_code": "BRU"
    }
  },
  {
    "model": "core.countrycodemap",
    "pk": 33,
    "fields": {
      "country": "75d98f99-ae09-4904-bddd-7d118a00074a",
      "ca_code": "BUL"
    }
  },
  {
    "model": "core.countrycodemap",
    "pk": 34,
    "fields": {
      "country": "9bfb726b-1c37-422d-973b-8e44fe381d28",
      "ca_code": "BKF"
    }
  },
  {
    "model": "core.countrycodemap",
    "pk": 35,
    "fields": {
      "country": "4c50a88f-1c6d-474a-b446-f50e16fac606",
      "ca_code": "BDI"
    }
  },
  {
    "model": "core.countrycodemap",
    "pk": 36,
    "fields": {
      "country": "0d84a1f9-0f88-4c6f-ba07-d78d9071468c",
      "ca_code": "CVI"
    }
  },
  {
    "model": "core.countrycodemap",
    "pk": 37,
    "fields": {
      "country": "f09b270a-55f1-4a7f-9e3b-c2b6af729d59",
      "ca_code": "CAM"
    }
  },
  {
    "model": "core.countrycodemap",
    "pk": 38,
    "fields": {
      "country": "1ad47281-acbf-4aeb-a8bf-855a70b721e5",
      "ca_code": "CMR"
    }
  },
  {
    "model": "core.countrycodemap",
    "pk": 39,
    "fields": {
      "country": "1e99c723-4b38-4d7d-be51-15f5ce3fe96d",
      "ca_code": "CAN"
    }
  },
  {
    "model": "core.countrycodemap",
    "pk": 40,
    "fields": {
      "country": "cfd32214-7b01-4393-8f08-e7a0562b39e9",
      "ca_code": "CAY"
    }
  },
  {
    "model": "core.countrycodemap",
    "pk": 41,
    "fields": {
      "country": "b64a5652-5d14-4bfd-8a1d-be424256afde",
      "ca_code": "CAR"
    }
  },
  {
    "model": "core.countrycodemap",
    "pk": 42,
    "fields": {
      "country": "fd333c5f-5048-4040-8532-75299b5f2b82",
      "ca_code": "CHD"
    }
  },
  {
    "model": "core.countrycodemap",
    "pk": 43,
    "fields": {
      "country": "77b69afe-0671-48c8-9bec-65322e39404e",
      "ca_code": "CHL"
    }
  },
  {
    "model": "core.countrycodemap",
    "pk": 44,
    "fields": {
      "country": "9eaddaa6-a48c-4651-9e40-f596583b9ae8",
      "ca_code": "CHI"
    }
  },
  {
    "model": "core.countrycodemap",
    "pk": 45,
    "fields": {
      "country": "87a74ab2-0e7e-45b1-b1ce-b7fa6998219e",
      "ca_code": "CXR"
    }
  },
  {
    "model": "core.countrycodemap",
    "pk": 46,
    "fields": {
      "country": "edb539d1-60fe-492c-bbfa-898319e357e1",
      "ca_code": "CCK"
    }
  },
  {
    "model": "core.countrycodemap",
    "pk": 47,
    "fields": {
      "country": "51c5c5a2-0d9b-4048-abbc-25fc8c8ffc69",
      "ca_code": "COL"
    }
  },
  {
    "model": "core.countrycodemap",
    "pk": 48,
    "fields": {
      "country": "6e25e5a1-0452-4b3e-9720-9bd0cb21f21d",
      "ca_code": "COI"
    }
  },
  {
    "model": "core.countrycodemap",
    "pk": 49,
    "fields": {
      "country": "62625ad9-6c81-497d-853c-23495f599059",
      "ca_code": "COB"
    }
  },
  {
    "model": "core.countrycodemap",
    "pk": 50,
    "fields": {
      "country": "75f33019-3ed1-4a8a-bb74-83919c4fc205",
      "ca_code": "COD"
    }
  },
  {
    "model": "core.countrycodemap",
    "pk": 51,
    "fields": {
      "country": "40b9a005-c79a-4172-b645-53621184f06e",
      "ca_code": "COK"
    }
  },
  {
    "model": "core.countrycodemap",
    "pk": 52,
    "fields": {
      "country": "33fded26-ef8a-4292-ac19-91dcb86dd07f",
      "ca_code": "COS"
    }
  },
  {
    "model": "core.countrycodemap",
    "pk": 53,
    "fields": {
      "country": "390b52c4-ae7e-4878-aebd-1cf0f23e6681",
      "ca_code": "ICO"
    }
  },
  {
    "model": "core.countrycodemap",
    "pk": 54,
    "fields": {
      "country": "7f5ba6e0-7afb-475c-99a1-be67b019fffb",
      "ca_code": "HRV"
    }
  },
  {
    "model": "core.countrycodemap",
    "pk": 55,
    "fields": {
      "country": "8006d3cd-1950-4438-a957-c5a0fdaa08c1",
      "ca_code": "CUB"
    }
  },
  {
    "model": "core.countrycodemap",
    "pk": 56,
    "fields": {
      "country": "282205e0-8446-44bc-a6e8-dc79a0f65c37",
      "ca_code": "CUW"
    }
  },
  {
    "model": "core.countrycodemap",
    "pk": 57,
    "fields": {
      "country": "12dfb2ad-4683-4bbc-b55a-6588e351ffe7",
      "ca_code": "CYP"
    }
  },
  {
    "model": "core.countrycodemap",
    "pk": 58,
    "fields": {
      "country": "d1516f6d-1be7-4c86-a181-2f93b93da931",
      "ca_code": "CZE"
    }
  },
  {
    "model": "core.countrycodemap",
    "pk": 59,
    "fields": {
      "country": "cf646c13-ff3c-4dc1-ab14-28d5d6bf8746",
      "ca_code": "DEN"
    }
  },
  {
    "model": "core.countrycodemap",
    "pk": 60,
    "fields": {
      "country": "a07fb9a0-92a5-4641-8b4e-a9f0f34b0023",
      "ca_code": "DJB"
    }
  },
  {
    "model": "core.countrycodemap",
    "pk": 61,
    "fields": {
      "country": "85a5ce1e-97ab-42c0-bd50-1f6edc0f06be",
      "ca_code": "DMA"
    }
  },
  {
    "model": "core.countrycodemap",
    "pk": 62,
    "fields": {
      "country": "66590a67-93dc-4c72-b6bb-42fc644e5b7e",
      "ca_code": "DOM"
    }
  },
  {
    "model": "core.countrycodemap",
    "pk": 63,
    "fields": {
      "country": "c58b99fc-f79c-4332-9b43-b4434c059641",
      "ca_code": "ECU"
    }
  },
  {
    "model": "core.countrycodemap",
    "pk": 64,
    "fields": {
      "country": "c48fcc03-8745-4f77-89d2-f684768b7160",
      "ca_code": "ARE"
    }
  },
  {
    "model": "core.countrycodemap",
    "pk": 65,
    "fields": {
      "country": "052254c9-e821-4b8a-b7f5-4b7087397278",
      "ca_code": "SAL"
    }
  },
  {
    "model": "core.countrycodemap",
    "pk": 66,
    "fields": {
      "country": "2fe0b52f-50eb-4bbe-a9ea-88ed2f94f304",
      "ca_code": "EGU"
    }
  },
  {
    "model": "core.countrycodemap",
    "pk": 67,
    "fields": {
      "country": "1070a516-9b5b-4628-a861-abbcf6bb6c72",
      "ca_code": "ERT"
    }
  },
  {
    "model": "core.countrycodemap",
    "pk": 68,
    "fields": {
      "country": "4f0a79b0-e16f-42b0-bada-ffaf2df13f3f",
      "ca_code": "EST"
    }
  },
  {
    "model": "core.countrycodemap",
    "pk": 69,
    "fields": {
      "country": "5c6ada1f-953d-4e1c-848a-4ba09e6217da",
      "ca_code": "SWA"
    }
  },
  {
    "model": "core.countrycodemap",
    "pk": 70,
    "fields": {
      "country": "b0737bbd-358a-4fec-af55-278c5e2c0389",
      "ca_code": "ETH"
    }
  },
  {
    "model": "core.countrycodemap",
    "pk": 71,
    "fields": {
      "country": "7eb7864e-1ea0-4fff-91f0-56b6b89bfa77",
      "ca_code": "FLK"
    }
  },
  {
    "model": "core.countrycodemap",
    "pk": 72,
    "fields": {
      "country": "5b6c9f4b-fbad-4991-9fe0-3d08187186bc",
      "ca_code": "FRO"
    }
  },
  {
    "model": "core.countrycodemap",
    "pk": 73,
    "fields": {
      "country": "26fead03-3c1f-4437-9762-47b24103b06d",
      "ca_code": "FIJ"
    }
  },
  {
    "model": "core.countrycodemap",
    "pk": 74,
    "fields": {
      "country": "6a3e83bd-c42a-4dc1-b0ea-85868c263bf6",
      "ca_code": "FIN"
    }
  },
  {
    "model": "core.countrycodemap",
    "pk": 75,
    "fields": {
      "country": "8c8579ed-479a-40ad-900a-16a045e0131a",
      "ca_code": "FRA"
    }
  },
  {
    "model": "core.countrycodemap",
    "pk": 76,
    "fields": {
      "country": "ce6f9504-58c5-4351-a547-2aedef83c8a5",
      "ca_code": "FGU"
    }
  },
  {
    "model": "core.countrycodemap",
    "pk": 77,
    "fields": {
      "country": "2aaf9b9c-7184-47be-be49-1c74a31e4357",
      "ca_code": "FPO"
    }
  },
  {
    "model": "core.countrycodemap",
    "pk": 78,
    "fields": {
      "country": "38528b7a-5e66-42e0-b4d3-de64c6fdd5e0",
      "ca_code": "ATF"
    }
  },
  {
    "model": "core.countrycodemap",
    "pk": 79,
    "fields": {
      "country": "d9576f13-e99d-4dec-b198-65382102b5ff",
      "ca_code": "GAB"
    }
  },
  {
    "model": "core.countrycodemap",
    "pk": 80,
    "fields": {
      "country": "a337ac6f-67ca-4932-8444-4fd2e740fbff",
      "ca_code": "GAM"
    }
  },
  {
    "model": "core.countrycodemap",
    "pk": 81,
    "fields": {
      "country": "475a0759-9820-45ec-8f86-40a3d9767040",
      "ca_code": "GEO"
    }
  },
  {
    "model": "core.countrycodemap",
    "pk": 82,
    "fields": {
      "country": "86a1ba2a-e089-4291-850c-ffbd4f476d5c",
      "ca_code": "GFR"
    }
  },
  {
    "model": "core.countrycodemap",
    "pk": 83,
    "fields": {
      "country": "0188bfe8-e4f3-4294-99f5-d2d133f202e5",
      "ca_code": "GHA"
    }
  },
  {
    "model": "core.countrycodemap",
    "pk": 84,
    "fields": {
      "country": "f6b49b30-4507-4796-8e4c-50933e8628fb",
      "ca_code": "GIB"
    }
  },
  {
    "model": "core.countrycodemap",
    "pk": 85,
    "fields": {
      "country": "176523ae-5982-4071-8513-d7ed380838c9",
      "ca_code": "GRE"
    }
  },
  {
    "model": "core.countrycodemap",
    "pk": 86,
    "fields": {
      "country": "6c1e194d-578a-46ee-aea4-39df94715c96",
      "ca_code": "GRL"
    }
  },
  {
    "model": "core.countrycodemap",
    "pk": 87,
    "fields": {
      "country": "eb379e28-09b5-4a1d-9c7f-975e9ffbd208",
      "ca_code": "GRN"
    }
  },
  {
    "model": "core.countrycodemap",
    "pk": 88,
    "fields": {
      "country": "09b6b41c-81de-4bea-ba71-c6e74d8ee4cc",
      "ca_code": "GUM"
    }
  },
  {
    "model": "core.countrycodemap",
    "pk": 89,
    "fields": {
      "country": "b6fdfe0f-6723-4b65-9345-afb00adf1f49",
      "ca_code": "GUA"
    }
  },
  {
    "model": "core.countrycodemap",
    "pk": 90,
    "fields": {
      "country": "16aedef9-47c2-44ea-95f0-8648a52dad7b",
      "ca_code": "GUI"
    }
  },
  {
    "model": "core.countrycodemap",
    "pk": 91,
    "fields": {
      "country": "b9209084-524e-4d77-afe3-8ddfd0d9d962",
      "ca_code": "GNB"
    }
  },
  {
    "model": "core.countrycodemap",
    "pk": 92,
    "fields": {
      "country": "83244cfa-7e68-4ee2-aa68-12a8d8e73cc7",
      "ca_code": "GUY"
    }
  },
  {
    "model": "core.countrycodemap",
    "pk": 93,
    "fields": {
      "country": "7caed999-4769-4d70-bc05-c21160f90461",
      "ca_code": "HAI"
    }
  },
  {
    "model": "core.countrycodemap",
    "pk": 94,
    "fields": {
      "country": "c53db685-76a9-4d97-825a-e7be390a9fcf",
      "ca_code": "HMD"
    }
  },
  {
    "model": "core.countrycodemap",
    "pk": 95,
    "fields": {
      "country": "e85265a1-3f21-412a-b075-a0dda80633c7",
      "ca_code": "HON"
    }
  },
  {
    "model": "core.countrycodemap",
    "pk": 96,
    "fields": {
      "country": "7894670e-e717-42fd-88f9-8de55d7b9791",
      "ca_code": "HKG"
    }
  },
  {
    "model": "core.countrycodemap",
    "pk": 97,
    "fields": {
      "country": "4a5b8962-1ea1-4bee-befd-ab4d6874bc30",
      "ca_code": "HUN"
    }
  },
  {
    "model": "core.countrycodemap",
    "pk": 98,
    "fields": {
      "country": "69a38490-f49d-41e5-908b-aaf4e12ad860",
      "ca_code": "ICE"
    }
  },
  {
    "model": "core.countrycodemap",
    "pk": 99,
    "fields": {
      "country": "cbad3a9a-f005-42c6-93cd-bbcf120bc83e",
      "ca_code": "IND"
    }
  },
  {
    "model": "core.countrycodemap",
    "pk": 100,
    "fields": {
      "country": "513e9f6f-5dff-4306-9f1b-fa36c4e6a6fa",
      "ca_code": "INS"
    }
  },
  {
    "model": "core.countrycodemap",
    "pk": 101,
    "fields": {
      "country": "624c4056-b907-4d56-809d-7ef94bc69065",
      "ca_code": "IRN"
    }
  },
  {
    "model": "core.countrycodemap",
    "pk": 102,
    "fields": {
      "country": "80e1d943-fb7f-4d3c-8819-aa0df78dd462",
      "ca_code": "IRQ"
    }
  },
  {
    "model": "core.countrycodemap",
    "pk": 103,
    "fields": {
      "country": "2fb44f6d-8631-4191-96b2-c9b91404ade6",
      "ca_code": "IRE"
    }
  },
  {
    "model": "core.countrycodemap",
    "pk": 104,
    "fields": {
      "country": "93d40e54-7f80-4505-8879-b59a14857e31",
      "ca_code": "ISR"
    }
  },
  {
    "model": "core.countrycodemap",
    "pk": 105,
    "fields": {
      "country": "ce26cec9-f833-4c53-8e43-d53646aedd50",
      "ca_code": "ITA"
    }
  },
  {
    "model": "core.countrycodemap",
    "pk": 106,
    "fields": {
      "country": "f57f5020-e8dd-4e24-af5b-9fd9cebc454b",
      "ca_code": "JAM"
    }
  },
  {
    "model": "core.countrycodemap",
    "pk": 107,
    "fields": {
      "country": "0507e0ef-2b11-4142-9d8a-829fa67feb08",
      "ca_code": "JPN"
    }
  },
  {
    "model": "core.countrycodemap",
    "pk": 108,
    "fields": {
      "country": "161339ad-713e-494c-be53-372bc0a282ec",
      "ca_code": "JOR"
    }
  },
  {
    "model": "core.countrycodemap",
    "pk": 109,
    "fields": {
      "country": "40b20ff3-7311-4491-9406-4bade9ffc8b5",
      "ca_code": "KAZ"
    }
  },
  {
    "model": "core.countrycodemap",
    "pk": 110,
    "fields": {
      "country": "a3680b83-c178-486a-9251-396098c635ed",
      "ca_code": "KEN"
    }
  },
  {
    "model": "core.countrycodemap",
    "pk": 111,
    "fields": {
      "country": "84bdce28-41e8-4868-86f4-3658b630582a",
      "ca_code": "KIR"
    }
  },
  {
    "model": "core.countrycodemap",
    "pk": 112,
    "fields": {
      "country": "88f6f9b6-34b2-4a4d-91bb-bc39909baf2f",
      "ca_code": "KUW"
    }
  },
  {
    "model": "core.countrycodemap",
    "pk": 113,
    "fields": {
      "country": "f1ece73e-41de-4a5b-a9ee-934357429ab8",
      "ca_code": "KGZ"
    }
  },
  {
    "model": "core.countrycodemap",
    "pk": 114,
    "fields": {
      "country": "dbae3c6b-82ed-403a-bfc8-38242f7953cf",
      "ca_code": "LAO"
    }
  },
  {
    "model": "core.countrycodemap",
    "pk": 115,
    "fields": {
      "country": "cc6a1db6-a1c4-44f8-a6ef-e67bb0d0fba8",
      "ca_code": "LVA"
    }
  },
  {
    "model": "core.countrycodemap",
    "pk": 116,
    "fields": {
      "country": "22079b4c-e0aa-4c84-8b09-d3e36b1a855b",
      "ca_code": "LEB"
    }
  },
  {
    "model": "core.countrycodemap",
    "pk": 117,
    "fields": {
      "country": "971fdfde-8bed-46ab-b197-72efc733dfd3",
      "ca_code": "LES"
    }
  },
  {
    "model": "core.countrycodemap",
    "pk": 118,
    "fields": {
      "country": "f1c5ea44-f238-4558-9a50-38f48addfe68",
      "ca_code": "LBR"
    }
  },
  {
    "model": "core.countrycodemap",
    "pk": 119,
    "fields": {
      "country": "1a96bbd6-c000-4bd0-9c6b-547b79f1b60b",
      "ca_code": "LBY"
    }
  },
  {
    "model": "core.countrycodemap",
    "pk": 120,
    "fields": {
      "country": "91a44612-f73a-47b9-b130-58e59bba66fe",
      "ca_code": "LIE"
    }
  },
  {
    "model": "core.countrycodemap",
    "pk": 121,
    "fields": {
      "country": "8e78e20e-b582-4ae8-ad12-d5a2f147d9e8",
      "ca_code": "LTU"
    }
  },
  {
    "model": "core.countrycodemap",
    "pk": 122,
    "fields": {
      "country": "85d4be80-20e0-4bdf-a22e-636af38b511b",
      "ca_code": "LUX"
    }
  },
  {
    "model": "core.countrycodemap",
    "pk": 123,
    "fields": {
      "country": "edf43578-bd66-422b-b2a6-f34a66cd0a2a",
      "ca_code": "MAC"
    }
  },
  {
    "model": "core.countrycodemap",
    "pk": 124,
    "fields": {
      "country": "04cc1fa1-8677-4bd4-9ebf-97988c92857f",
      "ca_code": "MAD"
    }
  },
  {
    "model": "core.countrycodemap",
    "pk": 125,
    "fields": {
      "country": "6e3fdb76-e2c6-49e8-bbf0-4665b2df081b",
      "ca_code": "MLW"
    }
  },
  {
    "model": "core.countrycodemap",
    "pk": 126,
    "fields": {
      "country": "6a01cf20-64aa-49a8-b1b4-9a18adbcb91f",
      "ca_code": "MLS"
    }
  },
  {
    "model": "core.countrycodemap",
    "pk": 127,
    "fields": {
      "country": "e37e4460-68b5-4b7c-a1cc-6707e5aa2312",
      "ca_code": "MDV"
    }
  },
  {
    "model": "core.countrycodemap",
    "pk": 128,
    "fields": {
      "country": "23feb9e5-fde8-414a-a033-8f61ba61ae6f",
      "ca_code": "MLI"
    }
  },
  {
    "model": "core.countrycodemap",
    "pk": 129,
    "fields": {
      "country": "0df9f6e3-dac0-4596-b8eb-224ce6310b55",
      "ca_code": "MTA"
    }
  },
  {
    "model": "core.countrycodemap",
    "pk": 130,
    "fields": {
      "country": "a3b4c4c7-c7ec-41fe-8e29-a3c46f72f024",
      "ca_code": "MHL"
    }
  },
  {
    "model": "core.countrycodemap",
    "pk": 131,
    "fields": {
      "country": "2257103a-416a-4450-ac6e-88f0b7cf6b3e",
      "ca_code": "MAR"
    }
  },
  {
    "model": "core.countrycodemap",
    "pk": 132,
    "fields": {
      "country": "1feb87b6-bb10-4e68-ba11-d035cdf4663b",
      "ca_code": "MAU"
    }
  },
  {
    "model": "core.countrycodemap",
    "pk": 133,
    "fields": {
      "country": "075f5c01-5510-4783-8219-f1462d61c42c",
      "ca_code": "MTS"
    }
  },
  {
    "model": "core.countrycodemap",
    "pk": 134,
    "fields": {
      "country": "0d983966-955c-4d0f-b4bb-d284e783c195",
      "ca_code": "MYT"
    }
  },
  {
    "model": "core.countrycodemap",
    "pk": 135,
    "fields": {
      "country": "c2567027-5b7f-4d2f-aef0-c8929dc75f96",
      "ca_code": "MEX"
    }
  },
  {
    "model": "core.countrycodemap",
    "pk": 136,
    "fields": {
      "country": "b228b4fb-4a3d-48e7-9d5d-9ef4c26dc13e",
      "ca_code": "FSM"
    }
  },
  {
    "model": "core.countrycodemap",
    "pk": 137,
    "fields": {
      "country": "b3e21032-78c4-4bb8-93aa-84421951bdf6",
      "ca_code": "MDA"
    }
  },
  {
    "model": "core.countrycodemap",
    "pk": 138,
    "fields": {
      "country": "245ef697-cafd-4fea-94b9-fe51f91bf0d3",
      "ca_code": "MCO"
    }
  },
  {
    "model": "core.countrycodemap",
    "pk": 139,
    "fields": {
      "country": "9a5c3f14-58cf-4875-8cde-148c56588bb9",
      "ca_code": "MNG"
    }
  },
  {
    "model": "core.countrycodemap",
    "pk": 140,
    "fields": {
      "country": "4c89f7e6-8d39-4883-b788-50c0a2d845d1",
      "ca_code": "MNE"
    }
  },
  {
    "model": "core.countrycodemap",
    "pk": 141,
    "fields": {
      "country": "cbda5853-3141-45bc-b169-62efb9330fcc",
      "ca_code": "MSR"
    }
  },
  {
    "model": "core.countrycodemap",
    "pk": 142,
    "fields": {
      "country": "1d222420-6baa-435c-a214-ab123c158f08",
      "ca_code": "MOR"
    }
  },
  {
    "model": "core.countrycodemap",
    "pk": 143,
    "fields": {
      "country": "a61f323f-264e-4c58-98ef-e8109b9822e9",
      "ca_code": "MOZ"
    }
  },
  {
    "model": "core.countrycodemap",
    "pk": 144,
    "fields": {
      "country": "e7491517-b328-4a31-b680-f4324ebb8119",
      "ca_code": "MYA"
    }
  },
  {
    "model": "core.countrycodemap",
    "pk": 145,
    "fields": {
      "country": "df6fb463-29c9-46d8-bdfc-d49cb5644292",
      "ca_code": "NAM"
    }
  },
  {
    "model": "core.countrycodemap",
    "pk": 146,
    "fields": {
      "country": "ddbac466-8d8e-48f8-9780-6bf8d5ae2246",
      "ca_code": "NRU"
    }
  },
  {
    "model": "core.countrycodemap",
    "pk": 147,
    "fields": {
      "country": "12bb672e-648d-459b-8b7f-e3c8aa6ec758",
      "ca_code": "NEP"
    }
  },
  {
    "model": "core.countrycodemap",
    "pk": 148,
    "fields": {
      "country": "018b1863-57bb-4ed0-b3bf-3e2d9c39fe5e",
      "ca_code": "NET"
    }
  },
  {
    "model": "core.countrycodemap",
    "pk": 149,
    "fields": {
      "country": "a7ad5c3b-39b9-46d1-bbe8-a378699ccc46",
      "ca_code": "NCL"
    }
  },
  {
    "model": "core.countrycodemap",
    "pk": 150,
    "fields": {
      "country": "b2e33eaa-329e-44b1-8e62-8f823d9dbe90",
      "ca_code": "NZL"
    }
  },
  {
    "model": "core.countrycodemap",
    "pk": 151,
    "fields": {
      "country": "f6490021-d100-458b-84d6-77adf3d4f3bd",
      "ca_code": "NIC"
    }
  },
  {
    "model": "core.countrycodemap",
    "pk": 152,
    "fields": {
      "country": "eab05c68-610a-4874-af56-bd1466c70806",
      "ca_code": "NGR"
    }
  },
  {
    "model": "core.countrycodemap",
    "pk": 153,
    "fields": {
      "country": "187aae83-1a4c-4e98-bb01-e2b02e2b4400",
      "ca_code": "NIG"
    }
  },
  {
    "model": "core.countrycodemap",
    "pk": 154,
    "fields": {
      "country": "4fcc6b27-e5dd-4936-a6d6-434ea13ca45e",
      "ca_code": "NIU"
    }
  },
  {
    "model": "core.countrycodemap",
    "pk": 155,
    "fields": {
      "country": "f6434c6c-d84f-4529-8fff-8ac2c342380e",
      "ca_code": "NFK"
    }
  },
  {
    "model": "core.countrycodemap",
    "pk": 156,
    "fields": {
      "country": "c05e7acf-12dd-46cb-abb5-1b0e9ec91ee1",
      "ca_code": "KRN"
    }
  },
  {
    "model": "core.countrycodemap",
    "pk": 157,
    "fields": {
      "country": "5365b0e0-4f6e-4473-a245-a191ca825aac",
      "ca_code": "MCD"
    }
  },
  {
    "model": "core.countrycodemap",
    "pk": 158,
    "fields": {
      "country": "06acf78d-baa6-465a-8f04-2d475573f3ac",
      "ca_code": "MNP"
    }
  },
  {
    "model": "core.countrycodemap",
    "pk": 159,
    "fields": {
      "country": "66c6c3db-8bde-41c3-b920-34ca10e7ece0",
      "ca_code": "NOR"
    }
  },
  {
    "model": "core.countrycodemap",
    "pk": 160,
    "fields": {
      "country": "c3509ed2-47fa-4d42-ae2d-87866cb5fa98",
      "ca_code": "OMN"
    }
  },
  {
    "model": "core.countrycodemap",
    "pk": 161,
    "fields": {
      "country": "0caf1756-91e4-4080-a5e7-8226c4dde853",
      "ca_code": "PAK"
    }
  },
  {
    "model": "core.countrycodemap",
    "pk": 162,
    "fields": {
      "country": "a6ccd53f-0fd4-401e-8933-b5bdbcbea8a6",
      "ca_code": "PLW"
    }
  },
  {
    "model": "core.countrycodemap",
    "pk": 163,
    "fields": {
      "country": "539ac4b6-09e4-4ab4-b176-d0d7b9af8d90",
      "ca_code": "PAL"
    }
  },
  {
    "model": "core.countrycodemap",
    "pk": 164,
    "fields": {
      "country": "f72bad33-1238-4be0-8eb1-e7401c950d62",
      "ca_code": "PAN"
    }
  },
  {
    "model": "core.countrycodemap",
    "pk": 165,
    "fields": {
      "country": "875d2c7c-6e64-4ec9-a910-98d80bd582c6",
      "ca_code": "PNG"
    }
  },
  {
    "model": "core.countrycodemap",
    "pk": 166,
    "fields": {
      "country": "172e2d0d-2ad5-40ed-a1d2-e373cd87d117",
      "ca_code": "PAR"
    }
  },
  {
    "model": "core.countrycodemap",
    "pk": 167,
    "fields": {
      "country": "2bb1689f-d1ff-4cc4-adb6-988e64578299",
      "ca_code": "PER"
    }
  },
  {
    "model": "core.countrycodemap",
    "pk": 168,
    "fields": {
      "country": "450443ac-eb9b-4a9e-8c69-1982d5def027",
      "ca_code": "PHI"
    }
  },
  {
    "model": "core.countrycodemap",
    "pk": 169,
    "fields": {
      "country": "25fd06cf-0111-4048-b9e9-5074094b4ffc",
      "ca_code": "PCN"
    }
  },
  {
    "model": "core.countrycodemap",
    "pk": 170,
    "fields": {
      "country": "d1eb1574-8146-4c70-a804-caf163d451a6",
      "ca_code": "POL"
    }
  },
  {
    "model": "core.countrycodemap",
    "pk": 171,
    "fields": {
      "country": "456f198a-88ff-4cca-b279-7a8202d9e7ae",
      "ca_code": "POR"
    }
  },
  {
    "model": "core.countrycodemap",
    "pk": 172,
    "fields": {
      "country": "8b9fed85-aafd-4363-9f13-afed4e715b05",
      "ca_code": "PUE"
    }
  },
  {
    "model": "core.countrycodemap",
    "pk": 173,
    "fields": {
      "country": "2aa86592-328c-478a-a843-e0fece3fe77e",
      "ca_code": "QAT"
    }
  },
  {
    "model": "core.countrycodemap",
    "pk": 174,
    "fields": {
      "country": "d7591077-567b-4088-98a4-714c598ef2f9",
      "ca_code": "REU"
    }
  },
  {
    "model": "core.countrycodemap",
    "pk": 175,
    "fields": {
      "country": "3082e1d6-1eaa-4d88-b55c-7292aa4060bf",
      "ca_code": "ROM"
    }
  },
  {
    "model": "core.countrycodemap",
    "pk": 176,
    "fields": {
      "country": "f660e06a-bd07-4fe9-8f31-4ce48460b7ce",
      "ca_code": "RUS"
    }
  },
  {
    "model": "core.countrycodemap",
    "pk": 177,
    "fields": {
      "country": "9a6f650c-6331-467d-85f6-e8575029a30e",
      "ca_code": "RWA"
    }
  },
  {
    "model": "core.countrycodemap",
    "pk": 178,
    "fields": {
      "country": "6f108d73-295e-4bd9-b883-dc21d2941f9f",
      "ca_code": "SHN"
    }
  },
  {
    "model": "core.countrycodemap",
    "pk": 179,
    "fields": {
      "country": "4f5b8b93-b763-4dde-8985-6e59097e07a3",
      "ca_code": "KNA"
    }
  },
  {
    "model": "core.countrycodemap",
    "pk": 180,
    "fields": {
      "country": "788c6fde-a013-4b7c-bff7-ea77fc6abc23",
      "ca_code": "LCA"
    }
  },
  {
    "model": "core.countrycodemap",
    "pk": 181,
    "fields": {
      "country": "18509cac-648e-45c6-90a7-1a98734a08e5",
      "ca_code": "SPM"
    }
  },
  {
    "model": "core.countrycodemap",
    "pk": 182,
    "fields": {
      "country": "f0be63c9-ffff-4905-901c-88a8b33903a8",
      "ca_code": "VCT"
    }
  },
  {
    "model": "core.countrycodemap",
    "pk": 183,
    "fields": {
      "country": "80d9c412-9c7b-4bbd-b68e-11960f42d932",
      "ca_code": "WES"
    }
  },
  {
    "model": "core.countrycodemap",
    "pk": 184,
    "fields": {
      "country": "69e8682a-c974-4591-8a7e-36bb0cd7eb47",
      "ca_code": "SMA"
    }
  },
  {
    "model": "core.countrycodemap",
    "pk": 185,
    "fields": {
      "country": "775f102f-80fe-4ce6-bb84-010412895c2b",
      "ca_code": "STP"
    }
  },
  {
    "model": "core.countrycodemap",
    "pk": 186,
    "fields": {
      "country": "51510650-25c6-4e4f-90de-854a011f35ab",
      "ca_code": "SAU"
    }
  },
  {
    "model": "core.countrycodemap",
    "pk": 187,
    "fields": {
      "country": "13f402cd-a2c6-46ab-bb0f-5ed451cb762c",
      "ca_code": "SEN"
    }
  },
  {
    "model": "core.countrycodemap",
    "pk": 188,
    "fields": {
      "country": "7c402f49-2c0c-43bf-9da6-04855d808cf9",
      "ca_code": "SER"
    }
  },
  {
    "model": "core.countrycodemap",
    "pk": 189,
    "fields": {
      "country": "8eadbb47-bc4c-4949-8e2f-6a3f9693dfef",
      "ca_code": "SEY"
    }
  },
  {
    "model": "core.countrycodemap",
    "pk": 190,
    "fields": {
      "country": "0705d1c6-a04c-4296-8ca0-6c77833fbe00",
      "ca_code": "SLE"
    }
  },
  {
    "model": "core.countrycodemap",
    "pk": 191,
    "fields": {
      "country": "19ecf8f5-9236-4938-b796-6db9db2b68b7",
      "ca_code": "SIN"
    }
  },
  {
    "model": "core.countrycodemap",
    "pk": 192,
    "fields": {
      "country": "bf3d77fb-5ee4-4168-80dc-c5de58495a50",
      "ca_code": "SXM"
    }
  },
  {
    "model": "core.countrycodemap",
    "pk": 193,
    "fields": {
      "country": "4c7e3faa-9653-4716-a857-18b2278bedf4",
      "ca_code": "SVK"
    }
  },
  {
    "model": "core.countrycodemap",
    "pk": 194,
    "fields": {
      "country": "c6dd3d3f-777f-462d-9931-9964df0f5ac3",
      "ca_code": "SVN"
    }
  },
  {
    "model": "core.countrycodemap",
    "pk": 195,
    "fields": {
      "country": "a2427196-b245-4444-aec3-2d04577d8e11",
      "ca_code": "SOL"
    }
  },
  {
    "model": "core.countrycodemap",
    "pk": 196,
    "fields": {
      "country": "68752bf3-19df-400d-9a4b-76cede42baad",
      "ca_code": "SOM"
    }
  },
  {
    "model": "core.countrycodemap",
    "pk": 197,
    "fields": {
      "country": "82000002-a044-4660-952d-831cd77811f9",
      "ca_code": "RSA"
    }
  },
  {
    "model": "core.countrycodemap",
    "pk": 198,
    "fields": {
      "country": "19108fc8-003c-45ea-8ec7-79c9ad6f9f0b",
      "ca_code": "SGS"
    }
  },
  {
    "model": "core.countrycodemap",
    "pk": 199,
    "fields": {
      "country": "f3b1cfb8-acdc-43d1-b059-b43248281cb4",
      "ca_code": "KOR"
    }
  },
  {
    "model": "core.countrycodemap",
    "pk": 200,
    "fields": {
      "country": "dd1e57aa-5022-49ce-bae0-dcd69438c4fd",
      "ca_code": "SSD"
    }
  },
  {
    "model": "core.countrycodemap",
    "pk": 201,
    "fields": {
      "country": "c76b1089-5614-42a8-be6e-cecc36bc0f7b",
      "ca_code": "SPA"
    }
  },
  {
    "model": "core.countrycodemap",
    "pk": 202,
    "fields": {
      "country": "f9b0bfaa-cc6b-46eb-a486-0c29ba0ca642",
      "ca_code": "LKA"
    }
  },
  {
    "model": "core.countrycodemap",
    "pk": 203,
    "fields": {
      "country": "6eb0912e-db00-4a03-8ed8-f7022f7a0aba",
      "ca_code": "SUD"
    }
  },
  {
    "model": "core.countrycodemap",
    "pk": 204,
    "fields": {
      "country": "8d847566-b8ea-4602-86e1-1946ffc78c34",
      "ca_code": "SUR"
    }
  },
  {
    "model": "core.countrycodemap",
    "pk": 205,
    "fields": {
      "country": "52743518-f94e-44b8-966e-99cc6f87a597",
      "ca_code": "SJM"
    }
  },
  {
    "model": "core.countrycodemap",
    "pk": 206,
    "fields": {
      "country": "e0dd664d-f18a-4058-afb3-12fedc3680cb",
      "ca_code": "SWE"
    }
  },
  {
    "model": "core.countrycodemap",
    "pk": 207,
    "fields": {
      "country": "95645090-cdc6-486e-9736-11092e1a13da",
      "ca_code": "SWI"
    }
  },
  {
    "model": "core.countrycodemap",
    "pk": 208,
    "fields": {
      "country": "e4a74179-116a-4a2b-b440-6fa7ba0104bc",
      "ca_code": "SYR"
    }
  },
  {
    "model": "core.countrycodemap",
    "pk": 209,
    "fields": {
      "country": "7f405783-0704-4d4f-ac46-d6d8f33bda66",
      "ca_code": "TWN"
    }
  },
  {
    "model": "core.countrycodemap",
    "pk": 210,
    "fields": {
      "country": "8aa9d49e-a25f-4c10-892c-fe3f090ae31c",
      "ca_code": "TJK"
    }
  },
  {
    "model": "core.countrycodemap",
    "pk": 211,
    "fields": {
      "country": "45c5108c-7716-40e2-8580-1dbaacf28ca4",
      "ca_code": "TAN"
    }
  },
  {
    "model": "core.countrycodemap",
    "pk": 212,
    "fields": {
      "country": "d5d71374-1195-40e0-a450-777a237cf56b",
      "ca_code": "THA"
    }
  },
  {
    "model": "core.countrycodemap",
    "pk": 213,
    "fields": {
      "country": "268aa059-e80d-4c36-ac6d-d2103effb63a",
      "ca_code": "TMP"
    }
  },
  {
    "model": "core.countrycodemap",
    "pk": 214,
    "fields": {
      "country": "06c69f3e-7e34-49a7-9867-11a147a8cd2d",
      "ca_code": "TOG"
    }
  },
  {
    "model": "core.countrycodemap",
    "pk": 215,
    "fields": {
      "country": "3adc2956-d0b4-46c3-aa2b-74dc2d711d3a",
      "ca_code": "TKL"
    }
  },
  {
    "model": "core.countrycodemap",
    "pk": 216,
    "fields": {
      "country": "6d18ea8f-3eb5-4380-b8d3-fc989a5a5ab9",
      "ca_code": "TON"
    }
  },
  {
    "model": "core.countrycodemap",
    "pk": 217,
    "fields": {
      "country": "0bbcd4bf-c75d-43ec-bd84-32ec352d8f94",
      "ca_code": "TRT"
    }
  },
  {
    "model": "core.countrycodemap",
    "pk": 218,
    "fields": {
      "country": "9d77a65e-1c73-410b-b4d8-c3d7ba98bffb",
      "ca_code": "TUN"
    }
  },
  {
    "model": "core.countrycodemap",
    "pk": 219,
    "fields": {
      "country": "93967758-ee84-4f55-90ba-a5629db57337",
      "ca_code": "TUR"
    }
  },
  {
    "model": "core.countrycodemap",
    "pk": 220,
    "fields": {
      "country": "40357a91-48ad-4c9f-964a-88a40501bef3",
      "ca_code": "TKM"
    }
  },
  {
    "model": "core.countrycodemap",
    "pk": 221,
    "fields": {
      "country": "17a782ea-0597-44da-a862-1038bba468e7",
      "ca_code": "TCI"
    }
  },
  {
    "model": "core.countrycodemap",
    "pk": 222,
    "fields": {
      "country": "84d46073-f56a-4ad9-88a3-d891fa604bb9",
      "ca_code": "TUV"
    }
  },
  {
    "model": "core.countrycodemap",
    "pk": 223,
    "fields": {
      "country": "30537997-ccd5-4f8a-b291-2bcff81df73a",
      "ca_code": "UGA"
    }
  },
  {
    "model": "core.countrycodemap",
    "pk": 224,
    "fields": {
      "country": "fea412b2-a617-4c23-b773-d0001f36a932",
      "ca_code": "UKR"
    }
  },
  {
    "model": "core.countrycodemap",
    "pk": 225,
    "fields": {
      "country": "9099b6c7-eb2d-41b0-99dc-a544488ec557",
      "ca_code": "UAE"
    }
  },
  {
    "model": "core.countrycodemap",
    "pk": 226,
    "fields": {
      "country": "91727f11-0ca9-4c0b-94b2-b9172a0511d4",
      "ca_code": "GBR"
    }
  },
  {
    "model": "core.countrycodemap",
    "pk": 227,
    "fields": {
      "country": "7d53681c-66e7-4fc1-8a3f-2ee624d6f6d0",
      "ca_code": "UMI"
    }
  },
  {
    "model": "core.countrycodemap",
    "pk": 228,
    "fields": {
      "country": "24532b94-0d92-4c26-9db0-b86c7d39985a",
      "ca_code": "USA"
    }
  },
  {
    "model": "core.countrycodemap",
    "pk": 229,
    "fields": {
      "country": "ada41885-bb17-4ac6-bc94-b52d6e66aa06",
      "ca_code": "U"
    }
  },
  {
    "model": "core.countrycodemap",
    "pk": 230,
    "fields": {
      "country": "2da36641-a5a3-4093-aa5e-be402d032926",
      "ca_code": "URU"
    }
  },
  {
    "model": "core.countrycodemap",
    "pk": 231,
    "fields": {
      "country": "e3ea0210-b4e5-4c65-bfb8-dfa3d34264d4",
      "ca_code": "UZB"
    }
  },
  {
    "model": "core.countrycodemap",
    "pk": 232,
    "fields": {
      "country": "c1de8e39-8637-45bb-b5c9-ae235e51be23",
      "ca_code": "VUT"
    }
  },
  {
    "model": "core.countrycodemap",
    "pk": 233,
    "fields": {
      "country": "f6f2c836-d153-4f0a-ad4e-6456e8cc12a4",
      "ca_code": "VEN"
    }
  },
  {
    "model": "core.countrycodemap",
    "pk": 234,
    "fields": {
      "country": "420c27a0-0145-494e-918c-893d3277f5ea",
      "ca_code": "SRV"
    }
  },
  {
    "model": "core.countrycodemap",
    "pk": 235,
    "fields": {
      "country": "528e730e-cad7-4763-93ae-0770a66031b7",
      "ca_code": "VGB"
    }
  },
  {
    "model": "core.countrycodemap",
    "pk": 236,
    "fields": {
      "country": "cae01ce4-b67f-4ffc-90f5-8ecf77c6adf7",
      "ca_code": "VIR"
    }
  },
  {
    "model": "core.countrycodemap",
    "pk": 237,
    "fields": {
      "country": "9e3f2f5b-6e60-4c47-89a0-2a37132ddd79",
      "ca_code": "WLF"
    }
  },
  {
    "model": "core.countrycodemap",
    "pk": 238,
    "fields": {
      "country": "b66536ef-8f37-42a7-b5e6-f09dafe38206",
      "ca_code": "WSH"
    }
  },
  {
    "model": "core.countrycodemap",
    "pk": 239,
    "fields": {
      "country": "7e88ad60-a97a-44ab-9807-d6f361b6dd0b",
      "ca_code": "YEM"
    }
  },
  {
    "model": "core.countrycodemap",
    "pk": 240,
    "fields": {
      "country": "a98e47a1-a8da-496e-a6f9-f8cb7aeee40e",
      "ca_code": "ZAM"
    }
  },
  {
    "model": "core.countrycodemap",
    "pk": 241,
    "fields": {
      "country": "03919bf6-0794-4989-82b0-415a34895080",
      "ca_code": "ZIM"
    }
  },
  {
    "model": "core.datacollectingtype",
    "pk": 1,
    "fields": {
      "created": "2023-09-25T17:57:16.282Z",
      "modified": "2023-09-25T17:57:16.282Z",
      "label": "Partial",
      "code": "partial",
      "description": "Partial individuals collected",
      "active": true,
      "individual_filters_available": true,
      "compatible_types": [],
      "limit_to": []
    }
},
{
    "model": "core.datacollectingtype",
    "pk": 2,
    "fields": {
      "created": "2023-09-25T17:57:16.284Z",
      "modified": "2023-09-25T17:57:16.284Z",
      "label": "Full",
      "code": "full",
      "description": "Full individual collected",
      "active": true,
      "individual_filters_available": true,
      "compatible_types": [],
      "limit_to": []
    }
  },
  {
    "model": "core.datacollectingtype",
    "pk": 3,
    "fields": {
        "created": "2023-09-25T17:57:16.285Z",
        "modified": "2023-09-25T17:57:16.285Z",
        "label": "Size only",
        "code": "size_only",
        "description": "Size only collected",
        "active": true,
        "individual_filters_available": true,
        "compatible_types": [],
        "limit_to": []
    }
  },
  {
    "model": "core.datacollectingtype",
    "pk": 4,
    "fields": {
        "created": "2023-09-25T17:57:16.286Z",
        "modified": "2023-09-25T17:57:16.286Z",
        "label": "No individual data",
        "code": "no_ind_data",
        "description": "No individual data",
        "active": true,
        "individual_filters_available": true,
        "compatible_types": [],
        "limit_to": []
    }
  },
  {
<<<<<<< HEAD
    "model": "core.datacollectingtype",
    "pk": 5,
    "fields": {
      "created": "2023-09-25T17:57:16.287Z",
      "modified": "2023-09-25T17:57:16.287Z",
      "label": "Unknown",
      "code": "unknown",
      "description": "Unknown",
      "active": true,
      "individual_filters_available": true,
      "compatible_types": [],
      "limit_to": []
=======
      "model": "core.datacollectingtype",
      "pk": 3,
      "fields": {
          "created": "2023-09-25T17:57:16.285Z",
          "modified": "2023-09-25T17:57:16.285Z",
          "code": "2",
          "description": "Size only collected",
          "active": true,
          "individual_filters_available": true,
          "compatible_types": [],
          "limit_to": []
      }
  },
  {
      "model": "core.datacollectingtype",
      "pk": 4,
      "fields": {
          "created": "2023-09-25T17:57:16.286Z",
          "modified": "2023-09-25T17:57:16.286Z",
          "code": "3",
          "description": "No individual data",
          "active": true,
          "individual_filters_available": true,
          "compatible_types": [],
          "limit_to": []
      }
  },
  {
      "model": "core.datacollectingtype",
      "pk": 5,
      "fields": {
          "created": "2023-09-25T17:57:16.287Z",
          "modified": "2023-09-25T17:57:16.287Z",
          "code": "99",
          "description": "Unknown",
          "active": true,
          "individual_filters_available": true,
          "compatible_types": [],
          "limit_to": []
      }
  },
  {
    "model": "flags.flagstate",
    "pk": 1,
    "fields": {
      "name": "ALLOW_ACCOUNTABILITY_MODULE",
      "condition": "boolean",
      "value": "True",
      "required": false
>>>>>>> 632a492f
    }
  }
]<|MERGE_RESOLUTION|>--- conflicted
+++ resolved
@@ -6686,7 +6686,6 @@
     }
   },
   {
-<<<<<<< HEAD
     "model": "core.datacollectingtype",
     "pk": 5,
     "fields": {
@@ -6699,47 +6698,7 @@
       "individual_filters_available": true,
       "compatible_types": [],
       "limit_to": []
-=======
-      "model": "core.datacollectingtype",
-      "pk": 3,
-      "fields": {
-          "created": "2023-09-25T17:57:16.285Z",
-          "modified": "2023-09-25T17:57:16.285Z",
-          "code": "2",
-          "description": "Size only collected",
-          "active": true,
-          "individual_filters_available": true,
-          "compatible_types": [],
-          "limit_to": []
-      }
-  },
-  {
-      "model": "core.datacollectingtype",
-      "pk": 4,
-      "fields": {
-          "created": "2023-09-25T17:57:16.286Z",
-          "modified": "2023-09-25T17:57:16.286Z",
-          "code": "3",
-          "description": "No individual data",
-          "active": true,
-          "individual_filters_available": true,
-          "compatible_types": [],
-          "limit_to": []
-      }
-  },
-  {
-      "model": "core.datacollectingtype",
-      "pk": 5,
-      "fields": {
-          "created": "2023-09-25T17:57:16.287Z",
-          "modified": "2023-09-25T17:57:16.287Z",
-          "code": "99",
-          "description": "Unknown",
-          "active": true,
-          "individual_filters_available": true,
-          "compatible_types": [],
-          "limit_to": []
-      }
+    }
   },
   {
     "model": "flags.flagstate",
@@ -6749,7 +6708,6 @@
       "condition": "boolean",
       "value": "True",
       "required": false
->>>>>>> 632a492f
     }
   }
 ]