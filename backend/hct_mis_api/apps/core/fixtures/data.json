[{
    "model": "core.businessarea",
    "pk": "00bf0770-7ecf-4484-a501-69c5e02615f3",
    "fields": {
      "created_at": "2022-03-30 09:05:22.059-00:00",
      "updated_at": "2022-03-30 09:05:22.059-00:00",
      "code": "456C",
      "name": "Analysis,Planning & Monitoring",
      "long_name": "THE UNITED STATES OF AMERICA",
      "region_code": "65",
      "region_name": "HQ",
      "kobo_username": null,
      "rapid_pro_host": null,
      "slug": "analysisplanning-monitoring",
      "custom_fields": {},
      "has_data_sharing_agreement": true,
      "parent": null,
      "is_split": false,
      "deduplication_duplicate_score": 6.0,
      "deduplication_possible_duplicate_score": 6.0,
      "deduplication_batch_duplicates_percentage": 50,
      "deduplication_batch_duplicates_allowed": 5,
      "deduplication_golden_record_duplicates_percentage": 50,
      "deduplication_golden_record_duplicates_allowed": 5,
      "screen_beneficiary": false,
      "countries": [],
      "is_payment_plan_applicable": false
    }
  },
  {
    "model": "core.businessarea",
    "pk": "023fad4f-ca5d-40fd-8f56-47456c20ae95",
    "fields": {
      "created_at": "2022-03-30 09:05:22.403-00:00",
      "updated_at": "2022-03-30 09:05:22.403-00:00",
      "code": "7060",
      "name": "Timor-Leste",
      "long_name": "THE DEMOCRATIC REPUBLIC OF TIMOR-LESTE",
      "region_code": "60",
      "region_name": "EAPR",
      "kobo_username": null,
      "rapid_pro_host": null,
      "slug": "timor-leste",
      "custom_fields": {},
      "has_data_sharing_agreement": true,
      "parent": null,
      "is_split": false,
      "deduplication_duplicate_score": 6.0,
      "deduplication_possible_duplicate_score": 6.0,
      "deduplication_batch_duplicates_percentage": 50,
      "deduplication_batch_duplicates_allowed": 5,
      "deduplication_golden_record_duplicates_percentage": 50,
      "deduplication_golden_record_duplicates_allowed": 5,
      "screen_beneficiary": false,
      "countries": [],
      "is_payment_plan_applicable": false
    }
  },
  {
    "model": "core.businessarea",
    "pk": "03130ff4-d8b1-4162-8d1a-fe2e871406b5",
    "fields": {
      "created_at": "2022-03-30 09:05:21.732-00:00",
      "updated_at": "2022-03-30 09:05:21.732-00:00",
      "code": "2910",
      "name": "Morocco",
      "long_name": "THE KINGDOM OF MOROCCO",
      "region_code": "59",
      "region_name": "MENAR",
      "kobo_username": null,
      "rapid_pro_host": null,
      "slug": "morocco",
      "custom_fields": {},
      "has_data_sharing_agreement": true,
      "parent": null,
      "is_split": false,
      "deduplication_duplicate_score": 6.0,
      "deduplication_possible_duplicate_score": 6.0,
      "deduplication_batch_duplicates_percentage": 50,
      "deduplication_batch_duplicates_allowed": 5,
      "deduplication_golden_record_duplicates_percentage": 50,
      "deduplication_golden_record_duplicates_allowed": 5,
      "screen_beneficiary": false,
      "countries": [],
      "is_payment_plan_applicable": false
    }
  },
  {
    "model": "core.businessarea",
    "pk": "03cff20f-56dd-4ef9-84cd-fb2b6659b620",
    "fields": {
      "created_at": "2022-03-30 09:05:22.240-00:00",
      "updated_at": "2022-03-30 09:05:22.240-00:00",
      "code": "4980",
      "name": "Zambia",
      "long_name": "THE REPUBLIC OF ZAMBIA",
      "region_code": "63",
      "region_name": "ESAR",
      "kobo_username": null,
      "rapid_pro_host": null,
      "slug": "zambia",
      "custom_fields": {},
      "has_data_sharing_agreement": true,
      "parent": null,
      "is_split": false,
      "deduplication_duplicate_score": 6.0,
      "deduplication_possible_duplicate_score": 6.0,
      "deduplication_batch_duplicates_percentage": 50,
      "deduplication_batch_duplicates_allowed": 5,
      "deduplication_golden_record_duplicates_percentage": 50,
      "deduplication_golden_record_duplicates_allowed": 5,
      "screen_beneficiary": false,
      "countries": [],
      "is_payment_plan_applicable": false
    }
  },
  {
    "model": "core.businessarea",
    "pk": "06536677-bd38-4225-ab2b-73670c79f0c6",
    "fields": {
      "created_at": "2022-03-30 09:05:22.144-00:00",
      "updated_at": "2022-03-30 09:05:22.144-00:00",
      "code": "456I",
      "name": "Public Partnerships Division",
      "long_name": "THE UNITED STATES OF AMERICA",
      "region_code": "65",
      "region_name": "HQ",
      "kobo_username": null,
      "rapid_pro_host": null,
      "slug": "public-partnerships-division",
      "custom_fields": {},
      "has_data_sharing_agreement": true,
      "parent": null,
      "is_split": false,
      "deduplication_duplicate_score": 6.0,
      "deduplication_possible_duplicate_score": 6.0,
      "deduplication_batch_duplicates_percentage": 50,
      "deduplication_batch_duplicates_allowed": 5,
      "deduplication_golden_record_duplicates_percentage": 50,
      "deduplication_golden_record_duplicates_allowed": 5,
      "screen_beneficiary": false,
      "countries": [],
      "is_payment_plan_applicable": false
    }
  },
  {
    "model": "core.businessarea",
    "pk": "07bc5b47-1559-4b59-a8fe-663bec8fc913",
    "fields": {
      "created_at": "2022-03-30 09:05:21.677-00:00",
      "updated_at": "2022-03-30 09:05:21.677-00:00",
      "code": "2700",
      "name": "Malaysia",
      "long_name": "MALAYSIA",
      "region_code": "60",
      "region_name": "EAPR",
      "kobo_username": null,
      "rapid_pro_host": null,
      "slug": "malaysia",
      "custom_fields": {},
      "has_data_sharing_agreement": true,
      "parent": null,
      "is_split": false,
      "deduplication_duplicate_score": 6.0,
      "deduplication_possible_duplicate_score": 6.0,
      "deduplication_batch_duplicates_percentage": 50,
      "deduplication_batch_duplicates_allowed": 5,
      "deduplication_golden_record_duplicates_percentage": 50,
      "deduplication_golden_record_duplicates_allowed": 5,
      "screen_beneficiary": false,
      "countries": [],
      "is_payment_plan_applicable": false
    }
  },
  {
    "model": "core.businessarea",
    "pk": "0afc2732-7f5b-4d91-bd1a-03f744512e67",
    "fields": {
      "created_at": "2022-03-30 09:05:21.806-00:00",
      "updated_at": "2022-03-30 09:05:21.806-00:00",
      "code": "3360",
      "name": "Paraguay",
      "long_name": "THE REPUBLIC OF PARAGUAY",
      "region_code": "62",
      "region_name": "LACR",
      "kobo_username": null,
      "rapid_pro_host": null,
      "slug": "paraguay",
      "custom_fields": {},
      "has_data_sharing_agreement": true,
      "parent": null,
      "is_split": false,
      "deduplication_duplicate_score": 6.0,
      "deduplication_possible_duplicate_score": 6.0,
      "deduplication_batch_duplicates_percentage": 50,
      "deduplication_batch_duplicates_allowed": 5,
      "deduplication_golden_record_duplicates_percentage": 50,
      "deduplication_golden_record_duplicates_allowed": 5,
      "screen_beneficiary": false,
      "countries": [],
      "is_payment_plan_applicable": false
    }
  },
  {
    "model": "core.businessarea",
    "pk": "0c0c4753-6787-47b7-815c-1384125c36f8",
    "fields": {
      "created_at": "2022-03-30 09:05:21.757-00:00",
      "updated_at": "2022-03-30 09:05:21.757-00:00",
      "code": "3120",
      "name": "Nicaragua",
      "long_name": "THE REPUBLIC OF NICARAGUA",
      "region_code": "62",
      "region_name": "LACR",
      "kobo_username": null,
      "rapid_pro_host": null,
      "slug": "nicaragua",
      "custom_fields": {},
      "has_data_sharing_agreement": true,
      "parent": null,
      "is_split": false,
      "deduplication_duplicate_score": 6.0,
      "deduplication_possible_duplicate_score": 6.0,
      "deduplication_batch_duplicates_percentage": 50,
      "deduplication_batch_duplicates_allowed": 5,
      "deduplication_golden_record_duplicates_percentage": 50,
      "deduplication_golden_record_duplicates_allowed": 5,
      "screen_beneficiary": false,
      "countries": [],
      "is_payment_plan_applicable": false
    }
  },
  {
    "model": "core.businessarea",
    "pk": "0f92d6e2-9b33-4e2f-8f0b-d41c9abc5b71",
    "fields": {
      "created_at": "2022-03-30 09:05:21.583-00:00",
      "updated_at": "2022-03-30 09:05:21.583-00:00",
      "code": "2390",
      "name": "Kazakhstan",
      "long_name": "THE REPUBLIC OF KAZAKHSTAN",
      "region_code": "66",
      "region_name": "ECAR",
      "kobo_username": null,
      "rapid_pro_host": null,
      "slug": "kazakhstan",
      "custom_fields": {},
      "has_data_sharing_agreement": true,
      "parent": null,
      "is_split": false,
      "deduplication_duplicate_score": 6.0,
      "deduplication_possible_duplicate_score": 6.0,
      "deduplication_batch_duplicates_percentage": 50,
      "deduplication_batch_duplicates_allowed": 5,
      "deduplication_golden_record_duplicates_percentage": 50,
      "deduplication_golden_record_duplicates_allowed": 5,
      "screen_beneficiary": false,
      "countries": [],
      "is_payment_plan_applicable": false
    }
  },
  {
    "model": "core.businessarea",
    "pk": "112b32ca-1aaa-496a-8c4f-e3b8ff8e9e02",
    "fields": {
      "created_at": "2022-03-30 09:05:22.420-00:00",
      "updated_at": "2022-03-30 09:05:22.420-00:00",
      "code": "8971",
      "name": "Kosovo",
      "long_name": "THE REPUBLIC OF SERBIA",
      "region_code": "66",
      "region_name": "ECAR",
      "kobo_username": null,
      "rapid_pro_host": null,
      "slug": "kosovo",
      "custom_fields": {},
      "has_data_sharing_agreement": true,
      "parent": null,
      "is_split": false,
      "deduplication_duplicate_score": 6.0,
      "deduplication_possible_duplicate_score": 6.0,
      "deduplication_batch_duplicates_percentage": 50,
      "deduplication_batch_duplicates_allowed": 5,
      "deduplication_golden_record_duplicates_percentage": 50,
      "deduplication_golden_record_duplicates_allowed": 5,
      "screen_beneficiary": false,
      "countries": [],
      "is_payment_plan_applicable": false
    }
  },
  {
    "model": "core.businessarea",
    "pk": "113970ac-0098-484a-b2eb-2240fb102ac6",
    "fields": {
      "created_at": "2022-03-30 09:05:21.591-00:00",
      "updated_at": "2022-03-30 09:05:21.591-00:00",
      "code": "2400",
      "name": "Kenya",
      "long_name": "THE REPUBLIC OF KENYA",
      "region_code": "63",
      "region_name": "ESAR",
      "kobo_username": null,
      "rapid_pro_host": null,
      "slug": "kenya",
      "custom_fields": {},
      "has_data_sharing_agreement": true,
      "parent": null,
      "is_split": false,
      "deduplication_duplicate_score": 6.0,
      "deduplication_possible_duplicate_score": 6.0,
      "deduplication_batch_duplicates_percentage": 50,
      "deduplication_batch_duplicates_allowed": 5,
      "deduplication_golden_record_duplicates_percentage": 50,
      "deduplication_golden_record_duplicates_allowed": 5,
      "screen_beneficiary": false,
      "countries": [],
      "is_payment_plan_applicable": false
    }
  },
  {
    "model": "core.businessarea",
    "pk": "1231aee6-e940-4eec-bdf6-3ab34ebe9d64",
    "fields": {
      "created_at": "2022-03-30 09:05:21.555-00:00",
      "updated_at": "2022-03-30 09:05:21.555-00:00",
      "code": "2250",
      "name": "Cote D'Ivoire",
      "long_name": "THE REPUBLIC OF COTE D'IVOIRE",
      "region_code": "61",
      "region_name": "WCAR",
      "kobo_username": null,
      "rapid_pro_host": null,
      "slug": "cote-divoire",
      "custom_fields": {},
      "has_data_sharing_agreement": true,
      "parent": null,
      "is_split": false,
      "deduplication_duplicate_score": 6.0,
      "deduplication_possible_duplicate_score": 6.0,
      "deduplication_batch_duplicates_percentage": 50,
      "deduplication_batch_duplicates_allowed": 5,
      "deduplication_golden_record_duplicates_percentage": 50,
      "deduplication_golden_record_duplicates_allowed": 5,
      "screen_beneficiary": false,
      "countries": [],
      "is_payment_plan_applicable": false
    }
  },
  {
    "model": "core.businessarea",
    "pk": "12868b7a-4a10-4078-ab96-6fd4c86e7a4d",
    "fields": {
      "created_at": "2022-03-30 09:05:21.173-00:00",
      "updated_at": "2022-03-30 09:05:21.173-00:00",
      "code": "0090",
      "name": "Albania",
      "long_name": "THE REPUBLIC OF ALBANIA",
      "region_code": "66",
      "region_name": "ECAR",
      "kobo_username": null,
      "rapid_pro_host": null,
      "slug": "albania",
      "custom_fields": {},
      "has_data_sharing_agreement": true,
      "parent": null,
      "is_split": false,
      "deduplication_duplicate_score": 6.0,
      "deduplication_possible_duplicate_score": 6.0,
      "deduplication_batch_duplicates_percentage": 50,
      "deduplication_batch_duplicates_allowed": 5,
      "deduplication_golden_record_duplicates_percentage": 50,
      "deduplication_golden_record_duplicates_allowed": 5,
      "screen_beneficiary": false,
      "countries": [],
      "is_payment_plan_applicable": false
    }
  },
  {
    "model": "core.businessarea",
    "pk": "16359fc1-613c-4f8a-9074-3decc6dfa429",
    "fields": {
      "created_at": "2022-03-30 09:05:21.484-00:00",
      "updated_at": "2022-03-30 09:05:21.484-00:00",
      "code": "1770",
      "name": "Guinea",
      "long_name": "THE REPUBLIC OF GUINEA",
      "region_code": "61",
      "region_name": "WCAR",
      "kobo_username": null,
      "rapid_pro_host": null,
      "slug": "guinea",
      "custom_fields": {},
      "has_data_sharing_agreement": true,
      "parent": null,
      "is_split": false,
      "deduplication_duplicate_score": 6.0,
      "deduplication_possible_duplicate_score": 6.0,
      "deduplication_batch_duplicates_percentage": 50,
      "deduplication_batch_duplicates_allowed": 5,
      "deduplication_golden_record_duplicates_percentage": 50,
      "deduplication_golden_record_duplicates_allowed": 5,
      "screen_beneficiary": false,
      "countries": [],
      "is_payment_plan_applicable": false
    }
  },
  {
    "model": "core.businessarea",
    "pk": "173e2334-cd75-4188-938c-e8f6da2e86d5",
    "fields": {
      "created_at": "2022-03-30 09:05:22.215-00:00",
      "updated_at": "2022-03-30 09:05:22.215-00:00",
      "code": "4630",
      "name": "Rep of Uzbekistan",
      "long_name": "THE REPUBLIC OF UZBEKISTAN",
      "region_code": "66",
      "region_name": "ECAR",
      "kobo_username": null,
      "rapid_pro_host": null,
      "slug": "rep-of-uzbekistan",
      "custom_fields": {},
      "has_data_sharing_agreement": true,
      "parent": null,
      "is_split": false,
      "deduplication_duplicate_score": 6.0,
      "deduplication_possible_duplicate_score": 6.0,
      "deduplication_batch_duplicates_percentage": 50,
      "deduplication_batch_duplicates_allowed": 5,
      "deduplication_golden_record_duplicates_percentage": 50,
      "deduplication_golden_record_duplicates_allowed": 5,
      "screen_beneficiary": false,
      "countries": [],
      "is_payment_plan_applicable": false
    }
  },
  {
    "model": "core.businessarea",
    "pk": "178e7eb4-9119-4959-b4b0-09a4e18fcc50",
    "fields": {
      "created_at": "2022-03-30 09:05:21.393-00:00",
      "updated_at": "2022-03-30 09:05:21.393-00:00",
      "code": "1260",
      "name": "Dominican Republic",
      "long_name": "THE DOMINICAN REPUBLIC",
      "region_code": "62",
      "region_name": "LACR",
      "kobo_username": null,
      "rapid_pro_host": null,
      "slug": "dominican-republic",
      "custom_fields": {},
      "has_data_sharing_agreement": true,
      "parent": null,
      "is_split": false,
      "deduplication_duplicate_score": 6.0,
      "deduplication_possible_duplicate_score": 6.0,
      "deduplication_batch_duplicates_percentage": 50,
      "deduplication_batch_duplicates_allowed": 5,
      "deduplication_golden_record_duplicates_percentage": 50,
      "deduplication_golden_record_duplicates_allowed": 5,
      "screen_beneficiary": false,
      "countries": [],
      "is_payment_plan_applicable": false
    }
  },
  {
    "model": "core.businessarea",
    "pk": "1b93beb6-d0e4-45e8-8c5c-a6ee4fd11665",
    "fields": {
      "created_at": "2022-03-30 09:05:21.862-00:00",
      "updated_at": "2022-03-30 09:05:21.862-00:00",
      "code": "3780",
      "name": "Saudi Arabia",
      "long_name": "THE KINGDOM OF SAUDI ARABIA",
      "region_code": "59",
      "region_name": "MENAR",
      "kobo_username": null,
      "rapid_pro_host": null,
      "slug": "saudi-arabia",
      "custom_fields": {},
      "has_data_sharing_agreement": true,
      "parent": null,
      "is_split": false,
      "deduplication_duplicate_score": 6.0,
      "deduplication_possible_duplicate_score": 6.0,
      "deduplication_batch_duplicates_percentage": 50,
      "deduplication_batch_duplicates_allowed": 5,
      "deduplication_golden_record_duplicates_percentage": 50,
      "deduplication_golden_record_duplicates_allowed": 5,
      "screen_beneficiary": false,
      "countries": [],
      "is_payment_plan_applicable": false
    }
  },
  {
    "model": "core.businessarea",
    "pk": "1cd3a5e4-f60c-41e3-8a33-34e96eb1dba3",
    "fields": {
      "created_at": "2022-03-30 09:05:21.379-00:00",
      "updated_at": "2022-03-30 09:05:21.379-00:00",
      "code": "1200",
      "name": "Denmark",
      "long_name": "THE KINGDOM OF DENMARK",
      "region_code": "65",
      "region_name": "HQ",
      "kobo_username": null,
      "rapid_pro_host": null,
      "slug": "denmark",
      "custom_fields": {},
      "has_data_sharing_agreement": true,
      "parent": null,
      "is_split": false,
      "deduplication_duplicate_score": 6.0,
      "deduplication_possible_duplicate_score": 6.0,
      "deduplication_batch_duplicates_percentage": 50,
      "deduplication_batch_duplicates_allowed": 5,
      "deduplication_golden_record_duplicates_percentage": 50,
      "deduplication_golden_record_duplicates_allowed": 5,
      "screen_beneficiary": false,
      "countries": [],
      "is_payment_plan_applicable": false
    }
  },
  {
    "model": "core.businessarea",
    "pk": "1d02a465-fbc2-4c28-9e6a-8755563486e9",
    "fields": {
      "created_at": "2022-03-30 09:05:21.973-00:00",
      "updated_at": "2022-03-30 09:05:21.973-00:00",
      "code": "420R",
      "name": "EAPRO, Thailand",
      "long_name": "THE KINGDOM OF THAILAND",
      "region_code": "60",
      "region_name": "EAPR",
      "kobo_username": null,
      "rapid_pro_host": null,
      "slug": "eapro-thailand",
      "custom_fields": {},
      "has_data_sharing_agreement": true,
      "parent": null,
      "is_split": false,
      "deduplication_duplicate_score": 6.0,
      "deduplication_possible_duplicate_score": 6.0,
      "deduplication_batch_duplicates_percentage": 50,
      "deduplication_batch_duplicates_allowed": 5,
      "deduplication_golden_record_duplicates_percentage": 50,
      "deduplication_golden_record_duplicates_allowed": 5,
      "screen_beneficiary": false,
      "countries": [],
      "is_payment_plan_applicable": false
    }
  },
  {
    "model": "core.businessarea",
    "pk": "1d238464-bb0f-42be-849d-3900ced93099",
    "fields": {
      "created_at": "2022-03-30 09:05:21.960-00:00",
      "updated_at": "2022-03-30 09:05:21.960-00:00",
      "code": "4200",
      "name": "Thailand",
      "long_name": "THE KINGDOM OF THAILAND",
      "region_code": "60",
      "region_name": "EAPR",
      "kobo_username": null,
      "rapid_pro_host": null,
      "slug": "thailand",
      "custom_fields": {},
      "has_data_sharing_agreement": true,
      "parent": null,
      "is_split": false,
      "deduplication_duplicate_score": 6.0,
      "deduplication_possible_duplicate_score": 6.0,
      "deduplication_batch_duplicates_percentage": 50,
      "deduplication_batch_duplicates_allowed": 5,
      "deduplication_golden_record_duplicates_percentage": 50,
      "deduplication_golden_record_duplicates_allowed": 5,
      "screen_beneficiary": false,
      "countries": [],
      "is_payment_plan_applicable": false
    }
  },
  {
    "model": "core.businessarea",
    "pk": "1ef22936-faa9-41c3-a7ef-46d5de9a79a9",
    "fields": {
      "created_at": "2022-03-30 09:05:21.196-00:00",
      "updated_at": "2022-03-30 09:05:21.196-00:00",
      "code": "0260",
      "name": "Armenia",
      "long_name": "THE REPUBLIC OF ARMENIA",
      "region_code": "66",
      "region_name": "ECAR",
      "kobo_username": null,
      "rapid_pro_host": null,
      "slug": "armenia",
      "custom_fields": {},
      "has_data_sharing_agreement": true,
      "parent": null,
      "is_split": false,
      "deduplication_duplicate_score": 6.0,
      "deduplication_possible_duplicate_score": 6.0,
      "deduplication_batch_duplicates_percentage": 50,
      "deduplication_batch_duplicates_allowed": 5,
      "deduplication_golden_record_duplicates_percentage": 50,
      "deduplication_golden_record_duplicates_allowed": 5,
      "screen_beneficiary": false,
      "countries": [],
      "is_payment_plan_applicable": false
    }
  },
  {
    "model": "core.businessarea",
    "pk": "1f261faf-3416-424a-a647-be7b0abc5ef8",
    "fields": {
      "created_at": "2022-03-30 09:05:21.400-00:00",
      "updated_at": "2022-03-30 09:05:21.400-00:00",
      "code": "1350",
      "name": "Ecuador",
      "long_name": "THE REPUBLIC OF ECUADOR",
      "region_code": "62",
      "region_name": "LACR",
      "kobo_username": null,
      "rapid_pro_host": null,
      "slug": "ecuador",
      "custom_fields": {},
      "has_data_sharing_agreement": true,
      "parent": null,
      "is_split": false,
      "deduplication_duplicate_score": 6.0,
      "deduplication_possible_duplicate_score": 6.0,
      "deduplication_batch_duplicates_percentage": 50,
      "deduplication_batch_duplicates_allowed": 5,
      "deduplication_golden_record_duplicates_percentage": 50,
      "deduplication_golden_record_duplicates_allowed": 5,
      "screen_beneficiary": false,
      "countries": [],
      "is_payment_plan_applicable": false
    }
  },
  {
    "model": "core.businessarea",
    "pk": "2346abaa-9cc9-4fe9-8c26-7b3b1702eb27",
    "fields": {
      "created_at": "2022-03-30 09:05:21.641-00:00",
      "updated_at": "2022-03-30 09:05:21.641-00:00",
      "code": "2550",
      "name": "Liberia",
      "long_name": "THE REPUBLIC OF LIBERIA",
      "region_code": "61",
      "region_name": "WCAR",
      "kobo_username": null,
      "rapid_pro_host": null,
      "slug": "liberia",
      "custom_fields": {},
      "has_data_sharing_agreement": true,
      "parent": null,
      "is_split": false,
      "deduplication_duplicate_score": 6.0,
      "deduplication_possible_duplicate_score": 6.0,
      "deduplication_batch_duplicates_percentage": 50,
      "deduplication_batch_duplicates_allowed": 5,
      "deduplication_golden_record_duplicates_percentage": 50,
      "deduplication_golden_record_duplicates_allowed": 5,
      "screen_beneficiary": false,
      "countries": [],
      "is_payment_plan_applicable": false
    }
  },
  {
    "model": "core.businessarea",
    "pk": "2416d5ba-2505-4321-8b70-aff8a50ce93e",
    "fields": {
      "created_at": "2022-03-30 09:05:21.346-00:00",
      "updated_at": "2022-03-30 09:05:21.346-00:00",
      "code": "0990",
      "name": "Democratic Republic of Congo",
      "long_name": "THE DEMOCRATIC REPUBLIC OF THE CONGO",
      "region_code": "61",
      "region_name": "WCAR",
      "kobo_username": null,
      "rapid_pro_host": null,
      "slug": "democratic-republic-of-congo",
      "custom_fields": {},
      "has_data_sharing_agreement": true,
      "parent": null,
      "is_split": false,
      "deduplication_duplicate_score": 6.0,
      "deduplication_possible_duplicate_score": 6.0,
      "deduplication_batch_duplicates_percentage": 50,
      "deduplication_batch_duplicates_allowed": 5,
      "deduplication_golden_record_duplicates_percentage": 50,
      "deduplication_golden_record_duplicates_allowed": 5,
      "screen_beneficiary": false,
      "countries": [],
      "is_payment_plan_applicable": false
    }
  },
  {
    "model": "core.businessarea",
    "pk": "250667df-e6b4-432a-b4f9-93295165ac96",
    "fields": {
      "created_at": "2022-03-30 09:05:21.213-00:00",
      "updated_at": "2022-03-30 09:05:21.213-00:00",
      "code": "0420",
      "name": "Barbados",
      "long_name": "BARBADOS",
      "region_code": "62",
      "region_name": "LACR",
      "kobo_username": null,
      "rapid_pro_host": null,
      "slug": "barbados",
      "custom_fields": {},
      "has_data_sharing_agreement": true,
      "parent": null,
      "is_split": false,
      "deduplication_duplicate_score": 6.0,
      "deduplication_possible_duplicate_score": 6.0,
      "deduplication_batch_duplicates_percentage": 50,
      "deduplication_batch_duplicates_allowed": 5,
      "deduplication_golden_record_duplicates_percentage": 50,
      "deduplication_golden_record_duplicates_allowed": 5,
      "screen_beneficiary": false,
      "countries": [],
      "is_payment_plan_applicable": false
    }
  },
  {
    "model": "core.businessarea",
    "pk": "25499931-d55d-4971-9c25-65f25fee92c8",
    "fields": {
      "created_at": "2022-03-30 09:05:21.627-00:00",
      "updated_at": "2022-03-30 09:05:21.627-00:00",
      "code": "2490",
      "name": "Lebanon",
      "long_name": "THE LEBANESE REPUBLIC",
      "region_code": "59",
      "region_name": "MENAR",
      "kobo_username": null,
      "rapid_pro_host": null,
      "slug": "lebanon",
      "custom_fields": {},
      "has_data_sharing_agreement": true,
      "parent": null,
      "is_split": false,
      "deduplication_duplicate_score": 6.0,
      "deduplication_possible_duplicate_score": 6.0,
      "deduplication_batch_duplicates_percentage": 50,
      "deduplication_batch_duplicates_allowed": 5,
      "deduplication_golden_record_duplicates_percentage": 50,
      "deduplication_golden_record_duplicates_allowed": 5,
      "screen_beneficiary": false,
      "countries": [],
      "is_payment_plan_applicable": false
    }
  },
  {
    "model": "core.businessarea",
    "pk": "268a9eeb-14be-429b-8b19-c3dba61c0fb3",
    "fields": {
      "created_at": "2022-03-30 09:05:22.349-00:00",
      "updated_at": "2022-03-30 09:05:22.349-00:00",
      "code": "6810",
      "name": "Angola",
      "long_name": "THE REPUBLIC OF ANGOLA",
      "region_code": "63",
      "region_name": "ESAR",
      "kobo_username": null,
      "rapid_pro_host": null,
      "slug": "angola",
      "custom_fields": {},
      "has_data_sharing_agreement": true,
      "parent": null,
      "is_split": false,
      "deduplication_duplicate_score": 6.0,
      "deduplication_possible_duplicate_score": 6.0,
      "deduplication_batch_duplicates_percentage": 50,
      "deduplication_batch_duplicates_allowed": 5,
      "deduplication_golden_record_duplicates_percentage": 50,
      "deduplication_golden_record_duplicates_allowed": 5,
      "screen_beneficiary": false,
      "countries": [],
      "is_payment_plan_applicable": false
    }
  },
  {
    "model": "core.businessarea",
    "pk": "2883d46d-8137-42fc-b2df-f529733a4902",
    "fields": {
      "created_at": "2022-03-30 09:05:21.740-00:00",
      "updated_at": "2022-03-30 09:05:21.740-00:00",
      "code": "2970",
      "name": "Nepal",
      "long_name": "THE FEDERAL DEMOCRATIC REPUBLIC OF NEPAL",
      "region_code": "64",
      "region_name": "SAR",
      "kobo_username": null,
      "rapid_pro_host": null,
      "slug": "nepal",
      "custom_fields": {},
      "has_data_sharing_agreement": true,
      "parent": null,
      "is_split": false,
      "deduplication_duplicate_score": 6.0,
      "deduplication_possible_duplicate_score": 6.0,
      "deduplication_batch_duplicates_percentage": 50,
      "deduplication_batch_duplicates_allowed": 5,
      "deduplication_golden_record_duplicates_percentage": 50,
      "deduplication_golden_record_duplicates_allowed": 5,
      "screen_beneficiary": false,
      "countries": [],
      "is_payment_plan_applicable": false
    }
  },
  {
    "model": "core.businessarea",
    "pk": "2b716e9c-c2fe-4a0b-8564-e41ef22e995d",
    "fields": {
      "created_at": "2022-03-30 09:05:21.944-00:00",
      "updated_at": "2022-03-30 09:05:21.945-00:00",
      "code": "4150",
      "name": "Tajikistan",
      "long_name": "THE REPUBLIC OF TAJIKISTAN",
      "region_code": "66",
      "region_name": "ECAR",
      "kobo_username": null,
      "rapid_pro_host": null,
      "slug": "tajikistan",
      "custom_fields": {},
      "has_data_sharing_agreement": true,
      "parent": null,
      "is_split": false,
      "deduplication_duplicate_score": 6.0,
      "deduplication_possible_duplicate_score": 6.0,
      "deduplication_batch_duplicates_percentage": 50,
      "deduplication_batch_duplicates_allowed": 5,
      "deduplication_golden_record_duplicates_percentage": 50,
      "deduplication_golden_record_duplicates_allowed": 5,
      "screen_beneficiary": false,
      "countries": [],
      "is_payment_plan_applicable": false
    }
  },
  {
    "model": "core.businessarea",
    "pk": "2c6d4fb0-a0ce-4325-a73f-83151082af0f",
    "fields": {
      "created_at": "2022-03-30 09:05:21.407-00:00",
      "updated_at": "2022-03-30 09:05:21.407-00:00",
      "code": "1380",
      "name": "El Salvador",
      "long_name": "THE REPUBLIC OF EL SALVADOR",
      "region_code": "62",
      "region_name": "LACR",
      "kobo_username": null,
      "rapid_pro_host": null,
      "slug": "el-salvador",
      "custom_fields": {},
      "has_data_sharing_agreement": true,
      "parent": null,
      "is_split": false,
      "deduplication_duplicate_score": 6.0,
      "deduplication_possible_duplicate_score": 6.0,
      "deduplication_batch_duplicates_percentage": 50,
      "deduplication_batch_duplicates_allowed": 5,
      "deduplication_golden_record_duplicates_percentage": 50,
      "deduplication_golden_record_duplicates_allowed": 5,
      "screen_beneficiary": false,
      "countries": [],
      "is_payment_plan_applicable": false
    }
  },
  {
    "model": "core.businessarea",
    "pk": "2e0de20e-43d8-4464-8856-bfa055cf49d5",
    "fields": {
      "created_at": "2022-03-30 09:05:21.353-00:00",
      "updated_at": "2022-03-30 09:05:21.353-00:00",
      "code": "1020",
      "name": "Costa Rica",
      "long_name": "THE REPUBLIC OF COSTA RICA",
      "region_code": "62",
      "region_name": "LACR",
      "kobo_username": null,
      "rapid_pro_host": null,
      "slug": "costa-rica",
      "custom_fields": {},
      "has_data_sharing_agreement": true,
      "parent": null,
      "is_split": false,
      "deduplication_duplicate_score": 6.0,
      "deduplication_possible_duplicate_score": 6.0,
      "deduplication_batch_duplicates_percentage": 50,
      "deduplication_batch_duplicates_allowed": 5,
      "deduplication_golden_record_duplicates_percentage": 50,
      "deduplication_golden_record_duplicates_allowed": 5,
      "screen_beneficiary": false,
      "countries": [],
      "is_payment_plan_applicable": false
    }
  },
  {
    "model": "core.businessarea",
    "pk": "302ad6c9-e7ad-4e38-8ed4-46e2b62beac8",
    "fields": {
      "created_at": "2022-03-30 09:05:22.187-00:00",
      "updated_at": "2022-03-30 09:05:22.187-00:00",
      "code": "456O",
      "name": "Evaluation Office",
      "long_name": "THE UNITED STATES OF AMERICA",
      "region_code": "65",
      "region_name": "HQ",
      "kobo_username": null,
      "rapid_pro_host": null,
      "slug": "evaluation-office",
      "custom_fields": {},
      "has_data_sharing_agreement": true,
      "parent": null,
      "is_split": false,
      "deduplication_duplicate_score": 6.0,
      "deduplication_possible_duplicate_score": 6.0,
      "deduplication_batch_duplicates_percentage": 50,
      "deduplication_batch_duplicates_allowed": 5,
      "deduplication_golden_record_duplicates_percentage": 50,
      "deduplication_golden_record_duplicates_allowed": 5,
      "screen_beneficiary": false,
      "countries": [],
      "is_payment_plan_applicable": false
    }
  },
  {
    "model": "core.businessarea",
    "pk": "30ce3117-f30d-4d86-9a9f-34b7ee94ad96",
    "fields": {
      "created_at": "2022-03-30 09:05:21.442-00:00",
      "updated_at": "2022-03-30 09:05:21.442-00:00",
      "code": "1530",
      "name": "Gabon",
      "long_name": "THE GABONESE REPUBLIC",
      "region_code": "61",
      "region_name": "WCAR",
      "kobo_username": null,
      "rapid_pro_host": null,
      "slug": "gabon",
      "custom_fields": {},
      "has_data_sharing_agreement": true,
      "parent": null,
      "is_split": false,
      "deduplication_duplicate_score": 6.0,
      "deduplication_possible_duplicate_score": 6.0,
      "deduplication_batch_duplicates_percentage": 50,
      "deduplication_batch_duplicates_allowed": 5,
      "deduplication_golden_record_duplicates_percentage": 50,
      "deduplication_golden_record_duplicates_allowed": 5,
      "screen_beneficiary": false,
      "countries": [],
      "is_payment_plan_applicable": false
    }
  },
  {
    "model": "core.businessarea",
    "pk": "31c9cdc7-e2ac-4723-9c95-8af836766c5e",
    "fields": {
      "created_at": "2022-03-30 09:05:22.104-00:00",
      "updated_at": "2022-03-30 09:05:22.104-00:00",
      "code": "456Q",
      "name": "GSSC Project",
      "long_name": "THE UNITED STATES OF AMERICA",
      "region_code": "65",
      "region_name": "HQ",
      "kobo_username": null,
      "rapid_pro_host": null,
      "slug": "gssc-project",
      "custom_fields": {},
      "has_data_sharing_agreement": true,
      "parent": null,
      "is_split": false,
      "deduplication_duplicate_score": 6.0,
      "deduplication_possible_duplicate_score": 6.0,
      "deduplication_batch_duplicates_percentage": 50,
      "deduplication_batch_duplicates_allowed": 5,
      "deduplication_golden_record_duplicates_percentage": 50,
      "deduplication_golden_record_duplicates_allowed": 5,
      "screen_beneficiary": false,
      "countries": [],
      "is_payment_plan_applicable": false
    }
  },
  {
    "model": "core.businessarea",
    "pk": "3569455d-b354-40bc-866a-40f37c2b11de",
    "fields": {
      "created_at": "2022-03-30 09:05:22.161-00:00",
      "updated_at": "2022-03-30 09:05:22.161-00:00",
      "code": "456K",
      "name": "Division of Human Resources",
      "long_name": "THE UNITED STATES OF AMERICA",
      "region_code": "65",
      "region_name": "HQ",
      "kobo_username": null,
      "rapid_pro_host": null,
      "slug": "division-of-human-resources",
      "custom_fields": {},
      "has_data_sharing_agreement": true,
      "parent": null,
      "is_split": false,
      "deduplication_duplicate_score": 6.0,
      "deduplication_possible_duplicate_score": 6.0,
      "deduplication_batch_duplicates_percentage": 50,
      "deduplication_batch_duplicates_allowed": 5,
      "deduplication_golden_record_duplicates_percentage": 50,
      "deduplication_golden_record_duplicates_allowed": 5,
      "screen_beneficiary": false,
      "countries": [],
      "is_payment_plan_applicable": false
    }
  },
  {
    "model": "core.businessarea",
    "pk": "35aa2da7-1319-407a-9fe3-fbbbd20372f5",
    "fields": {
      "created_at": "2022-03-30 09:05:22.047-00:00",
      "updated_at": "2022-03-30 09:05:22.047-00:00",
      "code": "456E",
      "name": "Research Division",
      "long_name": "THE UNITED STATES OF AMERICA",
      "region_code": "65",
      "region_name": "HQ",
      "kobo_username": null,
      "rapid_pro_host": null,
      "slug": "research-division",
      "custom_fields": {},
      "has_data_sharing_agreement": true,
      "parent": null,
      "is_split": false,
      "deduplication_duplicate_score": 6.0,
      "deduplication_possible_duplicate_score": 6.0,
      "deduplication_batch_duplicates_percentage": 50,
      "deduplication_batch_duplicates_allowed": 5,
      "deduplication_golden_record_duplicates_percentage": 50,
      "deduplication_golden_record_duplicates_allowed": 5,
      "screen_beneficiary": false,
      "countries": [],
      "is_payment_plan_applicable": false
    }
  },
  {
    "model": "core.businessarea",
    "pk": "35e455e2-7b14-4160-b761-c63f8e37848e",
    "fields": {
      "created_at": "2022-03-30 09:05:21.321-00:00",
      "updated_at": "2022-03-30 09:05:21.321-00:00",
      "code": "0810",
      "name": "Chad",
      "long_name": "THE REPUBLIC OF CHAD",
      "region_code": "61",
      "region_name": "WCAR",
      "kobo_username": null,
      "rapid_pro_host": null,
      "slug": "chad",
      "custom_fields": {},
      "has_data_sharing_agreement": true,
      "parent": null,
      "is_split": false,
      "deduplication_duplicate_score": 6.0,
      "deduplication_possible_duplicate_score": 6.0,
      "deduplication_batch_duplicates_percentage": 50,
      "deduplication_batch_duplicates_allowed": 5,
      "deduplication_golden_record_duplicates_percentage": 50,
      "deduplication_golden_record_duplicates_allowed": 5,
      "screen_beneficiary": false,
      "countries": [],
      "is_payment_plan_applicable": false
    }
  },
  {
    "model": "core.businessarea",
    "pk": "3671f64b-14b7-4cea-9000-fecc1584665f",
    "fields": {
      "created_at": "2022-03-30 09:05:21.724-00:00",
      "updated_at": "2022-03-30 09:05:21.724-00:00",
      "code": "2880",
      "name": "Mongolia",
      "long_name": "MONGOLIA",
      "region_code": "60",
      "region_name": "EAPR",
      "kobo_username": null,
      "rapid_pro_host": null,
      "slug": "mongolia",
      "custom_fields": {},
      "has_data_sharing_agreement": true,
      "parent": null,
      "is_split": false,
      "deduplication_duplicate_score": 6.0,
      "deduplication_possible_duplicate_score": 6.0,
      "deduplication_batch_duplicates_percentage": 50,
      "deduplication_batch_duplicates_allowed": 5,
      "deduplication_golden_record_duplicates_percentage": 50,
      "deduplication_golden_record_duplicates_allowed": 5,
      "screen_beneficiary": false,
      "countries": [],
      "is_payment_plan_applicable": false
    }
  },
  {
    "model": "core.businessarea",
    "pk": "371160d5-da4e-4d24-8651-54500614f390",
    "fields": {
      "created_at": "2022-03-30 09:05:21.937-00:00",
      "updated_at": "2022-03-30 09:05:21.937-00:00",
      "code": "4140",
      "name": "Syria",
      "long_name": "THE SYRIAN ARAB REPUBLIC",
      "region_code": "59",
      "region_name": "MENAR",
      "kobo_username": null,
      "rapid_pro_host": null,
      "slug": "syria",
      "custom_fields": {},
      "has_data_sharing_agreement": true,
      "parent": null,
      "is_split": false,
      "deduplication_duplicate_score": 6.0,
      "deduplication_possible_duplicate_score": 6.0,
      "deduplication_batch_duplicates_percentage": 50,
      "deduplication_batch_duplicates_allowed": 5,
      "deduplication_golden_record_duplicates_percentage": 50,
      "deduplication_golden_record_duplicates_allowed": 5,
      "screen_beneficiary": false,
      "countries": [],
      "is_payment_plan_applicable": false
    }
  },
  {
    "model": "core.businessarea",
    "pk": "37edac7a-5335-4658-826a-e11fa65a6045",
    "fields": {
      "created_at": "2022-03-30 09:05:21.797-00:00",
      "updated_at": "2022-03-30 09:05:21.798-00:00",
      "code": "333R",
      "name": "LACRO, Panama",
      "long_name": "THE REPUBLIC OF PANAMA",
      "region_code": "62",
      "region_name": "LACR",
      "kobo_username": null,
      "rapid_pro_host": null,
      "slug": "lacro-panama",
      "custom_fields": {},
      "has_data_sharing_agreement": true,
      "parent": null,
      "is_split": false,
      "deduplication_duplicate_score": 6.0,
      "deduplication_possible_duplicate_score": 6.0,
      "deduplication_batch_duplicates_percentage": 50,
      "deduplication_batch_duplicates_allowed": 5,
      "deduplication_golden_record_duplicates_percentage": 50,
      "deduplication_golden_record_duplicates_allowed": 5,
      "screen_beneficiary": false,
      "countries": [],
      "is_payment_plan_applicable": false
    }
  },
  {
    "model": "core.businessarea",
    "pk": "38133b2f-e70b-4959-bdfd-679bd4df8cdc",
    "fields": {
      "created_at": "2022-03-30 09:05:21.914-00:00",
      "updated_at": "2022-03-30 09:05:21.914-00:00",
      "code": "4020",
      "name": "Sudan",
      "long_name": "THE REPUBLIC OF THE SUDAN",
      "region_code": "59",
      "region_name": "MENAR",
      "kobo_username": null,
      "rapid_pro_host": null,
      "slug": "sudan",
      "custom_fields": {},
      "has_data_sharing_agreement": true,
      "parent": null,
      "is_split": false,
      "deduplication_duplicate_score": 6.0,
      "deduplication_possible_duplicate_score": 6.0,
      "deduplication_batch_duplicates_percentage": 50,
      "deduplication_batch_duplicates_allowed": 5,
      "deduplication_golden_record_duplicates_percentage": 50,
      "deduplication_golden_record_duplicates_allowed": 5,
      "screen_beneficiary": false,
      "countries": [],
      "is_payment_plan_applicable": false
    }
  },
  {
    "model": "core.businessarea",
    "pk": "3b499547-d275-408d-895d-442519a6f04f",
    "fields": {
      "created_at": "2022-03-30 09:05:22.411-00:00",
      "updated_at": "2022-03-30 09:05:22.411-00:00",
      "code": "8950",
      "name": "Republic of Montenegro",
      "long_name": "MONTENEGRO",
      "region_code": "66",
      "region_name": "ECAR",
      "kobo_username": null,
      "rapid_pro_host": null,
      "slug": "republic-of-montenegro",
      "custom_fields": {},
      "has_data_sharing_agreement": true,
      "parent": null,
      "is_split": false,
      "deduplication_duplicate_score": 6.0,
      "deduplication_possible_duplicate_score": 6.0,
      "deduplication_batch_duplicates_percentage": 50,
      "deduplication_batch_duplicates_allowed": 5,
      "deduplication_golden_record_duplicates_percentage": 50,
      "deduplication_golden_record_duplicates_allowed": 5,
      "screen_beneficiary": false,
      "countries": [],
      "is_payment_plan_applicable": false
    }
  },
  {
    "model": "core.businessarea",
    "pk": "3b621224-dda6-4370-a285-167db3bd6b7e",
    "fields": {
      "created_at": "2022-03-30 09:05:22.087-00:00",
      "updated_at": "2022-03-30 09:05:22.087-00:00",
      "code": "456S",
      "name": "OSEB",
      "long_name": "THE UNITED STATES OF AMERICA",
      "region_code": "65",
      "region_name": "HQ",
      "kobo_username": null,
      "rapid_pro_host": null,
      "slug": "oseb",
      "custom_fields": {},
      "has_data_sharing_agreement": true,
      "parent": null,
      "is_split": false,
      "deduplication_duplicate_score": 6.0,
      "deduplication_possible_duplicate_score": 6.0,
      "deduplication_batch_duplicates_percentage": 50,
      "deduplication_batch_duplicates_allowed": 5,
      "deduplication_golden_record_duplicates_percentage": 50,
      "deduplication_golden_record_duplicates_allowed": 5,
      "screen_beneficiary": false,
      "countries": [],
      "is_payment_plan_applicable": false
    }
  },
  {
    "model": "core.businessarea",
    "pk": "3cf73dfb-2cbf-4789-bf4b-e57ba0b0890c",
    "fields": {
      "created_at": "2022-03-30 09:05:22.378-00:00",
      "updated_at": "2022-03-30 09:05:22.378-00:00",
      "code": "6890",
      "name": "Republic of Mozambique",
      "long_name": "THE REPUBLIC OF MOZAMBIQUE",
      "region_code": "63",
      "region_name": "ESAR",
      "kobo_username": null,
      "rapid_pro_host": null,
      "slug": "republic-of-mozambique",
      "custom_fields": {},
      "has_data_sharing_agreement": true,
      "parent": null,
      "is_split": false,
      "deduplication_duplicate_score": 6.0,
      "deduplication_possible_duplicate_score": 6.0,
      "deduplication_batch_duplicates_percentage": 50,
      "deduplication_batch_duplicates_allowed": 5,
      "deduplication_golden_record_duplicates_percentage": 50,
      "deduplication_golden_record_duplicates_allowed": 5,
      "screen_beneficiary": false,
      "countries": [],
      "is_payment_plan_applicable": false
    }
  },
  {
    "model": "core.businessarea",
    "pk": "3e269a73-123b-43e1-86af-ced1b30d8e80",
    "fields": {
      "created_at": "2022-03-30 09:05:22.027-00:00",
      "updated_at": "2022-03-30 09:05:22.027-00:00",
      "code": "4410",
      "name": "Ukraine",
      "long_name": "UKRAINE",
      "region_code": "66",
      "region_name": "ECAR",
      "kobo_username": null,
      "rapid_pro_host": null,
      "slug": "ukraine",
      "custom_fields": {},
      "has_data_sharing_agreement": true,
      "parent": null,
      "is_split": false,
      "deduplication_duplicate_score": 6.0,
      "deduplication_possible_duplicate_score": 6.0,
      "deduplication_batch_duplicates_percentage": 50,
      "deduplication_batch_duplicates_allowed": 5,
      "deduplication_golden_record_duplicates_percentage": 50,
      "deduplication_golden_record_duplicates_allowed": 5,
      "screen_beneficiary": false,
      "countries": [],
      "is_payment_plan_applicable": false
    }
  },
  {
    "model": "core.businessarea",
    "pk": "446c2483-1d0c-4fb0-b41d-c29772b90b78",
    "fields": {
      "created_at": "2022-03-30 09:05:22.232-00:00",
      "updated_at": "2022-03-30 09:05:22.232-00:00",
      "code": "4920",
      "name": "Yemen",
      "long_name": "THE REPUBLIC OF YEMEN",
      "region_code": "59",
      "region_name": "MENAR",
      "kobo_username": null,
      "rapid_pro_host": null,
      "slug": "yemen",
      "custom_fields": {},
      "has_data_sharing_agreement": true,
      "parent": null,
      "is_split": false,
      "deduplication_duplicate_score": 6.0,
      "deduplication_possible_duplicate_score": 6.0,
      "deduplication_batch_duplicates_percentage": 50,
      "deduplication_batch_duplicates_allowed": 5,
      "deduplication_golden_record_duplicates_percentage": 50,
      "deduplication_golden_record_duplicates_allowed": 5,
      "screen_beneficiary": false,
      "countries": [],
      "is_payment_plan_applicable": false
    }
  },
  {
    "model": "core.businessarea",
    "pk": "447de3e8-acf7-4150-90f8-cae58ad10c76",
    "fields": {
      "created_at": "2022-03-30 09:05:22.005-00:00",
      "updated_at": "2022-03-30 09:05:22.005-00:00",
      "code": "4350",
      "name": "Turkey",
      "long_name": "THE REPUBLIC OF TURKEY",
      "region_code": "66",
      "region_name": "ECAR",
      "kobo_username": null,
      "rapid_pro_host": null,
      "slug": "turkey",
      "custom_fields": {},
      "has_data_sharing_agreement": true,
      "parent": null,
      "is_split": false,
      "deduplication_duplicate_score": 6.0,
      "deduplication_possible_duplicate_score": 6.0,
      "deduplication_batch_duplicates_percentage": 50,
      "deduplication_batch_duplicates_allowed": 5,
      "deduplication_golden_record_duplicates_percentage": 50,
      "deduplication_golden_record_duplicates_allowed": 5,
      "screen_beneficiary": false,
      "countries": [],
      "is_payment_plan_applicable": false
    }
  },
  {
    "model": "core.businessarea",
    "pk": "4506b275-4f70-4660-b344-35d58b07945a",
    "fields": {
      "created_at": "2022-03-30 09:05:22.126-00:00",
      "updated_at": "2022-03-30 09:05:22.126-00:00",
      "code": "456G",
      "name": "Division of Communication",
      "long_name": "THE UNITED STATES OF AMERICA",
      "region_code": "65",
      "region_name": "HQ",
      "kobo_username": null,
      "rapid_pro_host": null,
      "slug": "division-of-communication",
      "custom_fields": {},
      "has_data_sharing_agreement": true,
      "parent": null,
      "is_split": false,
      "deduplication_duplicate_score": 6.0,
      "deduplication_possible_duplicate_score": 6.0,
      "deduplication_batch_duplicates_percentage": 50,
      "deduplication_batch_duplicates_allowed": 5,
      "deduplication_golden_record_duplicates_percentage": 50,
      "deduplication_golden_record_duplicates_allowed": 5,
      "screen_beneficiary": false,
      "countries": [],
      "is_payment_plan_applicable": false
    }
  },
  {
    "model": "core.businessarea",
    "pk": "476de9db-2eae-4e43-bfdd-4dd7cd3603e8",
    "fields": {
      "created_at": "2022-03-30 09:05:22.040-00:00",
      "updated_at": "2022-03-30 09:05:22.040-00:00",
      "code": "4550",
      "name": "United Rep. of Tanzania",
      "long_name": "THE UNITED REPUBLIC OF TANZANIA",
      "region_code": "63",
      "region_name": "ESAR",
      "kobo_username": null,
      "rapid_pro_host": null,
      "slug": "united-rep-of-tanzania",
      "custom_fields": {},
      "has_data_sharing_agreement": true,
      "parent": null,
      "is_split": false,
      "deduplication_duplicate_score": 6.0,
      "deduplication_possible_duplicate_score": 6.0,
      "deduplication_batch_duplicates_percentage": 50,
      "deduplication_batch_duplicates_allowed": 5,
      "deduplication_golden_record_duplicates_percentage": 50,
      "deduplication_golden_record_duplicates_allowed": 5,
      "screen_beneficiary": false,
      "countries": [],
      "is_payment_plan_applicable": false
    }
  },
  {
    "model": "core.businessarea",
    "pk": "47ed9756-737b-46b1-be7b-7c166350543e",
    "fields": {
      "created_at": "2022-03-30 09:05:22.095-00:00",
      "updated_at": "2022-03-30 09:05:22.095-00:00",
      "code": "456R",
      "name": "Off of Global Insight & Policy",
      "long_name": "THE UNITED STATES OF AMERICA",
      "region_code": "65",
      "region_name": "HQ",
      "kobo_username": null,
      "rapid_pro_host": null,
      "slug": "off-of-global-insight-policy",
      "custom_fields": {},
      "has_data_sharing_agreement": true,
      "parent": null,
      "is_split": false,
      "deduplication_duplicate_score": 6.0,
      "deduplication_possible_duplicate_score": 6.0,
      "deduplication_batch_duplicates_percentage": 50,
      "deduplication_batch_duplicates_allowed": 5,
      "deduplication_golden_record_duplicates_percentage": 50,
      "deduplication_golden_record_duplicates_allowed": 5,
      "screen_beneficiary": false,
      "countries": [],
      "is_payment_plan_applicable": false
    }
  },
  {
    "model": "core.businessarea",
    "pk": "488f4146-ae57-4a79-b296-04a48646e34b",
    "fields": {
      "created_at": "2022-03-30 09:05:22.223-00:00",
      "updated_at": "2022-03-30 09:05:22.223-00:00",
      "code": "4710",
      "name": "Venezuela",
      "long_name": "THE BOLIVARIAN REPUBLIC OF VENEZUELA",
      "region_code": "62",
      "region_name": "LACR",
      "kobo_username": null,
      "rapid_pro_host": null,
      "slug": "venezuela",
      "custom_fields": {},
      "has_data_sharing_agreement": true,
      "parent": null,
      "is_split": false,
      "deduplication_duplicate_score": 6.0,
      "deduplication_possible_duplicate_score": 6.0,
      "deduplication_batch_duplicates_percentage": 50,
      "deduplication_batch_duplicates_allowed": 5,
      "deduplication_golden_record_duplicates_percentage": 50,
      "deduplication_golden_record_duplicates_allowed": 5,
      "screen_beneficiary": false,
      "countries": [],
      "is_payment_plan_applicable": false
    }
  },
  {
    "model": "core.businessarea",
    "pk": "48a2e3e3-0e50-46ad-8450-8eae784323b8",
    "fields": {
      "created_at": "2022-03-30 09:05:21.261-00:00",
      "updated_at": "2022-03-30 09:05:21.261-00:00",
      "code": "0570",
      "name": "Bulgaria",
      "long_name": "THE REPUBLIC OF BULGARIA",
      "region_code": "66",
      "region_name": "ECAR",
      "kobo_username": null,
      "rapid_pro_host": null,
      "slug": "bulgaria",
      "custom_fields": {},
      "has_data_sharing_agreement": true,
      "parent": null,
      "is_split": false,
      "deduplication_duplicate_score": 6.0,
      "deduplication_possible_duplicate_score": 6.0,
      "deduplication_batch_duplicates_percentage": 50,
      "deduplication_batch_duplicates_allowed": 5,
      "deduplication_golden_record_duplicates_percentage": 50,
      "deduplication_golden_record_duplicates_allowed": 5,
      "screen_beneficiary": false,
      "countries": [],
      "is_payment_plan_applicable": false
    }
  },
  {
    "model": "core.businessarea",
    "pk": "4fd9ddcf-e4f4-46ad-b96e-53c38eaccc3f",
    "fields": {
      "created_at": "2022-03-30 09:05:22.066-00:00",
      "updated_at": "2022-03-30 09:05:22.066-00:00",
      "code": "456B",
      "name": "Executive Director's Office",
      "long_name": "THE UNITED STATES OF AMERICA",
      "region_code": "65",
      "region_name": "HQ",
      "kobo_username": null,
      "rapid_pro_host": null,
      "slug": "executive-directors-office",
      "custom_fields": {},
      "has_data_sharing_agreement": true,
      "parent": null,
      "is_split": false,
      "deduplication_duplicate_score": 6.0,
      "deduplication_possible_duplicate_score": 6.0,
      "deduplication_batch_duplicates_percentage": 50,
      "deduplication_batch_duplicates_allowed": 5,
      "deduplication_golden_record_duplicates_percentage": 50,
      "deduplication_golden_record_duplicates_allowed": 5,
      "screen_beneficiary": false,
      "countries": [],
      "is_payment_plan_applicable": false
    }
  },
  {
    "model": "core.businessarea",
    "pk": "500a351c-ea21-4635-8c9b-5beeaec4a67c",
    "fields": {
      "created_at": "2022-03-30 09:05:21.359-00:00",
      "updated_at": "2022-03-30 09:05:21.359-00:00",
      "code": "1030",
      "name": "Croatia",
      "long_name": "THE REPUBLIC OF CROATIA",
      "region_code": "66",
      "region_name": "ECAR",
      "kobo_username": null,
      "rapid_pro_host": null,
      "slug": "croatia",
      "custom_fields": {},
      "has_data_sharing_agreement": true,
      "parent": null,
      "is_split": false,
      "deduplication_duplicate_score": 6.0,
      "deduplication_possible_duplicate_score": 6.0,
      "deduplication_batch_duplicates_percentage": 50,
      "deduplication_batch_duplicates_allowed": 5,
      "deduplication_golden_record_duplicates_percentage": 50,
      "deduplication_golden_record_duplicates_allowed": 5,
      "screen_beneficiary": false,
      "countries": [],
      "is_payment_plan_applicable": false
    }
  },
  {
    "model": "core.businessarea",
    "pk": "501f6bab-8b3d-47ac-aa98-d861e818907f",
    "fields": {
      "created_at": "2022-03-30 09:05:22.306-00:00",
      "updated_at": "2022-03-30 09:05:22.306-00:00",
      "code": "6110",
      "name": "Belize",
      "long_name": "BELIZE",
      "region_code": "62",
      "region_name": "LACR",
      "kobo_username": null,
      "rapid_pro_host": null,
      "slug": "belize",
      "custom_fields": {},
      "has_data_sharing_agreement": true,
      "parent": null,
      "is_split": false,
      "deduplication_duplicate_score": 6.0,
      "deduplication_possible_duplicate_score": 6.0,
      "deduplication_batch_duplicates_percentage": 50,
      "deduplication_batch_duplicates_allowed": 5,
      "deduplication_golden_record_duplicates_percentage": 50,
      "deduplication_golden_record_duplicates_allowed": 5,
      "screen_beneficiary": false,
      "countries": [],
      "is_payment_plan_applicable": false
    }
  },
  {
    "model": "core.businessarea",
    "pk": "52c13166-94f6-4a8b-8f5d-42f6a9abad8a",
    "fields": {
      "created_at": "2022-03-30 09:05:21.921-00:00",
      "updated_at": "2022-03-30 09:05:21.921-00:00",
      "code": "4030",
      "name": "Eswatini",
      "long_name": "THE KINGDOM OF ESWATINI",
      "region_code": "63",
      "region_name": "ESAR",
      "kobo_username": null,
      "rapid_pro_host": null,
      "slug": "eswatini",
      "custom_fields": {},
      "has_data_sharing_agreement": true,
      "parent": null,
      "is_split": false,
      "deduplication_duplicate_score": 6.0,
      "deduplication_possible_duplicate_score": 6.0,
      "deduplication_batch_duplicates_percentage": 50,
      "deduplication_batch_duplicates_allowed": 5,
      "deduplication_golden_record_duplicates_percentage": 50,
      "deduplication_golden_record_duplicates_allowed": 5,
      "screen_beneficiary": false,
      "countries": [],
      "is_payment_plan_applicable": false
    }
  },
  {
    "model": "core.businessarea",
    "pk": "55424ce6-0eca-424b-adcd-84fe038dcea9",
    "fields": {
      "created_at": "2022-03-30 09:05:21.204-00:00",
      "updated_at": "2022-03-30 09:05:21.204-00:00",
      "code": "0310",
      "name": "Azerbaijan",
      "long_name": "THE REPUBLIC OF AZERBAIJAN",
      "region_code": "66",
      "region_name": "ECAR",
      "kobo_username": null,
      "rapid_pro_host": null,
      "slug": "azerbaijan",
      "custom_fields": {},
      "has_data_sharing_agreement": true,
      "parent": null,
      "is_split": false,
      "deduplication_duplicate_score": 6.0,
      "deduplication_possible_duplicate_score": 6.0,
      "deduplication_batch_duplicates_percentage": 50,
      "deduplication_batch_duplicates_allowed": 5,
      "deduplication_golden_record_duplicates_percentage": 50,
      "deduplication_golden_record_duplicates_allowed": 5,
      "screen_beneficiary": false,
      "countries": [],
      "is_payment_plan_applicable": false
    }
  },
  {
    "model": "core.businessarea",
    "pk": "566ff55e-7c51-4baa-8545-470edf6802e4",
    "fields": {
      "created_at": "2022-03-30 09:05:21.888-00:00",
      "updated_at": "2022-03-30 09:05:21.888-00:00",
      "code": "3900",
      "name": "Sierra Leone",
      "long_name": "THE REPUBLIC OF SIERRA LEONE",
      "region_code": "61",
      "region_name": "WCAR",
      "kobo_username": null,
      "rapid_pro_host": null,
      "slug": "sierra-leone",
      "custom_fields": {},
      "has_data_sharing_agreement": true,
      "parent": null,
      "is_split": false,
      "deduplication_duplicate_score": 6.0,
      "deduplication_possible_duplicate_score": 6.0,
      "deduplication_batch_duplicates_percentage": 50,
      "deduplication_batch_duplicates_allowed": 5,
      "deduplication_golden_record_duplicates_percentage": 50,
      "deduplication_golden_record_duplicates_allowed": 5,
      "screen_beneficiary": false,
      "countries": [],
      "is_payment_plan_applicable": false
    }
  },
  {
    "model": "core.businessarea",
    "pk": "590421ad-6447-4da8-af2a-20dd17006660",
    "fields": {
      "created_at": "2022-03-30 09:05:22.282-00:00",
      "updated_at": "2022-03-30 09:05:22.282-00:00",
      "code": "5750",
      "name": "Switzerland",
      "long_name": "THE SWISS CONFEDERATION",
      "region_code": "65",
      "region_name": "HQ",
      "kobo_username": null,
      "rapid_pro_host": null,
      "slug": "switzerland",
      "custom_fields": {},
      "has_data_sharing_agreement": true,
      "parent": null,
      "is_split": false,
      "deduplication_duplicate_score": 6.0,
      "deduplication_possible_duplicate_score": 6.0,
      "deduplication_batch_duplicates_percentage": 50,
      "deduplication_batch_duplicates_allowed": 5,
      "deduplication_golden_record_duplicates_percentage": 50,
      "deduplication_golden_record_duplicates_allowed": 5,
      "screen_beneficiary": false,
      "countries": [],
      "is_payment_plan_applicable": false
    }
  },
  {
    "model": "core.businessarea",
    "pk": "59b1c7ce-ddbd-4fe6-b1d0-bf9282024419",
    "fields": {
      "created_at": "2022-03-30 09:05:21.291-00:00",
      "updated_at": "2022-03-30 09:05:21.291-00:00",
      "code": "0660",
      "name": "Cambodia",
      "long_name": "THE KINGDOM OF CAMBODIA",
      "region_code": "60",
      "region_name": "EAPR",
      "kobo_username": null,
      "rapid_pro_host": null,
      "slug": "cambodia",
      "custom_fields": {},
      "has_data_sharing_agreement": true,
      "parent": null,
      "is_split": false,
      "deduplication_duplicate_score": 6.0,
      "deduplication_possible_duplicate_score": 6.0,
      "deduplication_batch_duplicates_percentage": 50,
      "deduplication_batch_duplicates_allowed": 5,
      "deduplication_golden_record_duplicates_percentage": 50,
      "deduplication_golden_record_duplicates_allowed": 5,
      "screen_beneficiary": false,
      "countries": [],
      "is_payment_plan_applicable": false
    }
  },
  {
    "model": "core.businessarea",
    "pk": "5a19f464-c7a6-4449-b3b8-4870b4a9fe33",
    "fields": {
      "created_at": "2022-03-30 09:05:21.696-00:00",
      "updated_at": "2022-03-30 09:05:21.696-00:00",
      "code": "2760",
      "name": "Mali",
      "long_name": "THE REPUBLIC OF MALI",
      "region_code": "61",
      "region_name": "WCAR",
      "kobo_username": null,
      "rapid_pro_host": null,
      "slug": "mali",
      "custom_fields": {},
      "has_data_sharing_agreement": true,
      "parent": null,
      "is_split": false,
      "deduplication_duplicate_score": 6.0,
      "deduplication_possible_duplicate_score": 6.0,
      "deduplication_batch_duplicates_percentage": 50,
      "deduplication_batch_duplicates_allowed": 5,
      "deduplication_golden_record_duplicates_percentage": 50,
      "deduplication_golden_record_duplicates_allowed": 5,
      "screen_beneficiary": false,
      "countries": [],
      "is_payment_plan_applicable": false
    }
  },
  {
    "model": "core.businessarea",
    "pk": "5a298b06-a24d-496f-a50e-f4d72672091f",
    "fields": {
      "created_at": "2022-03-30 09:05:21.315-00:00",
      "updated_at": "2022-03-30 09:05:21.315-00:00",
      "code": "0780",
      "name": "Sri Lanka",
      "long_name": "THE DEMOCRATIC SOCIALIST REPUBLIC OF SRI LANKA",
      "region_code": "64",
      "region_name": "SAR",
      "kobo_username": null,
      "rapid_pro_host": null,
      "slug": "sri-lanka",
      "custom_fields": {},
      "has_data_sharing_agreement": true,
      "parent": null,
      "is_split": false,
      "deduplication_duplicate_score": 6.0,
      "deduplication_possible_duplicate_score": 6.0,
      "deduplication_batch_duplicates_percentage": 50,
      "deduplication_batch_duplicates_allowed": 5,
      "deduplication_golden_record_duplicates_percentage": 50,
      "deduplication_golden_record_duplicates_allowed": 5,
      "screen_beneficiary": false,
      "countries": [],
      "is_payment_plan_applicable": false
    }
  },
  {
    "model": "core.businessarea",
    "pk": "5a3d3127-0fe4-4658-b2cb-ee10046c145b",
    "fields": {
      "created_at": "2022-03-30 09:05:21.838-00:00",
      "updated_at": "2022-03-30 09:05:21.838-00:00",
      "code": "3660",
      "name": "Romania",
      "long_name": "ROMANIA",
      "region_code": "66",
      "region_name": "ECAR",
      "kobo_username": null,
      "rapid_pro_host": null,
      "slug": "romania",
      "custom_fields": {},
      "has_data_sharing_agreement": true,
      "parent": null,
      "is_split": false,
      "deduplication_duplicate_score": 6.0,
      "deduplication_possible_duplicate_score": 6.0,
      "deduplication_batch_duplicates_percentage": 50,
      "deduplication_batch_duplicates_allowed": 5,
      "deduplication_golden_record_duplicates_percentage": 50,
      "deduplication_golden_record_duplicates_allowed": 5,
      "screen_beneficiary": false,
      "countries": [],
      "is_payment_plan_applicable": false
    }
  },
  {
    "model": "core.businessarea",
    "pk": "5d00c0b1-4836-408e-974d-5bbe25f58272",
    "fields": {
      "created_at": "2022-03-30 09:05:21.372-00:00",
      "updated_at": "2022-03-30 09:05:21.372-00:00",
      "code": "1170",
      "name": "Benin",
      "long_name": "THE REPUBLIC OF BENIN",
      "region_code": "61",
      "region_name": "WCAR",
      "kobo_username": null,
      "rapid_pro_host": null,
      "slug": "benin",
      "custom_fields": {},
      "has_data_sharing_agreement": true,
      "parent": null,
      "is_split": false,
      "deduplication_duplicate_score": 6.0,
      "deduplication_possible_duplicate_score": 6.0,
      "deduplication_batch_duplicates_percentage": 50,
      "deduplication_batch_duplicates_allowed": 5,
      "deduplication_golden_record_duplicates_percentage": 50,
      "deduplication_golden_record_duplicates_allowed": 5,
      "screen_beneficiary": false,
      "countries": [],
      "is_payment_plan_applicable": false
    }
  },
  {
    "model": "core.businessarea",
    "pk": "5d04ecef-cfc7-4997-ac88-97f79587c13b",
    "fields": {
      "created_at": "2022-03-30 09:05:21.459-00:00",
      "updated_at": "2022-03-30 09:05:21.459-00:00",
      "code": "1600",
      "name": "Georgia",
      "long_name": "GEORGIA",
      "region_code": "66",
      "region_name": "ECAR",
      "kobo_username": null,
      "rapid_pro_host": null,
      "slug": "georgia",
      "custom_fields": {},
      "has_data_sharing_agreement": true,
      "parent": null,
      "is_split": false,
      "deduplication_duplicate_score": 6.0,
      "deduplication_possible_duplicate_score": 6.0,
      "deduplication_batch_duplicates_percentage": 50,
      "deduplication_batch_duplicates_allowed": 5,
      "deduplication_golden_record_duplicates_percentage": 50,
      "deduplication_golden_record_duplicates_allowed": 5,
      "screen_beneficiary": false,
      "countries": [],
      "is_payment_plan_applicable": false
    }
  },
  {
    "model": "core.businessarea",
    "pk": "5fa23d99-840b-4246-a88d-66130b4436e9",
    "fields": {
      "created_at": "2022-03-30 09:05:21.748-00:00",
      "updated_at": "2022-03-30 09:05:21.748-00:00",
      "code": "297R",
      "name": "ROSA, Nepal",
      "long_name": "THE FEDERAL DEMOCRATIC REPUBLIC OF NEPAL",
      "region_code": "64",
      "region_name": "SAR",
      "kobo_username": null,
      "rapid_pro_host": null,
      "slug": "rosa-nepal",
      "custom_fields": {},
      "has_data_sharing_agreement": true,
      "parent": null,
      "is_split": false,
      "deduplication_duplicate_score": 6.0,
      "deduplication_possible_duplicate_score": 6.0,
      "deduplication_batch_duplicates_percentage": 50,
      "deduplication_batch_duplicates_allowed": 5,
      "deduplication_golden_record_duplicates_percentage": 50,
      "deduplication_golden_record_duplicates_allowed": 5,
      "screen_beneficiary": false,
      "countries": [],
      "is_payment_plan_applicable": false
    }
  },
  {
    "model": "core.businessarea",
    "pk": "60e06b5e-f576-461e-b095-0d189dcac00a",
    "fields": {
      "created_at": "2022-03-30 09:05:22.170-00:00",
      "updated_at": "2022-03-30 09:05:22.170-00:00",
      "code": "456L",
      "name": "Info & Comm Technology Div",
      "long_name": "THE UNITED STATES OF AMERICA",
      "region_code": "65",
      "region_name": "HQ",
      "kobo_username": null,
      "rapid_pro_host": null,
      "slug": "info-comm-technology-div",
      "custom_fields": {},
      "has_data_sharing_agreement": true,
      "parent": null,
      "is_split": false,
      "deduplication_duplicate_score": 6.0,
      "deduplication_possible_duplicate_score": 6.0,
      "deduplication_batch_duplicates_percentage": 50,
      "deduplication_batch_duplicates_allowed": 5,
      "deduplication_golden_record_duplicates_percentage": 50,
      "deduplication_golden_record_duplicates_allowed": 5,
      "screen_beneficiary": false,
      "countries": [],
      "is_payment_plan_applicable": false
    }
  },
  {
    "model": "core.businessarea",
    "pk": "620d6ee3-ffd9-4406-b14c-a96ee51555d9",
    "fields": {
      "created_at": "2022-03-30 09:05:22.321-00:00",
      "updated_at": "2022-03-30 09:05:22.321-00:00",
      "code": "6350",
      "name": "Oman",
      "long_name": "THE SULTANATE OF OMAN",
      "region_code": "59",
      "region_name": "MENAR",
      "kobo_username": null,
      "rapid_pro_host": null,
      "slug": "oman",
      "custom_fields": {},
      "has_data_sharing_agreement": true,
      "parent": null,
      "is_split": false,
      "deduplication_duplicate_score": 6.0,
      "deduplication_possible_duplicate_score": 6.0,
      "deduplication_batch_duplicates_percentage": 50,
      "deduplication_batch_duplicates_allowed": 5,
      "deduplication_golden_record_duplicates_percentage": 50,
      "deduplication_golden_record_duplicates_allowed": 5,
      "screen_beneficiary": false,
      "countries": [],
      "is_payment_plan_applicable": false
    }
  },
  {
    "model": "core.businessarea",
    "pk": "621a2771-f38c-4dad-a629-488ef7890227",
    "fields": {
      "created_at": "2022-03-30 09:05:22.370-00:00",
      "updated_at": "2022-03-30 09:05:22.370-00:00",
      "code": "6850",
      "name": "Guinea Bissau",
      "long_name": "THE REPUBLIC OF GUINEA-BISSAU",
      "region_code": "61",
      "region_name": "WCAR",
      "kobo_username": null,
      "rapid_pro_host": null,
      "slug": "guinea-bissau",
      "custom_fields": {},
      "has_data_sharing_agreement": true,
      "parent": null,
      "is_split": false,
      "deduplication_duplicate_score": 6.0,
      "deduplication_possible_duplicate_score": 6.0,
      "deduplication_batch_duplicates_percentage": 50,
      "deduplication_batch_duplicates_allowed": 5,
      "deduplication_golden_record_duplicates_percentage": 50,
      "deduplication_golden_record_duplicates_allowed": 5,
      "screen_beneficiary": false,
      "countries": [],
      "is_payment_plan_applicable": false
    }
  },
  {
    "model": "core.businessarea",
    "pk": "62b1dc31-90b5-4d18-a1d9-14d5225ae9a3",
    "fields": {
      "created_at": "2022-03-30 09:05:21.187-00:00",
      "updated_at": "2022-03-30 09:05:21.187-00:00",
      "code": "0240",
      "name": "Argentina",
      "long_name": "THE ARGENTINE REPUBLIC",
      "region_code": "62",
      "region_name": "LACR",
      "kobo_username": null,
      "rapid_pro_host": null,
      "slug": "argentina",
      "custom_fields": {},
      "has_data_sharing_agreement": true,
      "parent": null,
      "is_split": false,
      "deduplication_duplicate_score": 6.0,
      "deduplication_possible_duplicate_score": 6.0,
      "deduplication_batch_duplicates_percentage": 50,
      "deduplication_batch_duplicates_allowed": 5,
      "deduplication_golden_record_duplicates_percentage": 50,
      "deduplication_golden_record_duplicates_allowed": 5,
      "screen_beneficiary": false,
      "countries": [],
      "is_payment_plan_applicable": false
    }
  },
  {
    "model": "core.businessarea",
    "pk": "62f125a5-c051-4d67-a5b4-9c34170bf330",
    "fields": {
      "created_at": "2022-03-30 09:05:21.662-00:00",
      "updated_at": "2022-03-30 09:05:21.662-00:00",
      "code": "2670",
      "name": "Madagascar",
      "long_name": "THE REPUBLIC OF MADAGASCAR",
      "region_code": "63",
      "region_name": "ESAR",
      "kobo_username": null,
      "rapid_pro_host": null,
      "slug": "madagascar",
      "custom_fields": {},
      "has_data_sharing_agreement": true,
      "parent": null,
      "is_split": false,
      "deduplication_duplicate_score": 6.0,
      "deduplication_possible_duplicate_score": 6.0,
      "deduplication_batch_duplicates_percentage": 50,
      "deduplication_batch_duplicates_allowed": 5,
      "deduplication_golden_record_duplicates_percentage": 50,
      "deduplication_golden_record_duplicates_allowed": 5,
      "screen_beneficiary": false,
      "countries": [],
      "is_payment_plan_applicable": false
    }
  },
  {
    "model": "core.businessarea",
    "pk": "63309b8b-cda3-4214-9931-a5e7852716b5",
    "fields": {
      "created_at": "2022-03-30 09:05:21.599-00:00",
      "updated_at": "2022-03-30 09:05:21.599-00:00",
      "code": "240B",
      "name": "Office of Global Innovation",
      "long_name": "THE REPUBLIC OF KENYA",
      "region_code": "65",
      "region_name": "HQ",
      "kobo_username": null,
      "rapid_pro_host": null,
      "slug": "office-of-global-innovation",
      "custom_fields": {},
      "has_data_sharing_agreement": true,
      "parent": null,
      "is_split": false,
      "deduplication_duplicate_score": 6.0,
      "deduplication_possible_duplicate_score": 6.0,
      "deduplication_batch_duplicates_percentage": 50,
      "deduplication_batch_duplicates_allowed": 5,
      "deduplication_golden_record_duplicates_percentage": 50,
      "deduplication_golden_record_duplicates_allowed": 5,
      "screen_beneficiary": false,
      "countries": [],
      "is_payment_plan_applicable": false
    }
  },
  {
    "model": "core.businessarea",
    "pk": "677ba481-d703-4250-9bcb-aebc929efcfb",
    "fields": {
      "created_at": "2022-03-30 09:05:21.569-00:00",
      "updated_at": "2022-03-30 09:05:21.569-00:00",
      "code": "2340",
      "name": "Jordan",
      "long_name": "THE HASHEMITE KINGDOM OF JORDAN",
      "region_code": "59",
      "region_name": "MENAR",
      "kobo_username": null,
      "rapid_pro_host": null,
      "slug": "jordan",
      "custom_fields": {},
      "has_data_sharing_agreement": true,
      "parent": null,
      "is_split": false,
      "deduplication_duplicate_score": 6.0,
      "deduplication_possible_duplicate_score": 6.0,
      "deduplication_batch_duplicates_percentage": 50,
      "deduplication_batch_duplicates_allowed": 5,
      "deduplication_golden_record_duplicates_percentage": 50,
      "deduplication_golden_record_duplicates_allowed": 5,
      "screen_beneficiary": false,
      "countries": [],
      "is_payment_plan_applicable": false
    }
  },
  {
    "model": "core.businessarea",
    "pk": "6848819c-c881-49cb-bfe8-12ec2b2797ea",
    "fields": {
      "created_at": "2022-03-30 09:05:21.854-00:00",
      "updated_at": "2022-03-30 09:05:21.854-00:00",
      "code": "3750",
      "name": "Rwanda",
      "long_name": "THE REPUBLIC OF RWANDA",
      "region_code": "63",
      "region_name": "ESAR",
      "kobo_username": null,
      "rapid_pro_host": null,
      "slug": "rwanda",
      "custom_fields": {},
      "has_data_sharing_agreement": true,
      "parent": null,
      "is_split": false,
      "deduplication_duplicate_score": 6.0,
      "deduplication_possible_duplicate_score": 6.0,
      "deduplication_batch_duplicates_percentage": 50,
      "deduplication_batch_duplicates_allowed": 5,
      "deduplication_golden_record_duplicates_percentage": 50,
      "deduplication_golden_record_duplicates_allowed": 5,
      "screen_beneficiary": false,
      "countries": [],
      "is_payment_plan_applicable": false
    }
  },
  {
    "model": "core.businessarea",
    "pk": "68be703a-bc58-4d62-9027-bf9373b0b766",
    "fields": {
      "created_at": "2022-03-30 09:05:21.308-00:00",
      "updated_at": "2022-03-30 09:05:21.308-00:00",
      "code": "0750",
      "name": "Central African Republic",
      "long_name": "THE CENTRAL AFRICAN REPUBLIC",
      "region_code": "61",
      "region_name": "WCAR",
      "kobo_username": null,
      "rapid_pro_host": null,
      "slug": "central-african-republic",
      "custom_fields": {},
      "has_data_sharing_agreement": true,
      "parent": null,
      "is_split": false,
      "deduplication_duplicate_score": 6.0,
      "deduplication_possible_duplicate_score": 6.0,
      "deduplication_batch_duplicates_percentage": 50,
      "deduplication_batch_duplicates_allowed": 5,
      "deduplication_golden_record_duplicates_percentage": 50,
      "deduplication_golden_record_duplicates_allowed": 5,
      "screen_beneficiary": false,
      "countries": [],
      "is_payment_plan_applicable": false
    }
  },
  {
    "model": "core.businessarea",
    "pk": "6ba108fd-0952-4fbb-936b-93e5b7cd9e52",
    "fields": {
      "created_at": "2022-03-30 09:05:21.635-00:00",
      "updated_at": "2022-03-30 09:05:21.635-00:00",
      "code": "2520",
      "name": "Lesotho",
      "long_name": "THE KINGDOM OF LESOTHO",
      "region_code": "63",
      "region_name": "ESAR",
      "kobo_username": null,
      "rapid_pro_host": null,
      "slug": "lesotho",
      "custom_fields": {},
      "has_data_sharing_agreement": true,
      "parent": null,
      "is_split": false,
      "deduplication_duplicate_score": 6.0,
      "deduplication_possible_duplicate_score": 6.0,
      "deduplication_batch_duplicates_percentage": 50,
      "deduplication_batch_duplicates_allowed": 5,
      "deduplication_golden_record_duplicates_percentage": 50,
      "deduplication_golden_record_duplicates_allowed": 5,
      "screen_beneficiary": false,
      "countries": [],
      "is_payment_plan_applicable": false
    }
  },
  {
    "model": "core.businessarea",
    "pk": "6d799487-7d4b-419d-8b8d-51c151d193fa",
    "fields": {
      "created_at": "2022-03-30 09:05:22.364-00:00",
      "updated_at": "2022-03-30 09:05:22.364-00:00",
      "code": "6830",
      "name": "Sao Tome & Principe",
      "long_name": "THE DEMOCRATIC REPUBLIC OF SAO TOME AND PRINCIPE",
      "region_code": "61",
      "region_name": "WCAR",
      "kobo_username": null,
      "rapid_pro_host": null,
      "slug": "sao-tome-principe",
      "custom_fields": {},
      "has_data_sharing_agreement": true,
      "parent": null,
      "is_split": false,
      "deduplication_duplicate_score": 6.0,
      "deduplication_possible_duplicate_score": 6.0,
      "deduplication_batch_duplicates_percentage": 50,
      "deduplication_batch_duplicates_allowed": 5,
      "deduplication_golden_record_duplicates_percentage": 50,
      "deduplication_golden_record_duplicates_allowed": 5,
      "screen_beneficiary": false,
      "countries": [],
      "is_payment_plan_applicable": false
    }
  },
  {
    "model": "core.businessarea",
    "pk": "6dcafd8b-025a-47d7-895b-2a58ac9a98cf",
    "fields": {
      "created_at": "2022-03-30 09:05:21.870-00:00",
      "updated_at": "2022-03-30 09:05:21.870-00:00",
      "code": "3810",
      "name": "Senegal",
      "long_name": "THE REPUBLIC OF SENEGAL",
      "region_code": "61",
      "region_name": "WCAR",
      "kobo_username": null,
      "rapid_pro_host": null,
      "slug": "senegal",
      "custom_fields": {},
      "has_data_sharing_agreement": true,
      "parent": null,
      "is_split": false,
      "deduplication_duplicate_score": 6.0,
      "deduplication_possible_duplicate_score": 6.0,
      "deduplication_batch_duplicates_percentage": 50,
      "deduplication_batch_duplicates_allowed": 5,
      "deduplication_golden_record_duplicates_percentage": 50,
      "deduplication_golden_record_duplicates_allowed": 5,
      "screen_beneficiary": false,
      "countries": [],
      "is_payment_plan_applicable": false
    }
  },
  {
    "model": "core.businessarea",
    "pk": "70cc8fe2-118d-430a-82bf-7bdb2fd23e37",
    "fields": {
      "created_at": "2022-03-30 09:05:22.298-00:00",
      "updated_at": "2022-03-30 09:05:22.298-00:00",
      "code": "575R",
      "name": "ECARO, Switzerland",
      "long_name": "THE SWISS CONFEDERATION",
      "region_code": "66",
      "region_name": "ECAR",
      "kobo_username": null,
      "rapid_pro_host": null,
      "slug": "ecaro-switzerland",
      "custom_fields": {},
      "has_data_sharing_agreement": true,
      "parent": null,
      "is_split": false,
      "deduplication_duplicate_score": 6.0,
      "deduplication_possible_duplicate_score": 6.0,
      "deduplication_batch_duplicates_percentage": 50,
      "deduplication_batch_duplicates_allowed": 5,
      "deduplication_golden_record_duplicates_percentage": 50,
      "deduplication_golden_record_duplicates_allowed": 5,
      "screen_beneficiary": false,
      "countries": [],
      "is_payment_plan_applicable": false
    }
  },
  {
    "model": "core.businessarea",
    "pk": "7229c38b-e22c-4748-9193-a0638a958e89",
    "fields": {
      "created_at": "2022-03-30 09:05:22.034-00:00",
      "updated_at": "2022-03-30 09:05:22.034-00:00",
      "code": "4500",
      "name": "Egypt",
      "long_name": "THE ARAB REPUBLIC OF EGYPT",
      "region_code": "59",
      "region_name": "MENAR",
      "kobo_username": null,
      "rapid_pro_host": null,
      "slug": "egypt",
      "custom_fields": {},
      "has_data_sharing_agreement": true,
      "parent": null,
      "is_split": false,
      "deduplication_duplicate_score": 6.0,
      "deduplication_possible_duplicate_score": 6.0,
      "deduplication_batch_duplicates_percentage": 50,
      "deduplication_batch_duplicates_allowed": 5,
      "deduplication_golden_record_duplicates_percentage": 50,
      "deduplication_golden_record_duplicates_allowed": 5,
      "screen_beneficiary": false,
      "countries": [],
      "is_payment_plan_applicable": false
    }
  },
  {
    "model": "core.businessarea",
    "pk": "734abc68-d410-4a9c-931d-0560ab2ddc08",
    "fields": {
      "created_at": "2022-03-30 09:05:21.765-00:00",
      "updated_at": "2022-03-30 09:05:21.765-00:00",
      "code": "3180",
      "name": "Niger",
      "long_name": "THE REPUBLIC OF THE NIGER",
      "region_code": "61",
      "region_name": "WCAR",
      "kobo_username": null,
      "rapid_pro_host": null,
      "slug": "niger",
      "custom_fields": {},
      "has_data_sharing_agreement": true,
      "parent": null,
      "is_split": false,
      "deduplication_duplicate_score": 6.0,
      "deduplication_possible_duplicate_score": 6.0,
      "deduplication_batch_duplicates_percentage": 50,
      "deduplication_batch_duplicates_allowed": 5,
      "deduplication_golden_record_duplicates_percentage": 50,
      "deduplication_golden_record_duplicates_allowed": 5,
      "screen_beneficiary": false,
      "countries": [],
      "is_payment_plan_applicable": false
    }
  },
  {
    "model": "core.businessarea",
    "pk": "74bea275-d07f-45da-9b24-133d1d3c67d6",
    "fields": {
      "created_at": "2022-03-30 09:05:21.897-00:00",
      "updated_at": "2022-03-30 09:05:21.897-00:00",
      "code": "3920",
      "name": "Somalia",
      "long_name": "THE FEDERAL REPUBLIC OF SOMALIA",
      "region_code": "63",
      "region_name": "ESAR",
      "kobo_username": null,
      "rapid_pro_host": null,
      "slug": "somalia",
      "custom_fields": {},
      "has_data_sharing_agreement": true,
      "parent": null,
      "is_split": false,
      "deduplication_duplicate_score": 6.0,
      "deduplication_possible_duplicate_score": 6.0,
      "deduplication_batch_duplicates_percentage": 50,
      "deduplication_batch_duplicates_allowed": 5,
      "deduplication_golden_record_duplicates_percentage": 50,
      "deduplication_golden_record_duplicates_allowed": 5,
      "screen_beneficiary": false,
      "countries": [],
      "is_payment_plan_applicable": false
    }
  },
  {
    "model": "core.businessarea",
    "pk": "75178089-3c28-4560-afad-44e2a1e85eee",
    "fields": {
      "created_at": "2022-03-30 09:05:21.773-00:00",
      "updated_at": "2022-03-30 09:05:21.773-00:00",
      "code": "3210",
      "name": "Nigeria",
      "long_name": "THE FEDERAL REPUBLIC OF NIGERIA",
      "region_code": "61",
      "region_name": "WCAR",
      "kobo_username": null,
      "rapid_pro_host": null,
      "slug": "nigeria",
      "custom_fields": {},
      "has_data_sharing_agreement": true,
      "parent": null,
      "is_split": false,
      "deduplication_duplicate_score": 6.0,
      "deduplication_possible_duplicate_score": 6.0,
      "deduplication_batch_duplicates_percentage": 50,
      "deduplication_batch_duplicates_allowed": 5,
      "deduplication_golden_record_duplicates_percentage": 50,
      "deduplication_golden_record_duplicates_allowed": 5,
      "screen_beneficiary": false,
      "countries": [],
      "is_payment_plan_applicable": false
    }
  },
  {
    "model": "core.businessarea",
    "pk": "76a7a30f-8a10-4c67-b03f-09268ed198d3",
    "fields": {
      "created_at": "2022-03-30 09:05:22.117-00:00",
      "updated_at": "2022-03-30 09:05:22.117-00:00",
      "code": "456P",
      "name": "Field Sup & Coordination Off",
      "long_name": "THE UNITED STATES OF AMERICA",
      "region_code": "65",
      "region_name": "HQ",
      "kobo_username": null,
      "rapid_pro_host": null,
      "slug": "field-sup-coordination-off",
      "custom_fields": {},
      "has_data_sharing_agreement": true,
      "parent": null,
      "is_split": false,
      "deduplication_duplicate_score": 6.0,
      "deduplication_possible_duplicate_score": 6.0,
      "deduplication_batch_duplicates_percentage": 50,
      "deduplication_batch_duplicates_allowed": 5,
      "deduplication_golden_record_duplicates_percentage": 50,
      "deduplication_golden_record_duplicates_allowed": 5,
      "screen_beneficiary": false,
      "countries": [],
      "is_payment_plan_applicable": false
    }
  },
  {
    "model": "core.businessarea",
    "pk": "771c71bb-3ad3-4de7-a24d-846d96395fcc",
    "fields": {
      "created_at": "2022-03-30 09:05:21.548-00:00",
      "updated_at": "2022-03-30 09:05:21.548-00:00",
      "code": "2220",
      "name": "Office of Research, Italy",
      "long_name": "THE REPUBLIC OF ITALY",
      "region_code": "65",
      "region_name": "HQ",
      "kobo_username": null,
      "rapid_pro_host": null,
      "slug": "office-of-research-italy",
      "custom_fields": {},
      "has_data_sharing_agreement": true,
      "parent": null,
      "is_split": false,
      "deduplication_duplicate_score": 6.0,
      "deduplication_possible_duplicate_score": 6.0,
      "deduplication_batch_duplicates_percentage": 50,
      "deduplication_batch_duplicates_allowed": 5,
      "deduplication_golden_record_duplicates_percentage": 50,
      "deduplication_golden_record_duplicates_allowed": 5,
      "screen_beneficiary": false,
      "countries": [],
      "is_payment_plan_applicable": false
    }
  },
  {
    "model": "core.businessarea",
    "pk": "78a07131-4c26-430b-9b56-e8b1d64e1879",
    "fields": {
      "created_at": "2022-03-30 09:05:22.314-00:00",
      "updated_at": "2022-03-30 09:05:22.314-00:00",
      "code": "6260",
      "name": "Zimbabwe",
      "long_name": "THE REPUBLIC OF ZIMBABWE",
      "region_code": "63",
      "region_name": "ESAR",
      "kobo_username": null,
      "rapid_pro_host": null,
      "slug": "zimbabwe",
      "custom_fields": {},
      "has_data_sharing_agreement": true,
      "parent": null,
      "is_split": false,
      "deduplication_duplicate_score": 6.0,
      "deduplication_possible_duplicate_score": 6.0,
      "deduplication_batch_duplicates_percentage": 50,
      "deduplication_batch_duplicates_allowed": 5,
      "deduplication_golden_record_duplicates_percentage": 50,
      "deduplication_golden_record_duplicates_allowed": 5,
      "screen_beneficiary": false,
      "countries": [],
      "is_payment_plan_applicable": false
    }
  },
  {
    "model": "core.businessarea",
    "pk": "7a93d81c-f63e-45fd-947c-7fd1691d2a2a",
    "fields": {
      "created_at": "2022-03-30 09:05:21.327-00:00",
      "updated_at": "2022-03-30 09:05:21.327-00:00",
      "code": "0840",
      "name": "Chile",
      "long_name": "THE REPUBLIC OF CHILE",
      "region_code": "62",
      "region_name": "LACR",
      "kobo_username": null,
      "rapid_pro_host": null,
      "slug": "chile",
      "custom_fields": {},
      "has_data_sharing_agreement": true,
      "parent": null,
      "is_split": false,
      "deduplication_duplicate_score": 6.0,
      "deduplication_possible_duplicate_score": 6.0,
      "deduplication_batch_duplicates_percentage": 50,
      "deduplication_batch_duplicates_allowed": 5,
      "deduplication_golden_record_duplicates_percentage": 50,
      "deduplication_golden_record_duplicates_allowed": 5,
      "screen_beneficiary": false,
      "countries": [],
      "is_payment_plan_applicable": false
    }
  },
  {
    "model": "core.businessarea",
    "pk": "7bb3f27a-6a96-4907-8b65-aba960da7704",
    "fields": {
      "created_at": "2022-03-30 09:05:21.669-00:00",
      "updated_at": "2022-03-30 09:05:21.669-00:00",
      "code": "2690",
      "name": "Malawi",
      "long_name": "THE REPUBLIC OF MALAWI",
      "region_code": "63",
      "region_name": "ESAR",
      "kobo_username": null,
      "rapid_pro_host": null,
      "slug": "malawi",
      "custom_fields": {},
      "has_data_sharing_agreement": true,
      "parent": null,
      "is_split": false,
      "deduplication_duplicate_score": 6.0,
      "deduplication_possible_duplicate_score": 6.0,
      "deduplication_batch_duplicates_percentage": 50,
      "deduplication_batch_duplicates_allowed": 5,
      "deduplication_golden_record_duplicates_percentage": 50,
      "deduplication_golden_record_duplicates_allowed": 5,
      "screen_beneficiary": false,
      "countries": [],
      "is_payment_plan_applicable": false
    }
  },
  {
    "model": "core.businessarea",
    "pk": "7cc47625-b38d-4528-9209-71e098e6b254",
    "fields": {
      "created_at": "2022-03-30 09:05:21.237-00:00",
      "updated_at": "2022-03-30 09:05:21.237-00:00",
      "code": "0520",
      "name": "Botswana",
      "long_name": "THE REPUBLIC OF BOTSWANA",
      "region_code": "63",
      "region_name": "ESAR",
      "kobo_username": null,
      "rapid_pro_host": null,
      "slug": "botswana",
      "custom_fields": {},
      "has_data_sharing_agreement": true,
      "parent": null,
      "is_split": false,
      "deduplication_duplicate_score": 6.0,
      "deduplication_possible_duplicate_score": 6.0,
      "deduplication_batch_duplicates_percentage": 50,
      "deduplication_batch_duplicates_allowed": 5,
      "deduplication_golden_record_duplicates_percentage": 50,
      "deduplication_golden_record_duplicates_allowed": 5,
      "screen_beneficiary": false,
      "countries": [],
      "is_payment_plan_applicable": false
    }
  },
  {
    "model": "core.businessarea",
    "pk": "7d6e94a8-032f-4474-bf14-f205bb9db57b",
    "fields": {
      "created_at": "2022-03-30 09:05:21.428-00:00",
      "updated_at": "2022-03-30 09:05:21.428-00:00",
      "code": "1420",
      "name": "Eritrea",
      "long_name": "THE STATE OF ERITREA",
      "region_code": "63",
      "region_name": "ESAR",
      "kobo_username": null,
      "rapid_pro_host": null,
      "slug": "eritrea",
      "custom_fields": {},
      "has_data_sharing_agreement": true,
      "parent": null,
      "is_split": false,
      "deduplication_duplicate_score": 6.0,
      "deduplication_possible_duplicate_score": 6.0,
      "deduplication_batch_duplicates_percentage": 50,
      "deduplication_batch_duplicates_allowed": 5,
      "deduplication_golden_record_duplicates_percentage": 50,
      "deduplication_golden_record_duplicates_allowed": 5,
      "screen_beneficiary": false,
      "countries": [],
      "is_payment_plan_applicable": false
    }
  },
  {
    "model": "core.businessarea",
    "pk": "7d89cb08-a4cf-45ed-a59d-4017e64f3da2",
    "fields": {
      "created_at": "2022-03-30 09:05:21.620-00:00",
      "updated_at": "2022-03-30 09:05:21.620-00:00",
      "code": "2460",
      "name": "Lao People's Dem Rep.",
      "long_name": "THE LAO PEOPLE'S DEMOCRATIC REPUBLIC",
      "region_code": "60",
      "region_name": "EAPR",
      "kobo_username": null,
      "rapid_pro_host": null,
      "slug": "lao-peoples-dem-rep",
      "custom_fields": {},
      "has_data_sharing_agreement": true,
      "parent": null,
      "is_split": false,
      "deduplication_duplicate_score": 6.0,
      "deduplication_possible_duplicate_score": 6.0,
      "deduplication_batch_duplicates_percentage": 50,
      "deduplication_batch_duplicates_allowed": 5,
      "deduplication_golden_record_duplicates_percentage": 50,
      "deduplication_golden_record_duplicates_allowed": 5,
      "screen_beneficiary": false,
      "countries": [],
      "is_payment_plan_applicable": false
    }
  },
  {
    "model": "core.businessarea",
    "pk": "813e2316-3272-435c-86ab-4281b78a12c5",
    "fields": {
      "created_at": "2022-03-30 09:05:21.284-00:00",
      "updated_at": "2022-03-30 09:05:21.284-00:00",
      "code": "0630",
      "name": "Belarus",
      "long_name": "THE REPUBLIC OF BELARUS",
      "region_code": "66",
      "region_name": "ECAR",
      "kobo_username": null,
      "rapid_pro_host": null,
      "slug": "belarus",
      "custom_fields": {},
      "has_data_sharing_agreement": true,
      "parent": null,
      "is_split": false,
      "deduplication_duplicate_score": 6.0,
      "deduplication_possible_duplicate_score": 6.0,
      "deduplication_batch_duplicates_percentage": 50,
      "deduplication_batch_duplicates_allowed": 5,
      "deduplication_golden_record_duplicates_percentage": 50,
      "deduplication_golden_record_duplicates_allowed": 5,
      "screen_beneficiary": false,
      "countries": [],
      "is_payment_plan_applicable": false
    }
  },
  {
    "model": "core.businessarea",
    "pk": "8153ad77-7a11-4bdd-bfb0-9eb52bb9d995",
    "fields": {
      "created_at": "2022-03-30 09:05:21.299-00:00",
      "updated_at": "2022-03-30 09:05:21.299-00:00",
      "code": "0690",
      "name": "Republic of Cameroon",
      "long_name": "THE REPUBLIC OF CAMEROON",
      "region_code": "61",
      "region_name": "WCAR",
      "kobo_username": null,
      "rapid_pro_host": null,
      "slug": "republic-of-cameroon",
      "custom_fields": {},
      "has_data_sharing_agreement": true,
      "parent": null,
      "is_split": false,
      "deduplication_duplicate_score": 6.0,
      "deduplication_possible_duplicate_score": 6.0,
      "deduplication_batch_duplicates_percentage": 50,
      "deduplication_batch_duplicates_allowed": 5,
      "deduplication_golden_record_duplicates_percentage": 50,
      "deduplication_golden_record_duplicates_allowed": 5,
      "screen_beneficiary": false,
      "countries": [],
      "is_payment_plan_applicable": false
    }
  },
  {
    "model": "core.businessarea",
    "pk": "81dc323d-bdce-40f2-af92-272a41fe8dac",
    "fields": {
      "created_at": "2022-03-30 09:05:22.386-00:00",
      "updated_at": "2022-03-30 09:05:22.386-00:00",
      "code": "6980",
      "name": "Namibia",
      "long_name": "THE REPUBLIC OF NAMIBIA",
      "region_code": "63",
      "region_name": "ESAR",
      "kobo_username": null,
      "rapid_pro_host": null,
      "slug": "namibia",
      "custom_fields": {},
      "has_data_sharing_agreement": true,
      "parent": null,
      "is_split": false,
      "deduplication_duplicate_score": 6.0,
      "deduplication_possible_duplicate_score": 6.0,
      "deduplication_batch_duplicates_percentage": 50,
      "deduplication_batch_duplicates_allowed": 5,
      "deduplication_golden_record_duplicates_percentage": 50,
      "deduplication_golden_record_duplicates_allowed": 5,
      "screen_beneficiary": false,
      "countries": [],
      "is_payment_plan_applicable": false
    }
  },
  {
    "model": "core.businessarea",
    "pk": "822a8500-bb22-4e95-a4cb-efe46927581a",
    "fields": {
      "created_at": "2022-03-30 09:05:22.274-00:00",
      "updated_at": "2022-03-30 09:05:22.274-00:00",
      "code": "5640",
      "name": "Moldova",
      "long_name": "THE REPUBLIC OF MOLDOVA",
      "region_code": "66",
      "region_name": "ECAR",
      "kobo_username": null,
      "rapid_pro_host": null,
      "slug": "moldova",
      "custom_fields": {},
      "has_data_sharing_agreement": true,
      "parent": null,
      "is_split": false,
      "deduplication_duplicate_score": 6.0,
      "deduplication_possible_duplicate_score": 6.0,
      "deduplication_batch_duplicates_percentage": 50,
      "deduplication_batch_duplicates_allowed": 5,
      "deduplication_golden_record_duplicates_percentage": 50,
      "deduplication_golden_record_duplicates_allowed": 5,
      "screen_beneficiary": false,
      "countries": [],
      "is_payment_plan_applicable": false
    }
  },
  {
    "model": "core.businessarea",
    "pk": "828f3185-8afa-46b2-84f0-5bf765b47502",
    "fields": {
      "created_at": "2022-03-30 09:05:21.542-00:00",
      "updated_at": "2022-03-30 09:05:21.542-00:00",
      "code": "2130",
      "name": "Iraq",
      "long_name": "THE REPUBLIC OF IRAQ",
      "region_code": "59",
      "region_name": "MENAR",
      "kobo_username": null,
      "rapid_pro_host": null,
      "slug": "iraq",
      "custom_fields": {},
      "has_data_sharing_agreement": true,
      "parent": null,
      "is_split": false,
      "deduplication_duplicate_score": 6.0,
      "deduplication_possible_duplicate_score": 6.0,
      "deduplication_batch_duplicates_percentage": 50,
      "deduplication_batch_duplicates_allowed": 5,
      "deduplication_golden_record_duplicates_percentage": 50,
      "deduplication_golden_record_duplicates_allowed": 5,
      "screen_beneficiary": false,
      "countries": [],
      "is_payment_plan_applicable": false
    }
  },
  {
    "model": "core.businessarea",
    "pk": "844d9717-4cb9-411e-a9a8-a356cd66212e",
    "fields": {
      "created_at": "2022-03-30 09:05:22.073-00:00",
      "updated_at": "2022-03-30 09:05:22.073-00:00",
      "code": "456F",
      "name": "Office of Emergency Prog.",
      "long_name": "THE UNITED STATES OF AMERICA",
      "region_code": "65",
      "region_name": "HQ",
      "kobo_username": null,
      "rapid_pro_host": null,
      "slug": "office-of-emergency-prog",
      "custom_fields": {},
      "has_data_sharing_agreement": true,
      "parent": null,
      "is_split": false,
      "deduplication_duplicate_score": 6.0,
      "deduplication_possible_duplicate_score": 6.0,
      "deduplication_batch_duplicates_percentage": 50,
      "deduplication_batch_duplicates_allowed": 5,
      "deduplication_golden_record_duplicates_percentage": 50,
      "deduplication_golden_record_duplicates_allowed": 5,
      "screen_beneficiary": false,
      "countries": [],
      "is_payment_plan_applicable": false
    }
  },
  {
    "model": "core.businessarea",
    "pk": "85082a13-edee-4516-8e74-30748911f745",
    "fields": {
      "created_at": "2022-03-30 09:05:21.536-00:00",
      "updated_at": "2022-03-30 09:05:21.536-00:00",
      "code": "2100",
      "name": "Iran",
      "long_name": "THE ISLAMIC REPUBLIC OF IRAN",
      "region_code": "59",
      "region_name": "MENAR",
      "kobo_username": null,
      "rapid_pro_host": null,
      "slug": "iran",
      "custom_fields": {},
      "has_data_sharing_agreement": true,
      "parent": null,
      "is_split": false,
      "deduplication_duplicate_score": 6.0,
      "deduplication_possible_duplicate_score": 6.0,
      "deduplication_batch_duplicates_percentage": 50,
      "deduplication_batch_duplicates_allowed": 5,
      "deduplication_golden_record_duplicates_percentage": 50,
      "deduplication_golden_record_duplicates_allowed": 5,
      "screen_beneficiary": false,
      "countries": [],
      "is_payment_plan_applicable": false
    }
  },
  {
    "model": "core.businessarea",
    "pk": "89d4c33a-79a9-4c55-9938-8fc1d2e37310",
    "fields": {
      "created_at": "2022-03-30 09:05:22.328-00:00",
      "updated_at": "2022-03-30 09:05:22.328-00:00",
      "code": "6490",
      "name": "Papua New Guinea",
      "long_name": "INDEPENDENT STATE OF PAPUA NEW GUINEA",
      "region_code": "60",
      "region_name": "EAPR",
      "kobo_username": null,
      "rapid_pro_host": null,
      "slug": "papua-new-guinea",
      "custom_fields": {},
      "has_data_sharing_agreement": true,
      "parent": null,
      "is_split": false,
      "deduplication_duplicate_score": 6.0,
      "deduplication_possible_duplicate_score": 6.0,
      "deduplication_batch_duplicates_percentage": 50,
      "deduplication_batch_duplicates_allowed": 5,
      "deduplication_golden_record_duplicates_percentage": 50,
      "deduplication_golden_record_duplicates_allowed": 5,
      "screen_beneficiary": false,
      "countries": [],
      "is_payment_plan_applicable": false
    }
  },
  {
    "model": "core.businessarea",
    "pk": "89dae27e-63bb-4f2d-a63d-c75023097038",
    "fields": {
      "created_at": "2022-03-30 09:05:21.686-00:00",
      "updated_at": "2022-03-30 09:05:21.686-00:00",
      "code": "2740",
      "name": "Maldives",
      "long_name": "THE REPUBLIC OF MALDIVES",
      "region_code": "64",
      "region_name": "SAR",
      "kobo_username": null,
      "rapid_pro_host": null,
      "slug": "maldives",
      "custom_fields": {},
      "has_data_sharing_agreement": true,
      "parent": null,
      "is_split": false,
      "deduplication_duplicate_score": 6.0,
      "deduplication_possible_duplicate_score": 6.0,
      "deduplication_batch_duplicates_percentage": 50,
      "deduplication_batch_duplicates_allowed": 5,
      "deduplication_golden_record_duplicates_percentage": 50,
      "deduplication_golden_record_duplicates_allowed": 5,
      "screen_beneficiary": false,
      "countries": [],
      "is_payment_plan_applicable": false
    }
  },
  {
    "model": "core.businessarea",
    "pk": "8bceba36-c3c3-46da-96de-fda880adb95d",
    "fields": {
      "created_at": "2022-03-30 09:05:21.277-00:00",
      "updated_at": "2022-03-30 09:05:21.277-00:00",
      "code": "0610",
      "name": "Burundi",
      "long_name": "THE REPUBLIC OF BURUNDI",
      "region_code": "63",
      "region_name": "ESAR",
      "kobo_username": null,
      "rapid_pro_host": null,
      "slug": "burundi",
      "custom_fields": {},
      "has_data_sharing_agreement": true,
      "parent": null,
      "is_split": false,
      "deduplication_duplicate_score": 6.0,
      "deduplication_possible_duplicate_score": 6.0,
      "deduplication_batch_duplicates_percentage": 50,
      "deduplication_batch_duplicates_allowed": 5,
      "deduplication_golden_record_duplicates_percentage": 50,
      "deduplication_golden_record_duplicates_allowed": 5,
      "screen_beneficiary": false,
      "countries": [],
      "is_payment_plan_applicable": false
    }
  },
  {
    "model": "core.businessarea",
    "pk": "8d74baa5-8c68-4c13-9644-70af43cc94de",
    "fields": {
      "created_at": "2022-03-30 09:05:21.789-00:00",
      "updated_at": "2022-03-30 09:05:21.789-00:00",
      "code": "3330",
      "name": "Panama",
      "long_name": "THE REPUBLIC OF PANAMA",
      "region_code": "62",
      "region_name": "LACR",
      "kobo_username": null,
      "rapid_pro_host": null,
      "slug": "panama",
      "custom_fields": {},
      "has_data_sharing_agreement": true,
      "parent": null,
      "is_split": false,
      "deduplication_duplicate_score": 6.0,
      "deduplication_possible_duplicate_score": 6.0,
      "deduplication_batch_duplicates_percentage": 50,
      "deduplication_batch_duplicates_allowed": 5,
      "deduplication_golden_record_duplicates_percentage": 50,
      "deduplication_golden_record_duplicates_allowed": 5,
      "screen_beneficiary": false,
      "countries": [],
      "is_payment_plan_applicable": false
    }
  },
  {
    "model": "core.businessarea",
    "pk": "8f1ce8cd-7831-4ce3-96c4-7170d5326214",
    "fields": {
      "created_at": "2022-03-30 09:05:21.334-00:00",
      "updated_at": "2022-03-30 09:05:21.334-00:00",
      "code": "0860",
      "name": "China",
      "long_name": "THE PEOPLE'S REPUBLIC OF CHINA",
      "region_code": "60",
      "region_name": "EAPR",
      "kobo_username": null,
      "rapid_pro_host": null,
      "slug": "china",
      "custom_fields": {},
      "has_data_sharing_agreement": true,
      "parent": null,
      "is_split": false,
      "deduplication_duplicate_score": 6.0,
      "deduplication_possible_duplicate_score": 6.0,
      "deduplication_batch_duplicates_percentage": 50,
      "deduplication_batch_duplicates_allowed": 5,
      "deduplication_golden_record_duplicates_percentage": 50,
      "deduplication_golden_record_duplicates_allowed": 5,
      "screen_beneficiary": false,
      "countries": [],
      "is_payment_plan_applicable": false
    }
  },
  {
    "model": "core.businessarea",
    "pk": "91c9df13-7a17-4a52-b94f-a97c4d925e02",
    "fields": {
      "created_at": "2022-03-30 09:05:21.715-00:00",
      "updated_at": "2022-03-30 09:05:21.715-00:00",
      "code": "2850",
      "name": "Mexico",
      "long_name": "THE UNITED MEXICAN STATES",
      "region_code": "62",
      "region_name": "LACR",
      "kobo_username": null,
      "rapid_pro_host": null,
      "slug": "mexico",
      "custom_fields": {},
      "has_data_sharing_agreement": true,
      "parent": null,
      "is_split": false,
      "deduplication_duplicate_score": 6.0,
      "deduplication_possible_duplicate_score": 6.0,
      "deduplication_batch_duplicates_percentage": 50,
      "deduplication_batch_duplicates_allowed": 5,
      "deduplication_golden_record_duplicates_percentage": 50,
      "deduplication_golden_record_duplicates_allowed": 5,
      "screen_beneficiary": false,
      "countries": [],
      "is_payment_plan_applicable": false
    }
  },
  {
    "model": "core.businessarea",
    "pk": "92526106-ade3-435b-b990-119f2c8b3b46",
    "fields": {
      "created_at": "2022-03-30 09:05:22.265-00:00",
      "updated_at": "2022-03-30 09:05:22.265-00:00",
      "code": "5200",
      "name": "Vietnam",
      "long_name": "THE SOCIALIST REPUBLIC OF VIET NAM",
      "region_code": "60",
      "region_name": "EAPR",
      "kobo_username": null,
      "rapid_pro_host": null,
      "slug": "vietnam",
      "custom_fields": {},
      "has_data_sharing_agreement": true,
      "parent": null,
      "is_split": false,
      "deduplication_duplicate_score": 6.0,
      "deduplication_possible_duplicate_score": 6.0,
      "deduplication_batch_duplicates_percentage": 50,
      "deduplication_batch_duplicates_allowed": 5,
      "deduplication_golden_record_duplicates_percentage": 50,
      "deduplication_golden_record_duplicates_allowed": 5,
      "screen_beneficiary": false,
      "countries": [],
      "is_payment_plan_applicable": false
    }
  },
  {
    "model": "core.businessarea",
    "pk": "9cdcacdd-b132-4a0a-9018-ac1ddd8974c2",
    "fields": {
      "created_at": "2022-03-30 09:05:22.013-00:00",
      "updated_at": "2022-03-30 09:05:22.013-00:00",
      "code": "4360",
      "name": "Turkmenistan",
      "long_name": "TURKMENISTAN",
      "region_code": "66",
      "region_name": "ECAR",
      "kobo_username": null,
      "rapid_pro_host": null,
      "slug": "turkmenistan",
      "custom_fields": {},
      "has_data_sharing_agreement": true,
      "parent": null,
      "is_split": false,
      "deduplication_duplicate_score": 6.0,
      "deduplication_possible_duplicate_score": 6.0,
      "deduplication_batch_duplicates_percentage": 50,
      "deduplication_batch_duplicates_allowed": 5,
      "deduplication_golden_record_duplicates_percentage": 50,
      "deduplication_golden_record_duplicates_allowed": 5,
      "screen_beneficiary": false,
      "countries": [],
      "is_payment_plan_applicable": false
    }
  },
  {
    "model": "core.businessarea",
    "pk": "9d3791f9-9093-4e60-8b97-0b3c12f9aef2",
    "fields": {
      "created_at": "2022-03-30 09:05:21.606-00:00",
      "updated_at": "2022-03-30 09:05:21.606-00:00",
      "code": "240R",
      "name": "ESARO, Kenya",
      "long_name": "THE REPUBLIC OF KENYA",
      "region_code": "63",
      "region_name": "ESAR",
      "kobo_username": null,
      "rapid_pro_host": null,
      "slug": "esaro-kenya",
      "custom_fields": {},
      "has_data_sharing_agreement": true,
      "parent": null,
      "is_split": false,
      "deduplication_duplicate_score": 6.0,
      "deduplication_possible_duplicate_score": 6.0,
      "deduplication_batch_duplicates_percentage": 50,
      "deduplication_batch_duplicates_allowed": 5,
      "deduplication_golden_record_duplicates_percentage": 50,
      "deduplication_golden_record_duplicates_allowed": 5,
      "screen_beneficiary": false,
      "countries": [],
      "is_payment_plan_applicable": false
    }
  },
  {
    "model": "core.businessarea",
    "pk": "a1e3d57f-9412-4d14-9f00-06f17e4a16b5",
    "fields": {
      "created_at": "2022-03-30 09:05:21.415-00:00",
      "updated_at": "2022-03-30 09:05:21.415-00:00",
      "code": "1390",
      "name": "Equatorial Guinea",
      "long_name": "THE REPUBLIC OF EQUATORIAL GUINEA",
      "region_code": "61",
      "region_name": "WCAR",
      "kobo_username": null,
      "rapid_pro_host": null,
      "slug": "equatorial-guinea",
      "custom_fields": {},
      "has_data_sharing_agreement": true,
      "parent": null,
      "is_split": false,
      "deduplication_duplicate_score": 6.0,
      "deduplication_possible_duplicate_score": 6.0,
      "deduplication_batch_duplicates_percentage": 50,
      "deduplication_batch_duplicates_allowed": 5,
      "deduplication_golden_record_duplicates_percentage": 50,
      "deduplication_golden_record_duplicates_allowed": 5,
      "screen_beneficiary": false,
      "countries": [],
      "is_payment_plan_applicable": false
    }
  },
  {
    "model": "core.businessarea",
    "pk": "a21b8a16-6738-44a3-941b-7be091c01686",
    "fields": {
      "created_at": "2022-03-30 09:05:21.529-00:00",
      "updated_at": "2022-03-30 09:05:21.529-00:00",
      "code": "2070",
      "name": "Indonesia",
      "long_name": "THE REPUBLIC OF INDONESIA",
      "region_code": "60",
      "region_name": "EAPR",
      "kobo_username": null,
      "rapid_pro_host": null,
      "slug": "indonesia",
      "custom_fields": {},
      "has_data_sharing_agreement": true,
      "parent": null,
      "is_split": false,
      "deduplication_duplicate_score": 6.0,
      "deduplication_possible_duplicate_score": 6.0,
      "deduplication_batch_duplicates_percentage": 50,
      "deduplication_batch_duplicates_allowed": 5,
      "deduplication_golden_record_duplicates_percentage": 50,
      "deduplication_golden_record_duplicates_allowed": 5,
      "screen_beneficiary": false,
      "countries": [],
      "is_payment_plan_applicable": false
    }
  },
  {
    "model": "core.businessarea",
    "pk": "a2646d46-27b6-4a94-acc9-19222230d997",
    "fields": {
      "created_at": "2022-03-30 09:05:21.386-00:00",
      "updated_at": "2022-03-30 09:05:21.386-00:00",
      "code": "120X",
      "name": "Procurement Services",
      "long_name": "THE KINGDOM OF DENMARK",
      "region_code": "65",
      "region_name": "HQ",
      "kobo_username": null,
      "rapid_pro_host": null,
      "slug": "procurement-services",
      "custom_fields": {},
      "has_data_sharing_agreement": true,
      "parent": null,
      "is_split": false,
      "deduplication_duplicate_score": 6.0,
      "deduplication_possible_duplicate_score": 6.0,
      "deduplication_batch_duplicates_percentage": 50,
      "deduplication_batch_duplicates_allowed": 5,
      "deduplication_golden_record_duplicates_percentage": 50,
      "deduplication_golden_record_duplicates_allowed": 5,
      "screen_beneficiary": false,
      "countries": [],
      "is_payment_plan_applicable": false
    }
  },
  {
    "model": "core.businessarea",
    "pk": "a5bf49a8-71aa-4089-bc60-d05d8a7a066b",
    "fields": {
      "created_at": "2022-03-30 09:05:21.522-00:00",
      "updated_at": "2022-03-30 09:05:21.522-00:00",
      "code": "2040",
      "name": "India",
      "long_name": "THE REPUBLIC OF INDIA",
      "region_code": "64",
      "region_name": "SAR",
      "kobo_username": null,
      "rapid_pro_host": null,
      "slug": "india",
      "custom_fields": {},
      "has_data_sharing_agreement": true,
      "parent": null,
      "is_split": false,
      "deduplication_duplicate_score": 6.0,
      "deduplication_possible_duplicate_score": 6.0,
      "deduplication_batch_duplicates_percentage": 50,
      "deduplication_batch_duplicates_allowed": 5,
      "deduplication_golden_record_duplicates_percentage": 50,
      "deduplication_golden_record_duplicates_allowed": 5,
      "screen_beneficiary": false,
      "countries": [],
      "is_payment_plan_applicable": false
    }
  },
  {
    "model": "core.businessarea",
    "pk": "3745963c-908b-4792-a4e9-8ea54ccb70ee",
    "fields": {
      "created_at": "2022-03-30 09:05:21.522-00:00",
      "updated_at": "2022-03-30 09:05:21.522-00:00",
      "code": "BOCZ",
      "name": "Czech Republic",
      "long_name": "The Czech Republic",
      "region_code": "66",
      "region_name": "ECAR",
      "kobo_username": null,
      "rapid_pro_host": null,
      "slug": "czech-republic",
      "custom_fields": {},
      "has_data_sharing_agreement": true,
      "parent": null,
      "is_split": false,
      "deduplication_duplicate_score": 6.0,
      "deduplication_possible_duplicate_score": 6.0,
      "deduplication_batch_duplicates_percentage": 50,
      "deduplication_batch_duplicates_allowed": 5,
      "deduplication_golden_record_duplicates_percentage": 50,
      "deduplication_golden_record_duplicates_allowed": 5,
      "screen_beneficiary": false,
      "countries": [],
      "is_payment_plan_applicable": false
    }
  },
  {
    "model": "core.businessarea",
    "pk": "a63414eb-3c08-4d65-b069-a560ab6eec45",
    "fields": {
      "created_at": "2022-03-30 09:05:21.340-00:00",
      "updated_at": "2022-03-30 09:05:21.340-00:00",
      "code": "0930",
      "name": "Colombia",
      "long_name": "THE REPUBLIC OF COLOMBIA",
      "region_code": "62",
      "region_name": "LACR",
      "kobo_username": null,
      "rapid_pro_host": null,
      "slug": "colombia",
      "custom_fields": {},
      "has_data_sharing_agreement": true,
      "parent": null,
      "is_split": false,
      "deduplication_duplicate_score": 6.0,
      "deduplication_possible_duplicate_score": 6.0,
      "deduplication_batch_duplicates_percentage": 50,
      "deduplication_batch_duplicates_allowed": 5,
      "deduplication_golden_record_duplicates_percentage": 50,
      "deduplication_golden_record_duplicates_allowed": 5,
      "screen_beneficiary": false,
      "countries": [],
      "is_payment_plan_applicable": false
    }
  },
  {
    "model": "core.businessarea",
    "pk": "a825a69d-3707-4c20-8cee-764eab29fcbf",
    "fields": {
      "created_at": "2022-03-30 09:05:21.705-00:00",
      "updated_at": "2022-03-30 09:05:21.706-00:00",
      "code": "2820",
      "name": "Mauritania",
      "long_name": "THE ISLAMIC REPUBLIC OF MAURITANIA",
      "region_code": "61",
      "region_name": "WCAR",
      "kobo_username": null,
      "rapid_pro_host": null,
      "slug": "mauritania",
      "custom_fields": {},
      "has_data_sharing_agreement": true,
      "parent": null,
      "is_split": false,
      "deduplication_duplicate_score": 6.0,
      "deduplication_possible_duplicate_score": 6.0,
      "deduplication_batch_duplicates_percentage": 50,
      "deduplication_batch_duplicates_allowed": 5,
      "deduplication_golden_record_duplicates_percentage": 50,
      "deduplication_golden_record_duplicates_allowed": 5,
      "screen_beneficiary": false,
      "countries": [],
      "is_payment_plan_applicable": false
    }
  },
  {
    "model": "core.businessarea",
    "pk": "a9a94cfe-b701-4c35-969b-8a9c8dbe90e5",
    "fields": {
      "created_at": "2022-03-30 09:05:21.221-00:00",
      "updated_at": "2022-03-30 09:05:21.221-00:00",
      "code": "0490",
      "name": "Bhutan",
      "long_name": "THE KINGDOM OF BHUTAN",
      "region_code": "64",
      "region_name": "SAR",
      "kobo_username": null,
      "rapid_pro_host": null,
      "slug": "bhutan",
      "custom_fields": {},
      "has_data_sharing_agreement": true,
      "parent": null,
      "is_split": false,
      "deduplication_duplicate_score": 6.0,
      "deduplication_possible_duplicate_score": 6.0,
      "deduplication_batch_duplicates_percentage": 50,
      "deduplication_batch_duplicates_allowed": 5,
      "deduplication_golden_record_duplicates_percentage": 50,
      "deduplication_golden_record_duplicates_allowed": 5,
      "screen_beneficiary": false,
      "countries": [],
      "is_payment_plan_applicable": false
    }
  },
  {
    "model": "core.businessarea",
    "pk": "a9fbe1db-b45a-469a-8bd8-546981168497",
    "fields": {
      "created_at": "2022-03-30 09:05:22.335-00:00",
      "updated_at": "2022-03-30 09:05:22.335-00:00",
      "code": "6620",
      "name": "Comoros",
      "long_name": "THE UNION OF THE COMOROS",
      "region_code": "63",
      "region_name": "ESAR",
      "kobo_username": null,
      "rapid_pro_host": null,
      "slug": "comoros",
      "custom_fields": {},
      "has_data_sharing_agreement": true,
      "parent": null,
      "is_split": false,
      "deduplication_duplicate_score": 6.0,
      "deduplication_possible_duplicate_score": 6.0,
      "deduplication_batch_duplicates_percentage": 50,
      "deduplication_batch_duplicates_allowed": 5,
      "deduplication_golden_record_duplicates_percentage": 50,
      "deduplication_golden_record_duplicates_allowed": 5,
      "screen_beneficiary": false,
      "countries": [],
      "is_payment_plan_applicable": false
    }
  },
  {
    "model": "core.businessarea",
    "pk": "aebbb1d2-dbb3-4eec-b68d-e1b65a96c706",
    "fields": {
      "created_at": "2022-03-30 09:05:21.516-00:00",
      "updated_at": "2022-03-30 09:05:21.516-00:00",
      "code": "1950",
      "name": "Global Shared Services Centre",
      "long_name": "HUNGARY",
      "region_code": "65",
      "region_name": "HQ",
      "kobo_username": null,
      "rapid_pro_host": null,
      "slug": "global-shared-services-centre",
      "custom_fields": {},
      "has_data_sharing_agreement": true,
      "parent": null,
      "is_split": false,
      "deduplication_duplicate_score": 6.0,
      "deduplication_possible_duplicate_score": 6.0,
      "deduplication_batch_duplicates_percentage": 50,
      "deduplication_batch_duplicates_allowed": 5,
      "deduplication_golden_record_duplicates_percentage": 50,
      "deduplication_golden_record_duplicates_allowed": 5,
      "screen_beneficiary": false,
      "countries": [],
      "is_payment_plan_applicable": false
    }
  },
  {
    "model": "core.businessarea",
    "pk": "af538a2c-3476-4282-ae5c-441bc2cbebe9",
    "fields": {
      "created_at": "2022-03-30 09:05:21.421-00:00",
      "updated_at": "2022-03-30 09:05:21.421-00:00",
      "code": "1410",
      "name": "Ethiopia",
      "long_name": "THE FEDERAL DEMOCRATIC REPUBLIC OF ETHIOPIA",
      "region_code": "63",
      "region_name": "ESAR",
      "kobo_username": null,
      "rapid_pro_host": null,
      "slug": "ethiopia",
      "custom_fields": {},
      "has_data_sharing_agreement": true,
      "parent": null,
      "is_split": false,
      "deduplication_duplicate_score": 6.0,
      "deduplication_possible_duplicate_score": 6.0,
      "deduplication_batch_duplicates_percentage": 50,
      "deduplication_batch_duplicates_allowed": 5,
      "deduplication_golden_record_duplicates_percentage": 50,
      "deduplication_golden_record_duplicates_allowed": 5,
      "screen_beneficiary": false,
      "countries": [],
      "is_payment_plan_applicable": false
    }
  },
  {
    "model": "core.businessarea",
    "pk": "b026f4c0-844c-487e-bbe8-537af605fab0",
    "fields": {
      "created_at": "2022-03-30 09:05:22.179-00:00",
      "updated_at": "2022-03-30 09:05:22.179-00:00",
      "code": "456N",
      "name": "Int. Audit & Invest (OIAI)",
      "long_name": "THE UNITED STATES OF AMERICA",
      "region_code": "65",
      "region_name": "HQ",
      "kobo_username": null,
      "rapid_pro_host": null,
      "slug": "int-audit-invest-oiai",
      "custom_fields": {},
      "has_data_sharing_agreement": true,
      "parent": null,
      "is_split": false,
      "deduplication_duplicate_score": 6.0,
      "deduplication_possible_duplicate_score": 6.0,
      "deduplication_batch_duplicates_percentage": 50,
      "deduplication_batch_duplicates_allowed": 5,
      "deduplication_golden_record_duplicates_percentage": 50,
      "deduplication_golden_record_duplicates_allowed": 5,
      "screen_beneficiary": false,
      "countries": [],
      "is_payment_plan_applicable": false
    }
  },
  {
    "model": "core.businessarea",
    "pk": "b3c3db92-50c0-4f73-8d26-c37b5150337a",
    "fields": {
      "created_at": "2022-03-30 09:05:22.053-00:00",
      "updated_at": "2022-03-30 09:05:22.053-00:00",
      "code": "456D",
      "name": "Programme Division",
      "long_name": "THE UNITED STATES OF AMERICA",
      "region_code": "65",
      "region_name": "HQ",
      "kobo_username": null,
      "rapid_pro_host": null,
      "slug": "programme-division",
      "custom_fields": {},
      "has_data_sharing_agreement": true,
      "parent": null,
      "is_split": false,
      "deduplication_duplicate_score": 6.0,
      "deduplication_possible_duplicate_score": 6.0,
      "deduplication_batch_duplicates_percentage": 50,
      "deduplication_batch_duplicates_allowed": 5,
      "deduplication_golden_record_duplicates_percentage": 50,
      "deduplication_golden_record_duplicates_allowed": 5,
      "screen_beneficiary": false,
      "countries": [],
      "is_payment_plan_applicable": false
    }
  },
  {
    "model": "core.businessarea",
    "pk": "b4ed78f6-75db-4edd-960c-3f813022736c",
    "fields": {
      "created_at": "2022-03-30 09:05:22.135-00:00",
      "updated_at": "2022-03-30 09:05:22.135-00:00",
      "code": "456H",
      "name": "Gov. & Multilateral Affairs",
      "long_name": "THE UNITED STATES OF AMERICA",
      "region_code": "65",
      "region_name": "HQ",
      "kobo_username": null,
      "rapid_pro_host": null,
      "slug": "gov-multilateral-affairs",
      "custom_fields": {},
      "has_data_sharing_agreement": true,
      "parent": null,
      "is_split": false,
      "deduplication_duplicate_score": 6.0,
      "deduplication_possible_duplicate_score": 6.0,
      "deduplication_batch_duplicates_percentage": 50,
      "deduplication_batch_duplicates_allowed": 5,
      "deduplication_golden_record_duplicates_percentage": 50,
      "deduplication_golden_record_duplicates_allowed": 5,
      "screen_beneficiary": false,
      "countries": [],
      "is_payment_plan_applicable": false
    }
  },
  {
    "model": "core.businessarea",
    "pk": "b53f67ad-c73d-4179-a582-a6ef707ceccf",
    "fields": {
      "created_at": "2022-03-30 09:05:21.880-00:00",
      "updated_at": "2022-03-30 09:05:21.880-00:00",
      "code": "381R",
      "name": "WCARO, Senegal",
      "long_name": "THE REPUBLIC OF SENEGAL",
      "region_code": "61",
      "region_name": "WCAR",
      "kobo_username": null,
      "rapid_pro_host": null,
      "slug": "wcaro-senegal",
      "custom_fields": {},
      "has_data_sharing_agreement": true,
      "parent": null,
      "is_split": false,
      "deduplication_duplicate_score": 6.0,
      "deduplication_possible_duplicate_score": 6.0,
      "deduplication_batch_duplicates_percentage": 50,
      "deduplication_batch_duplicates_allowed": 5,
      "deduplication_golden_record_duplicates_percentage": 50,
      "deduplication_golden_record_duplicates_allowed": 5,
      "screen_beneficiary": false,
      "countries": [],
      "is_payment_plan_applicable": false
    }
  },
  {
    "model": "core.businessarea",
    "pk": "b6787f15-5f81-4ad9-8f46-4f4393cca48f",
    "fields": {
      "created_at": "2022-03-30 09:05:21.253-00:00",
      "updated_at": "2022-03-30 09:05:21.253-00:00",
      "code": "0540",
      "name": "Brazil",
      "long_name": "THE FEDERATIVE REPUBLIC OF BRAZIL",
      "region_code": "62",
      "region_name": "LACR",
      "kobo_username": null,
      "rapid_pro_host": null,
      "slug": "brazil",
      "custom_fields": {},
      "has_data_sharing_agreement": true,
      "parent": null,
      "is_split": false,
      "deduplication_duplicate_score": 6.0,
      "deduplication_possible_duplicate_score": 6.0,
      "deduplication_batch_duplicates_percentage": 50,
      "deduplication_batch_duplicates_allowed": 5,
      "deduplication_golden_record_duplicates_percentage": 50,
      "deduplication_golden_record_duplicates_allowed": 5,
      "screen_beneficiary": false,
      "countries": [],
      "is_payment_plan_applicable": false
    }
  },
  {
    "model": "core.businessarea",
    "pk": "b6c2ba9d-28b1-4e5f-824c-3e6ea0df8109",
    "fields": {
      "created_at": "2022-03-30 09:05:22.257-00:00",
      "updated_at": "2022-03-30 09:05:22.257-00:00",
      "code": "5150",
      "name": "DP Republic of Korea",
      "long_name": "THE DEMOCRATIC PEOPLE'S REPUBLIC OF KOREA",
      "region_code": "60",
      "region_name": "EAPR",
      "kobo_username": null,
      "rapid_pro_host": null,
      "slug": "dp-republic-of-korea",
      "custom_fields": {},
      "has_data_sharing_agreement": true,
      "parent": null,
      "is_split": false,
      "deduplication_duplicate_score": 6.0,
      "deduplication_possible_duplicate_score": 6.0,
      "deduplication_batch_duplicates_percentage": 50,
      "deduplication_batch_duplicates_allowed": 5,
      "deduplication_golden_record_duplicates_percentage": 50,
      "deduplication_golden_record_duplicates_allowed": 5,
      "screen_beneficiary": false,
      "countries": [],
      "is_payment_plan_applicable": false
    }
  },
  {
    "model": "core.businessarea",
    "pk": "b74f1b1f-5c4f-4286-8d2e-12815fcf8d07",
    "fields": {
      "created_at": "2022-03-30 09:05:21.781-00:00",
      "updated_at": "2022-03-30 09:05:21.781-00:00",
      "code": "3300",
      "name": "Pakistan",
      "long_name": "THE ISLAMIC REPUBLIC OF PAKISTAN",
      "region_code": "64",
      "region_name": "SAR",
      "kobo_username": null,
      "rapid_pro_host": null,
      "slug": "pakistan",
      "custom_fields": {},
      "has_data_sharing_agreement": true,
      "parent": null,
      "is_split": false,
      "deduplication_duplicate_score": 6.0,
      "deduplication_possible_duplicate_score": 6.0,
      "deduplication_batch_duplicates_percentage": 50,
      "deduplication_batch_duplicates_allowed": 5,
      "deduplication_golden_record_duplicates_percentage": 50,
      "deduplication_golden_record_duplicates_allowed": 5,
      "screen_beneficiary": false,
      "countries": [],
      "is_payment_plan_applicable": false
    }
  },
  {
    "model": "core.businessarea",
    "pk": "b76c5f30-e2d5-429a-a59b-01b22b818443",
    "fields": {
      "created_at": "2022-03-30 09:05:21.576-00:00",
      "updated_at": "2022-03-30 09:05:21.576-00:00",
      "code": "234R",
      "name": "MENA, Jordan",
      "long_name": "THE HASHEMITE KINGDOM OF JORDAN",
      "region_code": "59",
      "region_name": "MENAR",
      "kobo_username": null,
      "rapid_pro_host": null,
      "slug": "mena-jordan",
      "custom_fields": {},
      "has_data_sharing_agreement": true,
      "parent": null,
      "is_split": false,
      "deduplication_duplicate_score": 6.0,
      "deduplication_possible_duplicate_score": 6.0,
      "deduplication_batch_duplicates_percentage": 50,
      "deduplication_batch_duplicates_allowed": 5,
      "deduplication_golden_record_duplicates_percentage": 50,
      "deduplication_golden_record_duplicates_allowed": 5,
      "screen_beneficiary": false,
      "countries": [],
      "is_payment_plan_applicable": false
    }
  },
  {
    "model": "core.businessarea",
    "pk": "b8cfb8e1-be34-4efb-be2f-88cf6c8fdf35",
    "fields": {
      "created_at": "2022-03-30 09:05:22.248-00:00",
      "updated_at": "2022-03-30 09:05:22.248-00:00",
      "code": "5070",
      "name": "Bangladesh",
      "long_name": "THE PEOPLE'S REPUBLIC OF BANGLADESH",
      "region_code": "64",
      "region_name": "SAR",
      "kobo_username": null,
      "rapid_pro_host": null,
      "slug": "bangladesh",
      "custom_fields": {},
      "has_data_sharing_agreement": true,
      "parent": null,
      "is_split": false,
      "deduplication_duplicate_score": 6.0,
      "deduplication_possible_duplicate_score": 6.0,
      "deduplication_batch_duplicates_percentage": 50,
      "deduplication_batch_duplicates_allowed": 5,
      "deduplication_golden_record_duplicates_percentage": 50,
      "deduplication_golden_record_duplicates_allowed": 5,
      "screen_beneficiary": false,
      "countries": [],
      "is_payment_plan_applicable": false
    }
  },
  {
    "model": "core.businessarea",
    "pk": "bea730fd-73ba-4d41-a5b6-fb5592638d94",
    "fields": {
      "created_at": "2022-03-30 09:05:22.152-00:00",
      "updated_at": "2022-03-30 09:05:22.152-00:00",
      "code": "456J",
      "name": "Div. of Finance & Admin Mgmt",
      "long_name": "THE UNITED STATES OF AMERICA",
      "region_code": "65",
      "region_name": "HQ",
      "kobo_username": null,
      "rapid_pro_host": null,
      "slug": "div-of-finance-admin-mgmt",
      "custom_fields": {},
      "has_data_sharing_agreement": true,
      "parent": null,
      "is_split": false,
      "deduplication_duplicate_score": 6.0,
      "deduplication_possible_duplicate_score": 6.0,
      "deduplication_batch_duplicates_percentage": 50,
      "deduplication_batch_duplicates_allowed": 5,
      "deduplication_golden_record_duplicates_percentage": 50,
      "deduplication_golden_record_duplicates_allowed": 5,
      "screen_beneficiary": false,
      "countries": [],
      "is_payment_plan_applicable": false
    }
  },
  {
    "model": "core.businessarea",
    "pk": "c001a73e-6923-44fc-ac06-091c92d06cee",
    "fields": {
      "created_at": "2022-03-30 09:05:22.357-00:00",
      "updated_at": "2022-03-30 09:05:22.357-00:00",
      "code": "6820",
      "name": "Cabo Verde",
      "long_name": "THE REPUBLIC OF CABO VERDE",
      "region_code": "61",
      "region_name": "WCAR",
      "kobo_username": null,
      "rapid_pro_host": null,
      "slug": "cabo-verde",
      "custom_fields": {},
      "has_data_sharing_agreement": true,
      "parent": null,
      "is_split": false,
      "deduplication_duplicate_score": 6.0,
      "deduplication_possible_duplicate_score": 6.0,
      "deduplication_batch_duplicates_percentage": 50,
      "deduplication_batch_duplicates_allowed": 5,
      "deduplication_golden_record_duplicates_percentage": 50,
      "deduplication_golden_record_duplicates_allowed": 5,
      "screen_beneficiary": false,
      "countries": [],
      "is_payment_plan_applicable": false
    }
  },
  {
    "model": "core.businessarea",
    "pk": "c004767d-525c-40f7-88a4-c929b6ab83db",
    "fields": {
      "created_at": "2022-03-30 09:05:21.562-00:00",
      "updated_at": "2022-03-30 09:05:21.562-00:00",
      "code": "2280",
      "name": "Jamaica",
      "long_name": "JAMAICA",
      "region_code": "62",
      "region_name": "LACR",
      "kobo_username": null,
      "rapid_pro_host": null,
      "slug": "jamaica",
      "custom_fields": {},
      "has_data_sharing_agreement": true,
      "parent": null,
      "is_split": false,
      "deduplication_duplicate_score": 6.0,
      "deduplication_possible_duplicate_score": 6.0,
      "deduplication_batch_duplicates_percentage": 50,
      "deduplication_batch_duplicates_allowed": 5,
      "deduplication_golden_record_duplicates_percentage": 50,
      "deduplication_golden_record_duplicates_allowed": 5,
      "screen_beneficiary": false,
      "countries": [],
      "is_payment_plan_applicable": false
    }
  },
  {
    "model": "core.businessarea",
    "pk": "c084e540-5bf5-4d32-9e68-4b86cbae07be",
    "fields": {
      "created_at": "2022-03-30 09:05:21.366-00:00",
      "updated_at": "2022-03-30 09:05:21.366-00:00",
      "code": "1050",
      "name": "Cuba",
      "long_name": "THE REPUBLIC OF CUBA",
      "region_code": "62",
      "region_name": "LACR",
      "kobo_username": null,
      "rapid_pro_host": null,
      "slug": "cuba",
      "custom_fields": {},
      "has_data_sharing_agreement": true,
      "parent": null,
      "is_split": false,
      "deduplication_duplicate_score": 6.0,
      "deduplication_possible_duplicate_score": 6.0,
      "deduplication_batch_duplicates_percentage": 50,
      "deduplication_batch_duplicates_allowed": 5,
      "deduplication_golden_record_duplicates_percentage": 50,
      "deduplication_golden_record_duplicates_allowed": 5,
      "screen_beneficiary": false,
      "countries": [],
      "is_payment_plan_applicable": false
    }
  },
  {
    "model": "core.businessarea",
    "pk": "c259b1a0-ae3a-494e-b343-f7c8eb060c68",
    "fields": {
      "created_at": "2022-03-30 09:05:21.165-00:00",
      "updated_at": "2022-03-30 09:05:21.165-00:00",
      "code": "0060",
      "name": "Afghanistan",
      "long_name": "THE ISLAMIC REPUBLIC OF AFGHANISTAN",
      "region_code": "64",
      "region_name": "SAR",
      "kobo_username": null,
      "rapid_pro_host": null,
      "slug": "afghanistan",
      "custom_fields": {},
      "has_data_sharing_agreement": true,
      "parent": null,
      "is_split": false,
      "deduplication_duplicate_score": 6.0,
      "deduplication_possible_duplicate_score": 6.0,
      "deduplication_batch_duplicates_percentage": 50,
      "deduplication_batch_duplicates_allowed": 5,
      "deduplication_golden_record_duplicates_percentage": 50,
      "deduplication_golden_record_duplicates_allowed": 5,
      "screen_beneficiary": false,
      "countries": ["b902840f-68d3-40a0-b74d-0fb14096a11e"],
      "is_payment_plan_applicable": true,
      "is_accountability_applicable": true
    }
  },
  {
    "model": "core.businessarea",
    "pk": "c4728dcb-2102-4ea6-b7d3-f064d4ad3a63",
    "fields": {
      "created_at": "2022-03-30 09:05:21.501-00:00",
      "updated_at": "2022-03-30 09:05:21.501-00:00",
      "code": "1830",
      "name": "Haiti",
      "long_name": "THE REPUBLIC OF HAITI",
      "region_code": "62",
      "region_name": "LACR",
      "kobo_username": null,
      "rapid_pro_host": null,
      "slug": "haiti",
      "custom_fields": {},
      "has_data_sharing_agreement": true,
      "parent": null,
      "is_split": false,
      "deduplication_duplicate_score": 6.0,
      "deduplication_possible_duplicate_score": 6.0,
      "deduplication_batch_duplicates_percentage": 50,
      "deduplication_batch_duplicates_allowed": 5,
      "deduplication_golden_record_duplicates_percentage": 50,
      "deduplication_golden_record_duplicates_allowed": 5,
      "screen_beneficiary": false,
      "countries": [],
      "is_payment_plan_applicable": false
    }
  },
  {
    "model": "core.businessarea",
    "pk": "c50b4f38-dfbb-4098-aa21-0dc71cea94a1",
    "fields": {
      "created_at": "2022-03-30 09:05:21.450-00:00",
      "updated_at": "2022-03-30 09:05:21.450-00:00",
      "code": "1560",
      "name": "Gambia",
      "long_name": "THE REPUBLIC OF THE GAMBIA",
      "region_code": "61",
      "region_name": "WCAR",
      "kobo_username": null,
      "rapid_pro_host": null,
      "slug": "gambia",
      "custom_fields": {},
      "has_data_sharing_agreement": true,
      "parent": null,
      "is_split": false,
      "deduplication_duplicate_score": 6.0,
      "deduplication_possible_duplicate_score": 6.0,
      "deduplication_batch_duplicates_percentage": 50,
      "deduplication_batch_duplicates_allowed": 5,
      "deduplication_golden_record_duplicates_percentage": 50,
      "deduplication_golden_record_duplicates_allowed": 5,
      "screen_beneficiary": false,
      "countries": [],
      "is_payment_plan_applicable": false
    }
  },
  {
    "model": "core.businessarea",
    "pk": "c578f726-3b57-4c67-8e57-cae10803224f",
    "fields": {
      "created_at": "2022-03-30 09:05:22.080-00:00",
      "updated_at": "2022-03-30 09:05:22.080-00:00",
      "code": "456T",
      "name": "UNICEF Hosted Funds",
      "long_name": "THE UNITED STATES OF AMERICA",
      "region_code": "65",
      "region_name": "HQ",
      "kobo_username": null,
      "rapid_pro_host": null,
      "slug": "unicef-hosted-funds",
      "custom_fields": {},
      "has_data_sharing_agreement": true,
      "parent": null,
      "is_split": false,
      "deduplication_duplicate_score": 6.0,
      "deduplication_possible_duplicate_score": 6.0,
      "deduplication_batch_duplicates_percentage": 50,
      "deduplication_batch_duplicates_allowed": 5,
      "deduplication_golden_record_duplicates_percentage": 50,
      "deduplication_golden_record_duplicates_allowed": 5,
      "screen_beneficiary": false,
      "countries": [],
      "is_payment_plan_applicable": false
    }
  },
  {
    "model": "core.businessarea",
    "pk": "ca552e81-85f5-4a20-b4f1-a635638f9450",
    "fields": {
      "created_at": "2022-03-30 09:05:22.341-00:00",
      "updated_at": "2022-03-30 09:05:22.341-00:00",
      "code": "6690",
      "name": "Djibouti",
      "long_name": "THE REPUBLIC OF DJIBOUTI",
      "region_code": "59",
      "region_name": "MENAR",
      "kobo_username": null,
      "rapid_pro_host": null,
      "slug": "djibouti",
      "custom_fields": {},
      "has_data_sharing_agreement": true,
      "parent": null,
      "is_split": false,
      "deduplication_duplicate_score": 6.0,
      "deduplication_possible_duplicate_score": 6.0,
      "deduplication_batch_duplicates_percentage": 50,
      "deduplication_batch_duplicates_allowed": 5,
      "deduplication_golden_record_duplicates_percentage": 50,
      "deduplication_golden_record_duplicates_allowed": 5,
      "screen_beneficiary": false,
      "countries": [],
      "is_payment_plan_applicable": false
    }
  },
  {
    "model": "core.businessarea",
    "pk": "cb181773-6ce9-4350-911e-ac3bb16c91df",
    "fields": {
      "created_at": "2022-03-30 09:05:21.996-00:00",
      "updated_at": "2022-03-30 09:05:21.996-00:00",
      "code": "4320",
      "name": "Tunisia",
      "long_name": "THE REPUBLIC OF TUNISIA",
      "region_code": "59",
      "region_name": "MENAR",
      "kobo_username": null,
      "rapid_pro_host": null,
      "slug": "tunisia",
      "custom_fields": {},
      "has_data_sharing_agreement": true,
      "parent": null,
      "is_split": false,
      "deduplication_duplicate_score": 6.0,
      "deduplication_possible_duplicate_score": 6.0,
      "deduplication_batch_duplicates_percentage": 50,
      "deduplication_batch_duplicates_allowed": 5,
      "deduplication_golden_record_duplicates_percentage": 50,
      "deduplication_golden_record_duplicates_allowed": 5,
      "screen_beneficiary": false,
      "countries": [],
      "is_payment_plan_applicable": false
    }
  },
  {
    "model": "core.businessarea",
    "pk": "cd39b5e3-fccb-4649-9443-0f09c7364ab0",
    "fields": {
      "created_at": "2022-03-30 09:05:21.905-00:00",
      "updated_at": "2022-03-30 09:05:21.905-00:00",
      "code": "3930",
      "name": "South Africa",
      "long_name": "THE REPUBLIC OF SOUTH AFRICA",
      "region_code": "63",
      "region_name": "ESAR",
      "kobo_username": null,
      "rapid_pro_host": null,
      "slug": "south-africa",
      "custom_fields": {},
      "has_data_sharing_agreement": true,
      "parent": null,
      "is_split": false,
      "deduplication_duplicate_score": 6.0,
      "deduplication_possible_duplicate_score": 6.0,
      "deduplication_batch_duplicates_percentage": 50,
      "deduplication_batch_duplicates_allowed": 5,
      "deduplication_golden_record_duplicates_percentage": 50,
      "deduplication_golden_record_duplicates_allowed": 5,
      "screen_beneficiary": false,
      "countries": [],
      "is_payment_plan_applicable": false
    }
  },
  {
    "model": "core.businessarea",
    "pk": "cedcb50d-6a90-40b1-8227-835080766df1",
    "fields": {
      "created_at": "2022-03-30 09:05:21.984-00:00",
      "updated_at": "2022-03-30 09:05:21.984-00:00",
      "code": "4230",
      "name": "Togo",
      "long_name": "THE TOGOLESE REPUBLIC",
      "region_code": "61",
      "region_name": "WCAR",
      "kobo_username": null,
      "rapid_pro_host": null,
      "slug": "togo",
      "custom_fields": {},
      "has_data_sharing_agreement": true,
      "parent": null,
      "is_split": false,
      "deduplication_duplicate_score": 6.0,
      "deduplication_possible_duplicate_score": 6.0,
      "deduplication_batch_duplicates_percentage": 50,
      "deduplication_batch_duplicates_allowed": 5,
      "deduplication_golden_record_duplicates_percentage": 50,
      "deduplication_golden_record_duplicates_allowed": 5,
      "screen_beneficiary": false,
      "countries": [],
      "is_payment_plan_applicable": false
    }
  },
  {
    "model": "core.businessarea",
    "pk": "d165d00e-8e2d-420b-a3c8-78f1f3f8a887",
    "fields": {
      "created_at": "2022-03-30 09:05:21.929-00:00",
      "updated_at": "2022-03-30 09:05:21.929-00:00",
      "code": "4040",
      "name": "South Sudan",
      "long_name": "THE REPUBLIC OF SOUTH SUDAN",
      "region_code": "63",
      "region_name": "ESAR",
      "kobo_username": null,
      "rapid_pro_host": null,
      "slug": "south-sudan",
      "custom_fields": {},
      "has_data_sharing_agreement": true,
      "parent": null,
      "is_split": false,
      "deduplication_duplicate_score": 6.0,
      "deduplication_possible_duplicate_score": 6.0,
      "deduplication_batch_duplicates_percentage": 50,
      "deduplication_batch_duplicates_allowed": 5,
      "deduplication_golden_record_duplicates_percentage": 50,
      "deduplication_golden_record_duplicates_allowed": 5,
      "screen_beneficiary": false,
      "countries": [],
      "is_payment_plan_applicable": false
    }
  },
  {
    "model": "core.businessarea",
    "pk": "d232821d-5f25-47b0-b7c1-7d3e0c1f1aa8",
    "fields": {
      "created_at": "2022-03-30 09:05:21.821-00:00",
      "updated_at": "2022-03-30 09:05:21.821-00:00",
      "code": "3390",
      "name": "Peru",
      "long_name": "THE REPUBLIC OF PERU",
      "region_code": "62",
      "region_name": "LACR",
      "kobo_username": null,
      "rapid_pro_host": null,
      "slug": "peru",
      "custom_fields": {},
      "has_data_sharing_agreement": true,
      "parent": null,
      "is_split": false,
      "deduplication_duplicate_score": 6.0,
      "deduplication_possible_duplicate_score": 6.0,
      "deduplication_batch_duplicates_percentage": 50,
      "deduplication_batch_duplicates_allowed": 5,
      "deduplication_golden_record_duplicates_percentage": 50,
      "deduplication_golden_record_duplicates_allowed": 5,
      "screen_beneficiary": false,
      "countries": [],
      "is_payment_plan_applicable": false
    }
  },
  {
    "model": "core.businessarea",
    "pk": "d8166a25-6f3d-48df-95d3-1e6caf42ee71",
    "fields": {
      "created_at": "2022-03-30 09:05:21.229-00:00",
      "updated_at": "2022-03-30 09:05:21.229-00:00",
      "code": "0510",
      "name": "Bolivia",
      "long_name": "THE PLURINATIONAL STATE OF BOLIVIA",
      "region_code": "62",
      "region_name": "LACR",
      "kobo_username": null,
      "rapid_pro_host": null,
      "slug": "bolivia",
      "custom_fields": {},
      "has_data_sharing_agreement": true,
      "parent": null,
      "is_split": false,
      "deduplication_duplicate_score": 6.0,
      "deduplication_possible_duplicate_score": 6.0,
      "deduplication_batch_duplicates_percentage": 50,
      "deduplication_batch_duplicates_allowed": 5,
      "deduplication_golden_record_duplicates_percentage": 50,
      "deduplication_golden_record_duplicates_allowed": 5,
      "screen_beneficiary": false,
      "countries": [],
      "is_payment_plan_applicable": false
    }
  },
  {
    "model": "core.businessarea",
    "pk": "db2cf225-c513-4e7b-8ddc-4489e89f1a93",
    "fields": {
      "created_at": "2022-03-30 09:05:21.493-00:00",
      "updated_at": "2022-03-30 09:05:21.493-00:00",
      "code": "1800",
      "name": "Guyana",
      "long_name": "THE REPUBLIC OF GUYANA",
      "region_code": "62",
      "region_name": "LACR",
      "kobo_username": null,
      "rapid_pro_host": null,
      "slug": "guyana",
      "custom_fields": {},
      "has_data_sharing_agreement": true,
      "parent": null,
      "is_split": false,
      "deduplication_duplicate_score": 6.0,
      "deduplication_possible_duplicate_score": 6.0,
      "deduplication_batch_duplicates_percentage": 50,
      "deduplication_batch_duplicates_allowed": 5,
      "deduplication_golden_record_duplicates_percentage": 50,
      "deduplication_golden_record_duplicates_allowed": 5,
      "screen_beneficiary": false,
      "countries": [],
      "is_payment_plan_applicable": false
    }
  },
  {
    "model": "core.businessarea",
    "pk": "dc1d38c2-460e-44ab-b8ba-9b115cc4b2de",
    "fields": {
      "created_at": "2022-03-30 09:05:21.269-00:00",
      "updated_at": "2022-03-30 09:05:21.269-00:00",
      "code": "0600",
      "name": "Myanmar",
      "long_name": "THE REPUBLIC OF THE UNION OF MYANMAR",
      "region_code": "60",
      "region_name": "EAPR",
      "kobo_username": null,
      "rapid_pro_host": null,
      "slug": "myanmar",
      "custom_fields": {},
      "has_data_sharing_agreement": true,
      "parent": null,
      "is_split": false,
      "deduplication_duplicate_score": 6.0,
      "deduplication_possible_duplicate_score": 6.0,
      "deduplication_batch_duplicates_percentage": 50,
      "deduplication_batch_duplicates_allowed": 5,
      "deduplication_golden_record_duplicates_percentage": 50,
      "deduplication_golden_record_duplicates_allowed": 5,
      "screen_beneficiary": false,
      "countries": [],
      "is_payment_plan_applicable": false
    }
  },
  {
    "model": "core.businessarea",
    "pk": "df2354c6-c45e-4684-b59c-1df29d3031ac",
    "fields": {
      "created_at": "2022-03-30 09:05:22.021-00:00",
      "updated_at": "2022-03-30 09:05:22.021-00:00",
      "code": "4380",
      "name": "Uganda",
      "long_name": "THE REPUBLIC OF UGANDA",
      "region_code": "63",
      "region_name": "ESAR",
      "kobo_username": null,
      "rapid_pro_host": null,
      "slug": "uganda",
      "custom_fields": {},
      "has_data_sharing_agreement": true,
      "parent": null,
      "is_split": false,
      "deduplication_duplicate_score": 6.0,
      "deduplication_possible_duplicate_score": 6.0,
      "deduplication_batch_duplicates_percentage": 50,
      "deduplication_batch_duplicates_allowed": 5,
      "deduplication_golden_record_duplicates_percentage": 50,
      "deduplication_golden_record_duplicates_allowed": 5,
      "screen_beneficiary": false,
      "countries": [],
      "is_payment_plan_applicable": false
    }
  },
  {
    "model": "core.businessarea",
    "pk": "e039b2a5-969c-4240-8c65-fc431660b36e",
    "fields": {
      "created_at": "2022-03-30 09:05:21.509-00:00",
      "updated_at": "2022-03-30 09:05:21.509-00:00",
      "code": "1860",
      "name": "Honduras",
      "long_name": "THE REPUBLIC OF HONDURAS",
      "region_code": "62",
      "region_name": "LACR",
      "kobo_username": null,
      "rapid_pro_host": null,
      "slug": "honduras",
      "custom_fields": {},
      "has_data_sharing_agreement": true,
      "parent": null,
      "is_split": false,
      "deduplication_duplicate_score": 6.0,
      "deduplication_possible_duplicate_score": 6.0,
      "deduplication_batch_duplicates_percentage": 50,
      "deduplication_batch_duplicates_allowed": 5,
      "deduplication_golden_record_duplicates_percentage": 50,
      "deduplication_golden_record_duplicates_allowed": 5,
      "screen_beneficiary": false,
      "countries": [],
      "is_payment_plan_applicable": false
    }
  },
  {
    "model": "core.businessarea",
    "pk": "e041c8d9-a06b-4c87-8e78-9f9b2a717143",
    "fields": {
      "created_at": "2022-03-30 09:05:21.435-00:00",
      "updated_at": "2022-03-30 09:05:21.435-00:00",
      "code": "1430",
      "name": "Fiji (Pacific Islands)",
      "long_name": "THE REPUBLIC OF FIJI",
      "region_code": "60",
      "region_name": "EAPR",
      "kobo_username": null,
      "rapid_pro_host": null,
      "slug": "fiji-pacific-islands",
      "custom_fields": {},
      "has_data_sharing_agreement": true,
      "parent": null,
      "is_split": false,
      "deduplication_duplicate_score": 6.0,
      "deduplication_possible_duplicate_score": 6.0,
      "deduplication_batch_duplicates_percentage": 50,
      "deduplication_batch_duplicates_allowed": 5,
      "deduplication_golden_record_duplicates_percentage": 50,
      "deduplication_golden_record_duplicates_allowed": 5,
      "screen_beneficiary": false,
      "countries": [],
      "is_payment_plan_applicable": false
    }
  },
  {
    "model": "core.businessarea",
    "pk": "e0b49e16-f823-45f4-a73f-ef4778cbb3e7",
    "fields": {
      "created_at": "2022-03-30 09:05:21.648-00:00",
      "updated_at": "2022-03-30 09:05:21.648-00:00",
      "code": "2580",
      "name": "Libya",
      "long_name": "LIBYA",
      "region_code": "59",
      "region_name": "MENAR",
      "kobo_username": null,
      "rapid_pro_host": null,
      "slug": "libya",
      "custom_fields": {},
      "has_data_sharing_agreement": true,
      "parent": null,
      "is_split": false,
      "deduplication_duplicate_score": 6.0,
      "deduplication_possible_duplicate_score": 6.0,
      "deduplication_batch_duplicates_percentage": 50,
      "deduplication_batch_duplicates_allowed": 5,
      "deduplication_golden_record_duplicates_percentage": 50,
      "deduplication_golden_record_duplicates_allowed": 5,
      "screen_beneficiary": false,
      "countries": [],
      "is_payment_plan_applicable": false
    }
  },
  {
    "model": "core.businessarea",
    "pk": "e8411e53-f800-479a-89f4-81c07a319f94",
    "fields": {
      "created_at": "2022-03-30 09:05:22.436-00:00",
      "updated_at": "2022-03-30 09:05:22.436-00:00",
      "code": "GLOBAL",
      "name": "Global",
      "long_name": "Global Business Area",
      "region_code": "GLOBAL",
      "region_name": "GLOBAL",
      "kobo_username": null,
      "rapid_pro_host": null,
      "slug": "global",
      "custom_fields": {},
      "has_data_sharing_agreement": true,
      "parent": null,
      "is_split": false,
      "deduplication_duplicate_score": 6.0,
      "deduplication_possible_duplicate_score": 6.0,
      "deduplication_batch_duplicates_percentage": 50,
      "deduplication_batch_duplicates_allowed": 5,
      "deduplication_golden_record_duplicates_percentage": 50,
      "deduplication_golden_record_duplicates_allowed": 5,
      "screen_beneficiary": false,
      "countries": [],
      "is_payment_plan_applicable": false
    }
  },
  {
    "model": "core.businessarea",
    "pk": "ea2615b8-f524-4dcd-9cd1-e37f2b8453cf",
    "fields": {
      "created_at": "2022-03-30 09:05:22.395-00:00",
      "updated_at": "2022-03-30 09:05:22.395-00:00",
      "code": "7050",
      "name": "Palestine, State of",
      "long_name": "STATE OF PALESTINE",
      "region_code": "59",
      "region_name": "MENAR",
      "kobo_username": null,
      "rapid_pro_host": null,
      "slug": "palestine-state-of",
      "custom_fields": {},
      "has_data_sharing_agreement": true,
      "parent": null,
      "is_split": false,
      "deduplication_duplicate_score": 6.0,
      "deduplication_possible_duplicate_score": 6.0,
      "deduplication_batch_duplicates_percentage": 50,
      "deduplication_batch_duplicates_allowed": 5,
      "deduplication_golden_record_duplicates_percentage": 50,
      "deduplication_golden_record_duplicates_allowed": 5,
      "screen_beneficiary": false,
      "countries": [],
      "is_payment_plan_applicable": false
    }
  },
  {
    "model": "core.businessarea",
    "pk": "ea402745-64d6-4b66-a766-b07c2ec1257f",
    "fields": {
      "created_at": "2022-03-30 09:05:21.655-00:00",
      "updated_at": "2022-03-30 09:05:21.655-00:00",
      "code": "2660",
      "name": "North Macedonia",
      "long_name": "THE REPUBLIC OF NORTH MACEDONIA",
      "region_code": "66",
      "region_name": "ECAR",
      "kobo_username": null,
      "rapid_pro_host": null,
      "slug": "north-macedonia",
      "custom_fields": {},
      "has_data_sharing_agreement": true,
      "parent": null,
      "is_split": false,
      "deduplication_duplicate_score": 6.0,
      "deduplication_possible_duplicate_score": 6.0,
      "deduplication_batch_duplicates_percentage": 50,
      "deduplication_batch_duplicates_allowed": 5,
      "deduplication_golden_record_duplicates_percentage": 50,
      "deduplication_golden_record_duplicates_allowed": 5,
      "screen_beneficiary": false,
      "countries": [],
      "is_payment_plan_applicable": false
    }
  },
  {
    "model": "core.businessarea",
    "pk": "eac1503d-da94-49cf-b1e0-d1c1d34d7a7d",
    "fields": {
      "created_at": "2022-03-30 09:05:21.467-00:00",
      "updated_at": "2022-03-30 09:05:21.467-00:00",
      "code": "1620",
      "name": "Ghana",
      "long_name": "THE REPUBLIC OF GHANA",
      "region_code": "61",
      "region_name": "WCAR",
      "kobo_username": null,
      "rapid_pro_host": null,
      "slug": "ghana",
      "custom_fields": {},
      "has_data_sharing_agreement": true,
      "parent": null,
      "is_split": false,
      "deduplication_duplicate_score": 6.0,
      "deduplication_possible_duplicate_score": 6.0,
      "deduplication_batch_duplicates_percentage": 50,
      "deduplication_batch_duplicates_allowed": 5,
      "deduplication_golden_record_duplicates_percentage": 50,
      "deduplication_golden_record_duplicates_allowed": 5,
      "screen_beneficiary": false,
      "countries": [],
      "is_payment_plan_applicable": false
    }
  },
  {
    "model": "core.businessarea",
    "pk": "ec374f66-c152-455d-8f2b-8a3cb7cc9859",
    "fields": {
      "created_at": "2022-03-30 09:05:22.428-00:00",
      "updated_at": "2022-03-30 09:05:22.428-00:00",
      "code": "8970",
      "name": "Serbia",
      "long_name": "THE REPUBLIC OF SERBIA",
      "region_code": "66",
      "region_name": "ECAR",
      "kobo_username": null,
      "rapid_pro_host": null,
      "slug": "serbia",
      "custom_fields": {},
      "has_data_sharing_agreement": true,
      "parent": null,
      "is_split": false,
      "deduplication_duplicate_score": 6.0,
      "deduplication_possible_duplicate_score": 6.0,
      "deduplication_batch_duplicates_percentage": 50,
      "deduplication_batch_duplicates_allowed": 5,
      "deduplication_golden_record_duplicates_percentage": 50,
      "deduplication_golden_record_duplicates_allowed": 5,
      "screen_beneficiary": false,
      "countries": [],
      "is_payment_plan_applicable": false
    }
  },
  {
    "model": "core.businessarea",
    "pk": "ecfdde5f-2b7c-43d8-ba0d-1f06c59a8bb6",
    "fields": {
      "created_at": "2022-03-30 09:05:22.290-00:00",
      "updated_at": "2022-03-30 09:05:22.290-00:00",
      "code": "575C",
      "name": "Geneva Common Services",
      "long_name": "THE SWISS CONFEDERATION",
      "region_code": "65",
      "region_name": "HQ",
      "kobo_username": null,
      "rapid_pro_host": null,
      "slug": "geneva-common-services",
      "custom_fields": {},
      "has_data_sharing_agreement": true,
      "parent": null,
      "is_split": false,
      "deduplication_duplicate_score": 6.0,
      "deduplication_possible_duplicate_score": 6.0,
      "deduplication_batch_duplicates_percentage": 50,
      "deduplication_batch_duplicates_allowed": 5,
      "deduplication_golden_record_duplicates_percentage": 50,
      "deduplication_golden_record_duplicates_allowed": 5,
      "screen_beneficiary": false,
      "countries": [],
      "is_payment_plan_applicable": false
    }
  },
  {
    "model": "core.businessarea",
    "pk": "f06d6896-affa-4c58-8e64-b8745e610b4d",
    "fields": {
      "created_at": "2022-03-30 09:05:21.180-00:00",
      "updated_at": "2022-03-30 09:05:21.180-00:00",
      "code": "0120",
      "name": "Algeria",
      "long_name": "THE PEOPLE'S DEMOCRATIC REPUBLIC OF ALGERIA",
      "region_code": "59",
      "region_name": "MENAR",
      "kobo_username": null,
      "rapid_pro_host": null,
      "slug": "algeria",
      "custom_fields": {},
      "has_data_sharing_agreement": true,
      "parent": null,
      "is_split": false,
      "deduplication_duplicate_score": 6.0,
      "deduplication_possible_duplicate_score": 6.0,
      "deduplication_batch_duplicates_percentage": 50,
      "deduplication_batch_duplicates_allowed": 5,
      "deduplication_golden_record_duplicates_percentage": 50,
      "deduplication_golden_record_duplicates_allowed": 5,
      "screen_beneficiary": false,
      "countries": [],
      "is_payment_plan_applicable": false
    }
  },
  {
    "model": "core.businessarea",
    "pk": "f4216f31-094b-4da0-bd00-c4730d9bf2cf",
    "fields": {
      "created_at": "2022-03-30 09:05:21.613-00:00",
      "updated_at": "2022-03-30 09:05:21.613-00:00",
      "code": "2450",
      "name": "Republic of Kyrgyzstan",
      "long_name": "THE KYRGYZ REPUBLIC",
      "region_code": "66",
      "region_name": "ECAR",
      "kobo_username": null,
      "rapid_pro_host": null,
      "slug": "republic-of-kyrgyzstan",
      "custom_fields": {},
      "has_data_sharing_agreement": true,
      "parent": null,
      "is_split": false,
      "deduplication_duplicate_score": 6.0,
      "deduplication_possible_duplicate_score": 6.0,
      "deduplication_batch_duplicates_percentage": 50,
      "deduplication_batch_duplicates_allowed": 5,
      "deduplication_golden_record_duplicates_percentage": 50,
      "deduplication_golden_record_duplicates_allowed": 5,
      "screen_beneficiary": false,
      "countries": [],
      "is_payment_plan_applicable": false
    }
  },
  {
    "model": "core.businessarea",
    "pk": "f4f505a9-dc41-4172-bc35-9be7ae96e7f1",
    "fields": {
      "created_at": "2022-03-30 09:05:21.245-00:00",
      "updated_at": "2022-03-30 09:05:21.245-00:00",
      "code": "0530",
      "name": "Bosnia and Herzegovina",
      "long_name": "BOSNIA AND HERZEGOVINA",
      "region_code": "66",
      "region_name": "ECAR",
      "kobo_username": null,
      "rapid_pro_host": null,
      "slug": "bosnia-and-herzegovina",
      "custom_fields": {},
      "has_data_sharing_agreement": true,
      "parent": null,
      "is_split": false,
      "deduplication_duplicate_score": 6.0,
      "deduplication_possible_duplicate_score": 6.0,
      "deduplication_batch_duplicates_percentage": 50,
      "deduplication_batch_duplicates_allowed": 5,
      "deduplication_golden_record_duplicates_percentage": 50,
      "deduplication_golden_record_duplicates_allowed": 5,
      "screen_beneficiary": false,
      "countries": [],
      "is_payment_plan_applicable": false
    }
  },
  {
    "model": "core.businessarea",
    "pk": "f87d2861-2d75-4cbd-aa2e-f0b6dc146c9c",
    "fields": {
      "created_at": "2022-03-30 09:05:21.814-00:00",
      "updated_at": "2022-03-30 09:05:21.814-00:00",
      "code": "3380",
      "name": "Congo",
      "long_name": "THE REPUBLIC OF THE CONGO",
      "region_code": "61",
      "region_name": "WCAR",
      "kobo_username": null,
      "rapid_pro_host": null,
      "slug": "congo",
      "custom_fields": {},
      "has_data_sharing_agreement": true,
      "parent": null,
      "is_split": false,
      "deduplication_duplicate_score": 6.0,
      "deduplication_possible_duplicate_score": 6.0,
      "deduplication_batch_duplicates_percentage": 50,
      "deduplication_batch_duplicates_allowed": 5,
      "deduplication_golden_record_duplicates_percentage": 50,
      "deduplication_golden_record_duplicates_allowed": 5,
      "screen_beneficiary": false,
      "countries": [],
      "is_payment_plan_applicable": false
    }
  },
  {
    "model": "core.businessarea",
    "pk": "f8b4ce12-dc4b-489e-96eb-bae3f80df3c3",
    "fields": {
      "created_at": "2022-03-30 09:05:21.830-00:00",
      "updated_at": "2022-03-30 09:05:21.830-00:00",
      "code": "3420",
      "name": "Philippines",
      "long_name": "THE REPUBLIC OF THE PHILIPPINES",
      "region_code": "60",
      "region_name": "EAPR",
      "kobo_username": null,
      "rapid_pro_host": null,
      "slug": "philippines",
      "custom_fields": {},
      "has_data_sharing_agreement": true,
      "parent": null,
      "is_split": false,
      "deduplication_duplicate_score": 6.0,
      "deduplication_possible_duplicate_score": 6.0,
      "deduplication_batch_duplicates_percentage": 50,
      "deduplication_batch_duplicates_allowed": 5,
      "deduplication_golden_record_duplicates_percentage": 50,
      "deduplication_golden_record_duplicates_allowed": 5,
      "screen_beneficiary": false,
      "countries": [],
      "is_payment_plan_applicable": false
    }
  },
  {
    "model": "core.businessarea",
    "pk": "f9c97429-7c48-4770-b761-a3e11ce51935",
    "fields": {
      "created_at": "2022-03-30 09:05:22.197-00:00",
      "updated_at": "2022-03-30 09:05:22.197-00:00",
      "code": "4590",
      "name": "Burkina Faso",
      "long_name": "BURKINA FASO",
      "region_code": "61",
      "region_name": "WCAR",
      "kobo_username": null,
      "rapid_pro_host": null,
      "slug": "burkina-faso",
      "custom_fields": {},
      "has_data_sharing_agreement": true,
      "parent": null,
      "is_split": false,
      "deduplication_duplicate_score": 6.0,
      "deduplication_possible_duplicate_score": 6.0,
      "deduplication_batch_duplicates_percentage": 50,
      "deduplication_batch_duplicates_allowed": 5,
      "deduplication_golden_record_duplicates_percentage": 50,
      "deduplication_golden_record_duplicates_allowed": 5,
      "screen_beneficiary": false,
      "countries": [],
      "is_payment_plan_applicable": false
    }
  },
  {
    "model": "core.businessarea",
    "pk": "fc468d81-7021-4a27-b2d5-c362788ff4b7",
    "fields": {
      "created_at": "2022-03-30 09:05:21.846-00:00",
      "updated_at": "2022-03-30 09:05:21.846-00:00",
      "code": "3700",
      "name": "Russia",
      "long_name": "THE RUSSIAN FEDERATION",
      "region_code": "66",
      "region_name": "ECAR",
      "kobo_username": null,
      "rapid_pro_host": null,
      "slug": "russia",
      "custom_fields": {},
      "has_data_sharing_agreement": true,
      "parent": null,
      "is_split": false,
      "deduplication_duplicate_score": 6.0,
      "deduplication_possible_duplicate_score": 6.0,
      "deduplication_batch_duplicates_percentage": 50,
      "deduplication_batch_duplicates_allowed": 5,
      "deduplication_golden_record_duplicates_percentage": 50,
      "deduplication_golden_record_duplicates_allowed": 5,
      "screen_beneficiary": false,
      "countries": [],
      "is_payment_plan_applicable": false
    }
  },
  {
    "model": "core.businessarea",
    "pk": "fccdba19-4b4f-4e49-bf30-fd9aff7a7c4f",
    "fields": {
      "created_at": "2022-03-30 09:05:21.476-00:00",
      "updated_at": "2022-03-30 09:05:21.476-00:00",
      "code": "1680",
      "name": "Guatemala",
      "long_name": "THE REPUBLIC OF GUATEMALA",
      "region_code": "62",
      "region_name": "LACR",
      "kobo_username": null,
      "rapid_pro_host": null,
      "slug": "guatemala",
      "custom_fields": {},
      "has_data_sharing_agreement": true,
      "parent": null,
      "is_split": false,
      "deduplication_duplicate_score": 6.0,
      "deduplication_possible_duplicate_score": 6.0,
      "deduplication_batch_duplicates_percentage": 50,
      "deduplication_batch_duplicates_allowed": 5,
      "deduplication_golden_record_duplicates_percentage": 50,
      "deduplication_golden_record_duplicates_allowed": 5,
      "screen_beneficiary": false,
      "countries": [],
      "is_payment_plan_applicable": false
    }
  },
  {
    "model": "core.businessarea",
    "pk": "fe5542bd-d3ff-4240-a17a-95b445334db7",
    "fields": {
      "created_at": "2022-03-30 09:05:22.206-00:00",
      "updated_at": "2022-03-30 09:05:22.206-00:00",
      "code": "4620",
      "name": "Uruguay",
      "long_name": "THE EASTERN REPUBLIC OF URUGUAY",
      "region_code": "62",
      "region_name": "LACR",
      "kobo_username": null,
      "rapid_pro_host": null,
      "slug": "uruguay",
      "custom_fields": {},
      "has_data_sharing_agreement": true,
      "parent": null,
      "is_split": false,
      "deduplication_duplicate_score": 6.0,
      "deduplication_possible_duplicate_score": 6.0,
      "deduplication_batch_duplicates_percentage": 50,
      "deduplication_batch_duplicates_allowed": 5,
      "deduplication_golden_record_duplicates_percentage": 50,
      "deduplication_golden_record_duplicates_allowed": 5,
      "screen_beneficiary": false,
      "countries": [],
      "is_payment_plan_applicable": false
    }
  },
  {
    "model": "core.countrycodemap",
    "pk": 1,
    "fields": {
      "country": "b902840f-68d3-40a0-b74d-0fb14096a11e",
      "ca_code": "AFG"
    }
  },
  {
    "model": "core.countrycodemap",
    "pk": 2,
    "fields": {
      "country": "f5f4c536-4404-4779-96cd-51e01c8e4ec0",
      "ca_code": "ALB"
    }
  },
  {
    "model": "core.countrycodemap",
    "pk": 3,
    "fields": {
      "country": "760e6efc-ea4f-48e3-bcfb-d14d288742a5",
      "ca_code": "ALG"
    }
  },
  {
    "model": "core.countrycodemap",
    "pk": 4,
    "fields": {
      "country": "06eb3442-e8a4-4f1f-b265-7502085de101",
      "ca_code": "ASM"
    }
  },
  {
    "model": "core.countrycodemap",
    "pk": 5,
    "fields": {
      "country": "04044914-d309-4d76-ad95-a80a3169c678",
      "ca_code": "AND"
    }
  },
  {
    "model": "core.countrycodemap",
    "pk": 6,
    "fields": {
      "country": "f4c0b280-c0d0-4eea-a6f0-d2f49ec978e2",
      "ca_code": "ANG"
    }
  },
  {
    "model": "core.countrycodemap",
    "pk": 7,
    "fields": {
      "country": "fa94df9c-b539-4599-8228-dfe9383abde3",
      "ca_code": "AIA"
    }
  },
  {
    "model": "core.countrycodemap",
    "pk": 8,
    "fields": {
      "country": "a6c8c5f4-f1e0-478d-9664-b9a4a7d61c4b",
      "ca_code": "ATA"
    }
  },
  {
    "model": "core.countrycodemap",
    "pk": 9,
    "fields": {
      "country": "a76f75ff-36f6-4f27-804c-38a99e261588",
      "ca_code": "ANT"
    }
  },
  {
    "model": "core.countrycodemap",
    "pk": 10,
    "fields": {
      "country": "d83c38bd-7288-40e7-af65-58371b0685a8",
      "ca_code": "ARG"
    }
  },
  {
    "model": "core.countrycodemap",
    "pk": 11,
    "fields": {
      "country": "3736b9fb-eb1a-4dbb-b924-36e4ffb29050",
      "ca_code": "ARM"
    }
  },
  {
    "model": "core.countrycodemap",
    "pk": 12,
    "fields": {
      "country": "db1939be-0040-4444-b820-ea0984f5366c",
      "ca_code": "ABW"
    }
  },
  {
    "model": "core.countrycodemap",
    "pk": 13,
    "fields": {
      "country": "5eb07f25-2304-4a44-ae50-77277fb69ad4",
      "ca_code": "AUL"
    }
  },
  {
    "model": "core.countrycodemap",
    "pk": 14,
    "fields": {
      "country": "23ee8e7f-e659-45aa-b66a-55b44f9b9e2a",
      "ca_code": "AUS"
    }
  },
  {
    "model": "core.countrycodemap",
    "pk": 15,
    "fields": {
      "country": "c754fe48-691e-4ae4-b036-85cd3308fe4c",
      "ca_code": "AZE"
    }
  },
  {
    "model": "core.countrycodemap",
    "pk": 16,
    "fields": {
      "country": "b99086ea-e62f-4d60-925f-54a6b8103182",
      "ca_code": "BHS"
    }
  },
  {
    "model": "core.countrycodemap",
    "pk": 17,
    "fields": {
      "country": "df4efb03-f23c-4c02-b753-5d23fa21658e",
      "ca_code": "BAH"
    }
  },
  {
    "model": "core.countrycodemap",
    "pk": 18,
    "fields": {
      "country": "da122556-a1df-4a2a-8fb0-867141a3a744",
      "ca_code": "BGD"
    }
  },
  {
    "model": "core.countrycodemap",
    "pk": 19,
    "fields": {
      "country": "4b9d8f1f-1cd8-4569-8b60-853f5a8d286c",
      "ca_code": "BAR"
    }
  },
  {
    "model": "core.countrycodemap",
    "pk": 20,
    "fields": {
      "country": "dc586ddf-6609-46f9-8508-d3974d0c6616",
      "ca_code": "BLR"
    }
  },
  {
    "model": "core.countrycodemap",
    "pk": 21,
    "fields": {
      "country": "28364645-27e6-4d67-82ae-df459e907a9c",
      "ca_code": "BEL"
    }
  },
  {
    "model": "core.countrycodemap",
    "pk": 22,
    "fields": {
      "country": "55f84d8e-99ff-4e59-91e3-a9dd2dd0987b",
      "ca_code": "BZE"
    }
  },
  {
    "model": "core.countrycodemap",
    "pk": 23,
    "fields": {
      "country": "b7a5a7b9-225b-41f6-9a55-d6ee8fc93dcf",
      "ca_code": "BEN"
    }
  },
  {
    "model": "core.countrycodemap",
    "pk": 24,
    "fields": {
      "country": "084a096f-2748-4288-8142-17e6d6fa00bc",
      "ca_code": "BER"
    }
  },
  {
    "model": "core.countrycodemap",
    "pk": 25,
    "fields": {
      "country": "9a1914ba-80b6-40c5-98c3-c134c426e1fd",
      "ca_code": "BHU"
    }
  },
  {
    "model": "core.countrycodemap",
    "pk": 26,
    "fields": {
      "country": "5116d4c9-5570-49b8-9098-c244e4fd1c41",
      "ca_code": "BOL"
    }
  },
  {
    "model": "core.countrycodemap",
    "pk": 27,
    "fields": {
      "country": "69540ded-f9a0-4e54-b46a-fe25f3ac6556",
      "ca_code": "BSN"
    }
  },
  {
    "model": "core.countrycodemap",
    "pk": 28,
    "fields": {
      "country": "6fe128c1-6dc9-42f9-9203-6b7c6a54ba7a",
      "ca_code": "BOT"
    }
  },
  {
    "model": "core.countrycodemap",
    "pk": 29,
    "fields": {
      "country": "d06b7b6d-e6ce-44e7-b7bd-dd6695b70021",
      "ca_code": "BVT"
    }
  },
  {
    "model": "core.countrycodemap",
    "pk": 30,
    "fields": {
      "country": "6823b0a6-e4a0-4bb8-8304-eff0a6acb079",
      "ca_code": "BRA"
    }
  },
  {
    "model": "core.countrycodemap",
    "pk": 31,
    "fields": {
      "country": "d72a7993-1fbd-4e36-b1b4-3e164c4a21c8",
      "ca_code": "IOT"
    }
  },
  {
    "model": "core.countrycodemap",
    "pk": 32,
    "fields": {
      "country": "d78dd9e8-e073-48e9-b285-27ede0e11f77",
      "ca_code": "BRU"
    }
  },
  {
    "model": "core.countrycodemap",
    "pk": 33,
    "fields": {
      "country": "75d98f99-ae09-4904-bddd-7d118a00074a",
      "ca_code": "BUL"
    }
  },
  {
    "model": "core.countrycodemap",
    "pk": 34,
    "fields": {
      "country": "9bfb726b-1c37-422d-973b-8e44fe381d28",
      "ca_code": "BKF"
    }
  },
  {
    "model": "core.countrycodemap",
    "pk": 35,
    "fields": {
      "country": "4c50a88f-1c6d-474a-b446-f50e16fac606",
      "ca_code": "BDI"
    }
  },
  {
    "model": "core.countrycodemap",
    "pk": 36,
    "fields": {
      "country": "0d84a1f9-0f88-4c6f-ba07-d78d9071468c",
      "ca_code": "CVI"
    }
  },
  {
    "model": "core.countrycodemap",
    "pk": 37,
    "fields": {
      "country": "f09b270a-55f1-4a7f-9e3b-c2b6af729d59",
      "ca_code": "CAM"
    }
  },
  {
    "model": "core.countrycodemap",
    "pk": 38,
    "fields": {
      "country": "1ad47281-acbf-4aeb-a8bf-855a70b721e5",
      "ca_code": "CMR"
    }
  },
  {
    "model": "core.countrycodemap",
    "pk": 39,
    "fields": {
      "country": "1e99c723-4b38-4d7d-be51-15f5ce3fe96d",
      "ca_code": "CAN"
    }
  },
  {
    "model": "core.countrycodemap",
    "pk": 40,
    "fields": {
      "country": "cfd32214-7b01-4393-8f08-e7a0562b39e9",
      "ca_code": "CAY"
    }
  },
  {
    "model": "core.countrycodemap",
    "pk": 41,
    "fields": {
      "country": "b64a5652-5d14-4bfd-8a1d-be424256afde",
      "ca_code": "CAR"
    }
  },
  {
    "model": "core.countrycodemap",
    "pk": 42,
    "fields": {
      "country": "fd333c5f-5048-4040-8532-75299b5f2b82",
      "ca_code": "CHD"
    }
  },
  {
    "model": "core.countrycodemap",
    "pk": 43,
    "fields": {
      "country": "77b69afe-0671-48c8-9bec-65322e39404e",
      "ca_code": "CHL"
    }
  },
  {
    "model": "core.countrycodemap",
    "pk": 44,
    "fields": {
      "country": "9eaddaa6-a48c-4651-9e40-f596583b9ae8",
      "ca_code": "CHI"
    }
  },
  {
    "model": "core.countrycodemap",
    "pk": 45,
    "fields": {
      "country": "87a74ab2-0e7e-45b1-b1ce-b7fa6998219e",
      "ca_code": "CXR"
    }
  },
  {
    "model": "core.countrycodemap",
    "pk": 46,
    "fields": {
      "country": "edb539d1-60fe-492c-bbfa-898319e357e1",
      "ca_code": "CCK"
    }
  },
  {
    "model": "core.countrycodemap",
    "pk": 47,
    "fields": {
      "country": "51c5c5a2-0d9b-4048-abbc-25fc8c8ffc69",
      "ca_code": "COL"
    }
  },
  {
    "model": "core.countrycodemap",
    "pk": 48,
    "fields": {
      "country": "6e25e5a1-0452-4b3e-9720-9bd0cb21f21d",
      "ca_code": "COI"
    }
  },
  {
    "model": "core.countrycodemap",
    "pk": 49,
    "fields": {
      "country": "62625ad9-6c81-497d-853c-23495f599059",
      "ca_code": "COB"
    }
  },
  {
    "model": "core.countrycodemap",
    "pk": 50,
    "fields": {
      "country": "75f33019-3ed1-4a8a-bb74-83919c4fc205",
      "ca_code": "COD"
    }
  },
  {
    "model": "core.countrycodemap",
    "pk": 51,
    "fields": {
      "country": "40b9a005-c79a-4172-b645-53621184f06e",
      "ca_code": "COK"
    }
  },
  {
    "model": "core.countrycodemap",
    "pk": 52,
    "fields": {
      "country": "33fded26-ef8a-4292-ac19-91dcb86dd07f",
      "ca_code": "COS"
    }
  },
  {
    "model": "core.countrycodemap",
    "pk": 53,
    "fields": {
      "country": "390b52c4-ae7e-4878-aebd-1cf0f23e6681",
      "ca_code": "ICO"
    }
  },
  {
    "model": "core.countrycodemap",
    "pk": 54,
    "fields": {
      "country": "7f5ba6e0-7afb-475c-99a1-be67b019fffb",
      "ca_code": "HRV"
    }
  },
  {
    "model": "core.countrycodemap",
    "pk": 55,
    "fields": {
      "country": "8006d3cd-1950-4438-a957-c5a0fdaa08c1",
      "ca_code": "CUB"
    }
  },
  {
    "model": "core.countrycodemap",
    "pk": 56,
    "fields": {
      "country": "282205e0-8446-44bc-a6e8-dc79a0f65c37",
      "ca_code": "CUW"
    }
  },
  {
    "model": "core.countrycodemap",
    "pk": 57,
    "fields": {
      "country": "12dfb2ad-4683-4bbc-b55a-6588e351ffe7",
      "ca_code": "CYP"
    }
  },
  {
    "model": "core.countrycodemap",
    "pk": 58,
    "fields": {
      "country": "d1516f6d-1be7-4c86-a181-2f93b93da931",
      "ca_code": "CZE"
    }
  },
  {
    "model": "core.countrycodemap",
    "pk": 59,
    "fields": {
      "country": "cf646c13-ff3c-4dc1-ab14-28d5d6bf8746",
      "ca_code": "DEN"
    }
  },
  {
    "model": "core.countrycodemap",
    "pk": 60,
    "fields": {
      "country": "a07fb9a0-92a5-4641-8b4e-a9f0f34b0023",
      "ca_code": "DJB"
    }
  },
  {
    "model": "core.countrycodemap",
    "pk": 61,
    "fields": {
      "country": "85a5ce1e-97ab-42c0-bd50-1f6edc0f06be",
      "ca_code": "DMA"
    }
  },
  {
    "model": "core.countrycodemap",
    "pk": 62,
    "fields": {
      "country": "66590a67-93dc-4c72-b6bb-42fc644e5b7e",
      "ca_code": "DOM"
    }
  },
  {
    "model": "core.countrycodemap",
    "pk": 63,
    "fields": {
      "country": "c58b99fc-f79c-4332-9b43-b4434c059641",
      "ca_code": "ECU"
    }
  },
  {
    "model": "core.countrycodemap",
    "pk": 64,
    "fields": {
      "country": "c48fcc03-8745-4f77-89d2-f684768b7160",
      "ca_code": "ARE"
    }
  },
  {
    "model": "core.countrycodemap",
    "pk": 65,
    "fields": {
      "country": "052254c9-e821-4b8a-b7f5-4b7087397278",
      "ca_code": "SAL"
    }
  },
  {
    "model": "core.countrycodemap",
    "pk": 66,
    "fields": {
      "country": "2fe0b52f-50eb-4bbe-a9ea-88ed2f94f304",
      "ca_code": "EGU"
    }
  },
  {
    "model": "core.countrycodemap",
    "pk": 67,
    "fields": {
      "country": "1070a516-9b5b-4628-a861-abbcf6bb6c72",
      "ca_code": "ERT"
    }
  },
  {
    "model": "core.countrycodemap",
    "pk": 68,
    "fields": {
      "country": "4f0a79b0-e16f-42b0-bada-ffaf2df13f3f",
      "ca_code": "EST"
    }
  },
  {
    "model": "core.countrycodemap",
    "pk": 69,
    "fields": {
      "country": "5c6ada1f-953d-4e1c-848a-4ba09e6217da",
      "ca_code": "SWA"
    }
  },
  {
    "model": "core.countrycodemap",
    "pk": 70,
    "fields": {
      "country": "b0737bbd-358a-4fec-af55-278c5e2c0389",
      "ca_code": "ETH"
    }
  },
  {
    "model": "core.countrycodemap",
    "pk": 71,
    "fields": {
      "country": "7eb7864e-1ea0-4fff-91f0-56b6b89bfa77",
      "ca_code": "FLK"
    }
  },
  {
    "model": "core.countrycodemap",
    "pk": 72,
    "fields": {
      "country": "5b6c9f4b-fbad-4991-9fe0-3d08187186bc",
      "ca_code": "FRO"
    }
  },
  {
    "model": "core.countrycodemap",
    "pk": 73,
    "fields": {
      "country": "26fead03-3c1f-4437-9762-47b24103b06d",
      "ca_code": "FIJ"
    }
  },
  {
    "model": "core.countrycodemap",
    "pk": 74,
    "fields": {
      "country": "6a3e83bd-c42a-4dc1-b0ea-85868c263bf6",
      "ca_code": "FIN"
    }
  },
  {
    "model": "core.countrycodemap",
    "pk": 75,
    "fields": {
      "country": "8c8579ed-479a-40ad-900a-16a045e0131a",
      "ca_code": "FRA"
    }
  },
  {
    "model": "core.countrycodemap",
    "pk": 76,
    "fields": {
      "country": "ce6f9504-58c5-4351-a547-2aedef83c8a5",
      "ca_code": "FGU"
    }
  },
  {
    "model": "core.countrycodemap",
    "pk": 77,
    "fields": {
      "country": "2aaf9b9c-7184-47be-be49-1c74a31e4357",
      "ca_code": "FPO"
    }
  },
  {
    "model": "core.countrycodemap",
    "pk": 78,
    "fields": {
      "country": "38528b7a-5e66-42e0-b4d3-de64c6fdd5e0",
      "ca_code": "ATF"
    }
  },
  {
    "model": "core.countrycodemap",
    "pk": 79,
    "fields": {
      "country": "d9576f13-e99d-4dec-b198-65382102b5ff",
      "ca_code": "GAB"
    }
  },
  {
    "model": "core.countrycodemap",
    "pk": 80,
    "fields": {
      "country": "a337ac6f-67ca-4932-8444-4fd2e740fbff",
      "ca_code": "GAM"
    }
  },
  {
    "model": "core.countrycodemap",
    "pk": 81,
    "fields": {
      "country": "475a0759-9820-45ec-8f86-40a3d9767040",
      "ca_code": "GEO"
    }
  },
  {
    "model": "core.countrycodemap",
    "pk": 82,
    "fields": {
      "country": "86a1ba2a-e089-4291-850c-ffbd4f476d5c",
      "ca_code": "GFR"
    }
  },
  {
    "model": "core.countrycodemap",
    "pk": 83,
    "fields": {
      "country": "0188bfe8-e4f3-4294-99f5-d2d133f202e5",
      "ca_code": "GHA"
    }
  },
  {
    "model": "core.countrycodemap",
    "pk": 84,
    "fields": {
      "country": "f6b49b30-4507-4796-8e4c-50933e8628fb",
      "ca_code": "GIB"
    }
  },
  {
    "model": "core.countrycodemap",
    "pk": 85,
    "fields": {
      "country": "176523ae-5982-4071-8513-d7ed380838c9",
      "ca_code": "GRE"
    }
  },
  {
    "model": "core.countrycodemap",
    "pk": 86,
    "fields": {
      "country": "6c1e194d-578a-46ee-aea4-39df94715c96",
      "ca_code": "GRL"
    }
  },
  {
    "model": "core.countrycodemap",
    "pk": 87,
    "fields": {
      "country": "eb379e28-09b5-4a1d-9c7f-975e9ffbd208",
      "ca_code": "GRN"
    }
  },
  {
    "model": "core.countrycodemap",
    "pk": 88,
    "fields": {
      "country": "09b6b41c-81de-4bea-ba71-c6e74d8ee4cc",
      "ca_code": "GUM"
    }
  },
  {
    "model": "core.countrycodemap",
    "pk": 89,
    "fields": {
      "country": "b6fdfe0f-6723-4b65-9345-afb00adf1f49",
      "ca_code": "GUA"
    }
  },
  {
    "model": "core.countrycodemap",
    "pk": 90,
    "fields": {
      "country": "16aedef9-47c2-44ea-95f0-8648a52dad7b",
      "ca_code": "GUI"
    }
  },
  {
    "model": "core.countrycodemap",
    "pk": 91,
    "fields": {
      "country": "b9209084-524e-4d77-afe3-8ddfd0d9d962",
      "ca_code": "GNB"
    }
  },
  {
    "model": "core.countrycodemap",
    "pk": 92,
    "fields": {
      "country": "83244cfa-7e68-4ee2-aa68-12a8d8e73cc7",
      "ca_code": "GUY"
    }
  },
  {
    "model": "core.countrycodemap",
    "pk": 93,
    "fields": {
      "country": "7caed999-4769-4d70-bc05-c21160f90461",
      "ca_code": "HAI"
    }
  },
  {
    "model": "core.countrycodemap",
    "pk": 94,
    "fields": {
      "country": "c53db685-76a9-4d97-825a-e7be390a9fcf",
      "ca_code": "HMD"
    }
  },
  {
    "model": "core.countrycodemap",
    "pk": 95,
    "fields": {
      "country": "e85265a1-3f21-412a-b075-a0dda80633c7",
      "ca_code": "HON"
    }
  },
  {
    "model": "core.countrycodemap",
    "pk": 96,
    "fields": {
      "country": "7894670e-e717-42fd-88f9-8de55d7b9791",
      "ca_code": "HKG"
    }
  },
  {
    "model": "core.countrycodemap",
    "pk": 97,
    "fields": {
      "country": "4a5b8962-1ea1-4bee-befd-ab4d6874bc30",
      "ca_code": "HUN"
    }
  },
  {
    "model": "core.countrycodemap",
    "pk": 98,
    "fields": {
      "country": "69a38490-f49d-41e5-908b-aaf4e12ad860",
      "ca_code": "ICE"
    }
  },
  {
    "model": "core.countrycodemap",
    "pk": 99,
    "fields": {
      "country": "cbad3a9a-f005-42c6-93cd-bbcf120bc83e",
      "ca_code": "IND"
    }
  },
  {
    "model": "core.countrycodemap",
    "pk": 100,
    "fields": {
      "country": "513e9f6f-5dff-4306-9f1b-fa36c4e6a6fa",
      "ca_code": "INS"
    }
  },
  {
    "model": "core.countrycodemap",
    "pk": 101,
    "fields": {
      "country": "624c4056-b907-4d56-809d-7ef94bc69065",
      "ca_code": "IRN"
    }
  },
  {
    "model": "core.countrycodemap",
    "pk": 102,
    "fields": {
      "country": "80e1d943-fb7f-4d3c-8819-aa0df78dd462",
      "ca_code": "IRQ"
    }
  },
  {
    "model": "core.countrycodemap",
    "pk": 103,
    "fields": {
      "country": "2fb44f6d-8631-4191-96b2-c9b91404ade6",
      "ca_code": "IRE"
    }
  },
  {
    "model": "core.countrycodemap",
    "pk": 104,
    "fields": {
      "country": "93d40e54-7f80-4505-8879-b59a14857e31",
      "ca_code": "ISR"
    }
  },
  {
    "model": "core.countrycodemap",
    "pk": 105,
    "fields": {
      "country": "ce26cec9-f833-4c53-8e43-d53646aedd50",
      "ca_code": "ITA"
    }
  },
  {
    "model": "core.countrycodemap",
    "pk": 106,
    "fields": {
      "country": "f57f5020-e8dd-4e24-af5b-9fd9cebc454b",
      "ca_code": "JAM"
    }
  },
  {
    "model": "core.countrycodemap",
    "pk": 107,
    "fields": {
      "country": "0507e0ef-2b11-4142-9d8a-829fa67feb08",
      "ca_code": "JPN"
    }
  },
  {
    "model": "core.countrycodemap",
    "pk": 108,
    "fields": {
      "country": "161339ad-713e-494c-be53-372bc0a282ec",
      "ca_code": "JOR"
    }
  },
  {
    "model": "core.countrycodemap",
    "pk": 109,
    "fields": {
      "country": "40b20ff3-7311-4491-9406-4bade9ffc8b5",
      "ca_code": "KAZ"
    }
  },
  {
    "model": "core.countrycodemap",
    "pk": 110,
    "fields": {
      "country": "a3680b83-c178-486a-9251-396098c635ed",
      "ca_code": "KEN"
    }
  },
  {
    "model": "core.countrycodemap",
    "pk": 111,
    "fields": {
      "country": "84bdce28-41e8-4868-86f4-3658b630582a",
      "ca_code": "KIR"
    }
  },
  {
    "model": "core.countrycodemap",
    "pk": 112,
    "fields": {
      "country": "88f6f9b6-34b2-4a4d-91bb-bc39909baf2f",
      "ca_code": "KUW"
    }
  },
  {
    "model": "core.countrycodemap",
    "pk": 113,
    "fields": {
      "country": "f1ece73e-41de-4a5b-a9ee-934357429ab8",
      "ca_code": "KGZ"
    }
  },
  {
    "model": "core.countrycodemap",
    "pk": 114,
    "fields": {
      "country": "dbae3c6b-82ed-403a-bfc8-38242f7953cf",
      "ca_code": "LAO"
    }
  },
  {
    "model": "core.countrycodemap",
    "pk": 115,
    "fields": {
      "country": "cc6a1db6-a1c4-44f8-a6ef-e67bb0d0fba8",
      "ca_code": "LVA"
    }
  },
  {
    "model": "core.countrycodemap",
    "pk": 116,
    "fields": {
      "country": "22079b4c-e0aa-4c84-8b09-d3e36b1a855b",
      "ca_code": "LEB"
    }
  },
  {
    "model": "core.countrycodemap",
    "pk": 117,
    "fields": {
      "country": "971fdfde-8bed-46ab-b197-72efc733dfd3",
      "ca_code": "LES"
    }
  },
  {
    "model": "core.countrycodemap",
    "pk": 118,
    "fields": {
      "country": "f1c5ea44-f238-4558-9a50-38f48addfe68",
      "ca_code": "LBR"
    }
  },
  {
    "model": "core.countrycodemap",
    "pk": 119,
    "fields": {
      "country": "1a96bbd6-c000-4bd0-9c6b-547b79f1b60b",
      "ca_code": "LBY"
    }
  },
  {
    "model": "core.countrycodemap",
    "pk": 120,
    "fields": {
      "country": "91a44612-f73a-47b9-b130-58e59bba66fe",
      "ca_code": "LIE"
    }
  },
  {
    "model": "core.countrycodemap",
    "pk": 121,
    "fields": {
      "country": "8e78e20e-b582-4ae8-ad12-d5a2f147d9e8",
      "ca_code": "LTU"
    }
  },
  {
    "model": "core.countrycodemap",
    "pk": 122,
    "fields": {
      "country": "85d4be80-20e0-4bdf-a22e-636af38b511b",
      "ca_code": "LUX"
    }
  },
  {
    "model": "core.countrycodemap",
    "pk": 123,
    "fields": {
      "country": "edf43578-bd66-422b-b2a6-f34a66cd0a2a",
      "ca_code": "MAC"
    }
  },
  {
    "model": "core.countrycodemap",
    "pk": 124,
    "fields": {
      "country": "04cc1fa1-8677-4bd4-9ebf-97988c92857f",
      "ca_code": "MAD"
    }
  },
  {
    "model": "core.countrycodemap",
    "pk": 125,
    "fields": {
      "country": "6e3fdb76-e2c6-49e8-bbf0-4665b2df081b",
      "ca_code": "MLW"
    }
  },
  {
    "model": "core.countrycodemap",
    "pk": 126,
    "fields": {
      "country": "6a01cf20-64aa-49a8-b1b4-9a18adbcb91f",
      "ca_code": "MLS"
    }
  },
  {
    "model": "core.countrycodemap",
    "pk": 127,
    "fields": {
      "country": "e37e4460-68b5-4b7c-a1cc-6707e5aa2312",
      "ca_code": "MDV"
    }
  },
  {
    "model": "core.countrycodemap",
    "pk": 128,
    "fields": {
      "country": "23feb9e5-fde8-414a-a033-8f61ba61ae6f",
      "ca_code": "MLI"
    }
  },
  {
    "model": "core.countrycodemap",
    "pk": 129,
    "fields": {
      "country": "0df9f6e3-dac0-4596-b8eb-224ce6310b55",
      "ca_code": "MTA"
    }
  },
  {
    "model": "core.countrycodemap",
    "pk": 130,
    "fields": {
      "country": "a3b4c4c7-c7ec-41fe-8e29-a3c46f72f024",
      "ca_code": "MHL"
    }
  },
  {
    "model": "core.countrycodemap",
    "pk": 131,
    "fields": {
      "country": "2257103a-416a-4450-ac6e-88f0b7cf6b3e",
      "ca_code": "MAR"
    }
  },
  {
    "model": "core.countrycodemap",
    "pk": 132,
    "fields": {
      "country": "1feb87b6-bb10-4e68-ba11-d035cdf4663b",
      "ca_code": "MAU"
    }
  },
  {
    "model": "core.countrycodemap",
    "pk": 133,
    "fields": {
      "country": "075f5c01-5510-4783-8219-f1462d61c42c",
      "ca_code": "MTS"
    }
  },
  {
    "model": "core.countrycodemap",
    "pk": 134,
    "fields": {
      "country": "0d983966-955c-4d0f-b4bb-d284e783c195",
      "ca_code": "MYT"
    }
  },
  {
    "model": "core.countrycodemap",
    "pk": 135,
    "fields": {
      "country": "c2567027-5b7f-4d2f-aef0-c8929dc75f96",
      "ca_code": "MEX"
    }
  },
  {
    "model": "core.countrycodemap",
    "pk": 136,
    "fields": {
      "country": "b228b4fb-4a3d-48e7-9d5d-9ef4c26dc13e",
      "ca_code": "FSM"
    }
  },
  {
    "model": "core.countrycodemap",
    "pk": 137,
    "fields": {
      "country": "b3e21032-78c4-4bb8-93aa-84421951bdf6",
      "ca_code": "MDA"
    }
  },
  {
    "model": "core.countrycodemap",
    "pk": 138,
    "fields": {
      "country": "245ef697-cafd-4fea-94b9-fe51f91bf0d3",
      "ca_code": "MCO"
    }
  },
  {
    "model": "core.countrycodemap",
    "pk": 139,
    "fields": {
      "country": "9a5c3f14-58cf-4875-8cde-148c56588bb9",
      "ca_code": "MNG"
    }
  },
  {
    "model": "core.countrycodemap",
    "pk": 140,
    "fields": {
      "country": "4c89f7e6-8d39-4883-b788-50c0a2d845d1",
      "ca_code": "MNE"
    }
  },
  {
    "model": "core.countrycodemap",
    "pk": 141,
    "fields": {
      "country": "cbda5853-3141-45bc-b169-62efb9330fcc",
      "ca_code": "MSR"
    }
  },
  {
    "model": "core.countrycodemap",
    "pk": 142,
    "fields": {
      "country": "1d222420-6baa-435c-a214-ab123c158f08",
      "ca_code": "MOR"
    }
  },
  {
    "model": "core.countrycodemap",
    "pk": 143,
    "fields": {
      "country": "a61f323f-264e-4c58-98ef-e8109b9822e9",
      "ca_code": "MOZ"
    }
  },
  {
    "model": "core.countrycodemap",
    "pk": 144,
    "fields": {
      "country": "e7491517-b328-4a31-b680-f4324ebb8119",
      "ca_code": "MYA"
    }
  },
  {
    "model": "core.countrycodemap",
    "pk": 145,
    "fields": {
      "country": "df6fb463-29c9-46d8-bdfc-d49cb5644292",
      "ca_code": "NAM"
    }
  },
  {
    "model": "core.countrycodemap",
    "pk": 146,
    "fields": {
      "country": "ddbac466-8d8e-48f8-9780-6bf8d5ae2246",
      "ca_code": "NRU"
    }
  },
  {
    "model": "core.countrycodemap",
    "pk": 147,
    "fields": {
      "country": "12bb672e-648d-459b-8b7f-e3c8aa6ec758",
      "ca_code": "NEP"
    }
  },
  {
    "model": "core.countrycodemap",
    "pk": 148,
    "fields": {
      "country": "018b1863-57bb-4ed0-b3bf-3e2d9c39fe5e",
      "ca_code": "NET"
    }
  },
  {
    "model": "core.countrycodemap",
    "pk": 149,
    "fields": {
      "country": "a7ad5c3b-39b9-46d1-bbe8-a378699ccc46",
      "ca_code": "NCL"
    }
  },
  {
    "model": "core.countrycodemap",
    "pk": 150,
    "fields": {
      "country": "b2e33eaa-329e-44b1-8e62-8f823d9dbe90",
      "ca_code": "NZL"
    }
  },
  {
    "model": "core.countrycodemap",
    "pk": 151,
    "fields": {
      "country": "f6490021-d100-458b-84d6-77adf3d4f3bd",
      "ca_code": "NIC"
    }
  },
  {
    "model": "core.countrycodemap",
    "pk": 152,
    "fields": {
      "country": "eab05c68-610a-4874-af56-bd1466c70806",
      "ca_code": "NGR"
    }
  },
  {
    "model": "core.countrycodemap",
    "pk": 153,
    "fields": {
      "country": "187aae83-1a4c-4e98-bb01-e2b02e2b4400",
      "ca_code": "NIG"
    }
  },
  {
    "model": "core.countrycodemap",
    "pk": 154,
    "fields": {
      "country": "4fcc6b27-e5dd-4936-a6d6-434ea13ca45e",
      "ca_code": "NIU"
    }
  },
  {
    "model": "core.countrycodemap",
    "pk": 155,
    "fields": {
      "country": "f6434c6c-d84f-4529-8fff-8ac2c342380e",
      "ca_code": "NFK"
    }
  },
  {
    "model": "core.countrycodemap",
    "pk": 156,
    "fields": {
      "country": "c05e7acf-12dd-46cb-abb5-1b0e9ec91ee1",
      "ca_code": "KRN"
    }
  },
  {
    "model": "core.countrycodemap",
    "pk": 157,
    "fields": {
      "country": "5365b0e0-4f6e-4473-a245-a191ca825aac",
      "ca_code": "MCD"
    }
  },
  {
    "model": "core.countrycodemap",
    "pk": 158,
    "fields": {
      "country": "06acf78d-baa6-465a-8f04-2d475573f3ac",
      "ca_code": "MNP"
    }
  },
  {
    "model": "core.countrycodemap",
    "pk": 159,
    "fields": {
      "country": "66c6c3db-8bde-41c3-b920-34ca10e7ece0",
      "ca_code": "NOR"
    }
  },
  {
    "model": "core.countrycodemap",
    "pk": 160,
    "fields": {
      "country": "c3509ed2-47fa-4d42-ae2d-87866cb5fa98",
      "ca_code": "OMN"
    }
  },
  {
    "model": "core.countrycodemap",
    "pk": 161,
    "fields": {
      "country": "0caf1756-91e4-4080-a5e7-8226c4dde853",
      "ca_code": "PAK"
    }
  },
  {
    "model": "core.countrycodemap",
    "pk": 162,
    "fields": {
      "country": "a6ccd53f-0fd4-401e-8933-b5bdbcbea8a6",
      "ca_code": "PLW"
    }
  },
  {
    "model": "core.countrycodemap",
    "pk": 163,
    "fields": {
      "country": "539ac4b6-09e4-4ab4-b176-d0d7b9af8d90",
      "ca_code": "PAL"
    }
  },
  {
    "model": "core.countrycodemap",
    "pk": 164,
    "fields": {
      "country": "f72bad33-1238-4be0-8eb1-e7401c950d62",
      "ca_code": "PAN"
    }
  },
  {
    "model": "core.countrycodemap",
    "pk": 165,
    "fields": {
      "country": "875d2c7c-6e64-4ec9-a910-98d80bd582c6",
      "ca_code": "PNG"
    }
  },
  {
    "model": "core.countrycodemap",
    "pk": 166,
    "fields": {
      "country": "172e2d0d-2ad5-40ed-a1d2-e373cd87d117",
      "ca_code": "PAR"
    }
  },
  {
    "model": "core.countrycodemap",
    "pk": 167,
    "fields": {
      "country": "2bb1689f-d1ff-4cc4-adb6-988e64578299",
      "ca_code": "PER"
    }
  },
  {
    "model": "core.countrycodemap",
    "pk": 168,
    "fields": {
      "country": "450443ac-eb9b-4a9e-8c69-1982d5def027",
      "ca_code": "PHI"
    }
  },
  {
    "model": "core.countrycodemap",
    "pk": 169,
    "fields": {
      "country": "25fd06cf-0111-4048-b9e9-5074094b4ffc",
      "ca_code": "PCN"
    }
  },
  {
    "model": "core.countrycodemap",
    "pk": 170,
    "fields": {
      "country": "d1eb1574-8146-4c70-a804-caf163d451a6",
      "ca_code": "POL"
    }
  },
  {
    "model": "core.countrycodemap",
    "pk": 171,
    "fields": {
      "country": "456f198a-88ff-4cca-b279-7a8202d9e7ae",
      "ca_code": "POR"
    }
  },
  {
    "model": "core.countrycodemap",
    "pk": 172,
    "fields": {
      "country": "8b9fed85-aafd-4363-9f13-afed4e715b05",
      "ca_code": "PUE"
    }
  },
  {
    "model": "core.countrycodemap",
    "pk": 173,
    "fields": {
      "country": "2aa86592-328c-478a-a843-e0fece3fe77e",
      "ca_code": "QAT"
    }
  },
  {
    "model": "core.countrycodemap",
    "pk": 174,
    "fields": {
      "country": "d7591077-567b-4088-98a4-714c598ef2f9",
      "ca_code": "REU"
    }
  },
  {
    "model": "core.countrycodemap",
    "pk": 175,
    "fields": {
      "country": "3082e1d6-1eaa-4d88-b55c-7292aa4060bf",
      "ca_code": "ROM"
    }
  },
  {
    "model": "core.countrycodemap",
    "pk": 176,
    "fields": {
      "country": "f660e06a-bd07-4fe9-8f31-4ce48460b7ce",
      "ca_code": "RUS"
    }
  },
  {
    "model": "core.countrycodemap",
    "pk": 177,
    "fields": {
      "country": "9a6f650c-6331-467d-85f6-e8575029a30e",
      "ca_code": "RWA"
    }
  },
  {
    "model": "core.countrycodemap",
    "pk": 178,
    "fields": {
      "country": "6f108d73-295e-4bd9-b883-dc21d2941f9f",
      "ca_code": "SHN"
    }
  },
  {
    "model": "core.countrycodemap",
    "pk": 179,
    "fields": {
      "country": "4f5b8b93-b763-4dde-8985-6e59097e07a3",
      "ca_code": "KNA"
    }
  },
  {
    "model": "core.countrycodemap",
    "pk": 180,
    "fields": {
      "country": "788c6fde-a013-4b7c-bff7-ea77fc6abc23",
      "ca_code": "LCA"
    }
  },
  {
    "model": "core.countrycodemap",
    "pk": 181,
    "fields": {
      "country": "18509cac-648e-45c6-90a7-1a98734a08e5",
      "ca_code": "SPM"
    }
  },
  {
    "model": "core.countrycodemap",
    "pk": 182,
    "fields": {
      "country": "f0be63c9-ffff-4905-901c-88a8b33903a8",
      "ca_code": "VCT"
    }
  },
  {
    "model": "core.countrycodemap",
    "pk": 183,
    "fields": {
      "country": "80d9c412-9c7b-4bbd-b68e-11960f42d932",
      "ca_code": "WES"
    }
  },
  {
    "model": "core.countrycodemap",
    "pk": 184,
    "fields": {
      "country": "69e8682a-c974-4591-8a7e-36bb0cd7eb47",
      "ca_code": "SMA"
    }
  },
  {
    "model": "core.countrycodemap",
    "pk": 185,
    "fields": {
      "country": "775f102f-80fe-4ce6-bb84-010412895c2b",
      "ca_code": "STP"
    }
  },
  {
    "model": "core.countrycodemap",
    "pk": 186,
    "fields": {
      "country": "51510650-25c6-4e4f-90de-854a011f35ab",
      "ca_code": "SAU"
    }
  },
  {
    "model": "core.countrycodemap",
    "pk": 187,
    "fields": {
      "country": "13f402cd-a2c6-46ab-bb0f-5ed451cb762c",
      "ca_code": "SEN"
    }
  },
  {
    "model": "core.countrycodemap",
    "pk": 188,
    "fields": {
      "country": "7c402f49-2c0c-43bf-9da6-04855d808cf9",
      "ca_code": "SER"
    }
  },
  {
    "model": "core.countrycodemap",
    "pk": 189,
    "fields": {
      "country": "8eadbb47-bc4c-4949-8e2f-6a3f9693dfef",
      "ca_code": "SEY"
    }
  },
  {
    "model": "core.countrycodemap",
    "pk": 190,
    "fields": {
      "country": "0705d1c6-a04c-4296-8ca0-6c77833fbe00",
      "ca_code": "SLE"
    }
  },
  {
    "model": "core.countrycodemap",
    "pk": 191,
    "fields": {
      "country": "19ecf8f5-9236-4938-b796-6db9db2b68b7",
      "ca_code": "SIN"
    }
  },
  {
    "model": "core.countrycodemap",
    "pk": 192,
    "fields": {
      "country": "bf3d77fb-5ee4-4168-80dc-c5de58495a50",
      "ca_code": "SXM"
    }
  },
  {
    "model": "core.countrycodemap",
    "pk": 193,
    "fields": {
      "country": "4c7e3faa-9653-4716-a857-18b2278bedf4",
      "ca_code": "SVK"
    }
  },
  {
    "model": "core.countrycodemap",
    "pk": 194,
    "fields": {
      "country": "c6dd3d3f-777f-462d-9931-9964df0f5ac3",
      "ca_code": "SVN"
    }
  },
  {
    "model": "core.countrycodemap",
    "pk": 195,
    "fields": {
      "country": "a2427196-b245-4444-aec3-2d04577d8e11",
      "ca_code": "SOL"
    }
  },
  {
    "model": "core.countrycodemap",
    "pk": 196,
    "fields": {
      "country": "68752bf3-19df-400d-9a4b-76cede42baad",
      "ca_code": "SOM"
    }
  },
  {
    "model": "core.countrycodemap",
    "pk": 197,
    "fields": {
      "country": "82000002-a044-4660-952d-831cd77811f9",
      "ca_code": "RSA"
    }
  },
  {
    "model": "core.countrycodemap",
    "pk": 198,
    "fields": {
      "country": "19108fc8-003c-45ea-8ec7-79c9ad6f9f0b",
      "ca_code": "SGS"
    }
  },
  {
    "model": "core.countrycodemap",
    "pk": 199,
    "fields": {
      "country": "f3b1cfb8-acdc-43d1-b059-b43248281cb4",
      "ca_code": "KOR"
    }
  },
  {
    "model": "core.countrycodemap",
    "pk": 200,
    "fields": {
      "country": "dd1e57aa-5022-49ce-bae0-dcd69438c4fd",
      "ca_code": "SSD"
    }
  },
  {
    "model": "core.countrycodemap",
    "pk": 201,
    "fields": {
      "country": "c76b1089-5614-42a8-be6e-cecc36bc0f7b",
      "ca_code": "SPA"
    }
  },
  {
    "model": "core.countrycodemap",
    "pk": 202,
    "fields": {
      "country": "f9b0bfaa-cc6b-46eb-a486-0c29ba0ca642",
      "ca_code": "LKA"
    }
  },
  {
    "model": "core.countrycodemap",
    "pk": 203,
    "fields": {
      "country": "6eb0912e-db00-4a03-8ed8-f7022f7a0aba",
      "ca_code": "SUD"
    }
  },
  {
    "model": "core.countrycodemap",
    "pk": 204,
    "fields": {
      "country": "8d847566-b8ea-4602-86e1-1946ffc78c34",
      "ca_code": "SUR"
    }
  },
  {
    "model": "core.countrycodemap",
    "pk": 205,
    "fields": {
      "country": "52743518-f94e-44b8-966e-99cc6f87a597",
      "ca_code": "SJM"
    }
  },
  {
    "model": "core.countrycodemap",
    "pk": 206,
    "fields": {
      "country": "e0dd664d-f18a-4058-afb3-12fedc3680cb",
      "ca_code": "SWE"
    }
  },
  {
    "model": "core.countrycodemap",
    "pk": 207,
    "fields": {
      "country": "95645090-cdc6-486e-9736-11092e1a13da",
      "ca_code": "SWI"
    }
  },
  {
    "model": "core.countrycodemap",
    "pk": 208,
    "fields": {
      "country": "e4a74179-116a-4a2b-b440-6fa7ba0104bc",
      "ca_code": "SYR"
    }
  },
  {
    "model": "core.countrycodemap",
    "pk": 209,
    "fields": {
      "country": "7f405783-0704-4d4f-ac46-d6d8f33bda66",
      "ca_code": "TWN"
    }
  },
  {
    "model": "core.countrycodemap",
    "pk": 210,
    "fields": {
      "country": "8aa9d49e-a25f-4c10-892c-fe3f090ae31c",
      "ca_code": "TJK"
    }
  },
  {
    "model": "core.countrycodemap",
    "pk": 211,
    "fields": {
      "country": "45c5108c-7716-40e2-8580-1dbaacf28ca4",
      "ca_code": "TAN"
    }
  },
  {
    "model": "core.countrycodemap",
    "pk": 212,
    "fields": {
      "country": "d5d71374-1195-40e0-a450-777a237cf56b",
      "ca_code": "THA"
    }
  },
  {
    "model": "core.countrycodemap",
    "pk": 213,
    "fields": {
      "country": "268aa059-e80d-4c36-ac6d-d2103effb63a",
      "ca_code": "TMP"
    }
  },
  {
    "model": "core.countrycodemap",
    "pk": 214,
    "fields": {
      "country": "06c69f3e-7e34-49a7-9867-11a147a8cd2d",
      "ca_code": "TOG"
    }
  },
  {
    "model": "core.countrycodemap",
    "pk": 215,
    "fields": {
      "country": "3adc2956-d0b4-46c3-aa2b-74dc2d711d3a",
      "ca_code": "TKL"
    }
  },
  {
    "model": "core.countrycodemap",
    "pk": 216,
    "fields": {
      "country": "6d18ea8f-3eb5-4380-b8d3-fc989a5a5ab9",
      "ca_code": "TON"
    }
  },
  {
    "model": "core.countrycodemap",
    "pk": 217,
    "fields": {
      "country": "0bbcd4bf-c75d-43ec-bd84-32ec352d8f94",
      "ca_code": "TRT"
    }
  },
  {
    "model": "core.countrycodemap",
    "pk": 218,
    "fields": {
      "country": "9d77a65e-1c73-410b-b4d8-c3d7ba98bffb",
      "ca_code": "TUN"
    }
  },
  {
    "model": "core.countrycodemap",
    "pk": 219,
    "fields": {
      "country": "93967758-ee84-4f55-90ba-a5629db57337",
      "ca_code": "TUR"
    }
  },
  {
    "model": "core.countrycodemap",
    "pk": 220,
    "fields": {
      "country": "40357a91-48ad-4c9f-964a-88a40501bef3",
      "ca_code": "TKM"
    }
  },
  {
    "model": "core.countrycodemap",
    "pk": 221,
    "fields": {
      "country": "17a782ea-0597-44da-a862-1038bba468e7",
      "ca_code": "TCI"
    }
  },
  {
    "model": "core.countrycodemap",
    "pk": 222,
    "fields": {
      "country": "84d46073-f56a-4ad9-88a3-d891fa604bb9",
      "ca_code": "TUV"
    }
  },
  {
    "model": "core.countrycodemap",
    "pk": 223,
    "fields": {
      "country": "30537997-ccd5-4f8a-b291-2bcff81df73a",
      "ca_code": "UGA"
    }
  },
  {
    "model": "core.countrycodemap",
    "pk": 224,
    "fields": {
      "country": "fea412b2-a617-4c23-b773-d0001f36a932",
      "ca_code": "UKR"
    }
  },
  {
    "model": "core.countrycodemap",
    "pk": 225,
    "fields": {
      "country": "9099b6c7-eb2d-41b0-99dc-a544488ec557",
      "ca_code": "UAE"
    }
  },
  {
    "model": "core.countrycodemap",
    "pk": 226,
    "fields": {
      "country": "91727f11-0ca9-4c0b-94b2-b9172a0511d4",
      "ca_code": "GBR"
    }
  },
  {
    "model": "core.countrycodemap",
    "pk": 227,
    "fields": {
      "country": "7d53681c-66e7-4fc1-8a3f-2ee624d6f6d0",
      "ca_code": "UMI"
    }
  },
  {
    "model": "core.countrycodemap",
    "pk": 228,
    "fields": {
      "country": "24532b94-0d92-4c26-9db0-b86c7d39985a",
      "ca_code": "USA"
    }
  },
  {
    "model": "core.countrycodemap",
    "pk": 229,
    "fields": {
      "country": "ada41885-bb17-4ac6-bc94-b52d6e66aa06",
      "ca_code": "U"
    }
  },
  {
    "model": "core.countrycodemap",
    "pk": 230,
    "fields": {
      "country": "2da36641-a5a3-4093-aa5e-be402d032926",
      "ca_code": "URU"
    }
  },
  {
    "model": "core.countrycodemap",
    "pk": 231,
    "fields": {
      "country": "e3ea0210-b4e5-4c65-bfb8-dfa3d34264d4",
      "ca_code": "UZB"
    }
  },
  {
    "model": "core.countrycodemap",
    "pk": 232,
    "fields": {
      "country": "c1de8e39-8637-45bb-b5c9-ae235e51be23",
      "ca_code": "VUT"
    }
  },
  {
    "model": "core.countrycodemap",
    "pk": 233,
    "fields": {
      "country": "f6f2c836-d153-4f0a-ad4e-6456e8cc12a4",
      "ca_code": "VEN"
    }
  },
  {
    "model": "core.countrycodemap",
    "pk": 234,
    "fields": {
      "country": "420c27a0-0145-494e-918c-893d3277f5ea",
      "ca_code": "SRV"
    }
  },
  {
    "model": "core.countrycodemap",
    "pk": 235,
    "fields": {
      "country": "528e730e-cad7-4763-93ae-0770a66031b7",
      "ca_code": "VGB"
    }
  },
  {
    "model": "core.countrycodemap",
    "pk": 236,
    "fields": {
      "country": "cae01ce4-b67f-4ffc-90f5-8ecf77c6adf7",
      "ca_code": "VIR"
    }
  },
  {
    "model": "core.countrycodemap",
    "pk": 237,
    "fields": {
      "country": "9e3f2f5b-6e60-4c47-89a0-2a37132ddd79",
      "ca_code": "WLF"
    }
  },
  {
    "model": "core.countrycodemap",
    "pk": 238,
    "fields": {
      "country": "b66536ef-8f37-42a7-b5e6-f09dafe38206",
      "ca_code": "WSH"
    }
  },
  {
    "model": "core.countrycodemap",
    "pk": 239,
    "fields": {
      "country": "7e88ad60-a97a-44ab-9807-d6f361b6dd0b",
      "ca_code": "YEM"
    }
  },
  {
    "model": "core.countrycodemap",
    "pk": 240,
    "fields": {
      "country": "a98e47a1-a8da-496e-a6f9-f8cb7aeee40e",
      "ca_code": "ZAM"
    }
  },
  {
    "model": "core.countrycodemap",
    "pk": 241,
    "fields": {
      "country": "03919bf6-0794-4989-82b0-415a34895080",
      "ca_code": "ZIM"
    }
  },
  {
    "model": "core.datacollectingtype",
    "pk": 1,
    "fields": {
        "created": "2023-09-25T17:57:16.282Z",
        "modified": "2023-09-25T17:57:16.282Z",
        "code": "partial_individuals",
        "label": "Partial",
        "description": "Partial individuals collected",
        "type": "SOCIAL",
        "active": true,
        "individual_filters_available": false,
        "household_filters_available": true,
        "compatible_types": [],
        "limit_to": ["c259b1a0-ae3a-494e-b343-f7c8eb060c68"]
    }
},
{
    "model": "core.datacollectingtype",
    "pk": 2,
    "fields": {
<<<<<<< HEAD
      "created": "2023-09-25T17:57:16.284Z",
      "modified": "2023-09-25T17:57:16.284Z",
      "label": "Full",
      "code": "full",
      "description": "Full individual collected",
      "active": true,
      "individual_filters_available": true,
      "compatible_types": [],
      "limit_to": []
=======
        "created": "2023-09-25T17:57:16.284Z",
        "modified": "2023-09-25T17:57:16.284Z",
        "code": "full_collection",
        "label": "Full",
        "description": "Full individual collected",
        "active": true,
        "individual_filters_available": true,
        "household_filters_available": true,
        "compatible_types": [],
        "limit_to": ["c259b1a0-ae3a-494e-b343-f7c8eb060c68"]
>>>>>>> 75b1a3e3
    }
  },
  {
      "model": "core.datacollectingtype",
      "pk": 3,
      "fields": {
          "created": "2023-09-25T17:57:16.285Z",
          "modified": "2023-09-25T17:57:16.285Z",
          "code": "size_only",
          "label": "Size only",
          "description": "Size only collected",
          "type": "STANDARD",
          "active": true,
          "individual_filters_available": true,
          "household_filters_available": true,
          "compatible_types": [],
          "limit_to": ["c259b1a0-ae3a-494e-b343-f7c8eb060c68"]
      }
  },
  {
      "model": "core.datacollectingtype",
      "pk": 4,
      "fields": {
          "created": "2023-09-25T17:57:16.286Z",
          "modified": "2023-09-25T17:57:16.286Z",
          "code": "size_age_gender_disaggregated",
          "label": "size/age/gender disaggregated",
          "description": "No individual data",
          "active": true,
          "individual_filters_available": false,
          "household_filters_available": true,
          "compatible_types": [],
          "limit_to": ["c259b1a0-ae3a-494e-b343-f7c8eb060c68"]
      }
  },
  {
      "model": "core.datacollectingtype",
      "pk": 5,
      "fields": {
          "created": "2023-09-25T17:57:16.287Z",
          "modified": "2023-09-25T17:57:16.287Z",
          "code": "unknown",
          "label": "Unknown",
          "description": "Unknown",
          "active": true,
          "individual_filters_available": false,
          "household_filters_available": false,
          "compatible_types": [],
          "limit_to": ["c259b1a0-ae3a-494e-b343-f7c8eb060c68"]
      }
  },
  {
      "model": "core.datacollectingtype",
      "pk": 6,
      "fields": {
          "created": "2023-09-25T17:57:16.287Z",
          "modified": "2023-09-25T17:57:16.287Z",
          "code": "inactive",
          "label": "Inactive",
          "description": "Inactive",
          "active": false,
          "individual_filters_available": true,
          "compatible_types": [],
          "limit_to": ["c259b1a0-ae3a-494e-b343-f7c8eb060c68"]
      }
  },
  {
      "model": "core.datacollectingtype",
      "pk": 7,
      "fields": {
          "created": "2023-09-25T17:57:16.287Z",
          "modified": "2023-09-25T17:57:16.287Z",
          "code": "deprecated",
          "label": "Deprecated",
          "description": "Deprecated",
          "active": true,
          "deprecated": true,
          "individual_filters_available": true,
          "compatible_types": [],
          "limit_to": ["c259b1a0-ae3a-494e-b343-f7c8eb060c68"]
      }
  },
  {
    "model": "flags.flagstate",
    "pk": 1,
    "fields": {
      "name": "ALLOW_ACCOUNTABILITY_MODULE",
      "condition": "boolean",
      "value": "True",
      "required": false
    }
  }
]<|MERGE_RESOLUTION|>--- conflicted
+++ resolved
@@ -6675,17 +6675,6 @@
     "model": "core.datacollectingtype",
     "pk": 2,
     "fields": {
-<<<<<<< HEAD
-      "created": "2023-09-25T17:57:16.284Z",
-      "modified": "2023-09-25T17:57:16.284Z",
-      "label": "Full",
-      "code": "full",
-      "description": "Full individual collected",
-      "active": true,
-      "individual_filters_available": true,
-      "compatible_types": [],
-      "limit_to": []
-=======
         "created": "2023-09-25T17:57:16.284Z",
         "modified": "2023-09-25T17:57:16.284Z",
         "code": "full_collection",
@@ -6696,7 +6685,6 @@
         "household_filters_available": true,
         "compatible_types": [],
         "limit_to": ["c259b1a0-ae3a-494e-b343-f7c8eb060c68"]
->>>>>>> 75b1a3e3
     }
   },
   {
