from django.conf import settings
from django.contrib.contenttypes.models import ContentType
from django.contrib.gis.db import models
from django.core.validators import MinValueValidator
from django.db.models import JSONField
from django.utils.translation import gettext_lazy as _

from django_celery_beat.models import PeriodicTask
from django_celery_beat.schedulers import DatabaseScheduler, ModelEntry
from model_utils import Choices
from model_utils.models import SoftDeletableModel, TimeStampedModel

import mptt
from hct_mis_api.apps.core.utils import unique_slugify
from hct_mis_api.apps.utils.models import SoftDeletionTreeModel, TimeStampedUUIDModel
from mptt.fields import TreeForeignKey


class BusinessArea(TimeStampedUUIDModel):
    """
    BusinessArea (EPRP called Workspace, also synonym was
    country/region) model.
    It's used for drop down menu in top bar in the UI. Many times
    BusinessArea means country.
    region_name is a short code for distinct business arease
    <BusinessArea>
        <BUSINESS_AREA_CODE>0120</BUSINESS_AREA_CODE>
        <BUSINESS_AREA_NAME>Algeria</BUSINESS_AREA_NAME>
        <BUSINESS_AREA_LONG_NAME>THE PEOPLE'S DEMOCRATIC REPUBLIC OF ALGERIA</BUSINESS_AREA_LONG_NAME>
        <REGION_CODE>59</REGION_CODE>
        <REGION_NAME>MENAR</REGION_NAME>
    </BusinessArea>
    """

    code_to_cash_assist_mapping = {"575RE00000": "SLVK"}
    cash_assist_to_code_mapping = {v: k for k, v in code_to_cash_assist_mapping.items()}
    code = models.CharField(max_length=10, unique=True)
    name = models.CharField(max_length=255)
    long_name = models.CharField(max_length=255)
    region_code = models.CharField(max_length=8)
    region_name = models.CharField(max_length=8)
    kobo_username = models.CharField(max_length=255, null=True, blank=True)
    rapid_pro_host = models.URLField(null=True, blank=True)
    rapid_pro_api_key = models.CharField(max_length=40, null=True, blank=True)
    slug = models.CharField(
        max_length=250,
        unique=True,
        db_index=True,
    )
    custom_fields = JSONField(default=dict, blank=True)

    has_data_sharing_agreement = models.BooleanField(default=False)
    parent = models.ForeignKey(
        "self",
        related_name="children",
        on_delete=models.SET_NULL,
        null=True,
        blank=True,
    )
    is_split = models.BooleanField(default=False)

    postpone_deduplication = models.BooleanField(default=False)
    countries = models.ManyToManyField("geo.Country", related_name="business_areas")
    deduplication_duplicate_score = models.FloatField(
        default=6.0,
        validators=[MinValueValidator(0.0)],
        help_text="Results equal or above this score are considered duplicates",
    )
    deduplication_possible_duplicate_score = models.FloatField(
        default=6.0,
        validators=[MinValueValidator(0.0)],
        help_text="Results equal or above this score are considered possible duplicates (needs adjudication) must be lower than deduplication_duplicate_score",
    )

    deduplication_batch_duplicates_percentage = models.IntegerField(
        default=50,
        help_text="If percentage of duplicates is higher or equal to this setting, deduplication is aborted",
    )
    deduplication_batch_duplicates_allowed = models.IntegerField(
        default=5,
        help_text="If amount of duplicates for single individual exceeds this limit deduplication is aborted",
    )
    deduplication_golden_record_duplicates_percentage = models.IntegerField(
        default=50,
        help_text="If percentage of duplicates is higher or equal to this setting, deduplication is aborted",
    )
    deduplication_golden_record_duplicates_allowed = models.IntegerField(
        default=5,
        help_text="If amount of duplicates for single individual exceeds this limit deduplication is aborted",
    )
    screen_beneficiary = models.BooleanField(default=False)
    deduplication_ignore_withdraw = models.BooleanField(default=False)
    approval_number_required = models.PositiveIntegerField(default=1)
    authorization_number_required = models.PositiveIntegerField(default=1)
    finance_review_number_required = models.PositiveIntegerField(default=1)

    is_payment_plan_applicable = models.BooleanField(default=False)

    def save(self, *args, **kwargs):
        unique_slugify(self, self.name, slug_field_name="slug")
        if self.parent:
            self.parent.is_split = True
            self.parent.save()
        if self.children.count():
            self.is_split = True
        super().save(*args, **kwargs)

    class Meta:
        ordering = ["name"]
        permissions = (
            ("can_split", "Can split BusinessArea"),
            ("can_send_doap", "Can send DOAP matrix"),
            ("can_reset_doap", "Can force sync DOAP matrix"),
            ("can_export_doap", "Can export DOAP matrix"),
        )

    def __str__(self):
        return self.name

    @property
    def cash_assist_code(self):
        return self.code_to_cash_assist_mapping.get(self.code, self.code)

    @cash_assist_code.setter
    def cash_assist_code(self, value):
        self.code = self.cash_assist_to_code_mapping.get(value, value)

    @property
    def can_import_ocha_response_plans(self):
        return any([c.details for c in self.countries.all()])

    @classmethod
    def get_business_areas_as_choices(cls):
        return [
            {"label": {"English(EN)": business_area.name}, "value": business_area.slug}
            for business_area in cls.objects.all()
        ]

    def should_check_against_sanction_list(self):
        return self.screen_beneficiary

    def get_sys_option(self, key, default=None):
        if "hope" in self.custom_fields:
            return self.custom_fields["hope"].get(key, default)
        return default


class FlexibleAttribute(SoftDeletableModel, TimeStampedUUIDModel):
    ASSOCIATED_WITH_HOUSEHOLD = 0
    ASSOCIATED_WITH_INDIVIDUAL = 1
    STRING = "STRING"
    IMAGE = "IMAGE"
    INTEGER = "INTEGER"
    DECIMAL = "DECIMAL"
    SELECT_ONE = "SELECT_ONE"
    SELECT_MANY = "SELECT_MANY"
    DATE = "DATE"
    GEOPOINT = "GEOPOINT"
    TYPE_CHOICE = Choices(
        (DATE, _("Date")),
        (DECIMAL, _("Decimal")),
        (IMAGE, _("Image")),
        (INTEGER, _("Integer")),
        (GEOPOINT, _("Geopoint")),
        (SELECT_ONE, _("Select One")),
        (SELECT_MANY, _("Select Many")),
        (STRING, _("String")),
    )
    ASSOCIATED_WITH_CHOICES = (
        (0, _("Household")),
        (1, _("Individual")),
    )

    type = models.CharField(max_length=16, choices=TYPE_CHOICE)
    name = models.CharField(max_length=255, unique=True)
    required = models.BooleanField(default=False)
    label = JSONField(default=dict)
    hint = JSONField(default=dict)
    group = models.ForeignKey(
        "core.FlexibleAttributeGroup",
        on_delete=models.CASCADE,
        related_name="flex_attributes",
        null=True,
    )
    associated_with = models.SmallIntegerField(choices=ASSOCIATED_WITH_CHOICES)

    @property
    def is_flex_field(self):
        return True

    def __str__(self):
        return f"type: {self.type}, name: {self.name}"


class FlexibleAttributeGroup(SoftDeletionTreeModel):
    name = models.CharField(max_length=255, unique=True)
    label = JSONField(default=dict)
    required = models.BooleanField(default=False)
    repeatable = models.BooleanField(default=False)
    parent = TreeForeignKey(
        "self",
        verbose_name=_("Parent"),
        null=True,
        blank=True,
        related_name="children",
        db_index=True,
        on_delete=models.CASCADE,
    )

    def __str__(self):
        return f"name: {self.name}"


class FlexibleAttributeChoice(SoftDeletableModel, TimeStampedUUIDModel):
    class Meta:
        unique_together = ["list_name", "name"]
        ordering = ("name",)

    list_name = models.CharField(max_length=255)
    name = models.CharField(max_length=255)
    label = JSONField(default=dict)
    flex_attributes = models.ManyToManyField("core.FlexibleAttribute", related_name="choices")

    def __str__(self):
        return f"list name: {self.list_name}, name: {self.name}"


mptt.register(FlexibleAttributeGroup, order_insertion_by=["name"])


class XLSXKoboTemplateManager(models.Manager):
    def latest_valid(self):
        return (
            self.get_queryset()
            .filter(status=self.model.SUCCESSFUL)
            .exclude(template_id__exact="")
            .order_by("-created_at")
            .first()
        )


class XLSXKoboTemplate(SoftDeletableModel, TimeStampedUUIDModel):
    SUCCESSFUL = "SUCCESSFUL"
    UPLOADED = "UPLOADED"
    UNSUCCESSFUL = "UNSUCCESSFUL"
    PROCESSING = "PROCESSING"
    CONNECTION_FAILED = "CONNECTION_FAILED"
    KOBO_FORM_UPLOAD_STATUS_CHOICES = (
        (CONNECTION_FAILED, _("Connection failed")),
        (PROCESSING, _("Processing")),
        (SUCCESSFUL, _("Successful")),
        (UNSUCCESSFUL, _("Unsuccessful")),
        (UPLOADED, _("Uploaded")),
    )

    class Meta:
        ordering = ("-created_at",)

    objects = XLSXKoboTemplateManager()

    file_name = models.CharField(max_length=255)
    uploaded_by = models.ForeignKey(
        settings.AUTH_USER_MODEL,
        on_delete=models.SET_NULL,
        null=True,
    )
    file = models.FileField()
    error_description = models.TextField(blank=True)
    status = models.CharField(max_length=200, choices=KOBO_FORM_UPLOAD_STATUS_CHOICES)
    template_id = models.CharField(max_length=200, blank=True)
    first_connection_failed_time = models.DateTimeField(null=True, blank=True)

    def __str__(self):
        return f"{self.file_name} - {self.created_at}"


class CountryCodeMapManager(models.Manager):
    def __init__(self):
        self._cache = {2: {}, 3: {}, "ca2": {}, "ca3": {}}
        super().__init__()

    def get_code(self, iso_code):
        iso_code = iso_code.upper()
        self.build_cache()
        return self._cache[len(iso_code)].get(iso_code, iso_code)

    def get_iso3_code(self, ca_code):
        ca_code = ca_code.upper()
        self.build_cache()

        return self._cache["ca3"].get(ca_code, ca_code)

    def get_iso2_code(self, ca_code):
        ca_code = ca_code.upper()
        self.build_cache()

        return self._cache["ca2"].get(ca_code, ca_code)

    def build_cache(self):
        if not self._cache[2] or not self._cache[3] or not self._cache["ca2"] or not self._cache["ca3"]:
            for entry in self.all().select_related("country"):
                self._cache[2][entry.country.iso_code2] = entry.ca_code
                self._cache[3][entry.country.iso_code3] = entry.ca_code
                self._cache["ca2"][entry.ca_code] = entry.country.iso_code2
                self._cache["ca3"][entry.ca_code] = entry.country.iso_code3


class CountryCodeMap(models.Model):
    country = models.OneToOneField("geo.Country", blank=True, null=True, on_delete=models.PROTECT)
    ca_code = models.CharField(max_length=5, unique=True)

    objects = CountryCodeMapManager()

    class Meta:
        ordering = ("country",)


class CustomModelEntry(ModelEntry):
    """
    don't update existing tasks
    """

    @classmethod
    def from_entry(cls, name, app=None, **entry):
        obj, _ = PeriodicTask._default_manager.get_or_create(
            name=name,
            defaults=cls._unpack_fields(**entry),
        )
        return cls(obj, app=app)


class CustomDatabaseScheduler(DatabaseScheduler):
    Entry = CustomModelEntry


<<<<<<< HEAD
class FileTemp(TimeStampedModel):
    """Use this model for temporary store files"""

    object_id = models.CharField(max_length=120, null=True)
    content_type = models.ForeignKey(ContentType, on_delete=models.CASCADE, null=True)
=======
class StorageFile(models.Model):
    created_at = models.DateTimeField(auto_now_add=True)
>>>>>>> 0260a72a
    created_by = models.ForeignKey(
        settings.AUTH_USER_MODEL,
        on_delete=models.SET_NULL,
        null=True,
<<<<<<< HEAD
        related_name="+"
    )
    file = models.FileField()

    def __str__(self):
        return f"{self.file.name} - {self.created}"
=======
        blank=True,
        verbose_name=_("Created by"),
    )
    business_area = models.ForeignKey("core.BusinessArea", on_delete=models.SET_NULL, null=True)
    file = models.FileField(upload_to="files")

    @property
    def file_name(self):
        return self.file.name

    @property
    def file_url(self):
        return self.file.url

    @property
    def file_size(self):
        return self.file.size

    def __str__(self):
        return self.file.name
>>>>>>> 0260a72a
<|MERGE_RESOLUTION|>--- conflicted
+++ resolved
@@ -333,28 +333,12 @@
     Entry = CustomModelEntry
 
 
-<<<<<<< HEAD
-class FileTemp(TimeStampedModel):
-    """Use this model for temporary store files"""
-
-    object_id = models.CharField(max_length=120, null=True)
-    content_type = models.ForeignKey(ContentType, on_delete=models.CASCADE, null=True)
-=======
 class StorageFile(models.Model):
     created_at = models.DateTimeField(auto_now_add=True)
->>>>>>> 0260a72a
     created_by = models.ForeignKey(
         settings.AUTH_USER_MODEL,
         on_delete=models.SET_NULL,
         null=True,
-<<<<<<< HEAD
-        related_name="+"
-    )
-    file = models.FileField()
-
-    def __str__(self):
-        return f"{self.file.name} - {self.created}"
-=======
         blank=True,
         verbose_name=_("Created by"),
     )
@@ -375,4 +359,15 @@
 
     def __str__(self):
         return self.file.name
->>>>>>> 0260a72a
+
+
+class FileTemp(TimeStampedModel):
+    """Use this model for temporary store files"""
+
+    object_id = models.CharField(max_length=120, null=True)
+    content_type = models.ForeignKey(ContentType, on_delete=models.CASCADE, null=True)
+    created_by = models.ForeignKey(settings.AUTH_USER_MODEL, on_delete=models.SET_NULL, null=True, related_name="+")
+    file = models.FileField()
+
+    def __str__(self):
+        return f"{self.file.name} - {self.created}"