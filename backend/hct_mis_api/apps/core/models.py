from typing import Any, Dict, List, Optional, Tuple

from django.conf import settings
from django.contrib.contenttypes.models import ContentType
from django.contrib.gis.db import models
from django.core.validators import MinValueValidator
from django.db.models import JSONField
from django.utils.translation import gettext_lazy as _

from django_celery_beat.models import PeriodicTask
from django_celery_beat.schedulers import DatabaseScheduler, ModelEntry
from model_utils import Choices
from model_utils.models import SoftDeletableModel, TimeStampedModel
from natural_keys import NaturalKeyModel

import mptt
from hct_mis_api.apps.core.utils import unique_slugify
from hct_mis_api.apps.utils.models import (
    SoftDeletionTreeManager,
    SoftDeletionTreeModel,
    TimeStampedUUIDModel,
)
from mptt.fields import TreeForeignKey


class BusinessArea(NaturalKeyModel, TimeStampedUUIDModel):
    """
    BusinessArea (EPRP called Workspace, also synonym was
    country/region) model.
    It's used for drop down menu in top bar in the UI. Many times
    BusinessArea means country.
    region_name is a short code for distinct business arease
    <BusinessArea>
        <BUSINESS_AREA_CODE>0120</BUSINESS_AREA_CODE>
        <BUSINESS_AREA_NAME>Algeria</BUSINESS_AREA_NAME>
        <BUSINESS_AREA_LONG_NAME>THE PEOPLE'S DEMOCRATIC REPUBLIC OF ALGERIA</BUSINESS_AREA_LONG_NAME>
        <REGION_CODE>59</REGION_CODE>
        <REGION_NAME>MENAR</REGION_NAME>
    </BusinessArea>
    """

    code_to_cash_assist_mapping = {"575RE00000": "SLVK"}
    cash_assist_to_code_mapping = {v: k for k, v in code_to_cash_assist_mapping.items()}
    code = models.CharField(max_length=10, unique=True)
    name = models.CharField(max_length=255)
    long_name = models.CharField(max_length=255)
    region_code = models.CharField(max_length=8)
    region_name = models.CharField(max_length=8)
    kobo_username = models.CharField(max_length=255, null=True, blank=True)
    kobo_token = models.CharField(max_length=255, null=True, blank=True)
    kobo_url = models.URLField(max_length=255, null=True, blank=True)
    rapid_pro_host = models.URLField(null=True, blank=True)
    rapid_pro_payment_verification_token = models.CharField(max_length=40, null=True, blank=True)
    rapid_pro_messages_token = models.CharField(max_length=40, null=True, blank=True)
    rapid_pro_survey_token = models.CharField(max_length=40, null=True, blank=True)
    slug = models.CharField(
        max_length=250,
        unique=True,
        db_index=True,
    )
    custom_fields = JSONField(default=dict, blank=True)

    has_data_sharing_agreement = models.BooleanField(default=False)
    parent = models.ForeignKey(
        "self",
        related_name="children",
        on_delete=models.SET_NULL,
        null=True,
        blank=True,
    )
    is_split = models.BooleanField(default=False)

    postpone_deduplication = models.BooleanField(default=False)
    countries = models.ManyToManyField("geo.Country", related_name="business_areas")
    deduplication_duplicate_score = models.FloatField(
        default=6.0,
        validators=[MinValueValidator(0.0)],
        help_text="Results equal or above this score are considered duplicates",
    )
    deduplication_possible_duplicate_score = models.FloatField(
        default=6.0,
        validators=[MinValueValidator(0.0)],
        help_text="Results equal or above this score are considered possible duplicates (needs adjudication) must be lower than deduplication_duplicate_score",
    )

    deduplication_batch_duplicates_percentage = models.IntegerField(
        default=50,
        help_text="If percentage of duplicates is higher or equal to this setting, deduplication is aborted",
    )
    deduplication_batch_duplicates_allowed = models.IntegerField(
        default=5,
        help_text="If amount of duplicates for single individual exceeds this limit deduplication is aborted",
    )
    deduplication_golden_record_duplicates_percentage = models.IntegerField(
        default=50,
        help_text="If percentage of duplicates is higher or equal to this setting, deduplication is aborted",
    )
    deduplication_golden_record_duplicates_allowed = models.IntegerField(
        default=5,
        help_text="If amount of duplicates for single individual exceeds this limit deduplication is aborted",
    )
    screen_beneficiary = models.BooleanField(default=False)
    deduplication_ignore_withdraw = models.BooleanField(default=False)

    is_payment_plan_applicable = models.BooleanField(default=False)
    is_accountability_applicable = models.BooleanField(default=False)
    active = models.BooleanField(default=False)

    def save(self, *args: Any, **kwargs: Any) -> None:
        unique_slugify(self, self.name, slug_field_name="slug")
        if self.parent:
            self.parent.is_split = True
            self.parent.save()
        if self.children.count():
            self.is_split = True
        super().save(*args, **kwargs)

    class Meta:
        ordering = ["name"]
        permissions = (
            ("can_split", "Can split BusinessArea"),
            ("can_send_doap", "Can send DOAP matrix"),
            ("can_reset_doap", "Can force sync DOAP matrix"),
            ("can_export_doap", "Can export DOAP matrix"),
        )

    def __str__(self) -> str:
        return self.name

    def natural_key(self) -> Tuple[str]:
        return (self.code,)

    @property
    def cash_assist_code(self) -> str:
        return self.code_to_cash_assist_mapping.get(self.code, self.code)

    @property
    def can_import_ocha_response_plans(self) -> bool:
        return any([c.details for c in self.countries.all()])

    @classmethod
    def get_business_areas_as_choices(cls) -> List[Dict[str, Any]]:
        return [
            {"label": {"English(EN)": business_area.name}, "value": business_area.slug}
            for business_area in cls.objects.all()
        ]

    def should_check_against_sanction_list(self) -> bool:
        return self.screen_beneficiary

    def get_sys_option(self, key: str, default: None = None) -> Any:
        if "hope" in self.custom_fields:
            return self.custom_fields["hope"].get(key, default)
        return default


class FlexibleAttribute(SoftDeletableModel, NaturalKeyModel, TimeStampedUUIDModel):
    ASSOCIATED_WITH_HOUSEHOLD = 0
    ASSOCIATED_WITH_INDIVIDUAL = 1
    STRING = "STRING"
    IMAGE = "IMAGE"
    INTEGER = "INTEGER"
    DECIMAL = "DECIMAL"
    SELECT_ONE = "SELECT_ONE"
    SELECT_MANY = "SELECT_MANY"
    DATE = "DATE"
    GEOPOINT = "GEOPOINT"
    TYPE_CHOICE = Choices(
        (DATE, _("Date")),
        (DECIMAL, _("Decimal")),
        (IMAGE, _("Image")),
        (INTEGER, _("Integer")),
        (GEOPOINT, _("Geopoint")),
        (SELECT_ONE, _("Select One")),
        (SELECT_MANY, _("Select Many")),
        (STRING, _("String")),
    )
    ASSOCIATED_WITH_CHOICES: Any = (
        (0, _("Household")),
        (1, _("Individual")),
    )

    type = models.CharField(max_length=16, choices=TYPE_CHOICE)
    name = models.CharField(max_length=255, unique=True)
    required = models.BooleanField(default=False)
    label = JSONField(default=dict)
    hint = JSONField(default=dict)
    group = models.ForeignKey(
        "core.FlexibleAttributeGroup",
        on_delete=models.CASCADE,
        related_name="flex_attributes",
        null=True,
    )
    associated_with = models.SmallIntegerField(choices=ASSOCIATED_WITH_CHOICES)

    @property
    def is_flex_field(self) -> bool:
        return True

    def __str__(self) -> str:
        return f"type: {self.type}, name: {self.name}"


class FlexibleAttributeGroupManager(SoftDeletionTreeManager):
    def get_by_natural_key(self, name: str) -> "FlexibleAttributeGroup":
        return self.get(name=name)


class FlexibleAttributeGroup(SoftDeletionTreeModel):
    name = models.CharField(max_length=255, unique=True)
    label = JSONField(default=dict)
    required = models.BooleanField(default=False)
    repeatable = models.BooleanField(default=False)
    parent = TreeForeignKey(
        "self",
        verbose_name=_("Parent"),
        null=True,
        blank=True,
        related_name="children",
        db_index=True,
        on_delete=models.CASCADE,
    )
    objects = FlexibleAttributeGroupManager()

    def __str__(self) -> str:
        return f"name: {self.name}"

    def natural_key(self) -> Tuple[str]:
        return (self.name,)


class FlexibleAttributeChoice(SoftDeletableModel, NaturalKeyModel, TimeStampedUUIDModel):
    class Meta:
        unique_together = ["list_name", "name"]
        ordering = ("name",)

    list_name = models.CharField(max_length=255)
    name = models.CharField(max_length=255)
    label = JSONField(default=dict)
    flex_attributes = models.ManyToManyField("core.FlexibleAttribute", related_name="choices")

    def __str__(self) -> str:
        return f"list name: {self.list_name}, name: {self.name}"


mptt.register(FlexibleAttributeGroup, order_insertion_by=["name"])


class XLSXKoboTemplateManager(models.Manager):
    def latest_valid(self) -> Optional["XLSXKoboTemplate"]:
        return (
            self.get_queryset()
            .filter(status=self.model.SUCCESSFUL)
            .exclude(template_id__exact="")
            .order_by("-created_at")
            .first()
        )


class XLSXKoboTemplate(SoftDeletableModel, TimeStampedUUIDModel):
    SUCCESSFUL = "SUCCESSFUL"
    UPLOADED = "UPLOADED"
    UNSUCCESSFUL = "UNSUCCESSFUL"
    PROCESSING = "PROCESSING"
    CONNECTION_FAILED = "CONNECTION_FAILED"
    KOBO_FORM_UPLOAD_STATUS_CHOICES = (
        (CONNECTION_FAILED, _("Connection failed")),
        (PROCESSING, _("Processing")),
        (SUCCESSFUL, _("Successful")),
        (UNSUCCESSFUL, _("Unsuccessful")),
        (UPLOADED, _("Uploaded")),
    )

    class Meta:
        ordering = ("-created_at",)

    objects = XLSXKoboTemplateManager()

    file_name = models.CharField(max_length=255)
    uploaded_by = models.ForeignKey(
        settings.AUTH_USER_MODEL,
        on_delete=models.SET_NULL,
        null=True,
    )
    file = models.FileField()
    error_description = models.TextField(blank=True)
    status = models.CharField(max_length=200, choices=KOBO_FORM_UPLOAD_STATUS_CHOICES)
    template_id = models.CharField(max_length=200, blank=True)
    first_connection_failed_time = models.DateTimeField(null=True, blank=True)

    def __str__(self) -> str:
        return f"{self.file_name} - {self.created_at}"


class CountryCodeMapManager(models.Manager):
    def __init__(self) -> None:
        self._cache = {2: {}, 3: {}, "ca2": {}, "ca3": {}}
        super().__init__()

    def get_code(self, iso_code: str) -> Optional[str]:
        iso_code = iso_code.upper()
        self.build_cache()
        return self._cache[len(iso_code)].get(iso_code, iso_code)

    def get_iso3_code(self, ca_code: str) -> str:
        ca_code = ca_code.upper()
        self.build_cache()

        return self._cache["ca3"].get(ca_code, ca_code)

    def get_iso2_code(self, ca_code: str) -> str:
        ca_code = ca_code.upper()
        self.build_cache()

        return self._cache["ca2"].get(ca_code, ca_code)

    def build_cache(self) -> None:
        if not self._cache[2] or not self._cache[3] or not self._cache["ca2"] or not self._cache["ca3"]:
            for entry in self.all().select_related("country"):
                self._cache[2][entry.country.iso_code2] = entry.ca_code
                self._cache[3][entry.country.iso_code3] = entry.ca_code
                self._cache["ca2"][entry.ca_code] = entry.country.iso_code2
                self._cache["ca3"][entry.ca_code] = entry.country.iso_code3


class CountryCodeMap(models.Model):
    country = models.OneToOneField("geo.Country", blank=True, null=True, on_delete=models.PROTECT)
    ca_code = models.CharField(max_length=5, unique=True)

    objects = CountryCodeMapManager()

    class Meta:
        ordering = ("country",)


class CustomModelEntry(ModelEntry):
    """
    don't update existing tasks
    """

    @classmethod
    def from_entry(cls, name: str, app: Optional[str] = None, **entry: Any) -> "CustomModelEntry":
        obj, _ = PeriodicTask._default_manager.get_or_create(
            name=name,
            defaults=cls._unpack_fields(**entry),
        )
        return cls(obj, app=app)


class CustomDatabaseScheduler(DatabaseScheduler):
    Entry = CustomModelEntry


class StorageFile(models.Model):
    STATUS_NOT_PROCESSED = "Not processed"
    STATUS_PROCESSING = "Processing"
    STATUS_FINISHED = "Finished"
    STATUS_FAILED = "Failed"

    STATUS_CHOICE = Choices(
        (STATUS_NOT_PROCESSED, _("Not processed")),
        (STATUS_PROCESSING, _("Processing")),
        (STATUS_FINISHED, _("Finished")),
        (STATUS_FAILED, _("Failed")),
    )

    created_at = models.DateTimeField(auto_now_add=True)
    created_by = models.ForeignKey(
        settings.AUTH_USER_MODEL,
        on_delete=models.SET_NULL,
        null=True,
        blank=True,
        verbose_name=_("Created by"),
    )
    business_area = models.ForeignKey("core.BusinessArea", on_delete=models.SET_NULL, null=True)
    file = models.FileField(upload_to="files")

    status = models.CharField(
        choices=STATUS_CHOICE,
        default=STATUS_NOT_PROCESSED,
        max_length=25,
    )

    @property
    def file_name(self) -> str:
        return self.file.name

    @property
    def file_url(self) -> str:
        return self.file.url

    @property
    def file_size(self) -> int:
        return self.file.size

    def __str__(self) -> str:
        return self.file.name


class FileTemp(TimeStampedModel):
    """Use this model for temporary store files"""

    object_id = models.CharField(max_length=120, null=True)
    content_type = models.ForeignKey(ContentType, on_delete=models.CASCADE, null=True)
    created_by = models.ForeignKey(settings.AUTH_USER_MODEL, on_delete=models.SET_NULL, null=True, related_name="+")
    file = models.FileField()
    was_downloaded = models.BooleanField(default=False)

    def __str__(self) -> str:
        return f"{self.file.name} - {self.created}"


class MigrationStatus(TimeStampedModel):
    is_running = models.BooleanField()

    class Meta:
        verbose_name_plural = "Migration Status"


class DataCollectingType(TimeStampedModel):
    label = models.CharField(max_length=32, blank=True)
    code = models.CharField(max_length=60, unique=True)
    description = models.TextField(blank=True)
    compatible_types = models.ManyToManyField("self", blank=True)
<<<<<<< HEAD
    household_filters_available = models.BooleanField(default=True)
    recalculate_composition = models.BooleanField(default=False)
=======
    active = models.BooleanField(default=True)
    individual_filters_available = models.BooleanField(default=False)
    limit_to = models.ManyToManyField(to="BusinessArea", related_name="data_collecting_types")
>>>>>>> 04d08ac9

    def __str__(self) -> str:
        return self.label<|MERGE_RESOLUTION|>--- conflicted
+++ resolved
@@ -422,14 +422,11 @@
     code = models.CharField(max_length=60, unique=True)
     description = models.TextField(blank=True)
     compatible_types = models.ManyToManyField("self", blank=True)
-<<<<<<< HEAD
+    limit_to = models.ManyToManyField(to="BusinessArea", related_name="data_collecting_types")
+    active = models.BooleanField(default=True)
+    individual_filters_available = models.BooleanField(default=False)
     household_filters_available = models.BooleanField(default=True)
     recalculate_composition = models.BooleanField(default=False)
-=======
-    active = models.BooleanField(default=True)
-    individual_filters_available = models.BooleanField(default=False)
-    limit_to = models.ManyToManyField(to="BusinessArea", related_name="data_collecting_types")
->>>>>>> 04d08ac9
 
     def __str__(self) -> str:
         return self.label