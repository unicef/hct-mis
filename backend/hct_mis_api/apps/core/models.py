<<<<<<< HEAD
from django.contrib.postgres.fields import JSONField
from django.db import models
from django_countries.fields import CountryField
from model_utils.models import UUIDModel
=======
from decimal import Decimal
>>>>>>> 9c1c9974

import mptt
import pycountry
from django.contrib.gis.db import models
from django.core.validators import MinValueValidator, MaxValueValidator
from django.utils.translation import ugettext_lazy as _
from mptt.fields import TreeForeignKey
from mptt.managers import TreeManager
from mptt.models import MPTTModel

<<<<<<< HEAD
class Location(UUIDModel):
    name = models.CharField(max_length=255)
    country = CountryField()
=======
from core.coutries import COUNTRY_NAME_TO_ALPHA2_CODE
from core.utils import unique_slugify
from utils.models import TimeStampedUUIDModel


class Country(TimeStampedUUIDModel):
    """
    Represents a country which has many offices and sections.
    Taken from https://github.com/unicef/etools/blob/master/EquiTrack/users/models.py
    on Sep. 14, 2017.
    """

    name = models.CharField(max_length=100)
    country_short_code = models.CharField(max_length=10, null=True, blank=True)
    long_name = models.CharField(max_length=255, null=True, blank=True)

    class Meta:
        ordering = ["name"]
        verbose_name_plural = "Countries"

    def __str__(self):
        return self.name

    @property
    def details(self):
        """
        Tries to retrieve a usable country reference
        :return: pycountry Country object or None
        """
        lookup = None

        if not self.country_short_code:
            lookup = {
                "alpha_2": COUNTRY_NAME_TO_ALPHA2_CODE.get(self.name, None)
            }
        elif len(self.country_short_code) == 3:
            lookup = {"alpha_3": self.country_short_code}
        elif len(self.country_short_code) == 2:
            lookup = {"alpha_2": self.country_short_code}

        if lookup:
            try:
                return pycountry.countries.get(**lookup)
            except KeyError:
                pass


class BusinessArea(TimeStampedUUIDModel):
    """
    BusinessArea (EPRP called Workspace, also synonym was
    country/region) model.
    It's used for drop down menu in top bar in the UI. Many times
    BusinessArea means country.
    region_name is a short code for distinct business areas
    <BusinessArea>
        <BUSINESS_AREA_CODE>0120</BUSINESS_AREA_CODE>
        <BUSINESS_AREA_NAME>Algeria</BUSINESS_AREA_NAME>
        <BUSINESS_AREA_LONG_NAME>THE PEOPLE'S DEMOCRATIC REPUBLIC OF ALGERIA</BUSINESS_AREA_LONG_NAME>
        <REGION_CODE>59</REGION_CODE>
        <REGION_NAME>MENAR</REGION_NAME>
    </BusinessArea>
    """

    code = models.CharField(max_length=10,)
    name = models.CharField(max_length=255)
    long_name = models.CharField(max_length=255)
    region_code = models.CharField(max_length=8)
    region_name = models.CharField(max_length=8)
    kobo_token = models.CharField(max_length=255, null=True, blank=True)

    slug = models.CharField(max_length=250, unique=True, db_index=True,)

    def save(self, *args, **kwargs):
        unique_slugify(self, self.name, slug_field_name="slug")
        super(BusinessArea, self).save(*args, **kwargs)

    class Meta:
        ordering = ["name"]
>>>>>>> 9c1c9974

    def __str__(self):
        return self.name

<<<<<<< HEAD

class FlexibleField(UUIDModel):
    type = models.CharField(max_length=255)
    name = models.CharField(max_length=255)
    required = models.BooleanField()
    relevant = models.TextField(blank=True)
    calculation = models.TextField(blank=True)
    constraint_message = models.TextField(blank=True)
    default = models.TextField(blank=True)
    label = JSONField()
    hint = JSONField()
    choice_filter = models.TextField(blank=True)
    repeat_count = models.CharField(max_length=255, blank=True)
    read_only = models.BooleanField()
    location = models.ForeignKey(Location, on_delete=models.CASCADE)
=======
    @property
    def can_import_ocha_response_plans(self):
        return any([c.details for c in self.countries.all()])


class GatewayType(TimeStampedUUIDModel):
    """
    Represents an Admin Type in location-related models.
    """

    name = models.CharField(max_length=64, unique=True, verbose_name=_("Name"))
    display_name = models.CharField(
        max_length=64, blank=True, null=True, verbose_name=_("Display Name")
    )
    admin_level = models.PositiveSmallIntegerField(
        verbose_name=_("Admin Level")
    )

    country = models.ForeignKey(
        Country, related_name="gateway_types", on_delete=models.CASCADE
    )

    class Meta:
        ordering = ["name"]
        verbose_name = "Location type"
        unique_together = ("country", "admin_level")

    def __str__(self):
        return "{} - {}".format(self.country, self.name)


class LocationManager(TreeManager):
    def get_queryset(self):
        return (
            super(LocationManager, self)
            .get_queryset()
            .order_by("title")
            .select_related("gateway")
        )


class Location(MPTTModel):
    """
    Location model define place where agents are working.
    The background of the location can be:
    Country > Region > City > District/Point.
    Either a point or geospatial object.
    pcode should be unique.
    related models:
        indicator.Reportable (ForeignKey): "reportable"
        core.Location (ForeignKey): "self"
        core.GatewayType: "gateway"
    """

    class Meta:
        unique_together = ("title", "p_code")
        ordering = ["title"]

    objects = LocationManager()

    title = models.CharField(max_length=255)
    business_area = models.ForeignKey(
        "BusinessArea",
        on_delete=models.SET_NULL,
        related_name="locations",
        null=True,
    )
    gateway = models.ForeignKey(
        GatewayType,
        verbose_name="Location Type",
        related_name="locations",
        on_delete=models.CASCADE,
    )
    carto_db_table = models.ForeignKey(
        "core.CartoDBTable",
        related_name="locations",
        blank=True,
        null=True,
        on_delete=models.CASCADE,
    )
    latitude = models.DecimalField(
        null=True,
        blank=True,
        max_digits=8,
        decimal_places=5,
        validators=[
            MinValueValidator(Decimal(-90)),
            MaxValueValidator(Decimal(90)),
        ],
    )
    longitude = models.DecimalField(
        null=True,
        blank=True,
        max_digits=8,
        decimal_places=5,
        validators=[
            MinValueValidator(Decimal(-180)),
            MaxValueValidator(Decimal(180)),
        ],
    )
    p_code = models.CharField(
        max_length=32, blank=True, null=True, verbose_name="Postal Code"
    )
    parent = TreeForeignKey(
        "self",
        verbose_name=_("Parent"),
        null=True,
        blank=True,
        related_name="children",
        db_index=True,
        on_delete=models.CASCADE,
    )
    geom = models.MultiPolygonField(null=True, blank=True)
    point = models.PointField(null=True, blank=True)

    def __str__(self):
        if self.p_code:
            return "{} ({} {})".format(
                self.title,
                self.gateway.name,
                "{}: {}".format(
                    "CERD" if self.gateway.name == "School" else "PCode",
                    self.p_code or "",
                ),
            )

        return self.title

    @property
    def geo_point(self):
        return (
            self.point
            if self.point
            else self.geom.point_on_surface
            if self.geom
            else ""
        )

    @property
    def point_lat_long(self):
        return "Lat: {}, Long: {}".format(self.point.y, self.point.x)


class CartoDBTable(MPTTModel):
    """
    Represents a table in CartoDB, it is used to imports locations
    related models:
        core.GatewayType: 'gateway'
        core.Country: 'country'
    """

    class Meta:
        verbose_name_plural = "CartoDB tables"

    domain = models.CharField(max_length=254, verbose_name=_("Domain"))
    table_name = models.CharField(max_length=254, verbose_name=_("Table Name"))
    display_name = models.CharField(
        max_length=254, default="", blank=True, verbose_name=_("Display Name")
    )
    location_type = models.ForeignKey(
        GatewayType, verbose_name=_("Location Type"), on_delete=models.CASCADE,
    )
    name_col = models.CharField(
        max_length=254, default="name", verbose_name=_("Name Column")
    )
    pcode_col = models.CharField(
        max_length=254, default="pcode", verbose_name=_("Pcode Column")
    )
    parent_code_col = models.CharField(
        max_length=254,
        default="",
        blank=True,
        verbose_name=_("Parent Code Column"),
    )
    parent = TreeForeignKey(
        "self",
        null=True,
        blank=True,
        related_name="children",
        db_index=True,
        verbose_name=_("Parent"),
        on_delete=models.CASCADE,
    )
    country = models.ForeignKey(
        Country, related_name="carto_db_tables", on_delete=models.CASCADE
    )

    def __str__(self):
        return self.table_name


mptt.register(Location, order_insertion_by=["title"])
mptt.register(CartoDBTable, order_insertion_by=["table_name"])
>>>>>>> 9c1c9974
<|MERGE_RESOLUTION|>--- conflicted
+++ resolved
@@ -1,11 +1,4 @@
-<<<<<<< HEAD
-from django.contrib.postgres.fields import JSONField
-from django.db import models
-from django_countries.fields import CountryField
-from model_utils.models import UUIDModel
-=======
 from decimal import Decimal
->>>>>>> 9c1c9974
 
 import mptt
 import pycountry
@@ -15,12 +8,10 @@
 from mptt.fields import TreeForeignKey
 from mptt.managers import TreeManager
 from mptt.models import MPTTModel
-
-<<<<<<< HEAD
-class Location(UUIDModel):
-    name = models.CharField(max_length=255)
-    country = CountryField()
-=======
+from django.contrib.postgres.fields import JSONField
+from django.db import models
+from django_countries.fields import CountryField
+from model_utils.models import UUIDModel
 from core.coutries import COUNTRY_NAME_TO_ALPHA2_CODE
 from core.utils import unique_slugify
 from utils.models import TimeStampedUUIDModel
@@ -68,6 +59,9 @@
                 pass
 
 
+class Location(UUIDModel):
+    name = models.CharField(max_length=255)
+    country = CountryField()
 class BusinessArea(TimeStampedUUIDModel):
     """
     BusinessArea (EPRP called Workspace, also synonym was
@@ -99,12 +93,10 @@
 
     class Meta:
         ordering = ["name"]
->>>>>>> 9c1c9974
 
     def __str__(self):
         return self.name
 
-<<<<<<< HEAD
 
 class FlexibleField(UUIDModel):
     type = models.CharField(max_length=255)
@@ -120,7 +112,7 @@
     repeat_count = models.CharField(max_length=255, blank=True)
     read_only = models.BooleanField()
     location = models.ForeignKey(Location, on_delete=models.CASCADE)
-=======
+
     @property
     def can_import_ocha_response_plans(self):
         return any([c.details for c in self.countries.all()])
@@ -313,5 +305,4 @@
 
 
 mptt.register(Location, order_insertion_by=["title"])
-mptt.register(CartoDBTable, order_insertion_by=["table_name"])
->>>>>>> 9c1c9974
+mptt.register(CartoDBTable, order_insertion_by=["table_name"])