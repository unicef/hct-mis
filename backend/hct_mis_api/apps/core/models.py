--- conflicted
+++ resolved
@@ -399,8 +399,19 @@
         return self.file.name
 
 
-<<<<<<< HEAD
-<<<<<<< HEAD
+class FileTemp(TimeStampedModel):
+    """Use this model for temporary store files"""
+
+    object_id = models.CharField(max_length=120, null=True)
+    content_type = models.ForeignKey(ContentType, on_delete=models.CASCADE, null=True)
+    created_by = models.ForeignKey(settings.AUTH_USER_MODEL, on_delete=models.SET_NULL, null=True, related_name="+")
+    file = models.FileField()
+    was_downloaded = models.BooleanField(default=False)
+
+    def __str__(self) -> str:
+        return f"{self.file.name} - {self.created}"
+
+
 class TicketPriority(models.Model):
     NEEDS_ADJUDICATION = 1
     PAYMENT_VERIFICATION = 2
@@ -452,23 +463,4 @@
             cls.NEEDS_ADJUDICATION: config.NEEDS_ADJUDICATION_URGENCY,
             cls.PAYMENT_VERIFICATION: config.PAYMENT_VERIFICATION_URGENCY,
             cls.SYSTEM_FLAGGING: config.SYSTEM_FLAGGING_URGENCY,
-        }[ticket_type]
-=======
-=======
->>>>>>> 66a0eb31
-class FileTemp(TimeStampedModel):
-    """Use this model for temporary store files"""
-
-    object_id = models.CharField(max_length=120, null=True)
-    content_type = models.ForeignKey(ContentType, on_delete=models.CASCADE, null=True)
-    created_by = models.ForeignKey(settings.AUTH_USER_MODEL, on_delete=models.SET_NULL, null=True, related_name="+")
-    file = models.FileField()
-    was_downloaded = models.BooleanField(default=False)
-
-    def __str__(self) -> str:
-<<<<<<< HEAD
-        return f"{self.file.name} - {self.created}"
->>>>>>> origin
-=======
-        return f"{self.file.name} - {self.created}"
->>>>>>> 66a0eb31
+        }[ticket_type]