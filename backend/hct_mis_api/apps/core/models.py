--- conflicted
+++ resolved
@@ -1,9 +1,6 @@
-<<<<<<< HEAD
 from typing import Any, Dict, List, Optional, Tuple
 
-=======
 import mptt
->>>>>>> 45325ead
 from django.conf import settings
 from django.contrib.gis.db import models
 from django.core.validators import MinValueValidator
@@ -13,23 +10,16 @@
 from django_celery_beat.schedulers import DatabaseScheduler, ModelEntry
 from model_utils import Choices
 from model_utils.models import SoftDeletableModel
-<<<<<<< HEAD
+from mptt.fields import TreeForeignKey
 from natural_keys import NaturalKeyModel
-=======
-from mptt.fields import TreeForeignKey
->>>>>>> 45325ead
 
 from hct_mis_api.apps.core.utils import unique_slugify
-<<<<<<< HEAD
 from hct_mis_api.apps.utils.models import (
     SoftDeletionTreeManager,
     SoftDeletionTreeModel,
     TimeStampedUUIDModel,
 )
-from mptt.fields import TreeForeignKey
-=======
 from hct_mis_api.apps.utils.models import SoftDeletionTreeModel, TimeStampedUUIDModel
->>>>>>> 45325ead
 
 
 class BusinessArea(TimeStampedUUIDModel):
