--- conflicted
+++ resolved
@@ -421,16 +421,12 @@
     label = models.CharField(max_length=32, blank=True)
     code = models.CharField(max_length=32)
     description = models.TextField(blank=True)
-<<<<<<< HEAD
-    compatible_types = models.ManyToManyField("self", blank=True)
+    compatible_types = models.ManyToManyField("self", blank=True, symmetrical=False)
     limit_to = models.ManyToManyField(to="BusinessArea", related_name="data_collecting_types", blank=True)
     active = models.BooleanField(default=True)
     individual_filters_available = models.BooleanField(default=False)
     household_filters_available = models.BooleanField(default=True)
     recalculate_composition = models.BooleanField(default=False)
-=======
-    compatible_types = models.ManyToManyField("self", blank=True, symmetrical=False)
->>>>>>> a3f76365
 
     def __str__(self) -> str:
         return self.label
