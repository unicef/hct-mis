--- conflicted
+++ resolved
@@ -1,14 +1,5 @@
 from faker import Faker
 
-<<<<<<< HEAD
-faker = Faker()
-
-
-def create_afghanistan():
-    from hct_mis_api.apps.core.models import BusinessArea
-
-    BusinessArea.objects.create(
-=======
 from hct_mis_api.apps.core.models import BusinessArea
 
 faker = Faker()
@@ -16,7 +7,6 @@
 
 def create_afghanistan() -> BusinessArea:
     return BusinessArea.objects.create(
->>>>>>> db054379
         **{
             "code": "0060",
             "name": "Afghanistan",
