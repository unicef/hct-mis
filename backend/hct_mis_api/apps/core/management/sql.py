<<<<<<< HEAD
def sql_drop_tables(connection, connection_name=""):
    if connection_name == "default":
        # TODO: sometimes tables not dropped if using .django_table_names()
        tables = connection.introspection.table_names(include_views=False)
    else:
        tables = connection.introspection.django_table_names(only_existing=True, include_views=False)

=======
from typing import Any

from django.db import connections


def sql_drop_tables(connection: Any) -> str:
    tables = connection.introspection.django_table_names(only_existing=True, include_views=False)
>>>>>>> 1a31bccf
    tables.append("django_migrations")
    if not tables:
        return ""
    tables_sql = ", ".join(connection.ops.quote_name(table) for table in tables)
    sql = f"DROP TABLE IF EXISTS {tables_sql} CASCADE;"
    return "\n".join(["BEGIN;", sql, "COMMIT;"])


def drop_databases() -> None:
    for connection_name in connections:
        if connection_name == "read_only":
            continue
        connection = connections[connection_name]
        with connection.cursor() as cursor:
            sql = sql_drop_tables(connection)
            if not sql:
                continue
            cursor.execute(sql)<|MERGE_RESOLUTION|>--- conflicted
+++ resolved
@@ -1,20 +1,14 @@
-<<<<<<< HEAD
-def sql_drop_tables(connection, connection_name=""):
+from typing import Any
+
+from django.db import connections
+
+
+def sql_drop_tables(connection: Any, connection_name: str = "") -> str:
     if connection_name == "default":
         # TODO: sometimes tables not dropped if using .django_table_names()
         tables = connection.introspection.table_names(include_views=False)
     else:
         tables = connection.introspection.django_table_names(only_existing=True, include_views=False)
-
-=======
-from typing import Any
-
-from django.db import connections
-
-
-def sql_drop_tables(connection: Any) -> str:
-    tables = connection.introspection.django_table_names(only_existing=True, include_views=False)
->>>>>>> 1a31bccf
     tables.append("django_migrations")
     if not tables:
         return ""
