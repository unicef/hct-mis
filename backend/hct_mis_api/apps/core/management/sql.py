--- conflicted
+++ resolved
@@ -1,16 +1,9 @@
-<<<<<<< HEAD
-from django.db import connections
-
-
-def sql_drop_tables(connection):
-=======
 from typing import Any
 
 from django.db import connections
 
 
 def sql_drop_tables(connection: Any) -> str:
->>>>>>> bba81570
     tables = connection.introspection.django_table_names(only_existing=True, include_views=False)
     tables.append("django_migrations")
     if not tables:
