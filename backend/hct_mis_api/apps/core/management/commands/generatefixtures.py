from django.core.management import BaseCommand

from account.fixtures import UserFactory
from core.models import BusinessArea
from payment.fixtures import PaymentRecordFactory
from program.fixtures import CashPlanFactory, ProgramFactory


class Command(BaseCommand):
    help = "Generate fixtures data for project"

    def add_arguments(self, parser):
        parser.add_argument(
            "--program",
            dest="programs_amount",
            const=10,
            default=10,
            action="store",
            nargs="?",
            type=int,
            help="Creates provided amount of program objects.",
        )

        parser.add_argument(
            "--cash-plan",
            dest="cash_plans_amount",
            const=10,
            default=10,
            action="store",
            nargs="?",
            type=int,
            help="Creates provided amount of cash plans for one program.",
        )

        parser.add_argument(
            "--payment-record",
            dest="payment_record_amount",
            const=10,
            default=10,
            action="store",
            nargs="?",
            type=int,
            help="Creates provided amount of payment records assigned to "
            "household and cash plan.",
        )

    def handle(self, *args, **options):
        cash_plans_amount = options["cash_plans_amount"]
        programs_amount = options["programs_amount"]
        payment_record_amount = options["payment_record_amount"]

        for _ in range(programs_amount):
            user = UserFactory.create()
<<<<<<< HEAD
            program = ProgramFactory(business_area=BusinessArea.objects.order_by('?').first())
=======
            program = ProgramFactory(
                business_area=BusinessArea.objects.order_by("?").first()
            )
>>>>>>> 6d157a11

            for _ in range(cash_plans_amount):
                cash_plan = CashPlanFactory.create(
                    program=program, created_by=user
                )
                for _ in range(payment_record_amount):
                    PaymentRecordFactory.create(cash_plan=cash_plan)

        self.stdout.write(
            f"Generated {programs_amount} Programs "
            f" {cash_plans_amount} Cash Plans for each Program"
            f" (total Cash Plans: {cash_plans_amount * programs_amount})"
            f" {payment_record_amount} Payment Records for each Cash Plan"
            f" (total Payment Record: "
            f"{(cash_plans_amount * programs_amount) * payment_record_amount})"
        )<|MERGE_RESOLUTION|>--- conflicted
+++ resolved
@@ -51,13 +51,9 @@
 
         for _ in range(programs_amount):
             user = UserFactory.create()
-<<<<<<< HEAD
-            program = ProgramFactory(business_area=BusinessArea.objects.order_by('?').first())
-=======
             program = ProgramFactory(
                 business_area=BusinessArea.objects.order_by("?").first()
             )
->>>>>>> 6d157a11
 
             for _ in range(cash_plans_amount):
                 cash_plan = CashPlanFactory.create(
