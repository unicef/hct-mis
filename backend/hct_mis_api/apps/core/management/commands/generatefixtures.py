import random
import time

from account.fixtures import UserFactory
from core.fixtures import LocationFactory
from core.models import BusinessArea
from django.core.management import BaseCommand, call_command
from django.db import transaction
from household.fixtures import (
    HouseholdFactory,
    IndividualFactory,
    EntitlementCardFactory,
)
from payment.fixtures import PaymentRecordFactory
from program.fixtures import CashPlanFactory, ProgramFactory
from registration_data.fixtures import RegistrationDataImportFactory
from registration_data.models import RegistrationDataImport
from registration_datahub.fixtures import (
    RegistrationDataImportDatahubFactory,
    ImportedIndividualFactory,
    ImportedHouseholdFactory,
)
from targeting.fixtures import (
    TargetPopulationFactory,
    TargetingCriteriaRuleFactory,
    TargetingCriteriaRuleFilterFactory,
    TargetingCriteriaFactory,
)


class Command(BaseCommand):
    help = "Generate fixtures data for project"

    def add_arguments(self, parser):
        parser.add_argument(
            "--program",
            dest="programs_amount",
            const=10,
            default=10,
            action="store",
            nargs="?",
            type=int,
            help="Creates provided amount of program objects.",
        )

        parser.add_argument(
            "--cash-plan",
            dest="cash_plans_amount",
            const=10,
            default=10,
            action="store",
            nargs="?",
            type=int,
            help="Creates provided amount of cash plans for one program.",
        )

        parser.add_argument(
            "--payment-record",
            dest="payment_record_amount",
            const=10,
            default=10,
            action="store",
            nargs="?",
            type=int,
            help="Creates provided amount of payment records assigned to "
            "household and cash plan.",
        )

        parser.add_argument(
            "--noinput",
            action="store_true",
            help="Suppresses all user prompts.",
        )

    @staticmethod
    def _generate_program_with_dependencies(options):
        cash_plans_amount = options["cash_plans_amount"]
        payment_record_amount = options["payment_record_amount"]
        business_area = BusinessArea.objects.first()

        user = UserFactory()

        locations = LocationFactory.create_batch(
            3, business_area=business_area,
        )
        program = ProgramFactory(
            business_area=business_area, locations=locations,
        )
        targeting_criteria = TargetingCriteriaFactory()
        rules = TargetingCriteriaRuleFactory.create_batch(
            random.randint(1, 3), targeting_criteria=targeting_criteria
        )

        for rule in rules:
            TargetingCriteriaRuleFilterFactory.create_batch(
                random.randint(1, 5), targeting_criteria_rule=rule
            )

        target_population = TargetPopulationFactory(
            created_by=user,
            candidate_list_targeting_criteria=targeting_criteria,
        )
        for _ in range(cash_plans_amount):
            cash_plan = CashPlanFactory.build(
                program=program,
                created_by=user,
                target_population=target_population,
            )

            for _ in range(payment_record_amount):
                registration_data_import = RegistrationDataImportFactory(
                    imported_by=user,
                )

                household = HouseholdFactory(
                    location=random.choice(locations),
                    registration_data_import_id=registration_data_import,
                )
                individuals = IndividualFactory.create_batch(
                    household.family_size,
                    household=household,
                    registration_data_import_id=registration_data_import,
                )
                household.head_of_household = individuals[0]
                household.representative = individuals[0]
                household.save()

                household.programs.add(program)

<<<<<<< HEAD
=======
                # Coz Generate Target Rules based off the Household criteria.
                target_rules_dict = TargetRuleFactory.generate_target_rules_dict(households=[household])
                target_rules = [TargetRuleFactory.create(**rule_dict) for rule_dict in target_rules_dict]

                target_population = TargetPopulationFactory(
                    households=[household], created_by=user,
                )
                target_population.target_rules.add(*target_rules)

>>>>>>> 2fb292f3
                cash_plan.target_population = target_population
                cash_plan.save()

                PaymentRecordFactory(
                    cash_plan=cash_plan,
                    household=household,
                    target_population=target_population,
                )
                EntitlementCardFactory(household=household)

    @transaction.atomic
    def handle(self, *args, **options):

        start_time = time.time()
        programs_amount = options["programs_amount"]

        business_areas = BusinessArea.objects.all().count()
        if not business_areas:
            if options["noinput"]:
                call_command("loadbusinessareas")
            else:
                self.stdout.write(
                    self.style.WARNING("BusinessAreas does not exist, ")
                )

                user_input = input("Type 'y' to generate, or 'n' to cancel: ")

                if user_input.upper() == "Y" or options["noinput"]:
                    call_command("loadbusinessareas")
                else:
                    self.stdout.write("Generation canceled")
                    return

        for _ in range(programs_amount):
            self._generate_program_with_dependencies(options)

        # Data imports generation
        data_imports_dth = RegistrationDataImportDatahubFactory.create_batch(
            5, hct_id=RegistrationDataImport.objects.all()[0].id
        )
        for data_import in data_imports_dth:
            for _ in range(50):
                imported_household = ImportedHouseholdFactory(
                    registration_data_import_id=data_import,
                )
                imported_individuals = ImportedIndividualFactory.create_batch(
                    imported_household.family_size,
                    household=imported_household,
                    registration_data_import_id=data_import,
                )
                imported_household.head_of_household = imported_individuals[0]
                imported_household.representative = imported_individuals[0]
                imported_household.save()

        self.stdout.write(
            f"Generated fixtures in {(time.time() - start_time)} seconds"
        )<|MERGE_RESOLUTION|>--- conflicted
+++ resolved
@@ -1,11 +1,12 @@
 import random
 import time
+
+from django.core.management import BaseCommand, call_command
+from django.db import transaction
 
 from account.fixtures import UserFactory
 from core.fixtures import LocationFactory
 from core.models import BusinessArea
-from django.core.management import BaseCommand, call_command
-from django.db import transaction
 from household.fixtures import (
     HouseholdFactory,
     IndividualFactory,
@@ -127,18 +128,6 @@
 
                 household.programs.add(program)
 
-<<<<<<< HEAD
-=======
-                # Coz Generate Target Rules based off the Household criteria.
-                target_rules_dict = TargetRuleFactory.generate_target_rules_dict(households=[household])
-                target_rules = [TargetRuleFactory.create(**rule_dict) for rule_dict in target_rules_dict]
-
-                target_population = TargetPopulationFactory(
-                    households=[household], created_by=user,
-                )
-                target_population.target_rules.add(*target_rules)
-
->>>>>>> 2fb292f3
                 cash_plan.target_population = target_population
                 cash_plan.save()
 
@@ -151,7 +140,6 @@
 
     @transaction.atomic
     def handle(self, *args, **options):
-
         start_time = time.time()
         programs_amount = options["programs_amount"]
 
