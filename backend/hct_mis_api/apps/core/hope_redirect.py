import abc
from typing import Any, Optional

from django.db.models import Q

from hct_mis_api.apps.account.models import User
from hct_mis_api.apps.core.models import BusinessArea
from hct_mis_api.apps.core.utils import encode_id_base64
from hct_mis_api.apps.household.models import Household, Individual
from hct_mis_api.apps.payment.models import CashPlan, PaymentRecord, PaymentVerification
from hct_mis_api.apps.program.models import Program
from hct_mis_api.apps.targeting.models import TargetPopulation


class HopeRedirect(abc.ABC):
    def __init__(
        self,
        user: User,
        ent: str,
        ca_id: str = "",
        source_id: str = "",
        program_id: str = "",
    ) -> None:
        self.user = user
        self.ent = ent
        self.ca_id = ca_id
        self.source_id = source_id.lower()
        self.program_id = program_id.lower()

    @abc.abstractmethod
    def url(self) -> str:
        pass

    def get_business_area_slug(self) -> str:
        if any([self.ca_id, self.source_id, self.program_id]):
            return self._get_business_area_slug_from_obj()
        return self._get_business_area_slug_from_user()

    @abc.abstractmethod
    def _get_business_area_slug_from_obj(self) -> str:
        pass

    def _get_business_area_slug_from_user(self) -> str:
        business_area = BusinessArea.objects.exclude(slug="global").filter(user_roles__user=self.user).first()
        if business_area:
            return business_area.slug
        return "/"


class HopeRedirectHousehold(HopeRedirect):
    def url(self) -> str:
        business_area_slug = self.get_business_area_slug()

        if not self.source_id:
            return f"/{business_area_slug}/population/household"
        return f"/{business_area_slug}/population/household/{encode_id_base64(self.source_id, 'Household')}"

    def _get_business_area_slug_from_obj(self) -> str:
        if household := Household.objects.filter(pk=self.source_id).first():
            return household.business_area.slug
        return "/"


class HopeRedirectIndividual(HopeRedirect):
    def url(self) -> str:
        business_area_slug = self.get_business_area_slug()

        if not self.source_id:
            return f"/{business_area_slug}/population/individuals"
        return f"/{business_area_slug}/population/individuals/{encode_id_base64(self.source_id, 'Individual')}"

    def _get_business_area_slug_from_obj(self) -> str:
        if individual := Individual.objects.filter(pk=self.source_id).first():
            return individual.business_area.slug
        return "/"


class HopeRedirectProgram(HopeRedirect):
    def url(self) -> str:
        business_area_slug = self.get_business_area_slug()

        if not self.source_id:
            return f"/{business_area_slug}/programs"
        return f"/{business_area_slug}/programs/{encode_id_base64(self.source_id, 'Program')}"

    def _get_business_area_slug_from_obj(self) -> str:
        if program := Program.objects.filter(pk=self.source_id).first():
            return program.business_area.slug
        return "/"


class HopeRedirectCashPlan(HopeRedirect):
    def url(self) -> str:
        business_area_slug = self.get_business_area_slug()

        if not self.program_id:
            return f"/{business_area_slug}/payment-verification"
        if cash_plan := self._get_cash_plan():
            return f"/{business_area_slug}/cashplans/{encode_id_base64(cash_plan.id, 'CashPlan')}"
        return "/"

    def _get_business_area_slug_from_obj(self) -> str:
        if cash_plan := self._get_cash_plan():
            return cash_plan.business_area.slug
        return "/"

    def _get_cash_plan(self) -> CashPlan:
        return CashPlan.objects.filter(Q(ca_id=self.ca_id) | Q(program__pk=self.program_id)).first()


class HopeRedirectPayment(HopeRedirect):
    def url(self) -> str:
        business_area_slug = self.get_business_area_slug()

        if not self.program_id:
            return f"/{business_area_slug}/payment-verification"
        payment_verification = self._get_payment_verification()
        return f"/{business_area_slug}/verification-records/{encode_id_base64(payment_verification.id, 'PaymentVerification')}"

    def _get_business_area_slug_from_obj(self) -> str:
        if payment_verification := self._get_payment_verification():
            return payment_verification.payment_obj.business_area.slug
        return "/"

<<<<<<< HEAD
    def _get_payment_verification(self) -> PaymentVerification:
        return PaymentRecord.objects.filter(ca_id=self.ca_id).first().verification
=======
    def _get_payment_verification(self) -> Optional[PaymentVerification]:
        return PaymentVerification.objects.filter(payment_record__ca_id=self.ca_id).first()
>>>>>>> 1a31bccf


class HopeRedirectTargetPopulation(HopeRedirect):
    def url(self) -> str:
        business_area_slug = self.get_business_area_slug()

        if not self.source_id:
            return f"/{business_area_slug}/target-population"
        return f"/{business_area_slug}/target-population/{encode_id_base64(self.source_id, 'TargetPopulation')}"

    def _get_business_area_slug_from_obj(self) -> str:
        if target_population := TargetPopulation.objects.filter(pk=self.source_id).first():
            return target_population.business_area.slug
        return "/"


class HopeRedirectDefault(HopeRedirect):
    def url(self) -> str:
        return "/"

    def _get_business_area_slug_from_obj(self) -> str:
        return ""


def get_hope_redirect(user: User, ent: Any, ca_id: str = "", source_id: str = "", program_id: str = "") -> HopeRedirect:
    if ent == "progres_registrationgroup":
        return HopeRedirectHousehold(user, ent, ca_id, source_id, program_id)
    if ent == "progres_individual":
        return HopeRedirectIndividual(user, ent, ca_id, source_id, program_id)
    if ent == "progres_program":
        return HopeRedirectProgram(user, ent, ca_id, source_id, program_id)
    if ent == "progres_cashplan":
        return HopeRedirectCashPlan(user, ent, ca_id, source_id, program_id)
    if ent == "progres_payment":
        return HopeRedirectPayment(user, ent, ca_id, source_id, program_id)
    if ent == "progres_targetpopulation":
        return HopeRedirectTargetPopulation(user, ent, ca_id, source_id, program_id)
    return HopeRedirectDefault(user, ent, ca_id, source_id, program_id)<|MERGE_RESOLUTION|>--- conflicted
+++ resolved
@@ -122,13 +122,10 @@
             return payment_verification.payment_obj.business_area.slug
         return "/"
 
-<<<<<<< HEAD
-    def _get_payment_verification(self) -> PaymentVerification:
-        return PaymentRecord.objects.filter(ca_id=self.ca_id).first().verification
-=======
     def _get_payment_verification(self) -> Optional[PaymentVerification]:
-        return PaymentVerification.objects.filter(payment_record__ca_id=self.ca_id).first()
->>>>>>> 1a31bccf
+        if payment_record := PaymentRecord.objects.filter(ca_id=self.ca_id).first():
+            return payment_record.verification
+        return None
 
 
 class HopeRedirectTargetPopulation(HopeRedirect):
