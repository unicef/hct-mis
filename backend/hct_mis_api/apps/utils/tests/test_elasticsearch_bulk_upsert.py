--- conflicted
+++ resolved
@@ -1,8 +1,4 @@
-<<<<<<< HEAD
-=======
 import time
->>>>>>> 1bdaf05c
-from unittest.mock import patch
 
 from django.conf import settings
 
@@ -97,47 +93,37 @@
         cls.individual_unicef_id_to_search = Individual.objects.get(full_name=cls.individual_2.full_name).unicef_id
 
     def test_bulk_upsert_household(self) -> None:
-        from elasticsearch.helpers import bulk as original_bulk
-
-        with patch("elasticsearch.helpers.bulk") as mock_bulk:
-            mock_bulk.side_effect = lambda *args, **kwargs: original_bulk(*args, **kwargs, refresh="wait_for")
-
-            _id = self.household_unicef_id_to_search
-            bulk_upsert_households([_id])
-            es_response = (
-                HouseholdDocument()
-                .search()
-                .from_dict({"query": {"bool": {"should": [{"match_phrase_prefix": {"unicef_id": _id}}]}}})
-                .execute()
-            )
-            item = es_response.to_dict()["hits"]["hits"][0]["_source"]
-
-            self.assertEqual(item["business_area"], self.household_2.business_area.slug)
-            self.assertEqual(item["registration_id"], int(self.household_2.registration_id))
-            self.assertEqual(item["unicef_id"], self.household_unicef_id_to_search)
-            self.assertEqual(item["head_of_household"]["full_name"], self.individual_2.full_name)
+        _id = self.household_unicef_id_to_search
+        bulk_upsert_households([_id])
+        time.sleep(1)
+        es_response = (
+            HouseholdDocument()
+            .search()
+            .from_dict({"query": {"bool": {"should": [{"match_phrase_prefix": {"unicef_id": _id}}]}}})
+            .execute()
+        )
+        item = es_response.to_dict()["hits"]["hits"][0]["_source"]
+        self.assertEqual(item["business_area"], self.household_2.business_area.slug)
+        self.assertEqual(item["registration_id"], int(self.household_2.registration_id))
+        self.assertEqual(item["unicef_id"], self.household_unicef_id_to_search)
+        self.assertEqual(item["head_of_household"]["full_name"], self.individual_2.full_name)
 
     def test_bulk_upsert_individuals(self) -> None:
-        from elasticsearch.helpers import bulk as original_bulk
-
-        with patch("elasticsearch.helpers.bulk") as mock_bulk:
-            mock_bulk.side_effect = lambda *args, **kwargs: original_bulk(*args, **kwargs, refresh="wait_for")
-
-            _id = self.individual_unicef_id_to_search
-            bulk_upsert_individuals([_id])
-            es_response = (
-                IndividualDocumentAfghanistan()
-                .search()
-                .from_dict({"query": {"bool": {"should": [{"match_phrase_prefix": {"unicef_id": _id}}]}}})
-                .execute()
-            )
-            item = es_response.to_dict()["hits"]["hits"][0]["_source"]
-
-            self.assertEqual(item["full_name"], self.individual_2.full_name)
-            self.assertEqual(item["birth_date"], str(self.individual_2.birth_date))
-            self.assertEqual(item["phone_no"], self.individual_2.phone_no)
-            self.assertEqual(item["business_area"], self.individual_2.business_area.slug)
-            self.assertEqual(item["unicef_id"], self.individual_unicef_id_to_search)
-            self.assertEqual(item["documents"][0]["number"], "987-654-321")
-            self.assertEqual(item["relationship"], self.individual_2.relationship)
-            self.assertEqual(item["sex"], self.individual_2.sex)+        _id = self.individual_unicef_id_to_search
+        bulk_upsert_individuals([_id])
+        time.sleep(1)
+        es_response = (
+            IndividualDocumentAfghanistan()
+            .search()
+            .from_dict({"query": {"bool": {"should": [{"match_phrase_prefix": {"unicef_id": _id}}]}}})
+            .execute()
+        )
+        item = es_response.to_dict()["hits"]["hits"][0]["_source"]
+        self.assertEqual(item["full_name"], self.individual_2.full_name)
+        self.assertEqual(item["birth_date"], str(self.individual_2.birth_date))
+        self.assertEqual(item["phone_no"], self.individual_2.phone_no)
+        self.assertEqual(item["business_area"], self.individual_2.business_area.slug)
+        self.assertEqual(item["unicef_id"], self.individual_unicef_id_to_search)
+        self.assertEqual(item["documents"][0]["number"], "987-654-321")
+        self.assertEqual(item["relationship"], self.individual_2.relationship)
+        self.assertEqual(item["sex"], self.individual_2.sex)