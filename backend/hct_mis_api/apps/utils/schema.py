--- conflicted
+++ resolved
@@ -38,9 +38,6 @@
 
 class ChartDatasetNode(graphene.ObjectType):
     labels = graphene.List(graphene.String)
-<<<<<<< HEAD
-    datasets = graphene.List(_DatasetsNode)
-=======
     datasets = graphene.List(_DatasetsNode)
 
 
@@ -55,5 +52,4 @@
 
 
 class TableTotalCashTransferred(graphene.ObjectType):
-    data = graphene.List(_TableTotalCashTransferredDataNode)
->>>>>>> 88ec12bf
+    data = graphene.List(_TableTotalCashTransferredDataNode)