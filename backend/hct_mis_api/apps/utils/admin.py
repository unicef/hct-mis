from django.conf import settings
from django.contrib import admin

from admin_extra_urls.decorators import button
from admin_extra_urls.mixins import ExtraUrlMixin, _confirm_action
from smart_admin.mixins import DisplayAllMixin as SmartDisplayAllMixin


<<<<<<< HEAD
def is_root(request, *args, **kwargs):
=======
def is_root(request, obj):
>>>>>>> 3749e754
    return request.user.is_superuser and request.headers.get("x-root-token") == settings.ROOT_TOKEN


class SoftDeletableAdminMixin(admin.ModelAdmin):
    def get_queryset(self, request):
        qs = self.model.all_objects.get_queryset()
        ordering = self.get_ordering(request)
        if ordering:
            qs = qs.order_by(*ordering)
        return qs

    def get_list_filter(self, request):
        return super().get_list_filter(request) + ("is_removed",)


class HOPEModelAdminBase(SmartDisplayAllMixin, admin.ModelAdmin):
    list_per_page = 50

    def get_fields(self, request, obj=None):
        return super().get_fields(request, obj)


class LastSyncDateResetMixin(ExtraUrlMixin):
    @button()
    def reset_sync_date(self, request):
        if request.method == "POST":
            self.get_queryset(request).update(last_sync_at=None)
        else:
            return _confirm_action(
                self,
                request,
                self.reset_sync_date,
                "Continuing will reset all records last_sync_date field.",
                "Successfully executed",
                title="aaaaa",
            )

    @button(label="reset sync date")
    def reset_sync_date_single(self, request, pk):
        if request.method == "POST":
            self.get_queryset(request).filter(id=pk).update(last_sync_at=None)
        else:
            return _confirm_action(
                self,
                request,
                self.reset_sync_date,
                "Continuing will reset last_sync_date field.",
                "Successfully executed",
            )<|MERGE_RESOLUTION|>--- conflicted
+++ resolved
@@ -6,11 +6,8 @@
 from smart_admin.mixins import DisplayAllMixin as SmartDisplayAllMixin
 
 
-<<<<<<< HEAD
+
 def is_root(request, *args, **kwargs):
-=======
-def is_root(request, obj):
->>>>>>> 3749e754
     return request.user.is_superuser and request.headers.get("x-root-token") == settings.ROOT_TOKEN
 
 
