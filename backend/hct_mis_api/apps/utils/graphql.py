--- conflicted
+++ resolved
@@ -1,17 +1,9 @@
-<<<<<<< HEAD
-from typing import Any
-
-
-def does_path_exist_in_query(path: str, info: Any) -> bool:
-    def does_path_exist_in_selection(_path: str, selection_set: Any) -> bool:
-=======
 from graphql import ResolveInfo
 from graphql.language.ast import SelectionSet
 
 
 def does_path_exist_in_query(path: str, info: ResolveInfo) -> bool:
     def does_path_exist_in_selection(_path: str, selection_set: SelectionSet) -> bool:
->>>>>>> 46f6b1f9
         if "." not in _path:
             return _path in (field.name.value for field in selection_set.selections)
         left, right = _path.split(".", 1)
