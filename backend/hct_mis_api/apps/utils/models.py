# Create your models here.
import logging
import sys

from django.db import models
from django.utils import timezone

from concurrency.fields import IntegerVersionField
from model_utils.managers import SoftDeletableManager
from model_utils.models import UUIDModel

from mptt.managers import TreeManager
from mptt.models import MPTTModel

logger = logging.getLogger(__name__)


class TimeStampedUUIDModel(UUIDModel):
    created_at = models.DateTimeField(auto_now_add=True, db_index=True)
    updated_at = models.DateTimeField(auto_now=True, db_index=True)

    class Meta:
        abstract = True


class SoftDeletableModelWithDate(models.Model):
    """
    An abstract base class model with a ``is_removed`` field that
    marks entries that are not going to be used anymore, but are
    kept in db for any reason.
    Default manager returns only not-removed entries.
    """

    is_removed = models.BooleanField(default=False, db_index=True)
    removed_date = models.DateTimeField(null=True, blank=True)

    class Meta:
        abstract = True

    objects = SoftDeletableManager()
    all_objects = models.Manager()

    def delete(self, using=None, soft=True, *args, **kwargs):
        """
        Soft delete object (set its ``is_removed`` field to True).
        Actually delete object if setting ``soft`` to False.
        """
        if soft:
            self.is_removed = True
            self.removed_date = timezone.now()
            self.save(using=using)
        else:
            return super().delete(using=using, *args, **kwargs)


class SoftDeletionTreeManager(TreeManager):
    def get_queryset(self, *args, **kwargs):
        """
        Return queryset limited to not removed entries.
        """
        return (
            super(TreeManager, self)
            .get_queryset(*args, **kwargs)
            .filter(is_removed=False)
            .order_by(self.tree_id_attr, self.left_attr)
        )


class SoftDeletionTreeModel(TimeStampedUUIDModel, MPTTModel):
    is_removed = models.BooleanField(default=False)

    class Meta:
        abstract = True

    objects = SoftDeletionTreeManager()
    all_objects = models.Manager()

    def delete(self, using=None, soft=True, *args, **kwargs):
        """
        Soft delete object (set its ``is_removed`` field to True).
        Actually delete object if setting ``soft`` to False.
        """
        if soft:
            self.is_removed = True
            self.removed_date = timezone.now()
            self.save(using=using)
        else:
            return super().delete(using=using, *args, **kwargs)


class AbstractSession(models.Model):
    timestamp = models.DateTimeField(auto_now_add=True)
    SOURCE_MIS = "MIS"
    SOURCE_CA = "CA"
    # HOPE statueses
    STATUS_PROCESSING = "PROCESSING"
    STATUS_COMPLETED = "COMPLETED"
    STATUS_FAILED = "FAILED"
    # CA statuses
    STATUS_NEW = "NEW"
    STATUS_READY = "READY"
    STATUS_EMPTY = "EMPTY"
    STATUS_LOADING = "LOADING"
    STATUS_ERRORED = "ERRORED"
    STATUS_IGNORED = "IGNORED"

    source = models.CharField(
        max_length=3,
        choices=((SOURCE_MIS, "HCT-MIS"), (SOURCE_CA, "Cash Assist")),
    )
    status = models.CharField(
        max_length=11,
        choices=(
            (STATUS_NEW, "New"),
            (STATUS_READY, "Ready"),
            (STATUS_PROCESSING, "Processing"),
            (STATUS_COMPLETED, "Completed"),
            (STATUS_FAILED, "Failed"),
            (STATUS_EMPTY, "Empty"),
            (STATUS_IGNORED, "Ignored"),
            (STATUS_LOADING, "Loading"),
            (STATUS_ERRORED, "Errored"),
        ),
    )
    last_modified_date = models.DateTimeField(auto_now=True)

    business_area = models.CharField(
        max_length=20,
        help_text="""Same as the business area set on program, but
            this is set as the same value, and all other
            models this way can get easy access to the business area
            via the session.""",
    )

    sentry_id = models.CharField(max_length=100, default="", blank=True, null=True)
    traceback = models.TextField(default="", blank=True, null=True)

    class Meta:
        abstract = True

    def process_exception(self, exc, request=None):
        try:
            from sentry_sdk import capture_exception

            err = capture_exception(exc)
            self.sentry_id = err
<<<<<<< HEAD
        except BaseException:
=======
        except Exception:
>>>>>>> db054379
            pass

        try:
            from django.views.debug import ExceptionReporter

            reporter = ExceptionReporter(request, *sys.exc_info())
            self.traceback = reporter.get_traceback_html()
        except Exception as e:
            logger.exception(e)
            self.traceback = "N/A"
        finally:
            self.status = self.STATUS_FAILED

        return self.sentry_id

    def __str__(self):
        return f"#{self.id} on {self.timestamp}"


class AbstractSyncable(models.Model):
    last_sync_at = models.DateTimeField(null=True, blank=True)

    class Meta:
        abstract = True


class SoftDeletableDefaultManagerModel(models.Model):
    """
    An abstract base class model with a ``is_removed`` field that
    marks entries that are not going to be used anymore, but are
    kept in db for any reason.
    Default manager returns only not-removed entries.
    """

    is_removed = models.BooleanField(default=False)

    class Meta:
        abstract = True

    active_objects = SoftDeletableManager()
    objects = models.Manager()

    def delete(self, using=None, soft=True, *args, **kwargs):
        """
        Soft delete object (set its ``is_removed`` field to True).
        Actually delete object if setting ``soft`` to False.
        """
        if soft:
            self.is_removed = True
            self.save(using=using)
        else:
            return super().delete(using=using, *args, **kwargs)


class ConcurrencyModel(models.Model):
    version = IntegerVersionField()

    class Meta:
        abstract = True


class UnicefIdentifiedModel(models.Model):
    unicef_id = models.CharField(max_length=255, null=True, blank=True)

    class Meta:
        abstract = True

    def save(self, *args, **kwargs):
        super().save(*args, **kwargs)
        if self._state.adding:
            # due to existence of "CREATE TRIGGER" in migrations
            self.refresh_from_db(fields=("unicef_id",))<|MERGE_RESOLUTION|>--- conflicted
+++ resolved
@@ -144,11 +144,7 @@
 
             err = capture_exception(exc)
             self.sentry_id = err
-<<<<<<< HEAD
-        except BaseException:
-=======
         except Exception:
->>>>>>> db054379
             pass
 
         try:
