# Create your models here.
import hashlib
import logging
import sys
import warnings
from typing import (
    TYPE_CHECKING,
    Any,
    Dict,
    Iterable,
    List,
    Optional,
    Sequence,
    T,
    Tuple,
)

from django.conf import settings
from django.db import models
from django.http import HttpRequest
from django.urls import reverse
from django.utils import timezone
from django.utils.translation import gettext_lazy as _

from concurrency.fields import IntegerVersionField
from model_utils.managers import SoftDeletableManager, SoftDeletableQuerySet
from model_utils.models import UUIDModel

from hct_mis_api.apps.core.utils import nested_getattr
from mptt.managers import TreeManager
from mptt.models import MPTTModel

if TYPE_CHECKING:
    from django.db.models.query import QuerySet

logger = logging.getLogger(__name__)


class RepresentationManager(models.Manager):
    def get_queryset(self) -> "QuerySet":
        return super().get_queryset().filter(is_original=False)


class SoftDeletableRepresentationManager(SoftDeletableManager):
    def get_queryset(self) -> "QuerySet":
        return super().get_queryset().filter(is_original=False)


# remove after data migration
class IsOriginalManager(models.Manager):
    def get_queryset(self) -> "QuerySet":
        return super().get_queryset().filter(is_original=True)


class SoftDeletableIsVisibleManager(SoftDeletableManager):
    def get_queryset(self) -> "QuerySet":
        return super().get_queryset().filter(is_visible=True)


class SoftDeletableRepresentationMergedManager(SoftDeletableRepresentationManager):
    def get_queryset(self) -> "QuerySet":
        return super().get_queryset().filter(rdi_merge_status="MERGED")


class SoftDeletableRepresentationPendingManager(SoftDeletableRepresentationManager):
    def get_queryset(self) -> "QuerySet":
        return super().get_queryset().filter(rdi_merge_status="PENDING")


class MergedManager(models.Manager):
    def get_queryset(self) -> "QuerySet":
        return super().get_queryset().filter(rdi_merge_status="MERGED")


class PendingManager(models.Manager):
    def get_queryset(self) -> "QuerySet":
        return super().get_queryset().filter(rdi_merge_status="PENDING")


class SoftDeletableIsOriginalManagerMixin:
    """
    Manager that limits the queryset by default to show only not removed
    instances of model.
    """

    _queryset_class = SoftDeletableQuerySet

    def __init__(self, *args: Any, _emit_deprecation_warnings: bool = False, **kwargs: Any) -> None:
        self.emit_deprecation_warnings = _emit_deprecation_warnings
        super().__init__(*args, **kwargs)

    def get_queryset(self) -> "QuerySet":
        """
        Return queryset limited to not removed entries.
        """

        if self.emit_deprecation_warnings:
            warning_message = (
                "{0}.objects model manager will include soft-deleted objects in an "
                "upcoming release; please use {0}.available_objects to continue "
                "excluding soft-deleted objects. See "
                "https://django-model-utils.readthedocs.io/en/stable/models.html"
                "#softdeletablemodel for more information."
            ).format(self.model.__class__.__name__)
            warnings.warn(warning_message, DeprecationWarning)

        kwargs = {"model": self.model, "using": self._db}
        if hasattr(self, "_hints"):
            kwargs["hints"] = self._hints

        return self._queryset_class(**kwargs).filter(is_removed=False, is_original=True)


class SoftDeletableIsOriginalManager(SoftDeletableIsOriginalManagerMixin, models.Manager):
    pass


class MergeStatusModel(models.Model):
    PENDING = "PENDING"
    MERGED = "MERGED"
    STATUS_CHOICE = (
        (PENDING, _("Pending")),
        (MERGED, _("Merged")),
    )

    rdi_merge_status = models.CharField(max_length=10, choices=STATUS_CHOICE, default=PENDING)

    class Meta:
        abstract = True


class SoftDeletableRepresentationMergeStatusModel(MergeStatusModel):
    """
    An abstract base class model with a ``is_removed`` field that
    marks entries that are not going to be used anymore, but are
    kept in db for any reason.
    Default manager returns only not-removed entries.
    """

    is_removed = models.BooleanField(default=False)
    is_original = models.BooleanField(db_index=True, default=False)

    class Meta:
        abstract = True

    objects = SoftDeletableRepresentationMergedManager(_emit_deprecation_warnings=True)
    all_merge_status_objects = SoftDeletableRepresentationManager()
    available_objects = SoftDeletableRepresentationMergedManager()
    all_objects = models.Manager()
    original_and_repr_objects = SoftDeletableManager(_emit_deprecation_warnings=True)
    pending_objects = SoftDeletableRepresentationPendingManager()

    def delete(self, using: bool = None, soft: bool = True, *args: Any, **kwargs: Any) -> Any:  # type: ignore
        """
        Soft delete object (set its ``is_removed`` field to True).
        Actually delete object if setting ``soft`` to False.
        """
        if soft:
            self.is_removed = True
            self.save(using=using)  # type: ignore
        else:
            return super().delete(using=using, *args, **kwargs)


class AdminUrlMixin:
    @property
    def admin_url(self) -> str:
        return reverse("admin:%s_%s_change" % (self._meta.app_label, self._meta.model_name), args=[self.id])


class TimeStampedModel(models.Model):
    created_at = models.DateTimeField(auto_now_add=True, db_index=True)
    updated_at = models.DateTimeField(auto_now=True, db_index=True)

    class Meta:
        abstract = True


<<<<<<< HEAD
class TimeStampedUUIDModel(TimeStampedModel, UUIDModel):
    class Meta:
        abstract = True


class SoftDeletableModelWithDate(models.Model):
=======
class SoftDeletableRepresentationMergeStatusModelWithDate(SoftDeletableRepresentationMergeStatusModel):
>>>>>>> 0b9f2dbf
    """
    An abstract base class model with a ``is_removed`` field that
    marks entries that are not going to be used anymore, but are
    kept in db for any reason.
    Default manager returns only not-removed entries.
    """

    is_removed = models.BooleanField(default=False, db_index=True)
    removed_date = models.DateTimeField(null=True, blank=True)

    class Meta:
        abstract = True

    def delete(  # type: ignore
        self, using: Any = None, keep_parents: bool = False, soft: bool = True, *args: Any, **kwargs: Any
    ) -> Tuple[int, Dict[str, int]]:
        """
        Soft delete object (set its ``is_removed`` field to True).
        Actually delete object if setting ``soft`` to False.
        """
        if soft:
            self.is_removed = True
            self.removed_date = timezone.now()
            self.save(using=using)
            return 1, {self._meta.label: 1}

        return models.Model.delete(self, using=using, *args, **kwargs)


class SoftDeletionTreeManager(TreeManager):
    def get_queryset(self, *args: Any, **kwargs: Any) -> "QuerySet":
        """
        Return queryset limited to not removed entries.
        """
        return (
            super(TreeManager, self)
            .get_queryset(*args, **kwargs)
            .filter(is_removed=False)
            .order_by(self.tree_id_attr, self.left_attr)
        )


class SoftDeletionTreeModel(TimeStampedUUIDModel, MPTTModel):
    is_removed = models.BooleanField(default=False)

    class Meta:
        abstract = True

    objects = SoftDeletionTreeManager()
    all_objects = models.Manager()

    def delete(
        self, using: Optional[Any] = None, soft: bool = True, *args: Any, **kwargs: Any
    ) -> Optional[Tuple[int, dict[str, int]]]:
        """
        Soft delete object (set its ``is_removed`` field to True).
        Actually delete object if setting ``soft`` to False.
        """
        if soft:
            self.is_removed = True
            self.removed_date = timezone.now()
            self.save(using=using)
        else:
            return super().delete(using=using, *args, **kwargs)
        return None


class AbstractSession(models.Model):
    timestamp = models.DateTimeField(auto_now_add=True)
    SOURCE_MIS = "MIS"
    SOURCE_CA = "CA"
    # HOPE statueses
    STATUS_PROCESSING = "PROCESSING"
    STATUS_COMPLETED = "COMPLETED"
    STATUS_FAILED = "FAILED"
    # CA statuses
    STATUS_NEW = "NEW"
    STATUS_READY = "READY"
    STATUS_EMPTY = "EMPTY"
    STATUS_LOADING = "LOADING"
    STATUS_ERRORED = "ERRORED"
    STATUS_IGNORED = "IGNORED"

    source = models.CharField(
        max_length=3,
        choices=((SOURCE_MIS, "HCT-MIS"), (SOURCE_CA, "Cash Assist")),
    )
    status = models.CharField(
        max_length=11,
        choices=(
            (STATUS_NEW, "New"),
            (STATUS_READY, "Ready"),
            (STATUS_PROCESSING, "Processing"),
            (STATUS_COMPLETED, "Completed"),
            (STATUS_FAILED, "Failed"),
            (STATUS_EMPTY, "Empty"),
            (STATUS_IGNORED, "Ignored"),
            (STATUS_LOADING, "Loading"),
            (STATUS_ERRORED, "Errored"),
        ),
    )
    last_modified_date = models.DateTimeField(auto_now=True)

    business_area = models.CharField(
        max_length=20,
        help_text="""Same as the business area set on program, but
            this is set as the same value, and all other
            models this way can get easy access to the business area
            via the session.""",
    )

    sentry_id = models.CharField(max_length=100, default="", blank=True, null=True)
    traceback = models.TextField(default="", blank=True, null=True)

    class Meta:
        abstract = True

    def process_exception(self, exc: BaseException, request: Optional[HttpRequest] = None) -> Optional[int]:
        try:
            from sentry_sdk import capture_exception

            err = capture_exception(exc)
            self.sentry_id = err
        except Exception:
            pass

        try:
            from django.views.debug import ExceptionReporter

            reporter = ExceptionReporter(request, *sys.exc_info())
            self.traceback = reporter.get_traceback_html()
        except Exception as e:
            logger.exception(e)
            self.traceback = "N/A"
        finally:
            self.status = self.STATUS_FAILED

        return self.sentry_id

    def __str__(self) -> str:
        return f"#{self.id} on {self.timestamp}"


class AbstractSyncable(models.Model):
    last_sync_at = models.DateTimeField(null=True, blank=True)

    class Meta:
        abstract = True


class SoftDeletableDefaultManagerModel(models.Model):
    """
    An abstract base class model with a ``is_removed`` field that
    marks entries that are not going to be used anymore, but are
    kept in db for any reason.
    Default manager returns only not-removed entries.
    """

    is_removed = models.BooleanField(default=False)

    class Meta:
        abstract = True

    active_objects = SoftDeletableManager()
    objects = models.Manager()

    def delete(
        self, using: Any = None, keep_parents: bool = False, soft: bool = True, *args: Any, **kwargs: Any
    ) -> Tuple[int, dict[str, int]]:
        """
        Soft delete object (set its ``is_removed`` field to True).
        Actually delete object if setting ``soft`` to False.
        """
        if soft:
            self.is_removed = True
            self.save(using=using)
            return 1, {self._meta.label: 1}

        return super().delete(using=using, *args, **kwargs)


class ConcurrencyModel(models.Model):
    version = IntegerVersionField()

    class Meta:
        abstract = True


class UnicefIdentifiedModel(models.Model):
    unicef_id = models.CharField(max_length=255, null=True, blank=True, db_index=True)

    class Meta:
        abstract = True

    def save(self, *args: Any, **kwargs: Any) -> None:
        super().save(*args, **kwargs)
        if self._state.adding or self.unicef_id is None:
            # due to existence of "CREATE TRIGGER" in migrations
            self.refresh_from_db(fields=["unicef_id"])


class SignatureManager(models.Manager):
    def bulk_create_with_signature(self, objs: Iterable[T], *args: Any, **kwargs: Any) -> List[T]:
        from hct_mis_api.apps.payment.services.payment_household_snapshot_service import (
            bulk_create_payment_snapshot_data,
        )

        created_objects = super().bulk_create(objs, *args, **kwargs)
        bulk_create_payment_snapshot_data([x.id for x in created_objects])
        for obj in created_objects:
            obj.update_signature_hash()
            # print(obj.signature_hash)
        super().bulk_update(created_objects, ["signature_hash"])
        return created_objects

    def bulk_update_with_signature(self, objs: Iterable[T], fields: Sequence[str], *args: Any, **kwargs: Any) -> int:
        for obj in objs:
            if any(field in fields for field in obj.signature_fields):
                obj.update_signature_hash()
        new_fields = set(fields)
        if "signature_hash" not in fields:
            new_fields.add("signature_hash")
        return super().bulk_update(objs, list(new_fields), *args, **kwargs)


class SignatureMixin(models.Model):
    signature_hash = models.CharField(max_length=40, blank=True, editable=False)
    signature_manager = SignatureManager()

    class Meta:
        abstract = True

    def save(self, *args: Any, **kwargs: Any) -> None:
        self.update_signature_hash()
        super().save(*args, **kwargs)

    def _normalize(self, name: str, value: Any) -> Any:
        if "." in name:
            return value
        field = self.__class__._meta.get_field(name)
        if isinstance(field, models.DecimalField) and value is not None:
            return f"{{:.{field.decimal_places}f}}".format(value)
        return value

    def update_signature_hash(self) -> None:
        if hasattr(self, "signature_fields") and isinstance(self.signature_fields, (list, tuple)):
            sha1 = hashlib.sha1()
            salt = settings.SECRET_KEY
            sha1.update(salt.encode("utf-8"))

            for field_name in self.signature_fields:
                value = nested_getattr(self, field_name, None)
                value = self._normalize(field_name, value)
                sha1.update(str(value).encode("utf-8"))
            self.signature_hash = sha1.hexdigest()
        else:
            raise ValueError("Define 'signature_fields' in class for SignatureMixin")<|MERGE_RESOLUTION|>--- conflicted
+++ resolved
@@ -176,16 +176,12 @@
         abstract = True
 
 
-<<<<<<< HEAD
 class TimeStampedUUIDModel(TimeStampedModel, UUIDModel):
     class Meta:
         abstract = True
 
 
-class SoftDeletableModelWithDate(models.Model):
-=======
 class SoftDeletableRepresentationMergeStatusModelWithDate(SoftDeletableRepresentationMergeStatusModel):
->>>>>>> 0b9f2dbf
     """
     An abstract base class model with a ``is_removed`` field that
     marks entries that are not going to be used anymore, but are
