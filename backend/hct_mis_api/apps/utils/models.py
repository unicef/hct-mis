--- conflicted
+++ resolved
@@ -46,11 +46,7 @@
     objects = SoftDeletableManager()
     all_objects = models.Manager()
 
-<<<<<<< HEAD
-    def delete(self, using: Optional[str] = None, soft: bool = True, *args: Any, **kwargs: Any) -> Tuple[int, dict[str, int]]:  # type: ignore
-=======
-    def delete(self, using: bool = None, soft: bool = True, *args: Any, **kwargs: Any) -> Optional[Tuple[int, dict[str, int]]]:  # type: ignore # FIXME: Signature of "delete" incompatible with supertype "Model"
->>>>>>> 1a6997a8
+    def delete(self, using: Optional[str] = None, soft: bool = True, *args: Any, **kwargs: Any) -> Optional[Tuple[int, dict[str, int]]]:  # type: ignore # FIXME: Signature of "delete" incompatible with supertype "Model"
         """
         Soft delete object (set its ``is_removed`` field to True).
         Actually delete object if setting ``soft`` to False.
