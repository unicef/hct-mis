--- conflicted
+++ resolved
@@ -105,12 +105,8 @@
     def test_update_active_program_with_dct(self) -> None:
         user = UserFactory.create()
         self.create_user_role_with_permissions(user, [Permissions.PROGRAMME_UPDATE], self.business_area)
-<<<<<<< HEAD
-        data_collecting_type = DataCollectingType.objects.get(code="full")
+        data_collecting_type = DataCollectingType.objects.get(code="full_collection")
         data_collecting_type.limit_to.add(self.business_area)
-=======
-        data_collecting_type = DataCollectingType.objects.get(code="full_collection")
->>>>>>> 6797a6a0
         Program.objects.filter(id=self.program.id).update(
             status=Program.ACTIVE, data_collecting_type=data_collecting_type
         )
