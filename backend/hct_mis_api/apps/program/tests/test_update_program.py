from typing import Any, List

from parameterized import parameterized

from hct_mis_api.apps.account.fixtures import (
    BusinessAreaFactory,
    PartnerFactory,
    UserFactory,
)
from hct_mis_api.apps.account.permissions import Permissions
from hct_mis_api.apps.core.base_test_case import APITestCase
from hct_mis_api.apps.core.fixtures import (
    FlexibleAttributeForPDUFactory,
    PeriodicFieldDataFactory,
    create_afghanistan,
    generate_data_collecting_types,
)
from hct_mis_api.apps.core.models import (
    BusinessArea,
    DataCollectingType,
    FlexibleAttribute,
    PeriodicFieldData,
)
from hct_mis_api.apps.geo.fixtures import AreaFactory, AreaTypeFactory, CountryFactory
from hct_mis_api.apps.household.fixtures import create_household
from hct_mis_api.apps.program.fixtures import ProgramFactory
<<<<<<< HEAD
from hct_mis_api.apps.program.models import Program, ProgramCycle, ProgramPartnerThrough
=======
from hct_mis_api.apps.program.models import Program, ProgramPartnerThrough
from hct_mis_api.apps.registration_data.fixtures import RegistrationDataImportFactory
>>>>>>> 2607e254


class TestUpdateProgram(APITestCase):
    UPDATE_PROGRAM_MUTATION = """
    mutation UpdateProgram($programData: UpdateProgramInput, $version: BigInt) {
      updateProgram(programData: $programData, version: $version) {
        program {
          name
          status
          dataCollectingType {
            label
            code
          }
          partners {
            name
            areas {
              name
            }
            areaAccess
          }
          partnerAccess
          pduFields {
            name
            label
            pduData {
              subtype
              numberOfRounds
              roundsNames
            }
          }
        }
      }
    }
    """

    PROGRAM_QUERY = """
        query Program($id: ID!) {
          program(id: $id) {
            name
            pduFields {
              name
              label
              pduData {
                subtype
                numberOfRounds
                roundsNames
              }
            }
          }
        }
        """

    @classmethod
    def setUpTestData(cls) -> None:
        create_afghanistan()
        generate_data_collecting_types()
        data_collecting_type = DataCollectingType.objects.get(code="full_collection")

        cls.business_area = BusinessArea.objects.get(slug="afghanistan")
        cls.business_area.data_collecting_types.set(DataCollectingType.objects.all().values_list("id", flat=True))
        cls.unicef_partner = PartnerFactory(name="UNICEF")

        cls.program = ProgramFactory.create(
            name="initial name",
            status=Program.DRAFT,
            business_area=cls.business_area,
            data_collecting_type=data_collecting_type,
            partner_access=Program.NONE_PARTNERS_ACCESS,
        )
        unicef_program, _ = ProgramPartnerThrough.objects.get_or_create(
            program=cls.program,
            partner=cls.unicef_partner,
        )
        cls.program_finished = ProgramFactory.create(
            status=Program.FINISHED,
            business_area=cls.business_area,
            partner_access=Program.NONE_PARTNERS_ACCESS,
        )

        cls.partner = PartnerFactory(name="WFP")
        cls.user = UserFactory.create(partner=cls.partner)

        # partner allowed within BA - will be granted access for ALL_PARTNERS_ACCESS type
        cls.other_partner = PartnerFactory(name="Other Partner")
        cls.other_partner.allowed_business_areas.set([cls.business_area])

        cls.partner_not_allowed_in_BA = PartnerFactory(name="Partner not allowed in BA")

        country_afg = CountryFactory(name="Afghanistan")
        country_afg.business_areas.set([cls.business_area])
        area_type_afg = AreaTypeFactory(name="Area Type in Afg", country=country_afg)
        country_other = CountryFactory(
            name="Other Country",
            short_name="Oth",
            iso_code2="O",
            iso_code3="OTH",
            iso_num="111",
        )
        cls.area_type_other = AreaTypeFactory(name="Area Type Other", country=country_other)

        cls.area_in_afg_1 = AreaFactory(name="Area in AFG 1", area_type=area_type_afg)
        cls.area_in_afg_2 = AreaFactory(name="Area in AFG 2", area_type=area_type_afg)
        cls.area_not_in_afg = AreaFactory(name="Area not in AFG", area_type=cls.area_type_other)

        unicef_program.areas.set([cls.area_in_afg_1, cls.area_in_afg_2])

        # pdu fields
        cls.pdu_data_to_be_removed = PeriodicFieldDataFactory(
            subtype=PeriodicFieldData.DECIMAL,
            number_of_rounds=3,
            rounds_names=["Round 1 To Be Removed", "Round 2 To Be Removed", "Round 3 To Be Removed"],
        )
        cls.pdu_field_to_be_removed = FlexibleAttributeForPDUFactory(
            program=cls.program,
            label="PDU Field To Be Removed",
            pdu_data=cls.pdu_data_to_be_removed,
        )
        cls.pdu_data_to_be_updated = PeriodicFieldDataFactory(
            subtype=PeriodicFieldData.STRING,
            number_of_rounds=2,
            rounds_names=["Round 1 To Be Updated", "Round 2 To Be Updated"],
        )
        cls.pdu_field_to_be_updated = FlexibleAttributeForPDUFactory(
            program=cls.program,
            label="PDU Field To Be Updated",
            pdu_data=cls.pdu_data_to_be_updated,
        )
        cls.pdu_data_to_be_preserved = PeriodicFieldDataFactory(
            subtype=PeriodicFieldData.DATE,
            number_of_rounds=1,
            rounds_names=["Round To Be Preserved"],
        )
        cls.pdu_field_to_be_preserved = FlexibleAttributeForPDUFactory(
            program=cls.program,
            label="PDU Field To Be Preserved",
            pdu_data=cls.pdu_data_to_be_preserved,
        )

    def test_update_program_not_authenticated(self) -> None:
        self.snapshot_graphql_request(
            request_string=self.UPDATE_PROGRAM_MUTATION,
            variables={
                "programData": {
                    "id": self.id_to_base64(self.program.id, "ProgramNode"),
                    "name": "updated name",
                    "status": Program.ACTIVE,
                    "partnerAccess": Program.NONE_PARTNERS_ACCESS,
                },
                "version": self.program.version,
            },
        )

    @parameterized.expand(
        [
            ("with_permissions", [Permissions.PROGRAMME_UPDATE, Permissions.PROGRAMME_ACTIVATE], True),
            (
                "with_partial_permissions",
                [
                    Permissions.PROGRAMME_UPDATE,
                ],
                False,
            ),
            ("without_permissions", [], False),
        ]
    )
    def test_update_program_authenticated(
        self, _: Any, permissions: List[Permissions], should_be_updated: bool
    ) -> None:
        self.create_user_role_with_permissions(self.user, permissions, self.business_area)

        self.snapshot_graphql_request(
            request_string=self.UPDATE_PROGRAM_MUTATION,
            context={"user": self.user},
            variables={
                "programData": {
                    "id": self.id_to_base64(self.program.id, "ProgramNode"),
                    "name": "updated name",
                    "status": Program.ACTIVE,
                    "dataCollectingTypeCode": "partial_individuals",
                },
                "version": self.program.version,
            },
        )
        updated_program = Program.objects.get(id=self.program.id)
        if should_be_updated:
            assert updated_program.status == Program.ACTIVE
            assert updated_program.name == "updated name"
        else:
            assert updated_program.status == Program.DRAFT
            assert updated_program.name == "initial name"

    @parameterized.expand(
        [
            ("valid", Program.SELECTED_PARTNERS_ACCESS),
            ("invalid_all_partner_access", Program.ALL_PARTNERS_ACCESS),
            ("invalid_none_partner_access", Program.NONE_PARTNERS_ACCESS),
        ]
    )
    def test_update_program_partners(self, _: Any, partner_access: str) -> None:
        area1 = AreaFactory(name="Area1", area_type=self.area_type_other)
        area2 = AreaFactory(name="Area2", area_type=self.area_type_other)
        area_to_be_unselected = AreaFactory(name="AreaToBeUnselected", area_type=self.area_type_other)
        program_partner = ProgramPartnerThrough.objects.create(
            program=self.program,
            partner=self.partner,
        )
        program_partner.areas.set([area1, area_to_be_unselected])
        ProgramPartnerThrough.objects.create(
            program=self.program,
            partner=self.other_partner,
        )
        partner_to_be_added = PartnerFactory(name="Partner to be added")
        self.create_user_role_with_permissions(
            self.user,
            [Permissions.PROGRAMME_UPDATE],
            self.business_area,
        )

        self.snapshot_graphql_request(
            request_string=self.UPDATE_PROGRAM_MUTATION,
            context={"user": self.user},
            variables={
                "programData": {
                    "id": self.id_to_base64(self.program.id, "ProgramNode"),
                    "name": "updated name",
                    "status": Program.DRAFT,
                    "dataCollectingTypeCode": "partial_individuals",
                    "partners": [
                        {
                            "partner": str(self.partner.id),
                            "areas": [str(area1.id), str(area2.id)],
                        },
                        {
                            "partner": str(partner_to_be_added.id),
                            "areas": [str(area1.id), str(area2.id)],
                        },
                    ],
                    "partnerAccess": partner_access,
                },
                "version": self.program.version,
            },
        )

    def test_update_program_partners_invalid_access_type_from_object(self) -> None:
        area1 = AreaFactory(name="Area1", area_type=self.area_type_other)
        area2 = AreaFactory(name="Area2", area_type=self.area_type_other)
        area_to_be_unselected = AreaFactory(name="AreaToBeUnselected", area_type=self.area_type_other)
        program_partner = ProgramPartnerThrough.objects.create(
            program=self.program,
            partner=self.partner,
        )
        program_partner.areas.set([area1, area_to_be_unselected])
        ProgramPartnerThrough.objects.create(
            program=self.program,
            partner=self.other_partner,
        )
        partner_to_be_added = PartnerFactory(name="Partner to be added")
        self.create_user_role_with_permissions(
            self.user,
            [Permissions.PROGRAMME_UPDATE],
            self.business_area,
        )

        self.snapshot_graphql_request(
            request_string=self.UPDATE_PROGRAM_MUTATION,
            context={"user": self.user},
            variables={
                "programData": {
                    "id": self.id_to_base64(self.program.id, "ProgramNode"),
                    "name": "updated name",
                    "status": Program.DRAFT,
                    "dataCollectingTypeCode": "partial_individuals",
                    "partners": [
                        {
                            "partner": str(self.partner.id),
                            "areas": [str(area1.id), str(area2.id)],
                        },
                        {
                            "partner": str(partner_to_be_added.id),
                            "areas": [str(area1.id), str(area2.id)],
                        },
                    ],
                },
                "version": self.program.version,
            },
        )

    def test_update_program_partners_all_partners_access(self) -> None:
        self.create_user_role_with_permissions(
            self.user,
            [Permissions.PROGRAMME_UPDATE],
            self.business_area,
        )

        self.snapshot_graphql_request(
            request_string=self.UPDATE_PROGRAM_MUTATION,
            context={"user": self.user},
            variables={
                "programData": {
                    "id": self.id_to_base64(self.program.id, "ProgramNode"),
                    "name": "updated name",
                    "status": Program.DRAFT,
                    "dataCollectingTypeCode": "partial_individuals",
                    "partnerAccess": Program.ALL_PARTNERS_ACCESS,
                },
                "version": self.program.version,
            },
        )

    def test_update_full_area_access_flag(self) -> None:
        self.create_user_role_with_permissions(
            self.user,
            [Permissions.PROGRAMME_UPDATE],
            self.business_area,
        )
        self.snapshot_graphql_request(
            request_string=self.UPDATE_PROGRAM_MUTATION,
            context={"user": self.user},
            variables={
                "programData": {
                    "id": self.id_to_base64(self.program.id, "ProgramNode"),
                    "name": "updated name",
                    "status": Program.DRAFT,
                    "dataCollectingTypeCode": "partial_individuals",
                    "partnerAccess": Program.ALL_PARTNERS_ACCESS,
                },
                "version": self.program.version,
            },
        )

        for program_partner_through in Program.objects.get(name="updated name").program_partner_through.all():
            self.assertEqual(program_partner_through.full_area_access, True)

        self.program.refresh_from_db()

        self.snapshot_graphql_request(
            request_string=self.UPDATE_PROGRAM_MUTATION,
            context={"user": self.user},
            variables={
                "programData": {
                    "id": self.id_to_base64(self.program.id, "ProgramNode"),
                    "name": "updated name",
                    "status": Program.DRAFT,
                    "dataCollectingTypeCode": "partial_individuals",
                    "partnerAccess": Program.SELECTED_PARTNERS_ACCESS,
                    "partners": [
                        {
                            "partner": str(self.partner.id),
                            "areas": [],
                        },
                        {
                            "partner": str(self.other_partner.id),
                            "areas": [self.area_in_afg_1.id],
                        },
                    ],
                },
                "version": self.program.version,
            },
        )

        self.assertEqual(
            ProgramPartnerThrough.objects.get(partner=self.partner, program__name="updated name").full_area_access, True
        )
        self.assertEqual(
            ProgramPartnerThrough.objects.get(
                partner=self.other_partner, program__name="updated name"
            ).full_area_access,
            False,
        )
        self.assertEqual(
            ProgramPartnerThrough.objects.get(
                partner=self.unicef_partner, program__name="updated name"
            ).full_area_access,
            True,
        )

    def test_update_active_program_with_dct(self) -> None:
        self.create_user_role_with_permissions(self.user, [Permissions.PROGRAMME_UPDATE], self.business_area)
        data_collecting_type = DataCollectingType.objects.get(code="full_collection")
        data_collecting_type.limit_to.add(self.business_area)
        Program.objects.filter(id=self.program.id).update(
            status=Program.ACTIVE, data_collecting_type=data_collecting_type
        )

        self.program.refresh_from_db()
        self.assertEqual(self.program.status, Program.ACTIVE)
        self.assertEqual(self.program.data_collecting_type.code, "full_collection")

        self.snapshot_graphql_request(
            request_string=self.UPDATE_PROGRAM_MUTATION,
            context={"user": self.user},
            variables={
                "programData": {
                    "id": self.id_to_base64(self.program.id, "ProgramNode"),
                    "dataCollectingTypeCode": "partial_individuals",
                },
                "version": self.program.version,
            },
        )
        self.assertEqual(self.program.data_collecting_type.code, "full_collection")

    def test_update_draft_not_empty_program_with_dct(self) -> None:
        self.create_user_role_with_permissions(self.user, [Permissions.PROGRAMME_UPDATE], self.business_area)
        data_collecting_type = DataCollectingType.objects.get(code="full_collection")
        data_collecting_type.limit_to.add(self.business_area)
        create_household(household_args={"program": self.program})

        self.snapshot_graphql_request(
            request_string=self.UPDATE_PROGRAM_MUTATION,
            context={"user": self.user},
            variables={
                "programData": {
                    "id": self.id_to_base64(self.program.id, "ProgramNode"),
                    "dataCollectingTypeCode": "partial_individuals",
                },
                "version": self.program.version,
            },
        )
        self.assertEqual(self.program.data_collecting_type.code, "full_collection")

    def test_update_program_with_deprecated_dct(self) -> None:
        dct, _ = DataCollectingType.objects.update_or_create(
            **{"label": "Deprecated", "code": "deprecated", "description": "Deprecated", "deprecated": True}
        )
        dct.limit_to.add(self.business_area)

        self.create_user_role_with_permissions(self.user, [Permissions.PROGRAMME_UPDATE], self.business_area)

        self.snapshot_graphql_request(
            request_string=self.UPDATE_PROGRAM_MUTATION,
            context={"user": self.user},
            variables={
                "programData": {
                    "id": self.id_to_base64(self.program.id, "ProgramNode"),
                    "dataCollectingTypeCode": "deprecated",
                },
                "version": self.program.version,
            },
        )

    def test_update_program_with_inactive_dct(self) -> None:
        dct, _ = DataCollectingType.objects.update_or_create(
            **{"label": "Inactive", "code": "inactive", "description": "Inactive", "active": False}
        )
        dct.limit_to.add(self.business_area)

        self.create_user_role_with_permissions(self.user, [Permissions.PROGRAMME_UPDATE], self.business_area)

        self.snapshot_graphql_request(
            request_string=self.UPDATE_PROGRAM_MUTATION,
            context={"user": self.user},
            variables={
                "programData": {
                    "id": self.id_to_base64(self.program.id, "ProgramNode"),
                    "dataCollectingTypeCode": "inactive",
                },
                "version": self.program.version,
            },
        )

    def test_update_program_with_dct_from_other_ba(self) -> None:
        other_ba = BusinessAreaFactory()
        dct, _ = DataCollectingType.objects.update_or_create(
            **{"label": "Test Wrong BA", "code": "test_wrong_ba", "description": "Test Wrong BA"}
        )
        dct.limit_to.add(other_ba)
        self.create_user_role_with_permissions(self.user, [Permissions.PROGRAMME_CREATE], self.business_area)

        self.snapshot_graphql_request(
            request_string=self.UPDATE_PROGRAM_MUTATION,
            context={"user": self.user},
            variables={
                "programData": {
                    "id": self.id_to_base64(self.program.id, "ProgramNode"),
                    "dataCollectingTypeCode": "test_wrong_ba",
                },
                "version": self.program.version,
            },
        )

    def test_update_program_when_finished(self) -> None:
        self.create_user_role_with_permissions(self.user, [Permissions.PROGRAMME_UPDATE], self.business_area)

        self.snapshot_graphql_request(
            request_string=self.UPDATE_PROGRAM_MUTATION,
            context={"user": self.user},
            variables={
                "programData": {
                    "id": self.id_to_base64(self.program_finished.id, "ProgramNode"),
                    "name": "xyz",
                },
                "version": self.program_finished.version,
            },
        )

    def test_update_program_of_other_partner_raise_error(self) -> None:
        partner = PartnerFactory(name="UHCR")
        another_partner = PartnerFactory(name="WFP")
        user = UserFactory.create(partner=partner)
        self.create_user_role_with_permissions(user, [Permissions.PROGRAMME_UPDATE], self.business_area)

        self.snapshot_graphql_request(
            request_string=self.UPDATE_PROGRAM_MUTATION,
            context={"user": user},
            variables={
                "programData": {
                    "id": self.id_to_base64(self.program.id, "ProgramNode"),
                    "name": "xyz",
                    "partnerAccess": Program.SELECTED_PARTNERS_ACCESS,
                    "partners": [
                        {
                            "partner": str(another_partner.id),
                            "areas": [],
                        },
                    ],
                },
                "version": self.program.version,
            },
        )

    def test_update_program_with_programme_code(self) -> None:
        self.create_user_role_with_permissions(self.user, [Permissions.PROGRAMME_UPDATE], self.business_area)

        self.graphql_request(
            request_string=self.UPDATE_PROGRAM_MUTATION,
            context={"user": self.user},
            variables={
                "programData": {
                    "id": self.id_to_base64(self.program.id, "ProgramNode"),
                    "name": "xyz",
                    "programmeCode": "ab/2",
                },
                "version": self.program.version,
            },
        )
        program = Program.objects.get(id=self.program.id)
        self.assertIsNotNone(program.programme_code)
        self.assertEqual(program.programme_code, "AB/2")

    def test_update_program_without_programme_code(self) -> None:
        self.create_user_role_with_permissions(self.user, [Permissions.PROGRAMME_UPDATE], self.business_area)

        self.program.programme_code = ""
        self.program.save()

        self.graphql_request(
            request_string=self.UPDATE_PROGRAM_MUTATION,
            context={"user": self.user},
            variables={
                "programData": {
                    "id": self.id_to_base64(self.program.id, "ProgramNode"),
                    "name": "xyz",
                    "programmeCode": "",
                },
                "version": self.program.version,
            },
        )
        program = Program.objects.get(id=self.program.id)
        self.assertIsNotNone(program.programme_code)
        self.assertEqual(len(program.programme_code), 4)

    def test_update_program_with_duplicated_programme_code_among_the_same_business_area(self) -> None:
        self.create_user_role_with_permissions(self.user, [Permissions.PROGRAMME_UPDATE], self.business_area)

        ProgramFactory(programme_code="ABC2", business_area=self.business_area)
        self.program.programme_code = "ABC3"
        self.program.save()

        self.snapshot_graphql_request(
            request_string=self.UPDATE_PROGRAM_MUTATION,
            context={"user": self.user},
            variables={
                "programData": {
                    "id": self.id_to_base64(self.program.id, "ProgramNode"),
                    "name": "xyz",
                    "programmeCode": "abc2",
                },
                "version": self.program.version,
            },
        )
        program = Program.objects.get(id=self.program.id)
        self.assertIsNotNone(program.programme_code)
        self.assertEqual(len(program.programme_code), 4)
        self.assertEqual(program.programme_code, "ABC3")

<<<<<<< HEAD
    def test_finish_active_program_with_not_finished_program_cycle(self) -> None:
        self.create_user_role_with_permissions(self.user, [Permissions.PROGRAMME_FINISH], self.business_area)
        Program.objects.filter(id=self.program.id).update(status=Program.ACTIVE)
        self.program.refresh_from_db()
        self.assertEqual(self.program.status, Program.ACTIVE)
        program_cycle = self.program.cycles.first()

=======
    def test_update_program_with_pdu_fields(self) -> None:
        self.create_user_role_with_permissions(
            self.user, [Permissions.PROGRAMME_UPDATE, Permissions.PROGRAMME_VIEW_LIST_AND_DETAILS], self.business_area
        )

        # get details to check the pdu fields
        self.snapshot_graphql_request(
            request_string=self.PROGRAM_QUERY,
            context={
                "user": self.user,
                "headers": {
                    "Business-Area": self.business_area.slug,
                },
            },
            variables={"id": self.id_to_base64(self.program.id, "ProgramNode")},
        )

        # update pdu fields
        update_data = {
            "programData": {
                "id": self.id_to_base64(self.program.id, "ProgramNode"),
                "name": "Program with Updated PDU Fields",
                "pduFields": [
                    {
                        "id": self.id_to_base64(self.pdu_field_to_be_preserved.id, "PeriodicFieldNode"),
                        "label": "PDU Field To Be Preserved",
                        "pduData": {
                            "subtype": "DATE",
                            "numberOfRounds": 1,
                            "roundsNames": ["Round To Be Preserved"],
                        },
                    },
                    {
                        "id": self.id_to_base64(self.pdu_field_to_be_updated.id, "PeriodicFieldNode"),
                        "label": "PDU Field - Updated",
                        "pduData": {
                            "subtype": "BOOLEAN",
                            "numberOfRounds": 3,
                            "roundsNames": ["Round 1 Updated", "Round 2 Updated", "Round 3 Updated"],
                        },
                    },
                    {
                        "label": "PDU Field - New",
                        "pduData": {
                            "subtype": "BOOLEAN",
                            "numberOfRounds": 4,
                            "roundsNames": ["Round 1A", "Round 2B", "Round 3C", "Round 4D"],
                        },
                    },
                ],
            }
        }
>>>>>>> 2607e254
        self.snapshot_graphql_request(
            request_string=self.UPDATE_PROGRAM_MUTATION,
            context={"user": self.user},
            variables={
<<<<<<< HEAD
                "programData": {
                    "id": self.id_to_base64(self.program.id, "ProgramNode"),
                    "status": Program.FINISHED,
                },
                "version": self.program.version,
            },
        )
        program_cycle.status = ProgramCycle.FINISHED
        program_cycle.save()
=======
                **update_data,
                "version": self.program.version,
            },
        )

        # get details again to check if the pdu fields are updated
        self.snapshot_graphql_request(
            request_string=self.PROGRAM_QUERY,
            context={
                "user": self.user,
                "headers": {
                    "Business-Area": self.business_area.slug,
                },
            },
            variables={"id": self.id_to_base64(self.program.id, "ProgramNode")},
        )
        self.assertEqual(
            self.program.pdu_fields.count(),
            3,
        )
        self.assertIsNone(FlexibleAttribute.objects.filter(name="pdu_field_to_be_removed").first())
        self.assertIsNone(FlexibleAttribute.objects.filter(name="pdu_field_to_be_updated").first())
        self.assertEqual(
            FlexibleAttribute.objects.filter(name="pdu_field_-_updated").first().pdu_data.subtype, "BOOLEAN"
        )
        self.assertIsNotNone(FlexibleAttribute.objects.filter(name="pdu_field_-_new").first())
        self.assertIsNotNone(FlexibleAttribute.objects.filter(name="pdu_field_to_be_preserved").first())

    def test_update_program_with_pdu_fields_invalid_data(self) -> None:
        self.create_user_role_with_permissions(self.user, [Permissions.PROGRAMME_UPDATE], self.business_area)
        update_data = {
            "programData": {
                "id": self.id_to_base64(self.program.id, "ProgramNode"),
                "name": "Program with Updated PDU Fields",
                "pduFields": [
                    {
                        "id": self.id_to_base64(self.pdu_field_to_be_preserved.id, "PeriodicFieldNode"),
                        "label": "PDU Field To Be Preserved",
                        "pduData": {
                            "subtype": "DATE",
                            "numberOfRounds": 1,
                            "roundsNames": ["Round To Be Preserved"],
                        },
                    },
                    {
                        "id": self.id_to_base64(self.pdu_field_to_be_updated.id, "PeriodicFieldNode"),
                        "label": "PDU Field - Updated",
                        "pduData": {
                            "subtype": "BOOLEAN",
                            "numberOfRounds": 1,
                            "roundsNames": ["Round 1 Updated", "Round 2 Updated", "Round 3 Updated"],
                        },
                    },
                    {
                        "label": "PDU Field - New",
                        "pduData": {
                            "subtype": "BOOLEAN",
                            "numberOfRounds": 3,
                            "roundsNames": ["Round 1A", "Round 2B", "Round 3C", "Round 4D"],
                        },
                    },
                ],
            }
        }
        self.snapshot_graphql_request(
            request_string=self.UPDATE_PROGRAM_MUTATION,
            context={"user": self.user},
            variables={
                **update_data,
                "version": self.program.version,
            },
        )

    def test_update_program_with_pdu_fields_program_has_RDI(self) -> None:
        self.create_user_role_with_permissions(self.user, [Permissions.PROGRAMME_UPDATE], self.business_area)
        RegistrationDataImportFactory(program=self.program)
        update_data = {
            "programData": {
                "id": self.id_to_base64(self.program.id, "ProgramNode"),
                "name": "Program with Updated PDU Fields",
                "pduFields": [
                    {
                        "label": "PDU Field - New",
                        "pduData": {
                            "subtype": "BOOLEAN",
                            "numberOfRounds": 4,
                            "roundsNames": ["Round 1A", "Round 2B", "Round 3C", "Round 4D"],
                        },
                    },
                ],
            }
        }
>>>>>>> 2607e254
        self.snapshot_graphql_request(
            request_string=self.UPDATE_PROGRAM_MUTATION,
            context={"user": self.user},
            variables={
<<<<<<< HEAD
                "programData": {
                    "id": self.id_to_base64(self.program.id, "ProgramNode"),
                    "status": Program.FINISHED,
                },
=======
                **update_data,
                "version": self.program.version,
            },
        )

    def test_update_program_with_pdu_fields_duplicated_field_names_in_input(self) -> None:
        self.create_user_role_with_permissions(self.user, [Permissions.PROGRAMME_UPDATE], self.business_area)
        # pdu data with duplicated field names in the input
        update_data = {
            "programData": {
                "id": self.id_to_base64(self.program.id, "ProgramNode"),
                "name": "Program with Updated PDU Fields",
                "pduFields": [
                    {
                        "id": self.id_to_base64(self.pdu_field_to_be_preserved.id, "PeriodicFieldNode"),
                        "label": "PDU Field To Be Preserved",
                        "pduData": {
                            "subtype": "DATE",
                            "numberOfRounds": 1,
                            "roundsNames": ["Round To Be Preserved"],
                        },
                    },
                    {
                        "id": self.id_to_base64(self.pdu_field_to_be_updated.id, "PeriodicFieldNode"),
                        "label": "PDU Field 1",
                        "pduData": {
                            "subtype": "BOOLEAN",
                            "numberOfRounds": 3,
                            "roundsNames": ["Round 1 Updated", "Round 2 Updated", "Round 3 Updated"],
                        },
                    },
                    {
                        "label": "PDU Field 1",
                        "pduData": {
                            "subtype": "BOOLEAN",
                            "numberOfRounds": 4,
                            "roundsNames": ["Round 1A", "Round 2B", "Round 3C", "Round 4D"],
                        },
                    },
                ],
            }
        }
        self.snapshot_graphql_request(
            request_string=self.UPDATE_PROGRAM_MUTATION,
            context={"user": self.user},
            variables={
                **update_data,
                "version": self.program.version,
            },
        )

    def test_update_program_with_pdu_fields_existing_field_name_for_new_field(self) -> None:
        self.create_user_role_with_permissions(self.user, [Permissions.PROGRAMME_UPDATE], self.business_area)
        # pdu data with NEW field with name that already exists in the database but in different program -> no fail
        pdu_data = PeriodicFieldDataFactory(
            subtype=PeriodicFieldData.DATE,
            number_of_rounds=1,
            rounds_names=["Round 1"],
        )
        program = ProgramFactory(business_area=self.business_area, name="Test Program 1")
        FlexibleAttributeForPDUFactory(
            program=program,
            label="PDU Field 1",
            pdu_data=pdu_data,
        )
        update_data = {
            "programData": {
                "id": self.id_to_base64(self.program.id, "ProgramNode"),
                "name": "Program with Updated PDU Fields",
                "pduFields": [
                    {
                        "id": self.id_to_base64(self.pdu_field_to_be_preserved.id, "PeriodicFieldNode"),
                        "label": "PDU Field To Be Preserved",
                        "pduData": {
                            "subtype": "DATE",
                            "numberOfRounds": 1,
                            "roundsNames": ["Round To Be Preserved"],
                        },
                    },
                    {
                        "id": self.id_to_base64(self.pdu_field_to_be_updated.id, "PeriodicFieldNode"),
                        "label": "PDU Field - Updated",
                        "pduData": {
                            "subtype": "BOOLEAN",
                            "numberOfRounds": 3,
                            "roundsNames": ["Round 1 Updated", "Round 2 Updated", "Round 3 Updated"],
                        },
                    },
                    {
                        "label": "PDU Field 1",
                        "pduData": {
                            "subtype": "BOOLEAN",
                            "numberOfRounds": 4,
                            "roundsNames": ["Round 1A", "Round 2B", "Round 3C", "Round 4D"],
                        },
                    },
                ],
            }
        }
        self.snapshot_graphql_request(
            request_string=self.UPDATE_PROGRAM_MUTATION,
            context={"user": self.user},
            variables={
                **update_data,
                "version": self.program.version,
            },
        )

    def test_update_program_with_pdu_fields_existing_field_name_for_updated_field(self) -> None:
        self.create_user_role_with_permissions(self.user, [Permissions.PROGRAMME_UPDATE], self.business_area)
        # pdu data with UPDATED field with name that already exists in the database but in different program -> no fail
        pdu_data = PeriodicFieldDataFactory(
            subtype=PeriodicFieldData.DATE,
            number_of_rounds=1,
            rounds_names=["Round 1"],
        )
        program = ProgramFactory(business_area=self.business_area, name="Test Program 1")
        FlexibleAttributeForPDUFactory(
            program=program,
            label="PDU Field 1",
            pdu_data=pdu_data,
        )
        update_data = {
            "programData": {
                "id": self.id_to_base64(self.program.id, "ProgramNode"),
                "name": "Program with Updated PDU Fields",
                "pduFields": [
                    {
                        "id": self.id_to_base64(self.pdu_field_to_be_preserved.id, "PeriodicFieldNode"),
                        "label": "PDU Field To Be Preserved",
                        "pduData": {
                            "subtype": "DATE",
                            "numberOfRounds": 1,
                            "roundsNames": ["Round To Be Preserved"],
                        },
                    },
                    {
                        "id": self.id_to_base64(self.pdu_field_to_be_updated.id, "PeriodicFieldNode"),
                        "label": "PDU Field 1",
                        "pduData": {
                            "subtype": "BOOLEAN",
                            "numberOfRounds": 3,
                            "roundsNames": ["Round 1 Updated", "Round 2 Updated", "Round 3 Updated"],
                        },
                    },
                    {
                        "label": "PDU Field - New",
                        "pduData": {
                            "subtype": "BOOLEAN",
                            "numberOfRounds": 4,
                            "roundsNames": ["Round 1A", "Round 2B", "Round 3C", "Round 4D"],
                        },
                    },
                ],
            }
        }
        self.snapshot_graphql_request(
            request_string=self.UPDATE_PROGRAM_MUTATION,
            context={"user": self.user},
            variables={
                **update_data,
>>>>>>> 2607e254
                "version": self.program.version,
            },
        )<|MERGE_RESOLUTION|>--- conflicted
+++ resolved
@@ -24,12 +24,8 @@
 from hct_mis_api.apps.geo.fixtures import AreaFactory, AreaTypeFactory, CountryFactory
 from hct_mis_api.apps.household.fixtures import create_household
 from hct_mis_api.apps.program.fixtures import ProgramFactory
-<<<<<<< HEAD
 from hct_mis_api.apps.program.models import Program, ProgramCycle, ProgramPartnerThrough
-=======
-from hct_mis_api.apps.program.models import Program, ProgramPartnerThrough
 from hct_mis_api.apps.registration_data.fixtures import RegistrationDataImportFactory
->>>>>>> 2607e254
 
 
 class TestUpdateProgram(APITestCase):
@@ -615,7 +611,323 @@
         self.assertEqual(len(program.programme_code), 4)
         self.assertEqual(program.programme_code, "ABC3")
 
-<<<<<<< HEAD
+    def test_update_program_with_pdu_fields(self) -> None:
+        self.create_user_role_with_permissions(
+            self.user, [Permissions.PROGRAMME_UPDATE, Permissions.PROGRAMME_VIEW_LIST_AND_DETAILS], self.business_area
+        )
+
+        # get details to check the pdu fields
+        self.snapshot_graphql_request(
+            request_string=self.PROGRAM_QUERY,
+            context={
+                "user": self.user,
+                "headers": {
+                    "Business-Area": self.business_area.slug,
+                },
+            },
+            variables={"id": self.id_to_base64(self.program.id, "ProgramNode")},
+        )
+
+        # update pdu fields
+        update_data = {
+            "programData": {
+                "id": self.id_to_base64(self.program.id, "ProgramNode"),
+                "name": "Program with Updated PDU Fields",
+                "pduFields": [
+                    {
+                        "id": self.id_to_base64(self.pdu_field_to_be_preserved.id, "PeriodicFieldNode"),
+                        "label": "PDU Field To Be Preserved",
+                        "pduData": {
+                            "subtype": "DATE",
+                            "numberOfRounds": 1,
+                            "roundsNames": ["Round To Be Preserved"],
+                        },
+                    },
+                    {
+                        "id": self.id_to_base64(self.pdu_field_to_be_updated.id, "PeriodicFieldNode"),
+                        "label": "PDU Field - Updated",
+                        "pduData": {
+                            "subtype": "BOOLEAN",
+                            "numberOfRounds": 3,
+                            "roundsNames": ["Round 1 Updated", "Round 2 Updated", "Round 3 Updated"],
+                        },
+                    },
+                    {
+                        "label": "PDU Field - New",
+                        "pduData": {
+                            "subtype": "BOOLEAN",
+                            "numberOfRounds": 4,
+                            "roundsNames": ["Round 1A", "Round 2B", "Round 3C", "Round 4D"],
+                        },
+                    },
+                ],
+            }
+        }
+        self.snapshot_graphql_request(
+            request_string=self.UPDATE_PROGRAM_MUTATION,
+            context={"user": self.user},
+            variables={
+                **update_data,
+                "version": self.program.version,
+            },
+        )
+
+        # get details again to check if the pdu fields are updated
+        self.snapshot_graphql_request(
+            request_string=self.PROGRAM_QUERY,
+            context={
+                "user": self.user,
+                "headers": {
+                    "Business-Area": self.business_area.slug,
+                },
+            },
+            variables={"id": self.id_to_base64(self.program.id, "ProgramNode")},
+        )
+        self.assertEqual(
+            self.program.pdu_fields.count(),
+            3,
+        )
+        self.assertIsNone(FlexibleAttribute.objects.filter(name="pdu_field_to_be_removed").first())
+        self.assertIsNone(FlexibleAttribute.objects.filter(name="pdu_field_to_be_updated").first())
+        self.assertEqual(
+            FlexibleAttribute.objects.filter(name="pdu_field_-_updated").first().pdu_data.subtype, "BOOLEAN"
+        )
+        self.assertIsNotNone(FlexibleAttribute.objects.filter(name="pdu_field_-_new").first())
+        self.assertIsNotNone(FlexibleAttribute.objects.filter(name="pdu_field_to_be_preserved").first())
+
+    def test_update_program_with_pdu_fields_invalid_data(self) -> None:
+        self.create_user_role_with_permissions(self.user, [Permissions.PROGRAMME_UPDATE], self.business_area)
+        update_data = {
+            "programData": {
+                "id": self.id_to_base64(self.program.id, "ProgramNode"),
+                "name": "Program with Updated PDU Fields",
+                "pduFields": [
+                    {
+                        "id": self.id_to_base64(self.pdu_field_to_be_preserved.id, "PeriodicFieldNode"),
+                        "label": "PDU Field To Be Preserved",
+                        "pduData": {
+                            "subtype": "DATE",
+                            "numberOfRounds": 1,
+                            "roundsNames": ["Round To Be Preserved"],
+                        },
+                    },
+                    {
+                        "id": self.id_to_base64(self.pdu_field_to_be_updated.id, "PeriodicFieldNode"),
+                        "label": "PDU Field - Updated",
+                        "pduData": {
+                            "subtype": "BOOLEAN",
+                            "numberOfRounds": 1,
+                            "roundsNames": ["Round 1 Updated", "Round 2 Updated", "Round 3 Updated"],
+                        },
+                    },
+                    {
+                        "label": "PDU Field - New",
+                        "pduData": {
+                            "subtype": "BOOLEAN",
+                            "numberOfRounds": 3,
+                            "roundsNames": ["Round 1A", "Round 2B", "Round 3C", "Round 4D"],
+                        },
+                    },
+                ],
+            }
+        }
+        self.snapshot_graphql_request(
+            request_string=self.UPDATE_PROGRAM_MUTATION,
+            context={"user": self.user},
+            variables={
+                **update_data,
+                "version": self.program.version,
+            },
+        )
+
+    def test_update_program_with_pdu_fields_program_has_RDI(self) -> None:
+        self.create_user_role_with_permissions(self.user, [Permissions.PROGRAMME_UPDATE], self.business_area)
+        RegistrationDataImportFactory(program=self.program)
+        update_data = {
+            "programData": {
+                "id": self.id_to_base64(self.program.id, "ProgramNode"),
+                "name": "Program with Updated PDU Fields",
+                "pduFields": [
+                    {
+                        "label": "PDU Field - New",
+                        "pduData": {
+                            "subtype": "BOOLEAN",
+                            "numberOfRounds": 4,
+                            "roundsNames": ["Round 1A", "Round 2B", "Round 3C", "Round 4D"],
+                        },
+                    },
+                ],
+            }
+        }
+        self.snapshot_graphql_request(
+            request_string=self.UPDATE_PROGRAM_MUTATION,
+            context={"user": self.user},
+            variables={
+                **update_data,
+                "version": self.program.version,
+            },
+        )
+
+    def test_update_program_with_pdu_fields_duplicated_field_names_in_input(self) -> None:
+        self.create_user_role_with_permissions(self.user, [Permissions.PROGRAMME_UPDATE], self.business_area)
+        # pdu data with duplicated field names in the input
+        update_data = {
+            "programData": {
+                "id": self.id_to_base64(self.program.id, "ProgramNode"),
+                "name": "Program with Updated PDU Fields",
+                "pduFields": [
+                    {
+                        "id": self.id_to_base64(self.pdu_field_to_be_preserved.id, "PeriodicFieldNode"),
+                        "label": "PDU Field To Be Preserved",
+                        "pduData": {
+                            "subtype": "DATE",
+                            "numberOfRounds": 1,
+                            "roundsNames": ["Round To Be Preserved"],
+                        },
+                    },
+                    {
+                        "id": self.id_to_base64(self.pdu_field_to_be_updated.id, "PeriodicFieldNode"),
+                        "label": "PDU Field 1",
+                        "pduData": {
+                            "subtype": "BOOLEAN",
+                            "numberOfRounds": 3,
+                            "roundsNames": ["Round 1 Updated", "Round 2 Updated", "Round 3 Updated"],
+                        },
+                    },
+                    {
+                        "label": "PDU Field 1",
+                        "pduData": {
+                            "subtype": "BOOLEAN",
+                            "numberOfRounds": 4,
+                            "roundsNames": ["Round 1A", "Round 2B", "Round 3C", "Round 4D"],
+                        },
+                    },
+                ],
+            }
+        }
+        self.snapshot_graphql_request(
+            request_string=self.UPDATE_PROGRAM_MUTATION,
+            context={"user": self.user},
+            variables={
+                **update_data,
+                "version": self.program.version,
+            },
+        )
+
+    def test_update_program_with_pdu_fields_existing_field_name_for_new_field(self) -> None:
+        self.create_user_role_with_permissions(self.user, [Permissions.PROGRAMME_UPDATE], self.business_area)
+        # pdu data with NEW field with name that already exists in the database but in different program -> no fail
+        pdu_data = PeriodicFieldDataFactory(
+            subtype=PeriodicFieldData.DATE,
+            number_of_rounds=1,
+            rounds_names=["Round 1"],
+        )
+        program = ProgramFactory(business_area=self.business_area, name="Test Program 1")
+        FlexibleAttributeForPDUFactory(
+            program=program,
+            label="PDU Field 1",
+            pdu_data=pdu_data,
+        )
+        update_data = {
+            "programData": {
+                "id": self.id_to_base64(self.program.id, "ProgramNode"),
+                "name": "Program with Updated PDU Fields",
+                "pduFields": [
+                    {
+                        "id": self.id_to_base64(self.pdu_field_to_be_preserved.id, "PeriodicFieldNode"),
+                        "label": "PDU Field To Be Preserved",
+                        "pduData": {
+                            "subtype": "DATE",
+                            "numberOfRounds": 1,
+                            "roundsNames": ["Round To Be Preserved"],
+                        },
+                    },
+                    {
+                        "id": self.id_to_base64(self.pdu_field_to_be_updated.id, "PeriodicFieldNode"),
+                        "label": "PDU Field - Updated",
+                        "pduData": {
+                            "subtype": "BOOLEAN",
+                            "numberOfRounds": 3,
+                            "roundsNames": ["Round 1 Updated", "Round 2 Updated", "Round 3 Updated"],
+                        },
+                    },
+                    {
+                        "label": "PDU Field 1",
+                        "pduData": {
+                            "subtype": "BOOLEAN",
+                            "numberOfRounds": 4,
+                            "roundsNames": ["Round 1A", "Round 2B", "Round 3C", "Round 4D"],
+                        },
+                    },
+                ],
+            }
+        }
+        self.snapshot_graphql_request(
+            request_string=self.UPDATE_PROGRAM_MUTATION,
+            context={"user": self.user},
+            variables={
+                **update_data,
+                "version": self.program.version,
+            },
+        )
+
+    def test_update_program_with_pdu_fields_existing_field_name_for_updated_field(self) -> None:
+        self.create_user_role_with_permissions(self.user, [Permissions.PROGRAMME_UPDATE], self.business_area)
+        # pdu data with UPDATED field with name that already exists in the database but in different program -> no fail
+        pdu_data = PeriodicFieldDataFactory(
+            subtype=PeriodicFieldData.DATE,
+            number_of_rounds=1,
+            rounds_names=["Round 1"],
+        )
+        program = ProgramFactory(business_area=self.business_area, name="Test Program 1")
+        FlexibleAttributeForPDUFactory(
+            program=program,
+            label="PDU Field 1",
+            pdu_data=pdu_data,
+        )
+        update_data = {
+            "programData": {
+                "id": self.id_to_base64(self.program.id, "ProgramNode"),
+                "name": "Program with Updated PDU Fields",
+                "pduFields": [
+                    {
+                        "id": self.id_to_base64(self.pdu_field_to_be_preserved.id, "PeriodicFieldNode"),
+                        "label": "PDU Field To Be Preserved",
+                        "pduData": {
+                            "subtype": "DATE",
+                            "numberOfRounds": 1,
+                            "roundsNames": ["Round To Be Preserved"],
+                        },
+                    },
+                    {
+                        "id": self.id_to_base64(self.pdu_field_to_be_updated.id, "PeriodicFieldNode"),
+                        "label": "PDU Field 1",
+                        "pduData": {
+                            "subtype": "BOOLEAN",
+                            "numberOfRounds": 3,
+                            "roundsNames": ["Round 1 Updated", "Round 2 Updated", "Round 3 Updated"],
+                        },
+                    },
+                    {
+                        "label": "PDU Field - New",
+                        "pduData": {
+                            "subtype": "BOOLEAN",
+                            "numberOfRounds": 4,
+                            "roundsNames": ["Round 1A", "Round 2B", "Round 3C", "Round 4D"],
+                        },
+                    },
+                ],
+            }
+        }
+        self.snapshot_graphql_request(
+            request_string=self.UPDATE_PROGRAM_MUTATION,
+            context={"user": self.user},
+            variables={
+                **update_data,
+                "version": self.program.version,
+            },
+        )
+
     def test_finish_active_program_with_not_finished_program_cycle(self) -> None:
         self.create_user_role_with_permissions(self.user, [Permissions.PROGRAMME_FINISH], self.business_area)
         Program.objects.filter(id=self.program.id).update(status=Program.ACTIVE)
@@ -623,65 +935,10 @@
         self.assertEqual(self.program.status, Program.ACTIVE)
         program_cycle = self.program.cycles.first()
 
-=======
-    def test_update_program_with_pdu_fields(self) -> None:
-        self.create_user_role_with_permissions(
-            self.user, [Permissions.PROGRAMME_UPDATE, Permissions.PROGRAMME_VIEW_LIST_AND_DETAILS], self.business_area
-        )
-
-        # get details to check the pdu fields
-        self.snapshot_graphql_request(
-            request_string=self.PROGRAM_QUERY,
-            context={
-                "user": self.user,
-                "headers": {
-                    "Business-Area": self.business_area.slug,
-                },
-            },
-            variables={"id": self.id_to_base64(self.program.id, "ProgramNode")},
-        )
-
-        # update pdu fields
-        update_data = {
-            "programData": {
-                "id": self.id_to_base64(self.program.id, "ProgramNode"),
-                "name": "Program with Updated PDU Fields",
-                "pduFields": [
-                    {
-                        "id": self.id_to_base64(self.pdu_field_to_be_preserved.id, "PeriodicFieldNode"),
-                        "label": "PDU Field To Be Preserved",
-                        "pduData": {
-                            "subtype": "DATE",
-                            "numberOfRounds": 1,
-                            "roundsNames": ["Round To Be Preserved"],
-                        },
-                    },
-                    {
-                        "id": self.id_to_base64(self.pdu_field_to_be_updated.id, "PeriodicFieldNode"),
-                        "label": "PDU Field - Updated",
-                        "pduData": {
-                            "subtype": "BOOLEAN",
-                            "numberOfRounds": 3,
-                            "roundsNames": ["Round 1 Updated", "Round 2 Updated", "Round 3 Updated"],
-                        },
-                    },
-                    {
-                        "label": "PDU Field - New",
-                        "pduData": {
-                            "subtype": "BOOLEAN",
-                            "numberOfRounds": 4,
-                            "roundsNames": ["Round 1A", "Round 2B", "Round 3C", "Round 4D"],
-                        },
-                    },
-                ],
-            }
-        }
->>>>>>> 2607e254
-        self.snapshot_graphql_request(
-            request_string=self.UPDATE_PROGRAM_MUTATION,
-            context={"user": self.user},
-            variables={
-<<<<<<< HEAD
+        self.snapshot_graphql_request(
+            request_string=self.UPDATE_PROGRAM_MUTATION,
+            context={"user": self.user},
+            variables={
                 "programData": {
                     "id": self.id_to_base64(self.program.id, "ProgramNode"),
                     "status": Program.FINISHED,
@@ -691,272 +948,14 @@
         )
         program_cycle.status = ProgramCycle.FINISHED
         program_cycle.save()
-=======
-                **update_data,
-                "version": self.program.version,
-            },
-        )
-
-        # get details again to check if the pdu fields are updated
-        self.snapshot_graphql_request(
-            request_string=self.PROGRAM_QUERY,
-            context={
-                "user": self.user,
-                "headers": {
-                    "Business-Area": self.business_area.slug,
-                },
-            },
-            variables={"id": self.id_to_base64(self.program.id, "ProgramNode")},
-        )
-        self.assertEqual(
-            self.program.pdu_fields.count(),
-            3,
-        )
-        self.assertIsNone(FlexibleAttribute.objects.filter(name="pdu_field_to_be_removed").first())
-        self.assertIsNone(FlexibleAttribute.objects.filter(name="pdu_field_to_be_updated").first())
-        self.assertEqual(
-            FlexibleAttribute.objects.filter(name="pdu_field_-_updated").first().pdu_data.subtype, "BOOLEAN"
-        )
-        self.assertIsNotNone(FlexibleAttribute.objects.filter(name="pdu_field_-_new").first())
-        self.assertIsNotNone(FlexibleAttribute.objects.filter(name="pdu_field_to_be_preserved").first())
-
-    def test_update_program_with_pdu_fields_invalid_data(self) -> None:
-        self.create_user_role_with_permissions(self.user, [Permissions.PROGRAMME_UPDATE], self.business_area)
-        update_data = {
-            "programData": {
-                "id": self.id_to_base64(self.program.id, "ProgramNode"),
-                "name": "Program with Updated PDU Fields",
-                "pduFields": [
-                    {
-                        "id": self.id_to_base64(self.pdu_field_to_be_preserved.id, "PeriodicFieldNode"),
-                        "label": "PDU Field To Be Preserved",
-                        "pduData": {
-                            "subtype": "DATE",
-                            "numberOfRounds": 1,
-                            "roundsNames": ["Round To Be Preserved"],
-                        },
-                    },
-                    {
-                        "id": self.id_to_base64(self.pdu_field_to_be_updated.id, "PeriodicFieldNode"),
-                        "label": "PDU Field - Updated",
-                        "pduData": {
-                            "subtype": "BOOLEAN",
-                            "numberOfRounds": 1,
-                            "roundsNames": ["Round 1 Updated", "Round 2 Updated", "Round 3 Updated"],
-                        },
-                    },
-                    {
-                        "label": "PDU Field - New",
-                        "pduData": {
-                            "subtype": "BOOLEAN",
-                            "numberOfRounds": 3,
-                            "roundsNames": ["Round 1A", "Round 2B", "Round 3C", "Round 4D"],
-                        },
-                    },
-                ],
-            }
-        }
-        self.snapshot_graphql_request(
-            request_string=self.UPDATE_PROGRAM_MUTATION,
-            context={"user": self.user},
-            variables={
-                **update_data,
-                "version": self.program.version,
-            },
-        )
-
-    def test_update_program_with_pdu_fields_program_has_RDI(self) -> None:
-        self.create_user_role_with_permissions(self.user, [Permissions.PROGRAMME_UPDATE], self.business_area)
-        RegistrationDataImportFactory(program=self.program)
-        update_data = {
-            "programData": {
-                "id": self.id_to_base64(self.program.id, "ProgramNode"),
-                "name": "Program with Updated PDU Fields",
-                "pduFields": [
-                    {
-                        "label": "PDU Field - New",
-                        "pduData": {
-                            "subtype": "BOOLEAN",
-                            "numberOfRounds": 4,
-                            "roundsNames": ["Round 1A", "Round 2B", "Round 3C", "Round 4D"],
-                        },
-                    },
-                ],
-            }
-        }
->>>>>>> 2607e254
-        self.snapshot_graphql_request(
-            request_string=self.UPDATE_PROGRAM_MUTATION,
-            context={"user": self.user},
-            variables={
-<<<<<<< HEAD
+        self.snapshot_graphql_request(
+            request_string=self.UPDATE_PROGRAM_MUTATION,
+            context={"user": self.user},
+            variables={
                 "programData": {
                     "id": self.id_to_base64(self.program.id, "ProgramNode"),
                     "status": Program.FINISHED,
                 },
-=======
-                **update_data,
-                "version": self.program.version,
-            },
-        )
-
-    def test_update_program_with_pdu_fields_duplicated_field_names_in_input(self) -> None:
-        self.create_user_role_with_permissions(self.user, [Permissions.PROGRAMME_UPDATE], self.business_area)
-        # pdu data with duplicated field names in the input
-        update_data = {
-            "programData": {
-                "id": self.id_to_base64(self.program.id, "ProgramNode"),
-                "name": "Program with Updated PDU Fields",
-                "pduFields": [
-                    {
-                        "id": self.id_to_base64(self.pdu_field_to_be_preserved.id, "PeriodicFieldNode"),
-                        "label": "PDU Field To Be Preserved",
-                        "pduData": {
-                            "subtype": "DATE",
-                            "numberOfRounds": 1,
-                            "roundsNames": ["Round To Be Preserved"],
-                        },
-                    },
-                    {
-                        "id": self.id_to_base64(self.pdu_field_to_be_updated.id, "PeriodicFieldNode"),
-                        "label": "PDU Field 1",
-                        "pduData": {
-                            "subtype": "BOOLEAN",
-                            "numberOfRounds": 3,
-                            "roundsNames": ["Round 1 Updated", "Round 2 Updated", "Round 3 Updated"],
-                        },
-                    },
-                    {
-                        "label": "PDU Field 1",
-                        "pduData": {
-                            "subtype": "BOOLEAN",
-                            "numberOfRounds": 4,
-                            "roundsNames": ["Round 1A", "Round 2B", "Round 3C", "Round 4D"],
-                        },
-                    },
-                ],
-            }
-        }
-        self.snapshot_graphql_request(
-            request_string=self.UPDATE_PROGRAM_MUTATION,
-            context={"user": self.user},
-            variables={
-                **update_data,
-                "version": self.program.version,
-            },
-        )
-
-    def test_update_program_with_pdu_fields_existing_field_name_for_new_field(self) -> None:
-        self.create_user_role_with_permissions(self.user, [Permissions.PROGRAMME_UPDATE], self.business_area)
-        # pdu data with NEW field with name that already exists in the database but in different program -> no fail
-        pdu_data = PeriodicFieldDataFactory(
-            subtype=PeriodicFieldData.DATE,
-            number_of_rounds=1,
-            rounds_names=["Round 1"],
-        )
-        program = ProgramFactory(business_area=self.business_area, name="Test Program 1")
-        FlexibleAttributeForPDUFactory(
-            program=program,
-            label="PDU Field 1",
-            pdu_data=pdu_data,
-        )
-        update_data = {
-            "programData": {
-                "id": self.id_to_base64(self.program.id, "ProgramNode"),
-                "name": "Program with Updated PDU Fields",
-                "pduFields": [
-                    {
-                        "id": self.id_to_base64(self.pdu_field_to_be_preserved.id, "PeriodicFieldNode"),
-                        "label": "PDU Field To Be Preserved",
-                        "pduData": {
-                            "subtype": "DATE",
-                            "numberOfRounds": 1,
-                            "roundsNames": ["Round To Be Preserved"],
-                        },
-                    },
-                    {
-                        "id": self.id_to_base64(self.pdu_field_to_be_updated.id, "PeriodicFieldNode"),
-                        "label": "PDU Field - Updated",
-                        "pduData": {
-                            "subtype": "BOOLEAN",
-                            "numberOfRounds": 3,
-                            "roundsNames": ["Round 1 Updated", "Round 2 Updated", "Round 3 Updated"],
-                        },
-                    },
-                    {
-                        "label": "PDU Field 1",
-                        "pduData": {
-                            "subtype": "BOOLEAN",
-                            "numberOfRounds": 4,
-                            "roundsNames": ["Round 1A", "Round 2B", "Round 3C", "Round 4D"],
-                        },
-                    },
-                ],
-            }
-        }
-        self.snapshot_graphql_request(
-            request_string=self.UPDATE_PROGRAM_MUTATION,
-            context={"user": self.user},
-            variables={
-                **update_data,
-                "version": self.program.version,
-            },
-        )
-
-    def test_update_program_with_pdu_fields_existing_field_name_for_updated_field(self) -> None:
-        self.create_user_role_with_permissions(self.user, [Permissions.PROGRAMME_UPDATE], self.business_area)
-        # pdu data with UPDATED field with name that already exists in the database but in different program -> no fail
-        pdu_data = PeriodicFieldDataFactory(
-            subtype=PeriodicFieldData.DATE,
-            number_of_rounds=1,
-            rounds_names=["Round 1"],
-        )
-        program = ProgramFactory(business_area=self.business_area, name="Test Program 1")
-        FlexibleAttributeForPDUFactory(
-            program=program,
-            label="PDU Field 1",
-            pdu_data=pdu_data,
-        )
-        update_data = {
-            "programData": {
-                "id": self.id_to_base64(self.program.id, "ProgramNode"),
-                "name": "Program with Updated PDU Fields",
-                "pduFields": [
-                    {
-                        "id": self.id_to_base64(self.pdu_field_to_be_preserved.id, "PeriodicFieldNode"),
-                        "label": "PDU Field To Be Preserved",
-                        "pduData": {
-                            "subtype": "DATE",
-                            "numberOfRounds": 1,
-                            "roundsNames": ["Round To Be Preserved"],
-                        },
-                    },
-                    {
-                        "id": self.id_to_base64(self.pdu_field_to_be_updated.id, "PeriodicFieldNode"),
-                        "label": "PDU Field 1",
-                        "pduData": {
-                            "subtype": "BOOLEAN",
-                            "numberOfRounds": 3,
-                            "roundsNames": ["Round 1 Updated", "Round 2 Updated", "Round 3 Updated"],
-                        },
-                    },
-                    {
-                        "label": "PDU Field - New",
-                        "pduData": {
-                            "subtype": "BOOLEAN",
-                            "numberOfRounds": 4,
-                            "roundsNames": ["Round 1A", "Round 2B", "Round 3C", "Round 4D"],
-                        },
-                    },
-                ],
-            }
-        }
-        self.snapshot_graphql_request(
-            request_string=self.UPDATE_PROGRAM_MUTATION,
-            context={"user": self.user},
-            variables={
-                **update_data,
->>>>>>> 2607e254
                 "version": self.program.version,
             },
         )