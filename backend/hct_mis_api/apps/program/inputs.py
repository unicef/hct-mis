import graphene


class CreateProgramInput(graphene.InputObjectType):
    name = graphene.String()
    start_date = graphene.Date()
    end_date = graphene.Date()
    description = graphene.String()
    budget = graphene.Decimal()
    frequency_of_payments = graphene.String()
    sector = graphene.String()
    scope = graphene.String()
    cash_plus = graphene.Boolean()
    population_goal = graphene.Int()
    administrative_areas_of_implementation = graphene.String()
    business_area_slug = graphene.String()
    individual_data_needed = graphene.Boolean()
    data_collecting_type_code = graphene.String()


class UpdateProgramInput(graphene.InputObjectType):
    id = graphene.String(required=True)
    name = graphene.String()
    status = graphene.String()
    start_date = graphene.Date()
    end_date = graphene.Date()
    description = graphene.String()
    budget = graphene.Decimal()
    frequency_of_payments = graphene.String()
    sector = graphene.String()
    scope = graphene.String()
    cash_plus = graphene.Boolean()
    population_goal = graphene.Int()
    administrative_areas_of_implementation = graphene.String()
    individual_data_needed = graphene.Boolean()
    data_collecting_type_code = graphene.String()


class CopyProgramInput(graphene.InputObjectType):
    id = graphene.String(required=True)
    name = graphene.String()
    start_date = graphene.Date()
    end_date = graphene.Date()
    description = graphene.String()
    budget = graphene.Decimal()
    frequency_of_payments = graphene.String()
    sector = graphene.String()
    scope = graphene.String()
    cash_plus = graphene.Boolean()
    population_goal = graphene.Int()
    administrative_areas_of_implementation = graphene.String()
    business_area_slug = graphene.String()
    individual_data_needed = graphene.Boolean()
<<<<<<< HEAD


class CreateProgramCycleInput(graphene.InputObjectType):
    name = graphene.String(required=True)
    start_date = graphene.Date(required=True)
    end_date = graphene.Date()


class UpdateProgramCycleInput(graphene.InputObjectType):
    program_cycle_id = graphene.ID(required=True)
    name = graphene.String()
    start_date = graphene.Date()
    end_date = graphene.Date()
=======
    data_collecting_type_code = graphene.String()
>>>>>>> 949bcd28
<|MERGE_RESOLUTION|>--- conflicted
+++ resolved
@@ -51,7 +51,7 @@
     administrative_areas_of_implementation = graphene.String()
     business_area_slug = graphene.String()
     individual_data_needed = graphene.Boolean()
-<<<<<<< HEAD
+    data_collecting_type_code = graphene.String()
 
 
 class CreateProgramCycleInput(graphene.InputObjectType):
@@ -64,7 +64,4 @@
     program_cycle_id = graphene.ID(required=True)
     name = graphene.String()
     start_date = graphene.Date()
-    end_date = graphene.Date()
-=======
-    data_collecting_type_code = graphene.String()
->>>>>>> 949bcd28
+    end_date = graphene.Date()