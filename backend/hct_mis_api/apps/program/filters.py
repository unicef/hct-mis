from typing import Any

from django.db.models import Count, Q, QuerySet
from django.db.models.functions import Lower

from django_filters import (
    CharFilter,
    DateFilter,
    FilterSet,
    MultipleChoiceFilter,
    OrderingFilter,
)

from hct_mis_api.apps.core.filters import DecimalRangeFilter, IntegerRangeFilter
from hct_mis_api.apps.core.utils import CustomOrderingFilter
from hct_mis_api.apps.payment.models import CashPlanPaymentVerification, PaymentRecord
from hct_mis_api.apps.program.models import CashPlan, Program


class ProgramFilter(FilterSet):
    business_area = CharFilter(field_name="business_area__slug", required=True)
    search = CharFilter(method="search_filter")
    status = MultipleChoiceFilter(field_name="status", choices=Program.STATUS_CHOICE)
    sector = MultipleChoiceFilter(field_name="sector", choices=Program.SECTOR_CHOICE)
    number_of_households = IntegerRangeFilter(method="filter_number_of_households")
    budget = DecimalRangeFilter(field_name="budget")
    start_date = DateFilter(field_name="start_date", lookup_expr="gte")
    end_date = DateFilter(field_name="end_date", lookup_expr="lte")

    class Meta:
        fields = (
            "business_area",
            "search",
            "status",
            "sector",
            "number_of_households",
            "budget",
            "start_date",
            "end_date",
        )
        model = Program

    order_by = CustomOrderingFilter(
        fields=(Lower("name"), "status", "start_date", "end_date", "sector", "total_number_of_households", "budget")
    )

<<<<<<< HEAD
    def filter_queryset(self, queryset: QuerySet) -> QuerySet:
=======
    def filter_number_of_households(self, queryset, name, value):
>>>>>>> f9cfb2a7
        queryset = queryset.annotate(
            total_number_of_households=Count(
                "cash_plans__payment_records__household",
                filter=Q(cash_plans__payment_records__delivered_quantity__gte=0),
                distinct=True,
            )
        )
        if min_value := value.get("min"):
            queryset = queryset.filter(total_number_of_households__gte=min_value)
        if max_value := value.get("max"):
            queryset = queryset.filter(total_number_of_households__lte=max_value)
        return queryset

    def search_filter(self, qs: QuerySet, name: str, value: Any) -> QuerySet:
        values = value.split(" ")
        q_obj = Q()
        for value in values:
            q_obj |= Q(name__istartswith=value)
        return qs.filter(q_obj)


class CashPlanFilter(FilterSet):
    search = CharFilter(method="search_filter")
    delivery_type = MultipleChoiceFilter(field_name="delivery_type", choices=PaymentRecord.DELIVERY_TYPE_CHOICE)
    verification_status = MultipleChoiceFilter(
        field_name="cash_plan_payment_verification_summary__status", choices=CashPlanPaymentVerification.STATUS_CHOICES
    )
    business_area = CharFilter(
        field_name="business_area__slug",
    )

    class Meta:
        fields = {
            "program": ["exact"],
            "assistance_through": ["exact", "startswith"],
            "service_provider__full_name": ["exact", "startswith"],
            "start_date": ["exact", "lte", "gte"],
            "end_date": ["exact", "lte", "gte"],
            "business_area": ["exact"],
        }
        model = CashPlan

    order_by = OrderingFilter(
        fields=(
            "ca_id",
            "status",
            "total_number_of_hh",
            "total_entitled_quantity",
            ("cash_plan_payment_verification_summary__status", "verification_status"),
            "total_persons_covered",
            "total_delivered_quantity",
            "total_undelivered_quantity",
            "dispersion_date",
            "assistance_measurement",
            "assistance_through",
            "delivery_type",
            "start_date",
            "end_date",
            "program__name",
            "id",
            "updated_at",
            "service_provider__full_name",
        )
    )

    def filter_queryset(self, queryset: QuerySet) -> QuerySet:
        queryset = queryset.annotate(total_number_of_hh=Count("payment_records"))
        return super().filter_queryset(queryset)

    def search_filter(self, qs: QuerySet, name: str, value: Any) -> QuerySet:
        values = value.split(" ")
        q_obj = Q()
        for value in values:
            q_obj |= Q(ca_id__istartswith=value)
        return qs.filter(q_obj)


class ChartProgramFilter(FilterSet):
    business_area = CharFilter(field_name="business_area__slug", required=True)

    class Meta:
        fields = ("business_area",)
        model = Program

    def search_filter(self, qs: QuerySet, name: str, value: Any) -> QuerySet:
        values = value.split(" ")
        q_obj = Q()
        for value in values:
            q_obj |= Q(first_name__startswith=value)
            q_obj |= Q(last_name__startswith=value)
            q_obj |= Q(email__startswith=value)
        return qs.filter(q_obj)<|MERGE_RESOLUTION|>--- conflicted
+++ resolved
@@ -1,4 +1,4 @@
-from typing import Any
+from typing import Any, Dict
 
 from django.db.models import Count, Q, QuerySet
 from django.db.models.functions import Lower
@@ -44,11 +44,7 @@
         fields=(Lower("name"), "status", "start_date", "end_date", "sector", "total_number_of_households", "budget")
     )
 
-<<<<<<< HEAD
-    def filter_queryset(self, queryset: QuerySet) -> QuerySet:
-=======
-    def filter_number_of_households(self, queryset, name, value):
->>>>>>> f9cfb2a7
+    def filter_number_of_households(self, queryset: QuerySet, name: str, value: Dict) -> QuerySet:
         queryset = queryset.annotate(
             total_number_of_households=Count(
                 "cash_plans__payment_records__household",
