from decimal import Decimal

from django.conf import settings
from django.core.validators import MinValueValidator
from django.db import models
from django.db.models import Sum
from django.utils.translation import ugettext_lazy as _

from utils.models import TimeStampedUUIDModel


class Program(TimeStampedUUIDModel):
    DRAFT = "DRAFT"
    ACTIVE = "ACTIVE"
    FINISHED = "FINISHED"
    STATUS_CHOICE = (
        (DRAFT, _("Draft")),
        (ACTIVE, _("Active")),
        (FINISHED, _("Finished")),
    )

    REGULAR = "REGULAR"
    ONE_OFF = "ONE_OFF"

    FREQUENCY_OF_PAYMENTS_CHOICE = (
        (REGULAR, _("Regular")),
        (ONE_OFF, _("One-off")),
    )

    CHILD_PROTECTION = "CHILD PROTECTION"
    EDUCATION = "EDUCATION"
    GENDER = "GENDER"
    HEALTH = "HEALTH"
    HIV_AIDS = "HIV_AIDS"
    MULTI_PURPOSE = "MULTI_PURPOSE"
    NUTRITION = "NUTRITION"
    SOCIAL_POLICY = "SOCIAL_POLICY"
    WASH = "WASH"

    SECTOR_CHOICE = (
        (CHILD_PROTECTION, _("Child Protection")),
        (EDUCATION, _("Education")),
        (GENDER, _("Gender")),
        (HEALTH, _("Health")),
        (HIV_AIDS, _("HIV / AIDS")),
        (MULTI_PURPOSE, _("Multi Purpose")),
        (NUTRITION, _("Nutrition")),
        (SOCIAL_POLICY, _("Social Policy")),
        (WASH, _("WASH")),
    )

    FULL = "FULL"
    PARTIAL = "PARTIAL"
    NO_INTEGRATION = "NO_INTEGRATION"
    SCOPE_CHOICE = (
        (FULL, _("Full")),
        (PARTIAL, _("Partial")),
        (NO_INTEGRATION, _("No Integration")),
    )

    name = models.CharField(max_length=255)
    status = models.CharField(max_length=255, choices=STATUS_CHOICE,)
    start_date = models.DateTimeField()
    end_date = models.DateTimeField()
    description = models.CharField(max_length=255)
    program_ca_id = models.CharField(max_length=255)
    locations = models.ManyToManyField(
<<<<<<< HEAD
        "core.Location", related_name="programs", blank=True
=======
        "core.Location", related_name="programs", blank=True,
>>>>>>> 6d157a11
    )
    business_area = models.ForeignKey(
        "core.BusinessArea", on_delete=models.CASCADE
    )
    budget = models.DecimalField(
        decimal_places=2,
        max_digits=12,
        validators=[MinValueValidator(Decimal("0.01"))],
    )
    frequency_of_payments = models.CharField(
        max_length=50, choices=FREQUENCY_OF_PAYMENTS_CHOICE,
    )
    sector = models.CharField(max_length=50, choices=SECTOR_CHOICE,)
    scope = models.CharField(max_length=50, choices=SCOPE_CHOICE,)
    cash_plus = models.BooleanField()
    population_goal = models.PositiveIntegerField()
    administrative_areas_of_implementation = models.CharField(max_length=255)

    @property
    def total_number_of_households(self):
        return self.cash_plans.aggregate(
            households=Sum("number_of_households"),
        )["households"]


class CashPlan(TimeStampedUUIDModel):
    NOT_STARTED = "NOT_STARTED"
    STARTED = "STARTED"
    COMPLETE = "COMPLETE"

    STATUS_CHOICE = (
        (NOT_STARTED, _("NOT_STARTED")),
        (STARTED, _("STARTED")),
        ("COMPLETE", _("COMPLETE")),
    )

    program = models.ForeignKey(
        "Program", on_delete=models.CASCADE, related_name="cash_plans",
    )
    name = models.CharField(max_length=255)
    start_date = models.DateTimeField()
    end_date = models.DateTimeField()
    disbursement_date = models.DateTimeField()
    number_of_households = models.PositiveIntegerField()
    created_date = models.DateTimeField(auto_now_add=True)
    created_by = models.ForeignKey(
        settings.AUTH_USER_MODEL,
        on_delete=models.SET_NULL,
        related_name="cash_plans",
        null=True,
    )
    coverage_duration = models.PositiveIntegerField()
    coverage_units = models.CharField(max_length=255)
    target_population = models.ForeignKey(
        "targeting.TargetPopulation",
        on_delete=models.CASCADE,
        related_name="cash_plans",
    )
    cash_assist_id = models.CharField(max_length=255)
    distribution_modality = models.CharField(max_length=255)
    fsp = models.CharField(max_length=255)
    status = models.CharField(max_length=50, choices=STATUS_CHOICE)
    currency = models.CharField(max_length=255)
    total_entitled_quantity = models.DecimalField(
        decimal_places=2,
        max_digits=12,
        validators=[MinValueValidator(Decimal("0.01"))],
    )
    total_delivered_quantity = models.DecimalField(
        decimal_places=2,
        max_digits=12,
        validators=[MinValueValidator(Decimal("0.01"))],
    )
    total_undelivered_quantity = models.DecimalField(
        decimal_places=2,
        max_digits=12,
        validators=[MinValueValidator(Decimal("0.01"))],
    )
    dispersion_date = models.DateField()
<<<<<<< HEAD
    deliveryType = models.CharField(max_length=255)
    assistanceThrough = models.CharField(max_length=255)
=======
    delivery_type = models.CharField(max_length=255)
    assistance_through = models.CharField(max_length=255)
>>>>>>> 6d157a11
<|MERGE_RESOLUTION|>--- conflicted
+++ resolved
@@ -65,11 +65,7 @@
     description = models.CharField(max_length=255)
     program_ca_id = models.CharField(max_length=255)
     locations = models.ManyToManyField(
-<<<<<<< HEAD
-        "core.Location", related_name="programs", blank=True
-=======
         "core.Location", related_name="programs", blank=True,
->>>>>>> 6d157a11
     )
     business_area = models.ForeignKey(
         "core.BusinessArea", on_delete=models.CASCADE
@@ -149,10 +145,5 @@
         validators=[MinValueValidator(Decimal("0.01"))],
     )
     dispersion_date = models.DateField()
-<<<<<<< HEAD
-    deliveryType = models.CharField(max_length=255)
-    assistanceThrough = models.CharField(max_length=255)
-=======
     delivery_type = models.CharField(max_length=255)
-    assistance_through = models.CharField(max_length=255)
->>>>>>> 6d157a11
+    assistance_through = models.CharField(max_length=255)