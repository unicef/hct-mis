--- conflicted
+++ resolved
@@ -301,12 +301,6 @@
         if extra_validation:
             payment_records = list(map(lambda pr: pr.pk, filter(extra_validation, payment_records)))
 
-<<<<<<< HEAD
-        if extra_validation:
-            payment_records = list(map(lambda pr: pr.pk, filter(extra_validation, payment_records)))
-
-=======
->>>>>>> db054379
         return PaymentRecord.objects.filter(pk__in=payment_records)
 
     class Meta:
