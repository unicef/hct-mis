from decimal import Decimal
from typing import Collection, Optional

from django.contrib.postgres.fields import CICharField
from django.core.exceptions import ValidationError
from django.core.validators import (
    MaxLengthValidator,
    MinLengthValidator,
    MinValueValidator,
    ProhibitNullCharactersValidator,
)
from django.db import models
from django.db.models import Q, QuerySet
from django.db.models.constraints import UniqueConstraint
from django.utils.translation import gettext_lazy as _

from model_utils.models import SoftDeletableModel

from hct_mis_api.apps.activity_log.utils import create_mapping_dict
from hct_mis_api.apps.household.models import Household
from hct_mis_api.apps.targeting.models import TargetPopulation
from hct_mis_api.apps.utils.models import (
    AbstractSyncable,
    ConcurrencyModel,
    TimeStampedUUIDModel,
)
from hct_mis_api.apps.utils.validators import (
    DoubleSpaceValidator,
    StartEndSpaceValidator,
)


class Program(SoftDeletableModel, TimeStampedUUIDModel, AbstractSyncable, ConcurrencyModel):
    ACTIVITY_LOG_MAPPING = create_mapping_dict(
        [
            "name",
            "status",
            "start_date",
            "end_date",
            "description",
            "ca_id",
            "ca_hash_id",
            "business_area",
            "budget",
            "frequency_of_payments",
            "sector",
            "scope",
            "cash_plus",
            "population_goal",
            "administrative_areas_of_implementation",
            "individual_data_needed",
        ],
        {"admin_areas_log": "admin_areas"},
    )
    DRAFT = "DRAFT"
    ACTIVE = "ACTIVE"
    FINISHED = "FINISHED"
    STATUS_CHOICE = (
        (ACTIVE, _("Active")),
        (DRAFT, _("Draft")),
        (FINISHED, _("Finished")),
    )

    REGULAR = "REGULAR"
    ONE_OFF = "ONE_OFF"

    FREQUENCY_OF_PAYMENTS_CHOICE = (
        (ONE_OFF, _("One-off")),
        (REGULAR, _("Regular")),
    )

    CHILD_PROTECTION = "CHILD_PROTECTION"
    EDUCATION = "EDUCATION"
    HEALTH = "HEALTH"
    MULTI_PURPOSE = "MULTI_PURPOSE"
    NUTRITION = "NUTRITION"
    SOCIAL_POLICY = "SOCIAL_POLICY"
    WASH = "WASH"

    SECTOR_CHOICE = (
        (CHILD_PROTECTION, _("Child Protection")),
        (EDUCATION, _("Education")),
        (HEALTH, _("Health")),
        (MULTI_PURPOSE, _("Multi Purpose")),
        (NUTRITION, _("Nutrition")),
        (SOCIAL_POLICY, _("Social Policy")),
        (WASH, _("WASH")),
    )

    SCOPE_FOR_PARTNERS = "FOR_PARTNERS"
    SCOPE_UNICEF = "UNICEF"

    SCOPE_CHOICE = (
        (SCOPE_FOR_PARTNERS, _("For partners")),
        (SCOPE_UNICEF, _("Unicef")),
    )

    name = CICharField(
        max_length=255,
        validators=[
            MinLengthValidator(3),
            MaxLengthValidator(255),
            DoubleSpaceValidator,
            StartEndSpaceValidator,
            ProhibitNullCharactersValidator(),
        ],
        db_index=True,
    )
    status = models.CharField(max_length=10, choices=STATUS_CHOICE, db_index=True)
    start_date = models.DateField(db_index=True)
    end_date = models.DateField(db_index=True)
    description = models.CharField(
        blank=True,
        max_length=255,
        validators=[MinLengthValidator(3), MaxLengthValidator(255)],
    )
    ca_id = CICharField(max_length=255, null=True, blank=True, db_index=True)
    ca_hash_id = CICharField(max_length=255, null=True, blank=True, db_index=True)
    admin_areas = models.ManyToManyField("geo.Area", related_name="programs", blank=True)
    business_area = models.ForeignKey("core.BusinessArea", on_delete=models.CASCADE)
    budget = models.DecimalField(
        decimal_places=2,
        max_digits=11,
        validators=[MinValueValidator(Decimal("0.00"))],
        db_index=True,
    )
    frequency_of_payments = models.CharField(
        max_length=50,
        choices=FREQUENCY_OF_PAYMENTS_CHOICE,
    )
    sector = models.CharField(max_length=50, choices=SECTOR_CHOICE, db_index=True)
    scope = models.CharField(
        max_length=50,
        choices=SCOPE_CHOICE,
    )
    cash_plus = models.BooleanField()
    population_goal = models.PositiveIntegerField()
    administrative_areas_of_implementation = models.CharField(
        max_length=255,
        blank=True,
        validators=[MinLengthValidator(3), MaxLengthValidator(255)],
    )
    individual_data_needed = models.BooleanField(
        default=False,
        help_text="""
        This boolean decides whether the target population sync will send
        all individuals of a household that's part of the population or only
        the relevant ones (collectors etc.)""",
    )
    data_collecting_type = models.ForeignKey(
        "core.DataCollectingType", related_name="programs", on_delete=models.PROTECT, null=True, blank=True
    )
<<<<<<< HEAD
=======

    @staticmethod
    def get_total_number_of_households_from_payments(qs: Union[models.QuerySet, ExtendedQuerySetSequence]) -> int:
        return (
            qs.filter(**{"payment_items__delivered_quantity__gt": 0})
            .distinct("payment_items__household__unicef_id")
            .values_list("payment_items__household__unicef_id", flat=True)
            .order_by("payment_items__household__unicef_id")
            .count()
        )
>>>>>>> 6f96b6a1

    @property
    def total_number_of_households(self) -> int:
        return self.household_set.count()

    @property
    def households_with_tp_in_program(self) -> QuerySet:
        target_populations_in_program = TargetPopulation.objects.filter(program=self).exclude(
            status=TargetPopulation.STATUS_OPEN
        )
        return Household.objects.filter(target_populations__in=target_populations_in_program).distinct()

    @property
    def admin_areas_log(self) -> str:
        return ", ".join(self.admin_areas.all())

    class Meta:
        constraints = [
            UniqueConstraint(
                fields=["name", "business_area", "is_removed"],
                condition=Q(is_removed=False),
                name="unique_for_program_if_not_removed",
            )
        ]
        verbose_name = "Programme"

    def __str__(self) -> str:
        return self.name

    def validate_unique(self, exclude: Optional[Collection[str]] = ...) -> None:  # type: ignore
        query = Program.objects.filter(name=self.name, business_area=self.business_area, is_removed=False)
        if query.exists() and query.first() != self:
            raise ValidationError(
                f"Program for name: {self.name} and business_area: {self.business_area.slug} already exists."
            )
        super(Program, self).validate_unique()


class ProgramCycle(SoftDeletableModel, TimeStampedUUIDModel, AbstractSyncable, ConcurrencyModel):
    ACTIVITY_LOG_MAPPING = create_mapping_dict(
        [
            "iteration",
            "status",
            "start_date",
            "end_date",
            "description",
        ],
    )
    ACTIVE = "ACTIVE"
    CLOSED = "CLOSED"
    STATUS_CHOICE = (
        (ACTIVE, _("Active")),
        (CLOSED, _("Closed")),
    )

    iteration = models.PositiveIntegerField(
        validators=[
            MinValueValidator(1),
        ],
        db_index=True,
        default=1,
    )
    status = models.CharField(max_length=10, choices=STATUS_CHOICE, db_index=True)
    start_date = models.DateField()  # first from program
    end_date = models.DateField(null=True, blank=True)
    description = models.CharField(
        blank=True,
        max_length=255,
        validators=[MinLengthValidator(3), MaxLengthValidator(255)],
    )
    program = models.ForeignKey("Program", on_delete=models.CASCADE, related_name="cycles")

    class Meta:
        unique_together = ("iteration", "program")
        ordering = ["program", "iteration"]
        verbose_name = "ProgrammeCycle"

    def __str__(self) -> str:
        return f"{self.program.name} - cycle {self.iteration}"<|MERGE_RESOLUTION|>--- conflicted
+++ resolved
@@ -150,8 +150,6 @@
     data_collecting_type = models.ForeignKey(
         "core.DataCollectingType", related_name="programs", on_delete=models.PROTECT, null=True, blank=True
     )
-<<<<<<< HEAD
-=======
 
     @staticmethod
     def get_total_number_of_households_from_payments(qs: Union[models.QuerySet, ExtendedQuerySetSequence]) -> int:
@@ -162,7 +160,6 @@
             .order_by("payment_items__household__unicef_id")
             .count()
         )
->>>>>>> 6f96b6a1
 
     @property
     def total_number_of_households(self) -> int:
