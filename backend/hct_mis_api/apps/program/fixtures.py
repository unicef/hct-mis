from datetime import timedelta, datetime
from random import randint

import factory
from factory import fuzzy
from pytz import utc

from account.fixtures import UserFactory
from core.fixtures import LocationFactory
from program.models import Program, CashPlan
from targeting.fixtures import TargetPopulationFactory


class ProgramFactory(factory.DjangoModelFactory):
    class Meta:
        model = Program

    name = factory.Faker(
        "sentence", nb_words=6, variable_nb_words=True, ext_word_list=None,
    )
    status = fuzzy.FuzzyChoice(Program.STATUS_CHOICE, getter=lambda c: c[0],)
    start_date = factory.Faker(
        "date_time_this_decade", before_now=False, after_now=True, tzinfo=utc,
    )
    end_date = factory.LazyAttribute(
        lambda o: o.start_date + timedelta(days=randint(60, 1000))
    )
    description = factory.Faker(
        "sentence", nb_words=10, variable_nb_words=True, ext_word_list=None,
    )
    program_ca_id = factory.Faker("uuid4")
    locations = factory.SubFactory(LocationFactory)
    budget = factory.fuzzy.FuzzyDecimal(1000000.0, 900000000.0)
    frequency_of_payments = fuzzy.FuzzyChoice(
        Program.FREQUENCY_OF_PAYMENTS_CHOICE, getter=lambda c: c[0],
    )
    sector = fuzzy.FuzzyChoice(Program.SECTOR_CHOICE, getter=lambda c: c[0],)
    scope = fuzzy.FuzzyChoice(Program.SCOPE_CHOICE, getter=lambda c: c[0],)
    cash_plus = fuzzy.FuzzyChoice((True, False))
    population_goal = factory.fuzzy.FuzzyDecimal(50000.0, 600000.0)
    administrative_areas_of_implementation = factory.Faker(
        "sentence", nb_words=3, variable_nb_words=True, ext_word_list=None,
    )

    @factory.post_generation
    def locations(self, create, extracted, **kwargs):
        if not create:
            self.locations.add(LocationFactory())

        if extracted:
            for location in extracted:
                self.locations.add(location)


class CashPlanFactory(factory.DjangoModelFactory):
    class Meta:
        model = CashPlan

    program = factory.SubFactory(ProgramFactory)
    name = factory.Faker(
        "sentence", nb_words=6, variable_nb_words=True, ext_word_list=None,
    )
    start_date = factory.Faker(
        "date_time_this_decade", before_now=False, after_now=True, tzinfo=utc,
    )
    end_date = factory.LazyAttribute(
        lambda o: o.start_date + timedelta(days=randint(60, 1000))
    )
    disbursement_date = factory.LazyAttribute(
        lambda o: o.end_date - timedelta(days=5)
    )
    number_of_households = factory.fuzzy.FuzzyInteger(100, 550)
    created_date = factory.LazyAttribute(
        lambda o: o.start_date - timedelta(days=5)
    )
    created_by = factory.SubFactory(UserFactory)
    coverage_duration = factory.fuzzy.FuzzyInteger(10, 30)
    coverage_units = factory.Faker(
        "random_element", elements=["Day(s)", "Week(s)", "Month(s)", "Year(s)"],
    )
    target_population = factory.SubFactory(TargetPopulationFactory)
    cash_assist_id = factory.Faker("uuid4")
    distribution_modality = factory.Faker(
        "pystr_format", string_format="###-##",
    )
    fsp = factory.Faker("company")
    status = fuzzy.FuzzyChoice(CashPlan.STATUS_CHOICE, getter=lambda c: c[0],)
    currency = factory.Faker("currency_name")
    total_entitled_quantity = factory.fuzzy.FuzzyDecimal(20000.0, 90000000.0)
    total_delivered_quantity = factory.fuzzy.FuzzyDecimal(20000.0, 90000000.0)
    total_undelivered_quantity = factory.fuzzy.FuzzyDecimal(20000.0, 90000000.0)
    dispersion_date = fuzzy.FuzzyDate(
        start_date=datetime.now() + timedelta(days=30),
        end_date=datetime.now() + timedelta(days=365),
    )
<<<<<<< HEAD
    deliveryType = factory.Faker(
        "random_element", elements=["Deposit to Card", "Transfer", "Cash"]
    )
    assistanceThrough = factory.LazyAttribute(
=======
    delivery_type = factory.Faker(
        "random_element", elements=["Deposit to Card", "Transfer", "Cash"]
    )
    assistance_through = factory.LazyAttribute(
>>>>>>> 6d157a11
        lambda o: f"{factory.Faker('company')} Bank"
    )<|MERGE_RESOLUTION|>--- conflicted
+++ resolved
@@ -93,16 +93,9 @@
         start_date=datetime.now() + timedelta(days=30),
         end_date=datetime.now() + timedelta(days=365),
     )
-<<<<<<< HEAD
-    deliveryType = factory.Faker(
-        "random_element", elements=["Deposit to Card", "Transfer", "Cash"]
-    )
-    assistanceThrough = factory.LazyAttribute(
-=======
     delivery_type = factory.Faker(
         "random_element", elements=["Deposit to Card", "Transfer", "Cash"]
     )
     assistance_through = factory.LazyAttribute(
->>>>>>> 6d157a11
         lambda o: f"{factory.Faker('company')} Bank"
     )