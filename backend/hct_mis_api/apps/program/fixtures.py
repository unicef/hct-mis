--- conflicted
+++ resolved
@@ -7,14 +7,10 @@
 
 from hct_mis_api.apps.core.fixtures import AdminAreaFactory
 from hct_mis_api.apps.core.models import BusinessArea
-<<<<<<< HEAD
-from hct_mis_api.apps.payment.models import PaymentRecord
-=======
 from hct_mis_api.apps.payment.models import (
     CashPlanPaymentVerificationSummary,
     PaymentRecord,
 )
->>>>>>> a500dda6
 from hct_mis_api.apps.program.models import CashPlan, Program
 
 
