from typing import Any, Dict, List, Tuple, Type

from django.db.models import (
    Case,
    Count,
    DecimalField,
    Exists,
    F,
    IntegerField,
    OuterRef,
    Q,
    QuerySet,
    Sum,
    Value,
    When,
)

import graphene
from graphene import Int, relay
from graphene_django import DjangoObjectType
from graphene_django.filter import DjangoFilterConnectionField

from hct_mis_api.apps.account.models import Partner
from hct_mis_api.apps.account.permissions import (
    ALL_GRIEVANCES_CREATE_MODIFY,
    AdminUrlNodeMixin,
    BaseNodePermissionMixin,
    BasePermission,
    DjangoPermissionFilterConnectionField,
    Permissions,
    hopeOneOfPermissionClass,
    hopePermissionClass,
)
from hct_mis_api.apps.account.schema import PartnerNode
from hct_mis_api.apps.core.decorators import cached_in_django_cache
from hct_mis_api.apps.core.extended_connection import ExtendedConnection
from hct_mis_api.apps.core.models import DataCollectingType
from hct_mis_api.apps.core.schema import (
    ChoiceObject,
    DataCollectingTypeNode,
    PeriodicFieldNode,
)
from hct_mis_api.apps.core.utils import (
    chart_filters_decoder,
    chart_permission_decorator,
    to_choice_object,
)
from hct_mis_api.apps.payment.delivery_mechanisms import DeliveryMechanismChoices
from hct_mis_api.apps.payment.filters import (
    CashPlanFilter,
    PaymentVerificationPlanFilter,
)
from hct_mis_api.apps.payment.models import (
    CashPlan,
    GenericPayment,
    PaymentVerificationPlan,
    PaymentVerificationSummary,
)
from hct_mis_api.apps.payment.schema import (
    PaymentVerificationPlanNode,
    PaymentVerificationSummaryNode,
)
from hct_mis_api.apps.payment.utils import get_payment_items_for_dashboard
from hct_mis_api.apps.program.filters import ProgramCycleFilter, ProgramFilter
from hct_mis_api.apps.program.models import Program, ProgramCycle
from hct_mis_api.apps.utils.schema import ChartDetailedDatasetsNode


class ProgramCycleNode(BaseNodePermissionMixin, DjangoObjectType):
    permission_classes = (
        hopePermissionClass(
            Permissions.PM_PROGRAMME_CYCLE_VIEW_DETAILS,
        ),
    )
    total_delivered_quantity_usd = graphene.Float()
    total_entitled_quantity_usd = graphene.Float()
    total_undelivered_quantity_usd = graphene.Float()

    def resolve_total_delivered_quantity_usd(self, info: Any, **kwargs: Any) -> graphene.Float:
        return self.total_delivered_quantity_usd

    def resolve_total_entitled_quantity_usd(self, info: Any, **kwargs: Any) -> graphene.Float:
        return self.total_entitled_quantity_usd

    def resolve_total_undelivered_quantity_usd(self, info: Any, **kwargs: Any) -> graphene.Float:
        return self.total_undelivered_quantity_usd

    class Meta:
        model = ProgramCycle
        filter_fields = [
            "name",
            "status",
        ]
        interfaces = (relay.Node,)
        connection_class = ExtendedConnection


class ProgramNode(BaseNodePermissionMixin, AdminUrlNodeMixin, DjangoObjectType):
    permission_classes = (
        hopePermissionClass(
            Permissions.PROGRAMME_VIEW_LIST_AND_DETAILS,
        ),
    )

    budget = graphene.Decimal()
    total_entitled_quantity = graphene.Decimal()
    total_delivered_quantity = graphene.Decimal()
    total_undelivered_quantity = graphene.Decimal()
    total_number_of_households = graphene.Int()
    total_number_of_households_with_tp_in_program = graphene.Int()
    data_collecting_type = graphene.Field(DataCollectingTypeNode, source="data_collecting_type")
    partners = graphene.List(PartnerNode)
    is_social_worker_program = graphene.Boolean()
<<<<<<< HEAD
    cycles = DjangoFilterConnectionField(ProgramCycleNode, filterset_class=ProgramCycleFilter)
=======
    pdu_fields = graphene.List(PeriodicFieldNode)
>>>>>>> 2607e254

    class Meta:
        model = Program
        filter_fields = [
            "name",
        ]
        interfaces = (relay.Node,)
        connection_class = ExtendedConnection

    @staticmethod
    def resolve_total_number_of_households(program: Program, info: Any, **kwargs: Any) -> int:
        return program.household_count

    @staticmethod
    def resolve_total_number_of_households_with_tp_in_program(program: Program, info: Any, **kwargs: Any) -> int:
        return program.households_with_tp_in_program.count()

    @staticmethod
    def resolve_partners(program: Program, info: Any, **kwargs: Any) -> QuerySet[Partner]:
        return (
            Partner.objects.filter(
                program_partner_through__program=program,
            )
            .annotate(partner_program=Value(program.id))
            .order_by("name")
            .distinct()
        )

    @staticmethod
    def resolve_is_social_worker_program(program: Program, info: Any, **kwargs: Any) -> bool:
        return program.is_social_worker_program

    @staticmethod
    def resolve_pdu_fields(program: Program, info: Any, **kwargs: Any) -> QuerySet:
        return program.pdu_fields.all()


class CashPlanNode(BaseNodePermissionMixin, DjangoObjectType):
    permission_classes: Tuple[Type[BasePermission], ...] = (
        hopePermissionClass(Permissions.PAYMENT_VERIFICATION_VIEW_DETAILS),
        hopePermissionClass(Permissions.PROGRAMME_VIEW_LIST_AND_DETAILS),
    )

    bank_reconciliation_success = graphene.Int()
    bank_reconciliation_error = graphene.Int()
    delivery_type = graphene.String()
    total_number_of_households = graphene.Int()
    currency = graphene.String(source="currency")
    total_delivered_quantity = graphene.Float()
    total_entitled_quantity = graphene.Float()
    total_undelivered_quantity = graphene.Float()
    can_create_payment_verification_plan = graphene.Boolean()
    available_payment_records_count = graphene.Int()
    verification_plans = DjangoPermissionFilterConnectionField(
        PaymentVerificationPlanNode,
        filterset_class=PaymentVerificationPlanFilter,
    )
    payment_verification_summary = graphene.Field(
        PaymentVerificationSummaryNode,
        source="get_payment_verification_summary",
    )
    unicef_id = graphene.String(source="ca_id")

    class Meta:
        model = CashPlan
        interfaces = (relay.Node,)
        connection_class = ExtendedConnection

    def resolve_available_payment_records_count(self, info: Any, **kwargs: Any) -> Int:
        return self.payment_items.filter(
            status__in=GenericPayment.ALLOW_CREATE_VERIFICATION, delivered_quantity__gt=0
        ).count()

    def resolve_verification_plans(self, info: Any, **kwargs: Any) -> QuerySet:
        return self.get_payment_verification_plans


class Query(graphene.ObjectType):
    program = relay.Node.Field(ProgramNode)
    all_programs = DjangoPermissionFilterConnectionField(
        ProgramNode,
        filterset_class=ProgramFilter,
        permission_classes=(
            hopeOneOfPermissionClass(Permissions.PROGRAMME_VIEW_LIST_AND_DETAILS, *ALL_GRIEVANCES_CREATE_MODIFY),
        ),
    )
    chart_programmes_by_sector = graphene.Field(
        ChartDetailedDatasetsNode,
        business_area_slug=graphene.String(required=True),
        year=graphene.Int(required=True),
        program=graphene.String(required=False),
        administrative_area=graphene.String(required=False),
    )
    chart_total_transferred_by_month = graphene.Field(
        ChartDetailedDatasetsNode,
        business_area_slug=graphene.String(required=True),
        year=graphene.Int(required=True),
        program=graphene.String(required=False),
        administrative_area=graphene.String(required=False),
    )

    cash_plan = relay.Node.Field(CashPlanNode)
    all_cash_plans = DjangoPermissionFilterConnectionField(
        CashPlanNode,
        filterset_class=CashPlanFilter,
        permission_classes=(
            hopePermissionClass(Permissions.PAYMENT_VERIFICATION_VIEW_LIST),
            hopePermissionClass(
                Permissions.PROGRAMME_VIEW_LIST_AND_DETAILS,
            ),
        ),
    )
    program_status_choices = graphene.List(ChoiceObject)
    program_cycle_status_choices = graphene.List(ChoiceObject)
    program_frequency_of_payments_choices = graphene.List(ChoiceObject)
    program_sector_choices = graphene.List(ChoiceObject)
    program_scope_choices = graphene.List(ChoiceObject)
    cash_plan_status_choices = graphene.List(ChoiceObject)
    data_collecting_type_choices = graphene.List(ChoiceObject)

    all_active_programs = DjangoPermissionFilterConnectionField(
        ProgramNode,
        filterset_class=ProgramFilter,
        permission_classes=(
            hopeOneOfPermissionClass(Permissions.ACCOUNTABILITY_SURVEY_VIEW_LIST, Permissions.RDI_IMPORT_DATA),
        ),
    )
    # ProgramCycle
    program_cycle = relay.Node.Field(ProgramCycleNode)

    def resolve_all_programs(self, info: Any, **kwargs: Any) -> QuerySet[Program]:
        user = info.context.user
        filters = {
            "business_area__slug": info.context.headers.get("Business-Area").lower(),
            "data_collecting_type__deprecated": False,
            "data_collecting_type__isnull": False,
        }
        if not user.partner.is_unicef:
            filters.update({"id__in": user.partner.programs.values_list("id", flat=True)})
        return (
            Program.objects.filter(**filters)
            .exclude(data_collecting_type__code="unknown")
            .annotate(
                custom_order=Case(
                    When(status=Program.DRAFT, then=Value(1)),
                    When(status=Program.ACTIVE, then=Value(2)),
                    When(status=Program.FINISHED, then=Value(3)),
                    output_field=IntegerField(),
                )
            )
            .order_by("custom_order", "start_date")
        )

    def resolve_program_cycle_status_choices(self, info: Any, **kwargs: Any) -> List[Dict[str, Any]]:
        return to_choice_object(ProgramCycle.STATUS_CHOICE)

    def resolve_program_status_choices(self, info: Any, **kwargs: Any) -> List[Dict[str, Any]]:
        return to_choice_object(Program.STATUS_CHOICE)

    def resolve_program_frequency_of_payments_choices(self, info: Any, **kwargs: Any) -> List[Dict[str, Any]]:
        return to_choice_object(Program.FREQUENCY_OF_PAYMENTS_CHOICE)

    def resolve_program_sector_choices(self, info: Any, **kwargs: Any) -> List[Dict[str, Any]]:
        return to_choice_object(Program.SECTOR_CHOICE)

    def resolve_program_scope_choices(self, info: Any, **kwargs: Any) -> List[Dict[str, Any]]:
        return to_choice_object(Program.SCOPE_CHOICE)

    def resolve_cash_plan_status_choices(self, info: Any, **kwargs: Any) -> List[Dict[str, Any]]:
        return to_choice_object(Program.STATUS_CHOICE)

    def resolve_data_collecting_type_choices(self, info: Any, **kwargs: Any) -> List[Dict[str, Any]]:
        return list(
            DataCollectingType.objects.filter(
                Q(
                    Q(
                        limit_to__slug=info.context.headers.get("Business-Area").lower(),
                    )
                    | Q(limit_to__isnull=True)
                ),
                active=True,
                deprecated=False,
            )
            .exclude(code__iexact="unknown")
            .annotate(name=F("label"))
            .annotate(value=F("code"))
            .values("name", "value")
            .order_by("name")
        )

    def resolve_all_cash_plans(self, info: Any, **kwargs: Any) -> QuerySet[CashPlan]:
        payment_verification_summary_qs = PaymentVerificationSummary.objects.filter(
            payment_plan_object_id=OuterRef("id")
        )

        return CashPlan.objects.annotate(
            custom_order=Case(
                When(
                    Exists(payment_verification_summary_qs.filter(status=PaymentVerificationPlan.STATUS_ACTIVE)),
                    then=Value(1),
                ),
                When(
                    Exists(payment_verification_summary_qs.filter(status=PaymentVerificationPlan.STATUS_PENDING)),
                    then=Value(2),
                ),
                When(
                    Exists(payment_verification_summary_qs.filter(status=PaymentVerificationPlan.STATUS_FINISHED)),
                    then=Value(3),
                ),
                output_field=IntegerField(),
                default=Value(0),
            ),
        ).order_by("-updated_at", "custom_order")

    @chart_permission_decorator(permissions=[Permissions.DASHBOARD_VIEW_COUNTRY])
    @cached_in_django_cache(24)
    def resolve_chart_programmes_by_sector(self, info: Any, business_area_slug: str, year: int, **kwargs: Any) -> Dict:
        filters = chart_filters_decoder(kwargs)
        sector_choice_mapping = dict(Program.SECTOR_CHOICE)
        payment_items_qs: QuerySet = get_payment_items_for_dashboard(year, business_area_slug, filters, True)

        programs_ids = payment_items_qs.values_list("parent__program__id", flat=True)
        programs = Program.objects.filter(id__in=programs_ids).distinct()

        programmes_by_sector = (
            programs.values("sector")
            .order_by("sector")
            .annotate(total_count_without_cash_plus=Count("id", distinct=True, filter=Q(cash_plus=False)))
            .annotate(total_count_with_cash_plus=Count("id", distinct=True, filter=Q(cash_plus=True)))
        )
        labels = []
        programmes_wo_cash_plus = []
        programmes_with_cash_plus = []
        programmes_total = []
        for programme in programmes_by_sector:
            labels.append(sector_choice_mapping.get(programme.get("sector")))
            programmes_wo_cash_plus.append(programme.get("total_count_without_cash_plus") or 0)
            programmes_with_cash_plus.append(programme.get("total_count_with_cash_plus") or 0)
            programmes_total.append(programmes_wo_cash_plus[-1] + programmes_with_cash_plus[-1])

        datasets = [
            {"label": "Programmes", "data": programmes_wo_cash_plus},
            {"label": "Programmes with Cash+", "data": programmes_with_cash_plus},
            {"label": "Total Programmes", "data": programmes_total},
        ]

        return {"labels": labels, "datasets": datasets}

    @chart_permission_decorator(permissions=[Permissions.DASHBOARD_VIEW_COUNTRY])
    @cached_in_django_cache(24)
    def resolve_chart_total_transferred_by_month(
        self, info: Any, business_area_slug: str, year: int, **kwargs: Any
    ) -> Dict:
        payment_items_qs: QuerySet = get_payment_items_for_dashboard(
            year, business_area_slug, chart_filters_decoder(kwargs), True
        )

        months_and_amounts = (
            payment_items_qs.annotate(
                delivery_month=F("delivery_date__month"),
                total_delivered_cash=Sum(
                    "delivered_quantity_usd",
                    filter=Q(delivery_type__in=DeliveryMechanismChoices.DELIVERY_TYPES_IN_CASH),
                    output_field=DecimalField(),
                ),
                total_delivered_voucher=Sum(
                    "delivered_quantity_usd",
                    filter=Q(delivery_type__in=DeliveryMechanismChoices.DELIVERY_TYPES_IN_VOUCHER),
                    output_field=DecimalField(),
                ),
            )
            .values("delivery_month", "total_delivered_cash", "total_delivered_voucher")
            .order_by("delivery_month")
        )

        months_labels = ["Jan", "Feb", "Mar", "Apr", "May", "Jun", "Jul", "Aug", "Sep", "Oct", "Nov", "Dec"]
        previous_transfers = [0] * 12
        cash_transfers = [0] * 12
        voucher_transfers = [0] * 12

        for data_dict in months_and_amounts:
            month_index = data_dict["delivery_month"] - 1
            cash_transfers[month_index] += data_dict.get("total_delivered_cash") or 0
            voucher_transfers[month_index] += data_dict.get("total_delivered_voucher") or 0

        for index in range(1, len(months_labels)):
            previous_transfers[index] = (
                previous_transfers[index - 1] + cash_transfers[index - 1] + voucher_transfers[index - 1]
            )
        datasets = [
            {"label": "Previous Transfers", "data": previous_transfers},
            {"label": "Voucher Transferred", "data": voucher_transfers},
            {"label": "Cash Transferred", "data": cash_transfers},
        ]

        return {"labels": months_labels, "datasets": datasets}

    def resolve_all_active_programs(self, info: Any, **kwargs: Any) -> QuerySet[Program]:
        return Program.objects.filter(
            status=Program.ACTIVE,
            business_area__slug=info.context.headers.get("Business-Area").lower(),
            data_collecting_type__isnull=False,
            data_collecting_type__deprecated=False,
        ).exclude(data_collecting_type__code="unknown")<|MERGE_RESOLUTION|>--- conflicted
+++ resolved
@@ -111,11 +111,8 @@
     data_collecting_type = graphene.Field(DataCollectingTypeNode, source="data_collecting_type")
     partners = graphene.List(PartnerNode)
     is_social_worker_program = graphene.Boolean()
-<<<<<<< HEAD
+    pdu_fields = graphene.List(PeriodicFieldNode)
     cycles = DjangoFilterConnectionField(ProgramCycleNode, filterset_class=ProgramCycleFilter)
-=======
-    pdu_fields = graphene.List(PeriodicFieldNode)
->>>>>>> 2607e254
 
     class Meta:
         model = Program
