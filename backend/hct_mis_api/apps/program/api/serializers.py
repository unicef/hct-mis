--- conflicted
+++ resolved
@@ -54,11 +54,8 @@
             "total_entitled_quantity_usd",
             "total_undelivered_quantity_usd",
             "total_delivered_quantity_usd",
-<<<<<<< HEAD
+            "frequency_of_payments",
             "created_by",
-=======
-            "frequency_of_payments",
->>>>>>> 1dfdb2c9
         )
 
 
