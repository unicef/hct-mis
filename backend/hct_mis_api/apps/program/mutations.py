--- conflicted
+++ resolved
@@ -209,12 +209,9 @@
             remove_program_partner_access(partners_data, program)
         program.save()
 
-<<<<<<< HEAD
-=======
         if pdu_fields is not None:
             FlexibleAttributeForPDUService(program, pdu_fields).update_pdu_flex_attributes()
 
->>>>>>> 2607e254
         log_create(Program.ACTIVITY_LOG_MAPPING, "business_area", info.context.user, program.pk, old_program, program)
         return UpdateProgram(program=program)
 
