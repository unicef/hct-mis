import graphene
from django.db import transaction

from hct_mis_api.apps.account.permissions import PermissionMutation, Permissions
from hct_mis_api.apps.activity_log.models import log_create
from hct_mis_api.apps.core.models import BusinessArea
from hct_mis_api.apps.core.permissions import is_authenticated
from hct_mis_api.apps.core.utils import decode_id_string, check_concurrency_version_in_mutation
from hct_mis_api.apps.core.scalars import BigInt
from hct_mis_api.apps.core.validators import CommonValidator
from hct_mis_api.apps.program.models import Program
from hct_mis_api.apps.program.schema import ProgramNode
from hct_mis_api.apps.program.validators import (
    ProgramValidator,
    ProgramDeletionValidator,
)


class CreateProgramInput(graphene.InputObjectType):
    name = graphene.String()
    start_date = graphene.Date()
    end_date = graphene.Date()
    description = graphene.String()
    budget = graphene.Decimal()
    frequency_of_payments = graphene.String()
    sector = graphene.String()
    scope = graphene.String()
    cash_plus = graphene.Boolean()
    population_goal = graphene.Int()
    administrative_areas_of_implementation = graphene.String()
    business_area_slug = graphene.String()
    individual_data_needed = graphene.Boolean()


class UpdateProgramInput(graphene.InputObjectType):
    id = graphene.String(required=True)
    name = graphene.String()
    status = graphene.String()
    start_date = graphene.Date()
    end_date = graphene.Date()
    description = graphene.String()
    budget = graphene.Decimal()
    frequency_of_payments = graphene.String()
    sector = graphene.String()
    scope = graphene.String()
    cash_plus = graphene.Boolean()
    population_goal = graphene.Int()
    administrative_areas_of_implementation = graphene.String()
    individual_data_needed = graphene.Boolean()


class CreateProgram(CommonValidator, PermissionMutation):
    program = graphene.Field(ProgramNode)

    class Arguments:
        program_data = CreateProgramInput(required=True)

    @classmethod
    @is_authenticated
    def mutate(cls, root, info, program_data):
        business_area_slug = program_data.pop("business_area_slug", None)
        business_area = BusinessArea.objects.get(slug=business_area_slug)
        cls.has_permission(info, Permissions.PROGRAMME_CREATE, business_area)

        cls.validate(
            start_date=program_data.get("start_date"),
            end_date=program_data.get("end_date"),
        )

        program = Program.objects.create(
            **program_data,
            status=Program.DRAFT,
            business_area=business_area,
        )
        log_create(Program.ACTIVITY_LOG_MAPPING, "business_area", info.context.user, None, program)
        return CreateProgram(program)


class UpdateProgram(ProgramValidator, PermissionMutation):
    program = graphene.Field(ProgramNode)

    class Arguments:
        program_data = UpdateProgramInput()
        version = BigInt(required=False)

    @classmethod
    @transaction.atomic
    @is_authenticated
    def mutate(cls, root, info, program_data, **kwargs):
        program_id = decode_id_string(program_data.pop("id", None))

        program = Program.objects.select_for_update().get(id=program_id)
<<<<<<< HEAD
        check_concurrency_version_in_mutation(kwargs.get("version"), program)
=======
        old_program = Program.objects.get(id=program_id)
>>>>>>> 66c2b255
        business_area = program.business_area

        # status update permissions if status is passed
        status_to_set = program_data.get("status")
        if status_to_set and program.status != status_to_set:
            if status_to_set == Program.ACTIVE:
                cls.has_permission(info, Permissions.PROGRAMME_ACTIVATE, business_area)
            elif status_to_set == Program.FINISHED:
                cls.has_permission(info, Permissions.PROGRAMME_FINISH, business_area)

        # permission if updating any other fields
        if [k for k, v in program_data.items() if k != "status"]:
            cls.has_permission(info, Permissions.PROGRAMME_UPDATE, business_area)
        cls.validate(
            program_data=program_data,
            program=program,
            start_date=program_data.get("start_date"),
            end_date=program_data.get("end_date"),
        )

        for attrib, value in program_data.items():
            if hasattr(program, attrib):
                setattr(program, attrib, value)

        program.save()

        log_create(Program.ACTIVITY_LOG_MAPPING, "business_area", info.context.user, old_program, program)
        return UpdateProgram(program)


class DeleteProgram(ProgramDeletionValidator, PermissionMutation):
    ok = graphene.Boolean()

    class Arguments:
        program_id = graphene.String(required=True)

    @classmethod
    @is_authenticated
    def mutate(cls, root, info, **kwargs):
        decoded_id = decode_id_string(kwargs.get("program_id"))
        program = Program.objects.get(id=decoded_id)
        old_program = Program.objects.get(id=decoded_id)

        cls.has_permission(info, Permissions.PROGRAMME_REMOVE, program.business_area)

        cls.validate(program=program)

        program.delete()
        log_create(Program.ACTIVITY_LOG_MAPPING, "business_area", info.context.user, old_program, program)
        return cls(ok=True)


class Mutations(graphene.ObjectType):
    create_program = CreateProgram.Field()
    update_program = UpdateProgram.Field()
    delete_program = DeleteProgram.Field()<|MERGE_RESOLUTION|>--- conflicted
+++ resolved
@@ -90,11 +90,8 @@
         program_id = decode_id_string(program_data.pop("id", None))
 
         program = Program.objects.select_for_update().get(id=program_id)
-<<<<<<< HEAD
         check_concurrency_version_in_mutation(kwargs.get("version"), program)
-=======
         old_program = Program.objects.get(id=program_id)
->>>>>>> 66c2b255
         business_area = program.business_area
 
         # status update permissions if status is passed
