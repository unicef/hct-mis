import factory
from factory import fuzzy
from faker import Faker
<<<<<<< HEAD
from factory import fuzzy
=======

>>>>>>> 2e059b93
from hct_mis_api.apps.geo.models import Area, AreaType, Country

faker = Faker()


def create_fake_multipolygon():
    from django.contrib.gis.geos import MultiPolygon, Polygon

    p1 = Polygon(((0, 0), (0, 1), (1, 1), (0, 0)))
    p2 = Polygon(((1, 1), (1, 2), (2, 2), (1, 1)))

    return MultiPolygon(p1, p2)


class CountryFactory(factory.DjangoModelFactory):
    class Meta:
        model = Country
        django_get_or_create = ("name", "short_name", "iso_code2", "iso_code3", "iso_num")

    name = "Afghanistan"
    short_name = "Afghanistan"
    iso_code2 = "AF"
    iso_code3 = "AFG"
    iso_num = "0004"
    parent = None


class AreaTypeFactory(factory.DjangoModelFactory):
    class Meta:
        model = AreaType
        django_get_or_create = ("name", "country", "area_level")

    name = factory.LazyFunction(faker.domain_word)
    country = factory.SubFactory(CountryFactory)
    area_level = fuzzy.FuzzyChoice([1, 2, 3, 4])
    parent = None


class AreaFactory(factory.DjangoModelFactory):
    class Meta:
        model = Area
        django_get_or_create = ("name", "p_code", "area_type")

    name = factory.LazyFunction(faker.city)
    parent = None
    p_code = faker.bothify(text="AF@@@@@@")
    area_type = factory.SubFactory(AreaTypeFactory)
    geom = factory.LazyFunction(create_fake_multipolygon)
    point = None<|MERGE_RESOLUTION|>--- conflicted
+++ resolved
@@ -1,11 +1,7 @@
 import factory
 from factory import fuzzy
 from faker import Faker
-<<<<<<< HEAD
-from factory import fuzzy
-=======
 
->>>>>>> 2e059b93
 from hct_mis_api.apps.geo.models import Area, AreaType, Country
 
 faker = Faker()
