<<<<<<< HEAD
from django.contrib import admin
=======
import csv
import logging
from django.contrib import admin, messages
from django.shortcuts import redirect
>>>>>>> 9bb0d5ac
from django.contrib.admin import ListFilter, RelatedFieldListFilter
from django.contrib.admin.utils import prepare_lookup_value
from django.forms import TextInput, Form, FileField, FileInput
from admin_extra_buttons.decorators import button

from admin_extra_buttons.mixins import ExtraButtonsMixin
from adminfilters.autocomplete import AutoCompleteFilter
from adminfilters.filters import NumberFilter
from smart_admin.mixins import FieldsetMixin
from hct_mis_api.apps.utils.admin import HOPEModelAdminBase
from hct_mis_api.apps.geo.models import Area, AreaType, Country
from django.template.response import TemplateResponse

logger = logging.getLogger(__name__)


class ImportCSVForm(Form):
    file = FileField(widget=FileInput(attrs={"accept": "text/csv"}))


class ActiveRecordFilter(ListFilter):
    title = "Active"
    parameter_name = "active"

    def __init__(self, request, params, model, model_admin):
        super().__init__(request, params, model, model_admin)
        for p in self.expected_parameters():
            if p in params:
                value = params.pop(p)
                self.used_parameters[p] = prepare_lookup_value(p, value)

    def has_output(self):
        return True

    def value(self):
        return self.used_parameters.get(self.parameter_name, "")

    def expected_parameters(self):
        return [self.parameter_name]

    def choices(self, changelist):
        for lookup, title in ((None, "All"), ("1", "Yes"), ("0", "No")):
            yield {
                "selected": self.value() == lookup,
                "query_string": changelist.get_query_string({self.parameter_name: lookup}),
                "display": title,
            }

    def queryset(self, request, queryset):
        if self.value() == "1":
            queryset = queryset.filter(valid_until__isnull=True)
        elif self.value() == "0":
            queryset = queryset.exclude(valid_until__isnull=True)
        return queryset


class ValidityManagerMixin:
    def get_list_filter(self, request):
        return list(self.list_filter) + [ActiveRecordFilter]


@admin.register(Country)
class CountryAdmin(ExtraButtonsMixin, ValidityManagerMixin, FieldsetMixin, HOPEModelAdminBase):
    list_display = ("name", "short_name", "iso_code2", "iso_code3", "iso_num")
    search_fields = ("name", "short_name", "iso_code2", "iso_code3", "iso_num")
    raw_id_fields = ("parent",)
    fieldsets = (
        (
            "",
            {
                "fields": (
                    (
                        "name",
                        "short_name",
                    ),
                    ("iso_code2", "iso_code3", "iso_num"),
                )
            },
        ),
        # ("GIS", {"classes": ["collapse"], "fields": ("geom", "point")}),
        ("Others", {"classes": ["collapse"], "fields": ("__others__",)}),
    )

    def formfield_for_dbfield(self, db_field, request, **kwargs):
        if db_field.name in ("iso_code2", "iso_code3", "iso_num"):
            kwargs = {"widget": TextInput(attrs={"size": "10"})}
            return db_field.formfield(**kwargs)
        return super().formfield_for_dbfield(db_field, request, **kwargs)

    def get_list_display(self, request):
        ret = super().get_list_display(request)
        return ret


@admin.register(AreaType)
class AreaTypeAdmin(ExtraButtonsMixin, ValidityManagerMixin, FieldsetMixin, HOPEModelAdminBase):
    list_display = ("name", "country", "area_level", "parent")
    list_filter = (("country", AutoCompleteFilter), ("area_level", NumberFilter))

    search_fields = ("name",)
    autocomplete_fields = ("country", "parent")
    raw_id_fields = ("country", "parent")
    fieldsets = (
        (
            "",
            {
                "fields": (
                    (
                        "name",
                        "country",
                    ),
                    (
                        "area_level",
                        "parent",
                    ),
                )
            },
        ),
        # ("GIS", {"classes": ["collapse"], "fields": ("geom", "point")}),
        ("Others", {"classes": ["collapse"], "fields": ("__others__",)}),
    )


class AreaTypeFilter(RelatedFieldListFilter):
    def field_choices(self, field, request, model_admin):
        if "area_type__country__exact" not in request.GET:
            return []
        return AreaType.objects.filter(country=request.GET["area_type__country__exact"]).values_list("id", "name")


@admin.register(Area)
class AreaAdmin(ExtraButtonsMixin, ValidityManagerMixin, FieldsetMixin, HOPEModelAdminBase):
    list_display = (
        "name",
        "area_type",
        "p_code",
    )
    list_filter = (
        ("area_type__country", AutoCompleteFilter),
        ("area_type", AreaTypeFilter),
    )
    search_fields = ("name",)
    raw_id_fields = ("area_type", "parent")
    fieldsets = (
        (
            "",
            {
                "fields": (
                    (
                        "name",
                        "p_code",
                    ),
                    (
                        "area_type",
                        "parent",
                    ),
                )
            },
        ),
        ("GIS", {"classes": ["collapse"], "fields": ("geom", "point")}),
        ("Others", {"classes": ["collapse"], "fields": ("__others__",)}),
    )

    @button()
    def import_areas(self, request):
        context = self.get_common_context(request, processed=False)
        if request.method == "POST":
            form = ImportCSVForm(data=request.POST, files=request.FILES)
            if form.is_valid():
                csv_file = form.cleaned_data["file"]
                data_set = csv_file.read().decode("utf-8-sig").splitlines()
                reader = csv.DictReader(data_set)
                country = None
                for row in reader:
                    try:
                        d = len(row) // 2
                        area_types = [*row][:d]
                        admin_area = [*row][d:]
                        country = Country.objects.get(short_name=row["Country"])
                        for idx, x in enumerate(area_types):
                            if idx > 0:
                                art, created = AreaType.objects.get_or_create(name=x, country=country, area_level=idx)
                                area, created = Area.objects.get_or_create(
                                    name=row[x], p_code=row[admin_area[idx]], area_type=art
                                )
                                ids = idx - 1
                                if ids > 0:
                                    art.parent = AreaType.objects.get(
                                        country=country, area_level=ids, name=area_types[ids]
                                    )
                                    art.save()
                                    area.parent = Area.objects.get(
                                        p_code=row[admin_area[ids]], name=row[area_types[ids]]
                                    )
                                    area.save()
                    except Exception:
                        self.message_user(request, "Unable to load areas, please check the format", messages.ERROR)
                        raise

                self.message_user(request, f"Updated all areas for {country}")
                return redirect("admin:geo_area_changelist")
        else:
            form = ImportCSVForm()
            context["form"] = form
        context["form"] = form
        return TemplateResponse(request, "admin/geo/import_area_csv.html", context)<|MERGE_RESOLUTION|>--- conflicted
+++ resolved
@@ -1,11 +1,7 @@
-<<<<<<< HEAD
-from django.contrib import admin
-=======
 import csv
 import logging
 from django.contrib import admin, messages
 from django.shortcuts import redirect
->>>>>>> 9bb0d5ac
 from django.contrib.admin import ListFilter, RelatedFieldListFilter
 from django.contrib.admin.utils import prepare_lookup_value
 from django.forms import TextInput, Form, FileField, FileInput
