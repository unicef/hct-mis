--- conflicted
+++ resolved
@@ -23,14 +23,9 @@
             "name": ["exact", "istartswith"],
         }
 
-<<<<<<< HEAD
-    def business_area_filter(self, qs, name, value) -> QuerySet:
+    def business_area_filter(self, qs: "QuerySet", name: str, value: str) -> "QuerySet":
         return qs.filter(area_type__country__name__iexact=value)
 
-    def parent_id_filter(self, qs, name, value) -> QuerySet:
+    def parent_id_filter(self, qs: "QuerySet", name: str, value: str) -> "QuerySet":
         parent_id = decode_id_string(value)
-        return qs.filter(parent_id=parent_id)
-=======
-    def business_area_filter(self, qs: "QuerySet", name: str, value: str) -> "QuerySet":
-        return qs.filter(area_type__country__name__iexact=value)
->>>>>>> 6175dd13
+        return qs.filter(parent_id=parent_id)