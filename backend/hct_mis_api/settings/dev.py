from __future__ import absolute_import
from .base import *  # noqa: ignore=F403


# dev overrides
DEBUG = True
IS_DEV = True
TEMPLATES[0]["OPTIONS"]["debug"] = True

# domains/hosts etc.
DOMAIN_NAME = "localhost:8000"
WWW_ROOT = "http://%s/" % DOMAIN_NAME
ALLOWED_HOSTS = ["localhost", "127.0.0.1", "10.0.2.2", os.getenv("DOMAIN", "")]

# other
# EMAIL_BACKEND = "django.core.mail.backends.console.EmailBackend"


CACHES = {"default": {"BACKEND": "django.core.cache.backends.locmem.LocMemCache", "TIMEOUT": 1800,}}

# change logging level to debug
LOGGING["loggers"]["django.request"]["level"] = "DEBUG"

try:
    from .local import *  # noqa: ignore=F403
except ImportError:
    pass

AIRFLOW_HOST = "airflow_webserver"

# ELASTICSEARCH SETTINGS
ELASTICSEARCH_DSL = {
<<<<<<< HEAD
    'default': {
        'hosts': 'elasticsearch:9200'
    },
    'test': {
        'hosts': 'elasticsearch_test:9200'
    },
=======
    "default": {"hosts": "elasticsearch:9200"},
>>>>>>> 346ada8d
}<|MERGE_RESOLUTION|>--- conflicted
+++ resolved
@@ -30,14 +30,10 @@
 
 # ELASTICSEARCH SETTINGS
 ELASTICSEARCH_DSL = {
-<<<<<<< HEAD
     'default': {
         'hosts': 'elasticsearch:9200'
     },
     'test': {
         'hosts': 'elasticsearch_test:9200'
     },
-=======
-    "default": {"hosts": "elasticsearch:9200"},
->>>>>>> 346ada8d
 }