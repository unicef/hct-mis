--- conflicted
+++ resolved
@@ -629,15 +629,11 @@
         send_default_pii=True,
         ignore_errors=[
             "django.core.exceptions.ValidationError",
+            "django.core.exceptions.PermissionDenied",
             "django.http.Http404",
         ]
     )
     ignore_logger("graphql.execution.utils")
-<<<<<<< HEAD
-=======
-    ignore_logger("django.core.exceptions.ValidationError")
-    ignore_logger("django.core.exceptions.PermissionDenied")
->>>>>>> a33b9abb
 
 
 CORS_ALLOWED_ORIGIN_REGEXES = [r"https://\w+.blob.core.windows.net$"]
