import logging
import os
import sys
from pathlib import Path
from typing import Any, Dict, List
from uuid import uuid4

from django.core.validators import MaxValueValidator, MinValueValidator
from django.http import HttpRequest
from django.urls import reverse_lazy
from django.utils.safestring import mark_safe
from django.utils.text import slugify
from django.utils.translation import gettext_lazy as _

from sentry_sdk.integrations.celery import CeleryIntegration
from single_source import get_version
from smart_admin.utils import match, regex

from hct_mis_api.apps.core.tasks_schedules import TASKS_SCHEDULES

from .config import env

PROJECT_NAME = "hct_mis_api"
# project root and add "apps" to the path
PROJECT_ROOT = os.path.dirname(os.path.dirname(__file__))

# domains/hosts etc.
DOMAIN_NAME = env("DOMAIN")
WWW_ROOT = "http://{}/".format(DOMAIN_NAME)
ALLOWED_HOSTS = env.list("DJANGO_ALLOWED_HOSTS", default=[DOMAIN_NAME])
FRONTEND_HOST = env("HCT_MIS_FRONTEND_HOST", default=DOMAIN_NAME)
ADMIN_PANEL_URL = env("ADMIN_PANEL_URL")

####
# Other settings
####
ADMINS = (
    ("Alerts", env("ALERTS_EMAIL")),
    ("Tivix", f"unicef-hct-mis+{slugify(DOMAIN_NAME)}@tivix.com"),
)

SITE_ID = 1
TIME_ZONE = "UTC"
LANGUAGE_CODE = "en-us"
USE_I18N = True
USE_TZ = True
SECRET_KEY = env("SECRET_KEY")
DEFAULT_CHARSET = "utf-8"
ROOT_URLCONF = "hct_mis_api.urls"

DATA_VOLUME = env("DATA_VOLUME")
DEFAULT_AUTO_FIELD = "django.db.models.BigAutoField"
ALLOWED_EXTENSIONS = (
    "pdf",
    "doc",
    "docx",
    "xls",
    "xlsx",
    "img",
    "png",
    "jpg",
    "jpeg",
    "csv",
    "zip",
)
UPLOADS_DIR_NAME = "uploads"
MEDIA_URL = f"/api/{UPLOADS_DIR_NAME}/"
MEDIA_ROOT = env("HCT_MIS_UPLOADS_PATH") or os.path.join(DATA_VOLUME, UPLOADS_DIR_NAME)

FILE_UPLOAD_MAX_MEMORY_SIZE = 25 * 1024 * 1024  # 25mb
DATA_UPLOAD_MAX_MEMORY_SIZE = 50 * 1024 * 1024

# static resources related. See documentation at: http://docs.djangoproject.com/en/dev/ref/contrib/staticfiles/
STATIC_URL = "/api/static/"
STATIC_ROOT = f"{DATA_VOLUME}/staticserve"

# static serving
STATICFILES_FINDERS = (
    "django.contrib.staticfiles.finders.FileSystemFinder",
    "django.contrib.staticfiles.finders.AppDirectoriesFinder",
    "compressor.finders.CompressorFinder",
)

DEBUG = True
IS_DEV = False
IS_STAGING = False
IS_PROD = False

DEFAULT_FROM_EMAIL = env("DEFAULT_FROM_EMAIL")

EMAIL_HOST = env("EMAIL_HOST")
EMAIL_PORT = env("EMAIL_PORT")
EMAIL_HOST_USER = env("EMAIL_HOST_USER")
EMAIL_HOST_PASSWORD = env("EMAIL_HOST_PASSWORD")
EMAIL_USE_TLS = env.bool("EMAIL_USE_TLS")

KOBO_KF_URL = env("KOBO_KF_URL")
KOBO_KC_URL = env("KOBO_KC_URL")
KOBO_MASTER_API_TOKEN = env("KOBO_MASTER_API_TOKEN")

# Get the ENV setting. Needs to be set in .bashrc or similar.
ENV = env("ENV")

# prefix all non-production emails
if ENV != "prod":
    EMAIL_SUBJECT_PREFIX = f"{ENV}"

# BACKWARD_COMPATIBILITY SNIPPET
if "DATABASE_URL" not in os.environ:
    os.environ["DATABASE_URL"] = (
        f'postgis://{os.getenv("POSTGRES_USER")}'
        f':{os.getenv("POSTGRES_PASSWORD")}'
        f'@{os.getenv("POSTGRES_HOST")}:5432/'
        f'{os.getenv("POSTGRES_DB")}'
    )
    if os.getenv("POSTGRES_SSL_MODE", "off") == "on":
        os.environ["DATABASE_URL"] = os.environ["DATABASE_URL"] + "?sslmode=require"

if "DATABASE_URL_HUB_MIS" not in os.environ:
    os.environ["DATABASE_URL_HUB_MIS"] = (
        f'postgis://{os.getenv("POSTGRES_CASHASSIST_DATAHUB_USER")}'
        f':{os.getenv("POSTGRES_CASHASSIST_DATAHUB_PASSWORD")}'
        f'@{os.getenv("POSTGRES_CASHASSIST_DATAHUB_HOST")}:5432/'
        f'{os.getenv("POSTGRES_CASHASSIST_DATAHUB_DB")}?options=-c search_path=mis'
    )
if "DATABASE_URL_HUB_CA" not in os.environ:
    os.environ["DATABASE_URL_HUB_CA"] = (
        f'postgis://{os.getenv("POSTGRES_CASHASSIST_DATAHUB_USER")}'
        f':{os.getenv("POSTGRES_CASHASSIST_DATAHUB_PASSWORD")}'
        f'@{os.getenv("POSTGRES_CASHASSIST_DATAHUB_HOST")}:5432/'
        f'{os.getenv("POSTGRES_CASHASSIST_DATAHUB_DB")}?options=-c search_path=ca'
    )
if "DATABASE_URL_HUB_ERP" not in os.environ:
    os.environ["DATABASE_URL_HUB_ERP"] = (
        f'postgis://{os.getenv("POSTGRES_CASHASSIST_DATAHUB_USER")}'
        f':{os.getenv("POSTGRES_CASHASSIST_DATAHUB_PASSWORD")}'
        f'@{os.getenv("POSTGRES_CASHASSIST_DATAHUB_HOST")}:5432/'
        f'{os.getenv("POSTGRES_CASHASSIST_DATAHUB_DB")}?options=-c search_path=erp'
    )
if "DATABASE_URL_HUB_REGISTRATION" not in os.environ:
    os.environ["DATABASE_URL_HUB_REGISTRATION"] = (
        f'postgis://{os.getenv("POSTGRES_REGISTRATION_DATAHUB_USER")}'
        f':{os.getenv("POSTGRES_REGISTRATION_DATAHUB_PASSWORD")}'
        f'@{os.getenv("POSTGRES_REGISTRATION_DATAHUB_HOST")}:5432/'
        f'{os.getenv("POSTGRES_REGISTRATION_DATAHUB_DB")}'
    )
RO_CONN = dict(**env.db("DATABASE_URL")).copy()
RO_CONN.update(
    {
        "OPTIONS": {"options": "-c default_transaction_read_only=on"},
        "TEST": {
            "READ_ONLY": True,  # Do not manage this database during tests
        },
    }
)
DATABASES = {
    "default": env.db(),
    "read_only": RO_CONN,
    "cash_assist_datahub_mis": env.db("DATABASE_URL_HUB_MIS"),
    "cash_assist_datahub_ca": env.db("DATABASE_URL_HUB_CA"),
    "cash_assist_datahub_erp": env.db("DATABASE_URL_HUB_ERP"),
    "registration_datahub": env.db("DATABASE_URL_HUB_REGISTRATION"),
}
DATABASES["default"].update({"CONN_MAX_AGE": 60})

# If app is not specified here it will use default db
DATABASE_APPS_MAPPING: Dict[str, str] = {
    "cash_assist_datahub": "cash_assist_datahub_ca",
    "mis_datahub": "cash_assist_datahub_mis",
    "erp_datahub": "cash_assist_datahub_erp",
    "registration_datahub": "registration_datahub",
}

DATABASE_ROUTERS = ("hct_mis_api.apps.core.dbrouters.DbRouter",)

MIDDLEWARE = [
    "corsheaders.middleware.CorsMiddleware",
    "django.middleware.common.CommonMiddleware",
    "django.contrib.sessions.middleware.SessionMiddleware",
    "django.middleware.csrf.CsrfViewMiddleware",
    "django.contrib.auth.middleware.AuthenticationMiddleware",
    "hijack.middleware.HijackUserMiddleware",
    "django.contrib.messages.middleware.MessageMiddleware",
    "hct_mis_api.middlewares.sentry.SentryScopeMiddleware",
    "hct_mis_api.middlewares.version.VersionMiddleware",
]

TEMPLATES: List[Dict[str, Any]] = [
    {
        "BACKEND": "django.template.backends.django.DjangoTemplates",
        "DIRS": [
            os.path.join(PROJECT_ROOT, "apps", "administration", "templates"),
            os.path.join(PROJECT_ROOT, "apps", "core", "templates"),
        ],
        "OPTIONS": {
            "loaders": [
                "django.template.loaders.filesystem.Loader",
                "django.template.loaders.app_directories.Loader",
            ],
            "context_processors": [
                "django.contrib.auth.context_processors.auth",
                "django.template.context_processors.debug",
                "django.template.context_processors.media",
                "django.template.context_processors.request",
                "django.contrib.messages.context_processors.messages",
                "django.template.context_processors.static",
                "django.template.context_processors.request",
                # Social auth context_processors
                "social_django.context_processors.backends",
                "social_django.context_processors.login_redirect",
            ],
        },
    },
]
PROJECT_APPS = [
    "hct_mis_api.api",
    "hct_mis_api.apps.geo",
    "hct_mis_api.apps.account.apps.AccountConfig",
    "hct_mis_api.apps.core.apps.CoreConfig",
    "hct_mis_api.apps.grievance",
    "hct_mis_api.apps.household",
    "hct_mis_api.apps.payment",
    "hct_mis_api.apps.program",
    "hct_mis_api.apps.changelog",
    "hct_mis_api.apps.power_query.apps.Config",
    # "hct_mis_api.apps.targeting",
    "hct_mis_api.apps.targeting.apps.TargetingConfig",
    "hct_mis_api.apps.utils",
    "hct_mis_api.apps.registration_datahub.apps.Config",
    "hct_mis_api.apps.registration_data",
    "hct_mis_api.apps.cash_assist_datahub.apps.Config",
    "hct_mis_api.apps.mis_datahub.apps.Config",
    "hct_mis_api.apps.erp_datahub.apps.Config",
    "hct_mis_api.apps.sanction_list",
    "hct_mis_api.apps.steficon",
    "hct_mis_api.apps.reporting",
    "hct_mis_api.apps.activity_log",
]

DJANGO_APPS = [
    "hct_mis_api.apps.administration.apps.TemplateConfig",
    "advanced_filters",
    "smart_admin.logs",
    "smart_admin.apps.SmartTemplateConfig",
    "hct_mis_api.apps.administration.apps.Config",
    "admin_sync.apps.Config",
    "django_sysinfo",
    "django.contrib.auth",
    "django.contrib.humanize",
    "django.contrib.contenttypes",
    "django.contrib.messages",
    "django.contrib.sessions",
    "django.contrib.sites",
    "django.contrib.sitemaps",
    "django.contrib.staticfiles",
    "django.contrib.gis",
    "django.contrib.postgres",
]

OTHER_APPS = [
    "hijack",
    "jsoneditor",
    "django_countries",
    "phonenumber_field",
    "compressor",
    "graphene_django",
    "social_django",
    "corsheaders",
    "django_elasticsearch_dsl",
    "constance",
    "admin_extra_buttons",
    "adminfilters",
    "adminfilters.depot",
    "adminactions",
    "multiselectfield",
    "mptt",
    "django_extensions",
    "django_celery_results",
    "django_celery_beat",
    "explorer",
    "import_export",
    "rest_framework",
    "drf_yasg",
    "flags",
    "admin_cursor_paginator",
    "markdownify.apps.MarkdownifyConfig",
]

INSTALLED_APPS = DJANGO_APPS + OTHER_APPS + PROJECT_APPS

# LOGIN_REDIRECT_URL = f'/api/{ADMIN_PANEL_URL}/'

AUTH_PASSWORD_VALIDATORS = [
    {"NAME": "django.contrib.auth.password_validation.UserAttributeSimilarityValidator"},
    {
        "NAME": "django.contrib.auth.password_validation.MinimumLengthValidator",
        "OPTIONS": {"min_length": 12},
    },
    {"NAME": "django.contrib.auth.password_validation.CommonPasswordValidator"},
    {"NAME": "django.contrib.auth.password_validation.NumericPasswordValidator"},
]

PASSWORD_RESET_TIMEOUT = 60 * 60 * 24 * 31

ACCOUNT_EMAIL_CONFIRMATION_EXPIRE_DAYS = 7

AUTHENTICATION_BACKENDS = [
    "hct_mis_api.apps.power_query.backends.PowerQueryBackend",
    "django.contrib.auth.backends.ModelBackend",
    "social_core.backends.azuread_tenant.AzureADTenantOAuth2",
]

NOSE_ARGS = ["--with-timer", "--nocapture", "--nologcapture"]


# helper function to extend all the common lists
def extend_list_avoid_repeats(list_to_extend: List, extend_with: List) -> None:
    """Extends the first list with the elements in the second one, making sure its elements are not already there in the
    original list."""
    list_to_extend.extend(filter(lambda x: not list_to_extend.count(x), extend_with))


LOG_LEVEL = "DEBUG" if DEBUG and "test" not in sys.argv else "INFO"
LOGGING: Dict[str, Any] = {
    "version": 1,
    "disable_existing_loggers": False,
    "formatters": {
        "standard": {"format": "%(asctime)s [%(levelname)s] %(name)s line %(lineno)d: %(message)s"},
        "verbose": {
            "format": "[%(asctime)s][%(levelname)s][%(name)s] %(filename)s.%(funcName)s:%(lineno)d %(message)s",
        },
    },
    "filters": {"require_debug_false": {"()": "django.utils.log.RequireDebugFalse"}},
    "handlers": {
        "default": {
            "level": LOG_LEVEL,
            "class": "logging.StreamHandler",
            "formatter": "standard",
        },
        "file": {
            "level": LOG_LEVEL,
            "class": "logging.FileHandler",
            "filename": "debug.log",
        },
    },
    "loggers": {
        "": {"handlers": ["default"], "level": "INFO", "propagate": True},
        "console": {"handlers": ["default"], "level": "DEBUG", "propagate": True},
        "django.request": {
            "handlers": ["default"],
            "level": "ERROR",
            "propagate": False,
        },
        "django.security.DisallowedHost": {
            # Skip "SuspiciousOperation: Invalid HTTP_HOST" e-mails.
            "handlers": ["default"],
            "propagate": False,
        },
        "elasticsearch": {"handlers": ["file"], "level": "CRITICAL", "propagate": True},
    },
}

GIT_VERSION = os.getenv("GIT_VERSION", "UNKNOWN")
HIJACK_PERMISSION_CHECK = "hct_mis_api.apps.utils.security.can_hijack"

REDIS_INSTANCE = os.getenv("REDIS_INSTANCE", "redis:6379")
if "CACHE_URL" not in os.environ:
    if REDIS_INSTANCE:
        os.environ["CACHE_URL"] = f"redis://{REDIS_INSTANCE}/1?client_class=django_redis.client.DefaultClient"
    else:
        os.environ["CACHE_URL"] = f"dummycache://{REDIS_INSTANCE}/1?client_class=django_redis.client.DefaultClient"

CACHES = {
    "default": env.cache(),
}

SESSION_COOKIE_HTTPONLY = True
SESSION_COOKIE_NAME = os.environ.get("SESSION_COOKIE_NAME", "sessionid")
SESSION_ENGINE = "django.contrib.sessions.backends.signed_cookies"
AUTH_USER_MODEL = "account.User"

GRAPHENE = {
    "SCHEMA": "hct_mis_api.schema.schema",
    "SCHEMA_OUTPUT": "schema.json",
    "SCHEMA_INDENT": 2,
}

# Social Auth settings.
AZURE_CLIENT_ID = env("AZURE_CLIENT_ID")
AZURE_CLIENT_SECRET = env("AZURE_CLIENT_SECRET")
AZURE_TENANT_KEY = env("AZURE_TENANT_KEY")
SOCIAL_AUTH_AZUREAD_TENANT_OAUTH2_KEY = AZURE_CLIENT_ID
SOCIAL_AUTH_AZUREAD_TENANT_OAUTH2_SECRET = AZURE_CLIENT_SECRET
SOCIAL_AUTH_AZUREAD_TENANT_OAUTH2_TENANT_ID = AZURE_TENANT_KEY
SOCIAL_AUTH_ADMIN_USER_SEARCH_FIELDS = [
    "username",
    "first_name",
    "last_name",
    "email",
]
SOCIAL_AUTH_JSONFIELD_ENABLED = True

SOCIAL_AUTH_PIPELINE = (
    "hct_mis_api.apps.account.authentication.social_details",
    "social_core.pipeline.social_auth.social_uid",
    "social_core.pipeline.social_auth.auth_allowed",
    "social_core.pipeline.social_auth.social_user",
    "social_core.pipeline.user.get_username",
    "hct_mis_api.apps.account.authentication.require_email",
    "social_core.pipeline.social_auth.associate_by_email",
    "hct_mis_api.apps.account.authentication.create_user",
    "social_core.pipeline.social_auth.associate_user",
    "social_core.pipeline.social_auth.load_extra_data",
    "hct_mis_api.apps.account.authentication.user_details",
)
SOCIAL_AUTH_AZUREAD_B2C_OAUTH2_USER_FIELDS = [
    "email",
    "fullname",
]

SOCIAL_AUTH_AZUREAD_B2C_OAUTH2_SCOPE = [
    "openid",
    "email",
    "profile",
]

SOCIAL_AUTH_SANITIZE_REDIRECTS = True

LOGIN_URL = "/api/login/azuread-tenant-oauth2"

TEST_RUNNER = "hct_mis_api.apps.core.mis_test_runner.PostgresTestRunner"

GRAPH_MODELS = {
    "all_applications": True,
    "group_models": True,
}

PHONENUMBER_DEFAULT_REGION = "US"

SANCTION_LIST_CC_MAIL = env("SANCTION_LIST_CC_MAIL")

# ELASTICSEARCH SETTINGS
ELASTICSEARCH_DSL_AUTOSYNC = False
ELASTICSEARCH_HOST = env("ELASTICSEARCH_HOST")
ELASTICSEARCH_INDEX_PREFIX = ""
ELASTICSEARCH_DSL = {
    "default": {"hosts": ELASTICSEARCH_HOST, "timeout": 30},
}

RAPID_PRO_URL = env("RAPID_PRO_URL")

# DJANGO CONSTANCE settings
CONSTANCE_REDIS_CONNECTION = f"redis://{REDIS_INSTANCE}/0"
CONSTANCE_REDIS_CACHE_TIMEOUT = 1
CONSTANCE_ADDITIONAL_FIELDS = {
    "percentages": (
        "django.forms.fields.IntegerField",
        {
            "widget": "django.forms.widgets.NumberInput",
            "validators": [MinValueValidator(0), MaxValueValidator(100)],
        },
    ),
    "positive_integers": (
        "django.forms.fields.IntegerField",
        {
            "widget": "django.forms.widgets.NumberInput",
            "validators": [MinValueValidator(0)],
        },
    ),
    "positive_floats": (
        "django.forms.fields.FloatField",
        {
            "widget": "django.forms.widgets.NumberInput",
            "validators": [MinValueValidator(0)],
        },
    ),
}

CONSTANCE_CONFIG = {
    # BATCH SETTINGS
    "DEDUPLICATION_DUPLICATE_SCORE": (
        6.0,
        "Results equal or above this score are considered duplicates",
        "positive_floats",
    ),
    "DEDUPLICATION_POSSIBLE_DUPLICATE_SCORE": (
        6.0,
        "Results equal or above this score are considered possible duplicates (needs adjudication) must be lower than DEDUPLICATION_DUPLICATE_SCORE",
        "positive_floats",
    ),
    "DEDUPLICATION_BATCH_DUPLICATES_PERCENTAGE": (
        50,
        "If percentage of duplicates is higher or equal to this setting, deduplication is aborted",
        "percentages",
    ),
    "PRODUCTION_SERVER": ("https://hope.unicef.org/api/admin", "", str),
    "CASHASSIST_DOAP_RECIPIENT": (
        "",
        "UNHCR email address where to send DOAP updates",
        str,
    ),
    "KOBO_ADMIN_CREDENTIALS": (
        "",
        "Kobo superuser credentislas in format user:password",
        str,
    ),
    "DEDUPLICATION_BATCH_DUPLICATES_ALLOWED": (
        5,
        "If amount of duplicates for single individual exceeds this limit deduplication is aborted",
        "positive_integers",
    ),
    "KOBO_APP_API_TOKEN": ("", "Kobo KPI token", str),
    # GOLDEN RECORDS SETTINGS
    "DEDUPLICATION_GOLDEN_RECORD_DUPLICATES_PERCENTAGE": (
        50,
        "If percentage of duplicates is higher or equal to this setting, deduplication is aborted",
        "percentages",
    ),
    "DEDUPLICATION_GOLDEN_RECORD_DUPLICATES_ALLOWED": (
        5,
        "If amount of duplicates for single individual exceeds this limit deduplication is aborted",
        "positive_integers",
    ),
    # SANCTION LIST
    "SANCTION_LIST_MATCH_SCORE": (
        4.8,
        "Results equal or above this score are considered possible matches",
        "positive_floats",
    ),
    # RAPID PRO
    "RAPID_PRO_PROVIDER": ("tel", "Rapid pro messages provider (telegram/tel)"),
    # CASH ASSIST
    "CASH_ASSIST_URL_PREFIX": (
        "",
        "Cash Assist base url used to generate url to cash assist",
    ),
    "SEND_GRIEVANCES_NOTIFICATION": (
        False,
        "Should send grievances notification",
        bool,
    ),
    "IGNORED_USER_LINKED_OBJECTS": (
        "created_advanced_filters,advancedfilter,logentry,social_auth,query,querylog,logs",
        "list of relation to hide in 'linked objects' user page",
        str,
    ),
    "QUICK_LINKS": (
        """Kobo,https://kf-hope.unitst.org/;
CashAssist,https://cashassist-trn.crm4.dynamics.com/;
Sentry,https://excubo.unicef.io/sentry/hct-mis-stg/;
elasticsearch,hope-elasticsearch-coordinating-only:9200;
Datamart,https://datamart.unicef.io;
Flower,https://stg-hope.unitst.org/flower/;
Azure,https://unicef.visualstudio.com/ICTD-HCT-MIS/;
""",
        "",
        str,
    ),
    "USE_ELASTICSEARCH_FOR_INDIVIDUALS_SEARCH": (
        False,
        "Use elastic search for individuals search",
        bool,
    ),
    "USE_ELASTICSEARCH_FOR_HOUSEHOLDS_SEARCH": (
        False,
        "Use elastic search for households search",
        bool,
    ),
    "USE_ELASTICSEARCH_FOR_HOUSEHOLDS_SEARCH_USE_BUSINESS_AREA": (
        False,
        "Use business area during elastic search for households search",
        bool,
    ),
    "AUTO_MERGE_AFTER_AUTO_RDI_IMPORT": (
        False,
        "Automatically merge the population after server-triggered RDI import",
        bool,
    ),
}

CONSTANCE_DBS = ("default",)

# MICROSOFT GRAPH
AZURE_GRAPH_API_BASE_URL = "https://graph.microsoft.com"
AZURE_GRAPH_API_VERSION = "v1.0"
AZURE_TOKEN_URL = "https://login.microsoftonline.com/unicef.org/oauth2/token"

TEST_OUTPUT_DIR = "./test-results"
TEST_OUTPUT_FILE_NAME = "result.xml"

DATAMART_USER = env("DATAMART_USER")
DATAMART_PASSWORD = env("DATAMART_PASSWORD")
DATAMART_URL = env("DATAMART_URL")

COUNTRIES_OVERRIDE = {
    "U": {
        "name": _("Unknown or Not Applicable"),
        "alpha3": "U",
        "ioc_code": "U",
    },
}

ROOT_TOKEN = env.str("ROOT_ACCESS_TOKEN", uuid4().hex)

SENTRY_DSN = env("SENTRY_DSN")
SENTRY_URL = env("SENTRY_URL")
if SENTRY_DSN:
    import sentry_sdk
    from sentry_sdk.integrations.django import DjangoIntegration
    from sentry_sdk.integrations.logging import LoggingIntegration, ignore_logger

    from hct_mis_api import get_full_version

    sentry_logging = LoggingIntegration(
        level=logging.INFO,
        event_level=logging.ERROR,  # Capture info and above as breadcrumbs  # Send errors as events
    )

    sentry_sdk.init(
        dsn=SENTRY_DSN,
        integrations=[DjangoIntegration(transaction_style="url"), sentry_logging, CeleryIntegration()],
        release=get_full_version(),
        traces_sample_rate=1.0,
        send_default_pii=True,
    )
    ignore_logger("graphql.execution.utils")
    ignore_logger("django.core.exceptions.ValidationError")

CORS_ALLOWED_ORIGIN_REGEXES = [r"https://\w+.blob.core.windows.net$"]

CELERY_BROKER_URL = (f"redis://{REDIS_INSTANCE}/0",)
CELERY_ACCEPT_CONTENT = ["json"]
CELERY_TASK_SERIALIZER = "json"
CELERY_RESULT_SERIALIZER = "json"
CELERY_RESULT_BACKEND = f"redis://{REDIS_INSTANCE}/0"
CELERY_TIMEZONE = "UTC"
CELERY_TASK_TRACK_STARTED = True
CELERY_TASK_TIME_LIMIT = 360 * 60
CELERY_BEAT_SCHEDULE = TASKS_SCHEDULES
CELERY_TASK_ALWAYS_EAGER = env.bool("CELERY_TASK_ALWAYS_EAGER")

SMART_ADMIN_SECTIONS = {
    "HOPE": [
        "program",
        match("household.H*"),
        regex(r"household\.I.*"),
        "targeting",
        "payment",
    ],
    "RDI": [
        regex(r"registration_data\..*"),
        # regex(r"registration_datahub\..*"),
    ],
    "Grievance": ["grievance"],
    "Configuration": [
        "core",
        "constance",
        "flags",
    ],
    "Power Query & Reports": [
        "power_query",
    ],
    "Rule Engine": [
        "steficon",
    ],
    "Security": ["account", "auth"],
    "Logs": [
        "admin.LogEntry",
        "activity_log",
    ],
    "Kobo": [
        "core.FlexibleAttributeChoice",
        "core.XLSXKoboTemplate",
        "core.FlexibleAttribute",
        "core.FlexibleAttributeGroup",
    ],
    "HUB (Hope->CA)": [
        "mis_datahub",
    ],
    "HUB (CA->Hope)": [
        "cash_assist_datahub",
    ],
    "HUB (Kobo->Hope)": [
        "registration_datahub",
    ],
    "HUB (Vision->Hope)": [
        "erp_datahub",
    ],
    "System": [
        "social_django",
        "constance",
        "sites",
    ],
}

SMART_ADMIN_BOOKMARKS = "hct_mis_api.apps.administration.site.get_bookmarks"

SMART_ADMIN_BOOKMARKS_PERMISSION = None
SMART_ADMIN_PROFILE_LINK = True
SMART_ADMIN_ISROOT = lambda r, *a: r.user.is_superuser and r.headers.get("x-root-token") == env("ROOT_TOKEN")

EXCHANGE_RATE_CACHE_EXPIRY = 1 * 60 * 60 * 24

VERSION = get_version(__name__, Path(PROJECT_ROOT).parent, default_return=None)

# see adminactions.perms
# set handker to AA_PERMISSION_CREATE_USE_COMMAND
AA_PERMISSION_HANDLER = 3


def filter_environment(key: str, config: Dict, request: HttpRequest) -> bool:
    return key in ["ROOT_ACCESS_TOKEN"] or key.startswith("DIRENV")


def masker(key: str, value: Any, config: Dict, request: HttpRequest) -> Any:
    from django_sysinfo.utils import cleanse_setting

    from ..apps.utils.security import is_root

    if key in ["PATH", "PYTHONPATH"]:
        return mark_safe(value.replace(":", r":<br>"))
    if not is_root(request):
        if key.startswith("DATABASE_URL"):
            from urllib.parse import urlparse

            try:
                c = urlparse(value)
                value = f"{c.scheme}://****:****@{c.hostname}{c.path}?{c.query}"
            except Exception:
                value = "<wrong url>"
            return value
        return cleanse_setting(key, value, config, request)
    return value


SYSINFO = {
    "masked_environment": "API|TOKEN|KEY|SECRET|PASS|SIGNATURE|AUTH|_ID|SID|DATABASE_URL",
    "filter_environment": filter_environment,
    "ttl": 60,
    "masker": masker,
}

EXPLORER_CONNECTIONS = {
    "default": "default",
    "HUB MIS": "cash_assist_datahub_mis",
    "HUB CA": "cash_assist_datahub_ca",
    "HUB ERP": "cash_assist_datahub_erp",
    "HUB Reg": "registration_datahub",
}
EXPLORER_DEFAULT_CONNECTION = "default"
EXPLORER_PERMISSION_VIEW = lambda r: r.user.has_perm("explorer.view_query")
EXPLORER_PERMISSION_CHANGE = lambda r: r.user.has_perm("explorer.change_query")

IMPERSONATE = {
    "REDIRECT_URL": f"/api/{ADMIN_PANEL_URL}/",
    "PAGINATE_COUNT": 50,
    "DISABLE_LOGGING": False,
}

POWER_QUERY_DB_ALIAS = env("POWER_QUERY_DB_ALIAS")

CONCURRENCY_ENABLED = False

PROFILING = env("PROFILING", default="off") == "on"
if PROFILING:
    # SILK
    INSTALLED_APPS.append("silk")
    MIDDLEWARE.append("hct_mis_api.middlewares.silk.DynamicSilkyMiddleware")
    SILKY_PYTHON_PROFILER = True

ADMIN_SYNC_USE_REVERSION = False

SWAGGER_SETTINGS = {
    "LOGOUT_URL": reverse_lazy("logout"),
    "LOGIN_URL": "/",
    "SECURITY_DEFINITIONS": {"DRF Token": {"type": "apiKey", "name": "Authorization", "in": "header"}},
}

<<<<<<< HEAD
USE_DUMMY_EXCHANGE_RATES = env("USE_DUMMY_EXCHANGE_RATES", default="no") == "yes"
=======
MAX_STORAGE_FILE_SIZE = 30

FLAGS_STATE_LOGGING = DEBUG
FLAGS = {
    "DEVELOP_DEBUG_TOOLBAR": [],
    "SILK_MIDDLEWARE": [],
    "FRONT_DOOR_BYPASS": [],
}

if DEBUG:
    INSTALLED_APPS += [
        "debug_toolbar",
    ]
    MIDDLEWARE += ["debug_toolbar.middleware.DebugToolbarMiddleware"]

    # DEBUG TOOLBAR
    def show_ddt(request: HttpRequest) -> None:  # pragma: no-cover
        from flags.state import flag_enabled

        return flag_enabled("DEVELOP_DEBUG_TOOLBAR", request=request)

    DEBUG_TOOLBAR_CONFIG = {
        "SHOW_TOOLBAR_CALLBACK": show_ddt,
        "JQUERY_URL": "",
    }
    DEBUG_TOOLBAR_PANELS = [
        "debug_toolbar.panels.history.HistoryPanel",
        "debug_toolbar.panels.versions.VersionsPanel",
        "debug_toolbar.panels.timer.TimerPanel",
        "flags.panels.FlagsPanel",
        "flags.panels.FlagChecksPanel",
        "debug_toolbar.panels.settings.SettingsPanel",
        "debug_toolbar.panels.headers.HeadersPanel",
        "debug_toolbar.panels.request.RequestPanel",
        "debug_toolbar.panels.sql.SQLPanel",
        "debug_toolbar.panels.staticfiles.StaticFilesPanel",
        "debug_toolbar.panels.templates.TemplatesPanel",
        "debug_toolbar.panels.cache.CachePanel",
        "debug_toolbar.panels.signals.SignalsPanel",
        "debug_toolbar.panels.logging.LoggingPanel",
        "debug_toolbar.panels.redirects.RedirectsPanel",
        "debug_toolbar.panels.profiling.ProfilingPanel",
    ]
>>>>>>> 1a31bccf
<|MERGE_RESOLUTION|>--- conflicted
+++ resolved
@@ -776,10 +776,7 @@
     "SECURITY_DEFINITIONS": {"DRF Token": {"type": "apiKey", "name": "Authorization", "in": "header"}},
 }
 
-<<<<<<< HEAD
 USE_DUMMY_EXCHANGE_RATES = env("USE_DUMMY_EXCHANGE_RATES", default="no") == "yes"
-=======
-MAX_STORAGE_FILE_SIZE = 30
 
 FLAGS_STATE_LOGGING = DEBUG
 FLAGS = {
@@ -821,5 +818,4 @@
         "debug_toolbar.panels.logging.LoggingPanel",
         "debug_toolbar.panels.redirects.RedirectsPanel",
         "debug_toolbar.panels.profiling.ProfilingPanel",
-    ]
->>>>>>> 1a31bccf
+    ]