import logging
import os
import sys
from pathlib import Path
from uuid import uuid4

from django.core.validators import MaxValueValidator, MinValueValidator
from django.urls import reverse_lazy
from django.utils.safestring import mark_safe
from django.utils.text import slugify
from django.utils.translation import gettext_lazy as _

from sentry_sdk.integrations.celery import CeleryIntegration
from single_source import get_version
from smart_admin.utils import match, regex

from hct_mis_api.apps.core.tasks_schedules import TASKS_SCHEDULES

from .config import env

PROJECT_NAME = "hct_mis_api"
# project root and add "apps" to the path
PROJECT_ROOT = os.path.dirname(os.path.dirname(__file__))

# domains/hosts etc.
DOMAIN_NAME = env("DOMAIN")
WWW_ROOT = "http://{}/".format(DOMAIN_NAME)
ALLOWED_HOSTS = env.list("DJANGO_ALLOWED_HOSTS", default=[DOMAIN_NAME])
FRONTEND_HOST = env("HCT_MIS_FRONTEND_HOST", default=DOMAIN_NAME)
ADMIN_PANEL_URL = env("ADMIN_PANEL_URL")

####
# Other settings
####
ADMINS = (
    ("Alerts", env("ALERTS_EMAIL")),
    ("Tivix", f"unicef-hct-mis+{slugify(DOMAIN_NAME)}@tivix.com"),
)

SITE_ID = 1
TIME_ZONE = "UTC"
LANGUAGE_CODE = "en-us"
USE_I18N = True
USE_TZ = True
SECRET_KEY = env("SECRET_KEY")
DEFAULT_CHARSET = "utf-8"
ROOT_URLCONF = "hct_mis_api.urls"

DATA_VOLUME = env("DATA_VOLUME")
DEFAULT_AUTO_FIELD = "django.db.models.BigAutoField"
ALLOWED_EXTENSIONS = (
    "pdf",
    "doc",
    "docx",
    "xls",
    "xlsx",
    "img",
    "png",
    "jpg",
    "jpeg",
    "csv",
    "zip",
)
UPLOADS_DIR_NAME = "uploads"
MEDIA_URL = f"/api/{UPLOADS_DIR_NAME}/"
MEDIA_ROOT = env("HCT_MIS_UPLOADS_PATH") or os.path.join(DATA_VOLUME, UPLOADS_DIR_NAME)

FILE_UPLOAD_MAX_MEMORY_SIZE = 25 * 1024 * 1024  # 25mb
DATA_UPLOAD_MAX_MEMORY_SIZE = 50 * 1024 * 1024

GRIEVANCE_ONE_UPLOAD_MAX_MEMORY_SIZE = 3 * 1024 * 1024
GRIEVANCE_UPLOAD_CONTENT_TYPES = (
    "image/jpeg",
    "image/png",
    "image/tiff",
    "application/pdf",
    "application/vnd.openxmlformats-officedocument.wordprocessingml.document",
)

# static resources related. See documentation at: http://docs.djangoproject.com/en/dev/ref/contrib/staticfiles/
STATIC_URL = "/api/static/"
STATIC_ROOT = f"{DATA_VOLUME}/staticserve"

# static serving
STATICFILES_FINDERS = (
    "django.contrib.staticfiles.finders.FileSystemFinder",
    "django.contrib.staticfiles.finders.AppDirectoriesFinder",
    "compressor.finders.CompressorFinder",
)

DEBUG = True
IS_DEV = False
IS_STAGING = False
IS_PROD = False

DEFAULT_FROM_EMAIL = env("DEFAULT_FROM_EMAIL")

# EMAIL_CONFIG = env.email_url('EMAIL_URL', default='smtp://user@:password@localhost:25')
# vars().update(EMAIL_CONFIG)

EMAIL_HOST = env("EMAIL_HOST")
EMAIL_PORT = env("EMAIL_PORT")
EMAIL_HOST_USER = env("EMAIL_HOST_USER")
EMAIL_HOST_PASSWORD = env("EMAIL_HOST_PASSWORD")
EMAIL_USE_TLS = env.bool("EMAIL_USE_TLS")

KOBO_KF_URL = env("KOBO_KF_URL")
KOBO_KC_URL = env("KOBO_KC_URL")
KOBO_MASTER_API_TOKEN = env("KOBO_MASTER_API_TOKEN")

# Get the ENV setting. Needs to be set in .bashrc or similar.
ENV = env("ENV")

# prefix all non-production emails
if ENV != "prod":
    EMAIL_SUBJECT_PREFIX = f"{ENV}"

# BACKWARD_COMPATIBILITY SNIPPET
if "DATABASE_URL" not in os.environ:
    os.environ["DATABASE_URL"] = (
        f'postgis://{os.getenv("POSTGRES_USER")}'
        f':{os.getenv("POSTGRES_PASSWORD")}'
        f'@{os.getenv("POSTGRES_HOST")}:5432/'
        f'{os.getenv("POSTGRES_DB")}'
    )
    if os.getenv("POSTGRES_SSL_MODE", "off") == "on":
        os.environ["DATABASE_URL"] = os.environ["DATABASE_URL"] + "?sslmode=require"

if "DATABASE_URL_HUB_MIS" not in os.environ:
    os.environ["DATABASE_URL_HUB_MIS"] = (
        f'postgis://{os.getenv("POSTGRES_CASHASSIST_DATAHUB_USER")}'
        f':{os.getenv("POSTGRES_CASHASSIST_DATAHUB_PASSWORD")}'
        f'@{os.getenv("POSTGRES_CASHASSIST_DATAHUB_HOST")}:5432/'
        f'{os.getenv("POSTGRES_CASHASSIST_DATAHUB_DB")}?options=-c search_path=mis'
    )
if "DATABASE_URL_HUB_CA" not in os.environ:
    os.environ["DATABASE_URL_HUB_CA"] = (
        f'postgis://{os.getenv("POSTGRES_CASHASSIST_DATAHUB_USER")}'
        f':{os.getenv("POSTGRES_CASHASSIST_DATAHUB_PASSWORD")}'
        f'@{os.getenv("POSTGRES_CASHASSIST_DATAHUB_HOST")}:5432/'
        f'{os.getenv("POSTGRES_CASHASSIST_DATAHUB_DB")}?options=-c search_path=ca'
    )
if "DATABASE_URL_HUB_ERP" not in os.environ:
    os.environ["DATABASE_URL_HUB_ERP"] = (
        f'postgis://{os.getenv("POSTGRES_CASHASSIST_DATAHUB_USER")}'
        f':{os.getenv("POSTGRES_CASHASSIST_DATAHUB_PASSWORD")}'
        f'@{os.getenv("POSTGRES_CASHASSIST_DATAHUB_HOST")}:5432/'
        f'{os.getenv("POSTGRES_CASHASSIST_DATAHUB_DB")}?options=-c search_path=erp'
    )
if "DATABASE_URL_HUB_REGISTRATION" not in os.environ:
    os.environ["DATABASE_URL_HUB_REGISTRATION"] = (
        f'postgis://{os.getenv("POSTGRES_REGISTRATION_DATAHUB_USER")}'
        f':{os.getenv("POSTGRES_REGISTRATION_DATAHUB_PASSWORD")}'
        f'@{os.getenv("POSTGRES_REGISTRATION_DATAHUB_HOST")}:5432/'
        f'{os.getenv("POSTGRES_REGISTRATION_DATAHUB_DB")}'
    )
RO_CONN = dict(**env.db("DATABASE_URL")).copy()
RO_CONN.update(
    {
        "OPTIONS": {"options": "-c default_transaction_read_only=on"},
        "TEST": {
            "READ_ONLY": True,  # Do not manage this database during tests
        },
    }
)
DATABASES = {
    "default": env.db(),
    "read_only": RO_CONN,
    "cash_assist_datahub_mis": env.db("DATABASE_URL_HUB_MIS"),
    "cash_assist_datahub_ca": env.db("DATABASE_URL_HUB_CA"),
    "cash_assist_datahub_erp": env.db("DATABASE_URL_HUB_ERP"),
    "registration_datahub": env.db("DATABASE_URL_HUB_REGISTRATION"),
}
DATABASES["default"].update({"CONN_MAX_AGE": 60})

# If app is not specified here it will use default db
DATABASE_APPS_MAPPING = {
    "cash_assist_datahub": "cash_assist_datahub_ca",
    "mis_datahub": "cash_assist_datahub_mis",
    "erp_datahub": "cash_assist_datahub_erp",
    "registration_datahub": "registration_datahub",
}

DATABASE_ROUTERS = ("hct_mis_api.apps.core.dbrouters.DbRouter",)

MIDDLEWARE = [
    "corsheaders.middleware.CorsMiddleware",
    "django.middleware.common.CommonMiddleware",
    "django.contrib.sessions.middleware.SessionMiddleware",
    "django.middleware.csrf.CsrfViewMiddleware",
    "django.contrib.auth.middleware.AuthenticationMiddleware",
    "hijack.middleware.HijackUserMiddleware",
    "django.contrib.messages.middleware.MessageMiddleware",
    "hct_mis_api.middlewares.sentry.SentryScopeMiddleware",
    "hct_mis_api.middlewares.version.VersionMiddleware",
]

TEMPLATES = [
    {
        "BACKEND": "django.template.backends.django.DjangoTemplates",
        "DIRS": [
            os.path.join(PROJECT_ROOT, "apps", "administration", "templates"),
            os.path.join(PROJECT_ROOT, "apps", "core", "templates"),
        ],
        "OPTIONS": {
            "loaders": [
                "django.template.loaders.filesystem.Loader",
                "django.template.loaders.app_directories.Loader",
            ],
            "context_processors": [
                "django.contrib.auth.context_processors.auth",
                "django.template.context_processors.debug",
                "django.template.context_processors.media",
                "django.template.context_processors.request",
                "django.contrib.messages.context_processors.messages",
                "django.template.context_processors.static",
                "django.template.context_processors.request",
                # Social auth context_processors
                "social_django.context_processors.backends",
                "social_django.context_processors.login_redirect",
            ],
        },
    },
]
PROJECT_APPS = [
    "hct_mis_api.api",
    "hct_mis_api.apps.geo",
    "hct_mis_api.apps.account.apps.AccountConfig",
    "hct_mis_api.apps.core.apps.CoreConfig",
    "hct_mis_api.apps.grievance",
    "hct_mis_api.apps.household",
    "hct_mis_api.apps.payment",
    "hct_mis_api.apps.program",
    "hct_mis_api.apps.power_query.apps.Config",
    # "hct_mis_api.apps.targeting",
    "hct_mis_api.apps.targeting.apps.TargetingConfig",
    "hct_mis_api.apps.utils",
    "hct_mis_api.apps.registration_datahub.apps.Config",
    "hct_mis_api.apps.registration_data",
    "hct_mis_api.apps.cash_assist_datahub.apps.Config",
    "hct_mis_api.apps.mis_datahub.apps.Config",
    "hct_mis_api.apps.erp_datahub.apps.Config",
    "hct_mis_api.apps.sanction_list",
    "hct_mis_api.apps.steficon",
    "hct_mis_api.apps.reporting",
    "hct_mis_api.apps.activity_log",
    "hct_mis_api.apps.accountability",
]

DJANGO_APPS = [
    "hct_mis_api.apps.administration.apps.TemplateConfig",
    "advanced_filters",
    "smart_admin.logs",
    "smart_admin.apps.SmartTemplateConfig",
    "hct_mis_api.apps.administration.apps.Config",
    "admin_sync.apps.Config",
    "django_sysinfo",
    "django.contrib.auth",
    "django.contrib.humanize",
    "django.contrib.contenttypes",
    "django.contrib.messages",
    "django.contrib.sessions",
    "django.contrib.sites",
    "django.contrib.sitemaps",
    "django.contrib.staticfiles",
    "django.contrib.gis",
    "django.contrib.postgres",
]

OTHER_APPS = [
    "hijack",
    # "hijack.contrib.admin",
    "jsoneditor",
    "django_countries",
    "phonenumber_field",
    "compressor",
    "graphene_django",
    "social_django",
    "corsheaders",
    "django_elasticsearch_dsl",
    "constance",
    "admin_extra_buttons",
    "adminfilters",
    "adminfilters.depot",
    "adminactions",
    "multiselectfield",
    "mptt",
    "django_extensions",
    "django_celery_results",
    "django_celery_beat",
    "explorer",
    "import_export",
    "rest_framework",
    "drf_yasg",
]

INSTALLED_APPS = DJANGO_APPS + OTHER_APPS + PROJECT_APPS

# LOGIN_REDIRECT_URL = f'/api/{ADMIN_PANEL_URL}/'

AUTH_PASSWORD_VALIDATORS = [
    {"NAME": "django.contrib.auth.password_validation.UserAttributeSimilarityValidator"},
    {
        "NAME": "django.contrib.auth.password_validation.MinimumLengthValidator",
        "OPTIONS": {"min_length": 12},
    },
    {"NAME": "django.contrib.auth.password_validation.CommonPasswordValidator"},
    {"NAME": "django.contrib.auth.password_validation.NumericPasswordValidator"},
]

PASSWORD_RESET_TIMEOUT = 60 * 60 * 24 * 31

ACCOUNT_EMAIL_CONFIRMATION_EXPIRE_DAYS = 7

AUTHENTICATION_BACKENDS = [
    "django.contrib.auth.backends.ModelBackend",
    "social_core.backends.azuread_tenant.AzureADTenantOAuth2",
]

NOSE_ARGS = ["--with-timer", "--nocapture", "--nologcapture"]


# helper function to extend all the common lists
def extend_list_avoid_repeats(list_to_extend, extend_with):
    """Extends the first list with the elements in the second one, making sure its elements are not already there in the
    original list."""
    list_to_extend.extend(filter(lambda x: not list_to_extend.count(x), extend_with))


LOG_LEVEL = "DEBUG" if DEBUG and "test" not in sys.argv else "INFO"
LOGGING = {
    "version": 1,
    "disable_existing_loggers": False,
    "formatters": {
        "standard": {"format": "%(asctime)s [%(levelname)s] %(name)s line %(lineno)d: %(message)s"},
        "verbose": {
            "format": "[%(asctime)s][%(levelname)s][%(name)s] %(filename)s.%(funcName)s:%(lineno)d %(message)s",
        },
    },
    "filters": {"require_debug_false": {"()": "django.utils.log.RequireDebugFalse"}},
    "handlers": {
        "default": {
            "level": LOG_LEVEL,
            "class": "logging.StreamHandler",
            "formatter": "standard",
        },
        "file": {
            "level": LOG_LEVEL,
            "class": "logging.FileHandler",
            "filename": "debug.log",
        },
    },
    "loggers": {
        "": {"handlers": ["default"], "level": "INFO", "propagate": True},
        "console": {"handlers": ["default"], "level": "DEBUG", "propagate": True},
        "django.request": {
            "handlers": ["default"],
            "level": "ERROR",
            "propagate": False,
        },
        "django.security.DisallowedHost": {
            # Skip "SuspiciousOperation: Invalid HTTP_HOST" e-mails.
            "handlers": ["default"],
            "propagate": False,
        },
        "elasticsearch": {"handlers": ["file"], "level": "CRITICAL", "propagate": True},
    },
}

GIT_VERSION = os.getenv("GIT_VERSION", "UNKNOWN")
HIJACK_PERMISSION_CHECK = "hct_mis_api.apps.utils.security.can_hijack"
# REDIS_INSTANCE = os.getenv("REDIS_INSTANCE", "redis")
#
# if REDIS_INSTANCE:
#     CACHES = {
#         "default": {
#             "BACKEND": "django_redis.cache.RedisCache",
#             "LOCATION": f"redis://{REDIS_INSTANCE}/1",
#             "OPTIONS": {"CLIENT_CLASS": "django_redis.client.DefaultClient"},
#             "TIMEOUT": 3600,
#         }
#     }
#     DJANGO_REDIS_IGNORE_EXCEPTIONS = not DEBUG
# else:
#     CACHES = {"default": {"BACKEND": "common.cache_backends.DummyRedisCache", "LOCATION": "hct_mis"}}

REDIS_INSTANCE = os.getenv("REDIS_INSTANCE", "redis:6379")
if "CACHE_URL" not in os.environ:
    if REDIS_INSTANCE:
        os.environ["CACHE_URL"] = f"redis://{REDIS_INSTANCE}/1?client_class=django_redis.client.DefaultClient"
    else:
        os.environ["CACHE_URL"] = f"dummycache://{REDIS_INSTANCE}/1?client_class=django_redis.client.DefaultClient"

CACHES = {
    "default": env.cache(),
}

SESSION_COOKIE_HTTPONLY = True
SESSION_COOKIE_NAME = os.environ.get("SESSION_COOKIE_NAME", "sessionid")
SESSION_ENGINE = "django.contrib.sessions.backends.signed_cookies"
AUTH_USER_MODEL = "account.User"

GRAPHENE = {
    "SCHEMA": "hct_mis_api.schema.schema",
    "SCHEMA_OUTPUT": "schema.json",
    "SCHEMA_INDENT": 2,
}

# Social Auth settings.
AZURE_CLIENT_ID = env("AZURE_CLIENT_ID")
AZURE_CLIENT_SECRET = env("AZURE_CLIENT_SECRET")
AZURE_TENANT_KEY = env("AZURE_TENANT_KEY")
SOCIAL_AUTH_AZUREAD_TENANT_OAUTH2_KEY = AZURE_CLIENT_ID
SOCIAL_AUTH_AZUREAD_TENANT_OAUTH2_SECRET = AZURE_CLIENT_SECRET
SOCIAL_AUTH_AZUREAD_TENANT_OAUTH2_TENANT_ID = AZURE_TENANT_KEY
SOCIAL_AUTH_ADMIN_USER_SEARCH_FIELDS = [
    "username",
    "first_name",
    "last_name",
    "email",
]
SOCIAL_AUTH_JSONFIELD_ENABLED = True

SOCIAL_AUTH_PIPELINE = (
    "hct_mis_api.apps.account.authentication.social_details",
    "social_core.pipeline.social_auth.social_uid",
    "social_core.pipeline.social_auth.auth_allowed",
    "social_core.pipeline.social_auth.social_user",
    "social_core.pipeline.user.get_username",
    "hct_mis_api.apps.account.authentication.require_email",
    "social_core.pipeline.social_auth.associate_by_email",
    "hct_mis_api.apps.account.authentication.create_user",
    "social_core.pipeline.social_auth.associate_user",
    "social_core.pipeline.social_auth.load_extra_data",
    "hct_mis_api.apps.account.authentication.user_details",
)
SOCIAL_AUTH_AZUREAD_B2C_OAUTH2_USER_FIELDS = [
    "email",
    "fullname",
]

SOCIAL_AUTH_AZUREAD_B2C_OAUTH2_SCOPE = [
    "openid",
    "email",
    "profile",
]

SOCIAL_AUTH_SANITIZE_REDIRECTS = True

LOGIN_URL = "/api/login/azuread-tenant-oauth2"

TEST_RUNNER = "hct_mis_api.apps.core.mis_test_runner.PostgresTestRunner"

GRAPH_MODELS = {
    "all_applications": True,
    "group_models": True,
}

PHONENUMBER_DEFAULT_REGION = "US"

SANCTION_LIST_CC_MAIL = env("SANCTION_LIST_CC_MAIL")

# ELASTICSEARCH SETTINGS
ELASTICSEARCH_DSL_AUTOSYNC = False
ELASTICSEARCH_HOST = env("ELASTICSEARCH_HOST")
ELASTICSEARCH_INDEX_PREFIX = ""

GRIEVANCE_POSTGRES_ENABLED = os.getenv("GRIEVANCE_POSTGRES_ENABLED", True)

ELASTICSEARCH_BASE_SETTINGS = {"number_of_shards": 1, "number_of_replicas": 0}

RAPID_PRO_URL = env("RAPID_PRO_URL")

# DJANGO CONSTANCE settings
CONSTANCE_REDIS_CONNECTION = f"redis://{REDIS_INSTANCE}/0"
CONSTANCE_REDIS_CACHE_TIMEOUT = 1
CONSTANCE_ADDITIONAL_FIELDS = {
    "percentages": (
        "django.forms.fields.IntegerField",
        {
            "widget": "django.forms.widgets.NumberInput",
            "validators": [MinValueValidator(0), MaxValueValidator(100)],
        },
    ),
    "positive_integers": (
        "django.forms.fields.IntegerField",
        {
            "widget": "django.forms.widgets.NumberInput",
            "validators": [MinValueValidator(0)],
        },
    ),
    "positive_floats": (
        "django.forms.fields.FloatField",
        {
            "widget": "django.forms.widgets.NumberInput",
            "validators": [MinValueValidator(0)],
        },
    ),
    "priority_choices": (
        "django.forms.fields.ChoiceField",
        {
            "widget": "django.forms.Select",
            "choices": (
                (1, _("High")),
                (2, _("Medium")),
                (3, _("Low")),
            ),
        },
    ),
    "urgency_choices": (
        "django.forms.fields.ChoiceField",
        {
            "widget": "django.forms.Select",
            "choices": (
                (1, _("Very urgent")),
                (2, _("Urgent")),
                (3, _("Not urgent")),
            ),
        },
    ),
}

CONSTANCE_CONFIG = {
    # BATCH SETTINGS
    "DEDUPLICATION_DUPLICATE_SCORE": (
        6.0,
        "Results equal or above this score are considered duplicates",
        "positive_floats",
    ),
    "DEDUPLICATION_POSSIBLE_DUPLICATE_SCORE": (
        6.0,
        "Results equal or above this score are considered possible duplicates (needs adjudication) must be lower than DEDUPLICATION_DUPLICATE_SCORE",
        "positive_floats",
    ),
    "DEDUPLICATION_BATCH_DUPLICATES_PERCENTAGE": (
        50,
        "If percentage of duplicates is higher or equal to this setting, deduplication is aborted",
        "percentages",
    ),
    "PRODUCTION_SERVER": ("https://hope.unicef.org/api/admin", "", str),
    "CASHASSIST_DOAP_RECIPIENT": (
        "",
        "UNHCR email address where to send DOAP updates",
        str,
    ),
    "KOBO_ADMIN_CREDENTIALS": (
        "",
        "Kobo superuser credentislas in format user:password",
        str,
    ),
    "DEDUPLICATION_BATCH_DUPLICATES_ALLOWED": (
        5,
        "If amount of duplicates for single individual exceeds this limit deduplication is aborted",
        "positive_integers",
    ),
    "KOBO_APP_API_TOKEN": ("", "Kobo KPI token", str),
    # GOLDEN RECORDS SETTINGS
    "DEDUPLICATION_GOLDEN_RECORD_DUPLICATES_PERCENTAGE": (
        50,
        "If percentage of duplicates is higher or equal to this setting, deduplication is aborted",
        "percentages",
    ),
    "DEDUPLICATION_GOLDEN_RECORD_DUPLICATES_ALLOWED": (
        5,
        "If amount of duplicates for single individual exceeds this limit deduplication is aborted",
        "positive_integers",
    ),
    # SANCTION LIST
    "SANCTION_LIST_MATCH_SCORE": (
        4.8,
        "Results equal or above this score are considered possible matches",
        "positive_floats",
    ),
    # RAPID PRO
    "RAPID_PRO_PROVIDER": ("tel", "Rapid pro messages provider (telegram/tel)"),
    # CASH ASSIST
    "CASH_ASSIST_URL_PREFIX": (
        "",
        "Cash Assist base url used to generate url to cash assist",
    ),
    "SEND_GRIEVANCES_NOTIFICATION": (
        False,
        "Should send grievances notification",
        bool,
    ),
    "IGNORED_USER_LINKED_OBJECTS": (
        "created_advanced_filters,advancedfilter,logentry,social_auth,query,querylog,logs",
        "list of relation to hide in 'linked objects' user page",
        str,
    ),
    "QUICK_LINKS": (
        """Kobo,https://kf-hope.unitst.org/;
CashAssist,https://cashassist-trn.crm4.dynamics.com/;
Sentry,https://excubo.unicef.io/sentry/hct-mis-stg/;
elasticsearch,hope-elasticsearch-coordinating-only:9200;
Datamart,https://datamart.unicef.io;
Flower,https://stg-hope.unitst.org/flower/;
Azure,https://unicef.visualstudio.com/ICTD-HCT-MIS/;
""",
        "",
        str,
    ),
    "USE_ELASTICSEARCH_FOR_INDIVIDUALS_SEARCH": (
        False,
        "Use elastic search for individuals search",
        bool,
    ),
    "USE_ELASTICSEARCH_FOR_HOUSEHOLDS_SEARCH": (
        False,
        "Use elastic search for households search",
        bool,
    ),
    "USE_ELASTICSEARCH_FOR_HOUSEHOLDS_SEARCH_USE_BUSINESS_AREA": (
        False,
        "Use business area during elastic search for households search",
        bool,
    ),
    "AUTO_MERGE_AFTER_AUTO_RDI_IMPORT": (
        False,
        "Automatically merge the population after server-triggered RDI import",
        bool,
    ),
    "NEEDS_ADJUDICATION_PRIORITY": (
        1,
        "Default value of needs adjudication priority",
        "priority_choices",
    ),
    "NEEDS_ADJUDICATION_URGENCY": (
        2,
        "Default value of needs adjudication urgency",
        "urgency_choices",
    ),
    "PAYMENT_VERIFICATION_PRIORITY": (
        1,
        "Default value of payment verification priority",
        "priority_choices",
    ),
    "PAYMENT_VERIFICATION_URGENCY": (
        1,
        "Default value of payment verification urgency",
        "urgency_choices",
    ),
    "SYSTEM_FLAGGING_PRIORITY": (
        1,
        "Default value of system flagging priority",
        "priority_choices",
    ),
    "SYSTEM_FLAGGING_URGENCY": (
        2,
        "Default value of system flagging urgency",
        "urgency_choices",
    ),
}

CONSTANCE_DBS = ("default",)

# MICROSOFT GRAPH
AZURE_GRAPH_API_BASE_URL = "https://graph.microsoft.com"
AZURE_GRAPH_API_VERSION = "v1.0"
AZURE_TOKEN_URL = "https://login.microsoftonline.com/unicef.org/oauth2/token"

TEST_OUTPUT_DIR = "./test-results"
TEST_OUTPUT_FILE_NAME = "result.xml"

DATAMART_USER = env("DATAMART_USER")
DATAMART_PASSWORD = env("DATAMART_PASSWORD")
DATAMART_URL = env("DATAMART_URL")

COUNTRIES_OVERRIDE = {
    "U": {
        "name": _("Unknown or Not Applicable"),
        "alpha3": "U",
        "ioc_code": "U",
    },
}

ROOT_TOKEN = env.str("ROOT_ACCESS_TOKEN", uuid4().hex)

SENTRY_DSN = env("SENTRY_DSN")
SENTRY_URL = env("SENTRY_URL")
if SENTRY_DSN:
    import sentry_sdk
    from sentry_sdk.integrations.django import DjangoIntegration
    from sentry_sdk.integrations.logging import LoggingIntegration, ignore_logger

    from hct_mis_api import get_full_version

    sentry_logging = LoggingIntegration(
        level=logging.INFO,
        event_level=logging.ERROR,  # Capture info and above as breadcrumbs  # Send errors as events
    )

    sentry_sdk.init(
        dsn=SENTRY_DSN,
        integrations=[DjangoIntegration(transaction_style="url"), sentry_logging, CeleryIntegration()],
        release=get_full_version(),
        traces_sample_rate=1.0,
        send_default_pii=True,
    )
    ignore_logger("graphql.execution.utils")

CORS_ALLOWED_ORIGIN_REGEXES = [r"https://\w+.blob.core.windows.net$"]

CELERY_BROKER_URL = (f"redis://{REDIS_INSTANCE}/0",)
CELERY_ACCEPT_CONTENT = ["json"]
CELERY_TASK_SERIALIZER = "json"
CELERY_RESULT_SERIALIZER = "json"
CELERY_RESULT_BACKEND = f"redis://{REDIS_INSTANCE}/0"
CELERY_TIMEZONE = "UTC"
CELERY_TASK_TRACK_STARTED = True
CELERY_TASK_TIME_LIMIT = 360 * 60
CELERY_BEAT_SCHEDULE = TASKS_SCHEDULES
CELERY_TASK_ALWAYS_EAGER = env.bool("CELERY_TASK_ALWAYS_EAGER")

SMART_ADMIN_SECTIONS = {
    "HOPE": [
        "program",
        match("household.H*"),
        regex(r"household\.I.*"),
        "targeting",
        "payment",
    ],
    "RDI": [
        regex(r"registration_data\..*"),
        # regex(r"registration_datahub\..*"),
    ],
    "Grievance": ["grievance"],
    "Configuration": [
        "core",
        "constance",
        "household.agency",
    ],
    "Power Query & Reports": [
        "power_query",
    ],
    "Rule Engine": [
        "steficon",
    ],
    "Security": ["account", "auth"],
    "Logs": [
        "admin.LogEntry",
        "activity_log",
    ],
    "Kobo": [
        "core.FlexibleAttributeChoice",
        "core.XLSXKoboTemplate",
        "core.FlexibleAttribute",
        "core.FlexibleAttributeGroup",
    ],
    # "HUBs": [
    #     "cash_assist_datahub",
    #     "erp_datahub",
    #     "mis_datahub",
    #     "registration_datahub",
    # ],
    "HUB (Hope->CA)": [
        "mis_datahub",
    ],
    "HUB (CA->Hope)": [
        "cash_assist_datahub",
    ],
    "HUB (Kobo->Hope)": [
        "registration_datahub",
    ],
    "HUB (Vision->Hope)": [
        "erp_datahub",
    ],
    "System": [
        "social_django",
        "constance",
        "sites",
    ],
}

# SMART_ADMIN_BOOKMARKS = [('GitHub', 'https://github.com/saxix/django-smart-admin'),
#                          'https://github.com/saxix/django-adminactions',
#                          'https://github.com/saxix/django-sysinfo',
#                          'https://github.com/saxix/django-adminfilters',
#                          'https://github.com/saxix/django-admin-extra-urls',
#                          ]
SMART_ADMIN_BOOKMARKS = "hct_mis_api.apps.administration.site.get_bookmarks"

SMART_ADMIN_BOOKMARKS_PERMISSION = None
SMART_ADMIN_PROFILE_LINK = True
SMART_ADMIN_ISROOT = lambda r, *a: r.user.is_superuser and r.headers.get("x-root-token") == env("ROOT_TOKEN")

EXCHANGE_RATE_CACHE_EXPIRY = 1 * 60 * 60 * 24

VERSION = get_version(__name__, Path(PROJECT_ROOT).parent, default_return=None)

# see adminactions.perms
# set handker to AA_PERMISSION_CREATE_USE_COMMAND
AA_PERMISSION_HANDLER = 3


def filter_environment(key, config, request):
    return key in ["ROOT_ACCESS_TOKEN"] or key.startswith("DIRENV")


def masker(key, value, config, request):
    from django_sysinfo.utils import cleanse_setting

    from ..apps.utils.security import is_root

    if key in ["PATH", "PYTHONPATH"]:
        return mark_safe(value.replace(":", r":<br>"))
    if not is_root(request):
        if key.startswith("DATABASE_URL"):
            from urllib.parse import urlparse

            try:
                c = urlparse(value)
                value = f"{c.scheme}://****:****@{c.hostname}{c.path}?{c.query}"
            except Exception:
                value = "<wrong url>"
            return value
        return cleanse_setting(key, value, config, request)
    return value


SYSINFO = {
    "masked_environment": "API|TOKEN|KEY|SECRET|PASS|SIGNATURE|AUTH|_ID|SID|DATABASE_URL",
    "filter_environment": filter_environment,
    "ttl": 60,
    "masker": masker,
}

EXPLORER_CONNECTIONS = {
    "default": "default",
    "HUB MIS": "cash_assist_datahub_mis",
    "HUB CA": "cash_assist_datahub_ca",
    "HUB ERP": "cash_assist_datahub_erp",
    "HUB Reg": "registration_datahub",
}
EXPLORER_DEFAULT_CONNECTION = "default"
EXPLORER_PERMISSION_VIEW = lambda r: r.user.has_perm("explorer.view_query")
EXPLORER_PERMISSION_CHANGE = lambda r: r.user.has_perm("explorer.change_query")

IMPERSONATE = {
    "REDIRECT_URL": f"/api/{ADMIN_PANEL_URL}/",
    "PAGINATE_COUNT": 50,
    "DISABLE_LOGGING": False,
}

# EXPLORER_SCHEMA_INCLUDE_TABLE_PREFIXES = (
#     'hct_mis_api',
# )
# EXPLORER_SCHEMA_EXCLUDE_TABLE_PREFIXES = (
#     'django.contrib.auth',
#     'django.contrib.contenttypes',
#     'django_site',
#     'django_session',
#     'django.contrib.sessions',
#     'django.contrib.admin',
#     'django_celery',
#     'django_celery.beat',
#     'django_celery_beat',
#     'django_celery_results',
#     'django_migrations',
#     'social_auth',
#     'django_admin',
# )

POWER_QUERY_DB_ALIAS = env("POWER_QUERY_DB_ALIAS")

CONCURRENCY_ENABLED = False

# import warnings
# warnings.filterwarnings(
#     'error', r"DateTimeField .* received a naive datetime",
#     RuntimeWarning, r'django\.db\.models\.fields',
# )

PROFILING = env("PROFILING", default="off") == "on"
if PROFILING:
    INSTALLED_APPS.append("silk")
    MIDDLEWARE.append("silk.middleware.SilkyMiddleware")
<<<<<<< HEAD
    SILKY_PYTHON_PROFILER = True
=======
    SILKY_PYTHON_PROFILER = True

ADMIN_SYNC_USE_REVERSION = False

SWAGGER_SETTINGS = {
    "LOGOUT_URL": reverse_lazy("logout"),
    "LOGIN_URL": "/",
    "SECURITY_DEFINITIONS": {"DRF Token": {"type": "apiKey", "name": "Authorization", "in": "header"}},
}

MAX_STORAGE_FILE_SIZE = 30
>>>>>>> db054379
<|MERGE_RESOLUTION|>--- conflicted
+++ resolved
@@ -875,9 +875,6 @@
 if PROFILING:
     INSTALLED_APPS.append("silk")
     MIDDLEWARE.append("silk.middleware.SilkyMiddleware")
-<<<<<<< HEAD
-    SILKY_PYTHON_PROFILER = True
-=======
     SILKY_PYTHON_PROFILER = True
 
 ADMIN_SYNC_USE_REVERSION = False
@@ -888,5 +885,4 @@
     "SECURITY_DEFINITIONS": {"DRF Token": {"type": "apiKey", "name": "Authorization", "in": "header"}},
 }
 
-MAX_STORAGE_FILE_SIZE = 30
->>>>>>> db054379
+MAX_STORAGE_FILE_SIZE = 30