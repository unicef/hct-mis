--- conflicted
+++ resolved
@@ -808,8 +808,6 @@
     MIDDLEWARE.append("silk.middleware.SilkyMiddleware")
     SILKY_PYTHON_PROFILER = True
 
-<<<<<<< HEAD
 ADMIN_SYNC_USE_REVERSION = False
-=======
-MAX_STORAGE_FILE_SIZE = 30
->>>>>>> a320e2de
+
+MAX_STORAGE_FILE_SIZE = 30