import logging
import os
import sys
from pathlib import Path
from typing import Any, Dict, List
from uuid import uuid4

from django.core.validators import MaxValueValidator, MinValueValidator
from django.http import HttpRequest
from django.urls import reverse_lazy
from django.utils.safestring import mark_safe
from django.utils.text import slugify
from django.utils.translation import gettext_lazy as _

from sentry_sdk.integrations.celery import CeleryIntegration
from single_source import get_version
from smart_admin.utils import match, regex

from hct_mis_api.apps.core.tasks_schedules import TASKS_SCHEDULES

from .config import env

PROJECT_NAME = "hct_mis_api"
# project root and add "apps" to the path
PROJECT_ROOT = os.path.dirname(os.path.dirname(__file__))

# domains/hosts etc.
DOMAIN_NAME = env("DOMAIN")
WWW_ROOT = "http://{}/".format(DOMAIN_NAME)
ALLOWED_HOSTS = env.list("DJANGO_ALLOWED_HOSTS", default=[DOMAIN_NAME])
FRONTEND_HOST = env("HCT_MIS_FRONTEND_HOST", default=DOMAIN_NAME)
ADMIN_PANEL_URL = env("ADMIN_PANEL_URL")

####
# Other settings
####
ADMINS = (
    ("Alerts", env("ALERTS_EMAIL")),
    ("Tivix", f"unicef-hct-mis+{slugify(DOMAIN_NAME)}@tivix.com"),
)

SITE_ID = 1
TIME_ZONE = "UTC"
LANGUAGE_CODE = "en-us"
USE_I18N = True
USE_TZ = True
SECRET_KEY = env("SECRET_KEY")
DEFAULT_CHARSET = "utf-8"
ROOT_URLCONF = "hct_mis_api.urls"

DATA_VOLUME = env("DATA_VOLUME")
DEFAULT_AUTO_FIELD = "django.db.models.BigAutoField"
ALLOWED_EXTENSIONS = (
    "pdf",
    "doc",
    "docx",
    "xls",
    "xlsx",
    "img",
    "png",
    "jpg",
    "jpeg",
    "csv",
    "zip",
)
UPLOADS_DIR_NAME = "uploads"
MEDIA_URL = f"/api/{UPLOADS_DIR_NAME}/"
MEDIA_ROOT = env("HCT_MIS_UPLOADS_PATH") or os.path.join(DATA_VOLUME, UPLOADS_DIR_NAME)

FILE_UPLOAD_MAX_MEMORY_SIZE = 25 * 1024 * 1024  # 25mb
DATA_UPLOAD_MAX_MEMORY_SIZE = 50 * 1024 * 1024

GRIEVANCE_ONE_UPLOAD_MAX_MEMORY_SIZE = 3 * 1024 * 1024
GRIEVANCE_UPLOAD_CONTENT_TYPES = (
    "image/jpeg",
    "image/png",
    "image/tiff",
    "application/pdf",
    "application/vnd.openxmlformats-officedocument.wordprocessingml.document",
)

# static resources related. See documentation at: http://docs.djangoproject.com/en/dev/ref/contrib/staticfiles/
STATIC_URL = "/api/static/"
STATIC_ROOT = f"{DATA_VOLUME}/staticserve"

# static serving
STATICFILES_FINDERS = (
    "django.contrib.staticfiles.finders.FileSystemFinder",
    "django.contrib.staticfiles.finders.AppDirectoriesFinder",
    "compressor.finders.CompressorFinder",
)

DEBUG = True
IS_DEV = False
IS_STAGING = False
IS_PROD = False

DEFAULT_FROM_EMAIL = env("DEFAULT_FROM_EMAIL")

EMAIL_HOST = env("EMAIL_HOST")
EMAIL_PORT = env("EMAIL_PORT")
EMAIL_HOST_USER = env("EMAIL_HOST_USER")
EMAIL_HOST_PASSWORD = env("EMAIL_HOST_PASSWORD")
EMAIL_USE_TLS = env.bool("EMAIL_USE_TLS")

KOBO_KF_URL = env("KOBO_KF_URL")
KOBO_KC_URL = env("KOBO_KC_URL")
KOBO_MASTER_API_TOKEN = env("KOBO_MASTER_API_TOKEN")

# Get the ENV setting. Needs to be set in .bashrc or similar.
ENV = env("ENV")

# prefix all non-production emails
if ENV != "prod":
    EMAIL_SUBJECT_PREFIX = f"{ENV}"

# BACKWARD_COMPATIBILITY SNIPPET
if "DATABASE_URL" not in os.environ:
    os.environ["DATABASE_URL"] = (
        f'postgis://{os.getenv("POSTGRES_USER")}'
        f':{os.getenv("POSTGRES_PASSWORD")}'
        f'@{os.getenv("POSTGRES_HOST")}:5432/'
        f'{os.getenv("POSTGRES_DB")}'
    )
    if os.getenv("POSTGRES_SSL_MODE", "off") == "on":
        os.environ["DATABASE_URL"] = os.environ["DATABASE_URL"] + "?sslmode=require"

if "DATABASE_URL_HUB_MIS" not in os.environ:
    os.environ["DATABASE_URL_HUB_MIS"] = (
        f'postgis://{os.getenv("POSTGRES_CASHASSIST_DATAHUB_USER")}'
        f':{os.getenv("POSTGRES_CASHASSIST_DATAHUB_PASSWORD")}'
        f'@{os.getenv("POSTGRES_CASHASSIST_DATAHUB_HOST")}:5432/'
        f'{os.getenv("POSTGRES_CASHASSIST_DATAHUB_DB")}?options=-c search_path=mis'
    )
if "DATABASE_URL_HUB_CA" not in os.environ:
    os.environ["DATABASE_URL_HUB_CA"] = (
        f'postgis://{os.getenv("POSTGRES_CASHASSIST_DATAHUB_USER")}'
        f':{os.getenv("POSTGRES_CASHASSIST_DATAHUB_PASSWORD")}'
        f'@{os.getenv("POSTGRES_CASHASSIST_DATAHUB_HOST")}:5432/'
        f'{os.getenv("POSTGRES_CASHASSIST_DATAHUB_DB")}?options=-c search_path=ca'
    )
if "DATABASE_URL_HUB_ERP" not in os.environ:
    os.environ["DATABASE_URL_HUB_ERP"] = (
        f'postgis://{os.getenv("POSTGRES_CASHASSIST_DATAHUB_USER")}'
        f':{os.getenv("POSTGRES_CASHASSIST_DATAHUB_PASSWORD")}'
        f'@{os.getenv("POSTGRES_CASHASSIST_DATAHUB_HOST")}:5432/'
        f'{os.getenv("POSTGRES_CASHASSIST_DATAHUB_DB")}?options=-c search_path=erp'
    )
if "DATABASE_URL_HUB_REGISTRATION" not in os.environ:
    os.environ["DATABASE_URL_HUB_REGISTRATION"] = (
        f'postgis://{os.getenv("POSTGRES_REGISTRATION_DATAHUB_USER")}'
        f':{os.getenv("POSTGRES_REGISTRATION_DATAHUB_PASSWORD")}'
        f'@{os.getenv("POSTGRES_REGISTRATION_DATAHUB_HOST")}:5432/'
        f'{os.getenv("POSTGRES_REGISTRATION_DATAHUB_DB")}'
    )
RO_CONN = dict(**env.db("DATABASE_URL")).copy()
RO_CONN.update(
    {
        "OPTIONS": {"options": "-c default_transaction_read_only=on"},
        "TEST": {
            "READ_ONLY": True,  # Do not manage this database during tests
        },
    }
)
DATABASES = {
    "default": env.db(),
    "read_only": RO_CONN,
    "cash_assist_datahub_mis": env.db("DATABASE_URL_HUB_MIS"),
    "cash_assist_datahub_ca": env.db("DATABASE_URL_HUB_CA"),
    "cash_assist_datahub_erp": env.db("DATABASE_URL_HUB_ERP"),
    "registration_datahub": env.db("DATABASE_URL_HUB_REGISTRATION"),
}
DATABASES["default"].update({"CONN_MAX_AGE": 60})

# If app is not specified here it will use default db
DATABASE_APPS_MAPPING: Dict[str, str] = {
    "cash_assist_datahub": "cash_assist_datahub_ca",
    "mis_datahub": "cash_assist_datahub_mis",
    "erp_datahub": "cash_assist_datahub_erp",
    "registration_datahub": "registration_datahub",
}

DATABASE_ROUTERS = ("hct_mis_api.apps.core.dbrouters.DbRouter",)

MIDDLEWARE = [
    "corsheaders.middleware.CorsMiddleware",
    "django.middleware.common.CommonMiddleware",
    "django.contrib.sessions.middleware.SessionMiddleware",
    "django.middleware.csrf.CsrfViewMiddleware",
    "django.contrib.auth.middleware.AuthenticationMiddleware",
    "hijack.middleware.HijackUserMiddleware",
    "django.contrib.messages.middleware.MessageMiddleware",
    "hct_mis_api.middlewares.sentry.SentryScopeMiddleware",
    "hct_mis_api.middlewares.version.VersionMiddleware",
]

TEMPLATES: List[Dict[str, Any]] = [
    {
        "BACKEND": "django.template.backends.django.DjangoTemplates",
        "DIRS": [
            os.path.join(PROJECT_ROOT, "apps", "administration", "templates"),
            os.path.join(PROJECT_ROOT, "apps", "core", "templates"),
        ],
        "OPTIONS": {
            "loaders": [
                "django.template.loaders.filesystem.Loader",
                "django.template.loaders.app_directories.Loader",
            ],
            "context_processors": [
                "django.contrib.auth.context_processors.auth",
                "django.template.context_processors.debug",
                "django.template.context_processors.media",
                "django.template.context_processors.request",
                "django.contrib.messages.context_processors.messages",
                "django.template.context_processors.static",
                "django.template.context_processors.request",
                # Social auth context_processors
                "social_django.context_processors.backends",
                "social_django.context_processors.login_redirect",
            ],
        },
    },
]
PROJECT_APPS = [
    "hct_mis_api.api",
    "hct_mis_api.apps.geo.apps.Config",
    "hct_mis_api.apps.account.apps.AccountConfig",
    "hct_mis_api.apps.core.apps.CoreConfig",
    "hct_mis_api.apps.grievance.apps.GrievanceConfig",
    "hct_mis_api.apps.household.apps.HouseholdConfig",
    "hct_mis_api.apps.payment.apps.PaymentConfig",
    "hct_mis_api.apps.program.apps.ProgramConfig",
    "hct_mis_api.apps.changelog.apps.ChangelogConfig",
    "hct_mis_api.apps.power_query.apps.Config",
    # "hct_mis_api.apps.targeting",
    "hct_mis_api.apps.targeting.apps.TargetingConfig",
    "hct_mis_api.apps.utils.apps.UtilsConfig",
    "hct_mis_api.apps.registration_datahub.apps.Config",
    "hct_mis_api.apps.registration_data.apps.RegistrationDataConfig",
    "hct_mis_api.apps.cash_assist_datahub.apps.Config",
    "hct_mis_api.apps.mis_datahub.apps.Config",
    "hct_mis_api.apps.erp_datahub.apps.Config",
<<<<<<< HEAD
<<<<<<< HEAD
    "hct_mis_api.apps.sanction_list",
    "hct_mis_api.apps.steficon",
    "hct_mis_api.apps.reporting",
    "hct_mis_api.apps.activity_log",
    "hct_mis_api.apps.accountability",
=======
=======
>>>>>>> 1706c370
    "hct_mis_api.apps.sanction_list.apps.SanctionListConfig",
    "hct_mis_api.apps.steficon.apps.SteficonConfig",
    "hct_mis_api.apps.reporting.apps.ReportingConfig",
    "hct_mis_api.apps.activity_log.apps.ActivityLogConfig",
<<<<<<< HEAD
>>>>>>> origin
=======
>>>>>>> 1706c370
]

DJANGO_APPS = [
    "hct_mis_api.apps.administration.apps.TemplateConfig",
    "advanced_filters",
    "smart_admin.logs",
    "smart_admin.apps.SmartTemplateConfig",
    "hct_mis_api.apps.administration.apps.Config",
    "admin_sync.apps.Config",
    "django_sysinfo",
    "django.contrib.auth",
    "django.contrib.humanize",
    "django.contrib.contenttypes",
    "django.contrib.messages",
    "django.contrib.sessions",
    "django.contrib.sites",
    "django.contrib.sitemaps",
    "django.contrib.staticfiles",
    "django.contrib.gis",
    "django.contrib.postgres",
]

OTHER_APPS = [
    "hijack",
    "jsoneditor",
    "django_countries",
    "phonenumber_field",
    "compressor",
    "graphene_django",
    "social_django",
    "corsheaders",
    "django_elasticsearch_dsl",
    "constance",
    "admin_extra_buttons",
    "adminfilters",
    "adminfilters.depot",
    "adminactions",
    "multiselectfield",
    "mptt",
    "django_extensions",
    "django_celery_results",
    "django_celery_beat",
    "explorer",
    "import_export",
    "rest_framework",
    "drf_yasg",
    "flags",
    "admin_cursor_paginator",
    "markdownify.apps.MarkdownifyConfig",
]

INSTALLED_APPS = DJANGO_APPS + OTHER_APPS + PROJECT_APPS

# LOGIN_REDIRECT_URL = f'/api/{ADMIN_PANEL_URL}/'

AUTH_PASSWORD_VALIDATORS = [
    {"NAME": "django.contrib.auth.password_validation.UserAttributeSimilarityValidator"},
    {
        "NAME": "django.contrib.auth.password_validation.MinimumLengthValidator",
        "OPTIONS": {"min_length": 12},
    },
    {"NAME": "django.contrib.auth.password_validation.CommonPasswordValidator"},
    {"NAME": "django.contrib.auth.password_validation.NumericPasswordValidator"},
]

PASSWORD_RESET_TIMEOUT = 60 * 60 * 24 * 31

ACCOUNT_EMAIL_CONFIRMATION_EXPIRE_DAYS = 7

AUTHENTICATION_BACKENDS = [
    "hct_mis_api.apps.power_query.backends.PowerQueryBackend",
    "django.contrib.auth.backends.ModelBackend",
    "social_core.backends.azuread_tenant.AzureADTenantOAuth2",
]

NOSE_ARGS = ["--with-timer", "--nocapture", "--nologcapture"]


# helper function to extend all the common lists
def extend_list_avoid_repeats(list_to_extend: List, extend_with: List) -> None:
    """Extends the first list with the elements in the second one, making sure its elements are not already there in the
    original list."""
    list_to_extend.extend(filter(lambda x: not list_to_extend.count(x), extend_with))


LOG_LEVEL = "DEBUG" if DEBUG and "test" not in sys.argv else "INFO"
LOGGING: Dict[str, Any] = {
    "version": 1,
    "disable_existing_loggers": False,
    "formatters": {
        "standard": {"format": "%(asctime)s [%(levelname)s] %(name)s line %(lineno)d: %(message)s"},
        "verbose": {
            "format": "[%(asctime)s][%(levelname)s][%(name)s] %(filename)s.%(funcName)s:%(lineno)d %(message)s",
        },
    },
    "filters": {"require_debug_false": {"()": "django.utils.log.RequireDebugFalse"}},
    "handlers": {
        "default": {
            "level": LOG_LEVEL,
            "class": "logging.StreamHandler",
            "formatter": "standard",
        },
        "file": {
            "level": LOG_LEVEL,
            "class": "logging.FileHandler",
            "filename": "debug.log",
        },
    },
    "loggers": {
        "": {"handlers": ["default"], "level": "INFO", "propagate": True},
        "console": {"handlers": ["default"], "level": "DEBUG", "propagate": True},
        "django.request": {
            "handlers": ["default"],
            "level": "ERROR",
            "propagate": False,
        },
        "django.security.DisallowedHost": {
            # Skip "SuspiciousOperation: Invalid HTTP_HOST" e-mails.
            "handlers": ["default"],
            "propagate": False,
        },
        "elasticsearch": {"handlers": ["file"], "level": "CRITICAL", "propagate": True},
    },
}

GIT_VERSION = os.getenv("GIT_VERSION", "UNKNOWN")
HIJACK_PERMISSION_CHECK = "hct_mis_api.apps.utils.security.can_hijack"

REDIS_INSTANCE = os.getenv("REDIS_INSTANCE", "redis:6379")
if "CACHE_URL" not in os.environ:
    if REDIS_INSTANCE:
        os.environ["CACHE_URL"] = f"redis://{REDIS_INSTANCE}/1?client_class=django_redis.client.DefaultClient"
    else:
        os.environ["CACHE_URL"] = f"dummycache://{REDIS_INSTANCE}/1?client_class=django_redis.client.DefaultClient"

CACHES = {
    "default": env.cache(),
}

SESSION_COOKIE_HTTPONLY = True
SESSION_COOKIE_NAME = os.environ.get("SESSION_COOKIE_NAME", "sessionid")
SESSION_ENGINE = "django.contrib.sessions.backends.signed_cookies"
AUTH_USER_MODEL = "account.User"

GRAPHENE = {
    "SCHEMA": "hct_mis_api.schema.schema",
    "SCHEMA_OUTPUT": "schema.json",
    "SCHEMA_INDENT": 2,
}

# Social Auth settings.
AZURE_CLIENT_ID = env("AZURE_CLIENT_ID")
AZURE_CLIENT_SECRET = env("AZURE_CLIENT_SECRET")
AZURE_TENANT_KEY = env("AZURE_TENANT_KEY")
SOCIAL_AUTH_AZUREAD_TENANT_OAUTH2_KEY = AZURE_CLIENT_ID
SOCIAL_AUTH_AZUREAD_TENANT_OAUTH2_SECRET = AZURE_CLIENT_SECRET
SOCIAL_AUTH_AZUREAD_TENANT_OAUTH2_TENANT_ID = AZURE_TENANT_KEY
SOCIAL_AUTH_ADMIN_USER_SEARCH_FIELDS = [
    "username",
    "first_name",
    "last_name",
    "email",
]
SOCIAL_AUTH_JSONFIELD_ENABLED = True

SOCIAL_AUTH_PIPELINE = (
    "hct_mis_api.apps.account.authentication.social_details",
    "social_core.pipeline.social_auth.social_uid",
    "social_core.pipeline.social_auth.auth_allowed",
    "social_core.pipeline.social_auth.social_user",
    "social_core.pipeline.user.get_username",
    "hct_mis_api.apps.account.authentication.require_email",
    "social_core.pipeline.social_auth.associate_by_email",
    "hct_mis_api.apps.account.authentication.create_user",
    "social_core.pipeline.social_auth.associate_user",
    "social_core.pipeline.social_auth.load_extra_data",
    "hct_mis_api.apps.account.authentication.user_details",
)
SOCIAL_AUTH_AZUREAD_B2C_OAUTH2_USER_FIELDS = [
    "email",
    "fullname",
]

SOCIAL_AUTH_AZUREAD_B2C_OAUTH2_SCOPE = [
    "openid",
    "email",
    "profile",
]

SOCIAL_AUTH_SANITIZE_REDIRECTS = True

LOGIN_URL = "/api/login/azuread-tenant-oauth2"

TEST_RUNNER = "hct_mis_api.apps.core.mis_test_runner.PostgresTestRunner"

GRAPH_MODELS = {
    "all_applications": True,
    "group_models": True,
}

PHONENUMBER_DEFAULT_REGION = "US"

SANCTION_LIST_CC_MAIL = env("SANCTION_LIST_CC_MAIL")

# ELASTICSEARCH SETTINGS
ELASTICSEARCH_DSL_AUTOSYNC = False
ELASTICSEARCH_HOST = env("ELASTICSEARCH_HOST")
ELASTICSEARCH_INDEX_PREFIX = ""
ELASTICSEARCH_DSL = {
    "default": {"hosts": ELASTICSEARCH_HOST, "timeout": 30},
}

GRIEVANCE_POSTGRES_ENABLED = os.getenv("GRIEVANCE_POSTGRES_ENABLED", True)

ELASTICSEARCH_BASE_SETTINGS = {"number_of_shards": 1, "number_of_replicas": 0}

RAPID_PRO_URL = env("RAPID_PRO_URL")

# DJANGO CONSTANCE settings
CONSTANCE_REDIS_CONNECTION = f"redis://{REDIS_INSTANCE}/0"
CONSTANCE_REDIS_CACHE_TIMEOUT = 1
CONSTANCE_ADDITIONAL_FIELDS = {
    "percentages": (
        "django.forms.fields.IntegerField",
        {
            "widget": "django.forms.widgets.NumberInput",
            "validators": [MinValueValidator(0), MaxValueValidator(100)],
        },
    ),
    "positive_integers": (
        "django.forms.fields.IntegerField",
        {
            "widget": "django.forms.widgets.NumberInput",
            "validators": [MinValueValidator(0)],
        },
    ),
    "positive_floats": (
        "django.forms.fields.FloatField",
        {
            "widget": "django.forms.widgets.NumberInput",
            "validators": [MinValueValidator(0)],
        },
    ),
    "priority_choices": (
        "django.forms.fields.ChoiceField",
        {
            "widget": "django.forms.Select",
            "choices": (
                (1, _("High")),
                (2, _("Medium")),
                (3, _("Low")),
            ),
        },
    ),
    "urgency_choices": (
        "django.forms.fields.ChoiceField",
        {
            "widget": "django.forms.Select",
            "choices": (
                (1, _("Very urgent")),
                (2, _("Urgent")),
                (3, _("Not urgent")),
            ),
        },
    ),
}

CONSTANCE_CONFIG = {
    # BATCH SETTINGS
    "DEDUPLICATION_DUPLICATE_SCORE": (
        6.0,
        "Results equal or above this score are considered duplicates",
        "positive_floats",
    ),
    "DEDUPLICATION_POSSIBLE_DUPLICATE_SCORE": (
        6.0,
        "Results equal or above this score are considered possible duplicates (needs adjudication) must be lower than DEDUPLICATION_DUPLICATE_SCORE",
        "positive_floats",
    ),
    "DEDUPLICATION_BATCH_DUPLICATES_PERCENTAGE": (
        50,
        "If percentage of duplicates is higher or equal to this setting, deduplication is aborted",
        "percentages",
    ),
    "PRODUCTION_SERVER": ("https://hope.unicef.org/api/admin", "", str),
    "CASHASSIST_DOAP_RECIPIENT": (
        "",
        "UNHCR email address where to send DOAP updates",
        str,
    ),
    "KOBO_ADMIN_CREDENTIALS": (
        "",
        "Kobo superuser credentislas in format user:password",
        str,
    ),
    "DEDUPLICATION_BATCH_DUPLICATES_ALLOWED": (
        5,
        "If amount of duplicates for single individual exceeds this limit deduplication is aborted",
        "positive_integers",
    ),
    "KOBO_APP_API_TOKEN": ("", "Kobo KPI token", str),
    # GOLDEN RECORDS SETTINGS
    "DEDUPLICATION_GOLDEN_RECORD_DUPLICATES_PERCENTAGE": (
        50,
        "If percentage of duplicates is higher or equal to this setting, deduplication is aborted",
        "percentages",
    ),
    "DEDUPLICATION_GOLDEN_RECORD_DUPLICATES_ALLOWED": (
        5,
        "If amount of duplicates for single individual exceeds this limit deduplication is aborted",
        "positive_integers",
    ),
    # SANCTION LIST
    "SANCTION_LIST_MATCH_SCORE": (
        4.8,
        "Results equal or above this score are considered possible matches",
        "positive_floats",
    ),
    # RAPID PRO
    "RAPID_PRO_PROVIDER": ("tel", "Rapid pro messages provider (telegram/tel)"),
    # CASH ASSIST
    "CASH_ASSIST_URL_PREFIX": (
        "",
        "Cash Assist base url used to generate url to cash assist",
    ),
    "SEND_GRIEVANCES_NOTIFICATION": (
        False,
        "Should send grievances notification",
        bool,
    ),
    "IGNORED_USER_LINKED_OBJECTS": (
        "created_advanced_filters,advancedfilter,logentry,social_auth,query,querylog,logs",
        "list of relation to hide in 'linked objects' user page",
        str,
    ),
    "QUICK_LINKS": (
        """Kobo,https://kf-hope.unitst.org/;
CashAssist,https://cashassist-trn.crm4.dynamics.com/;
Sentry,https://excubo.unicef.io/sentry/hct-mis-stg/;
elasticsearch,hope-elasticsearch-coordinating-only:9200;
Datamart,https://datamart.unicef.io;
Flower,https://stg-hope.unitst.org/flower/;
Azure,https://unicef.visualstudio.com/ICTD-HCT-MIS/;
""",
        "",
        str,
    ),
    "USE_ELASTICSEARCH_FOR_INDIVIDUALS_SEARCH": (
        False,
        "Use elastic search for individuals search",
        bool,
    ),
    "USE_ELASTICSEARCH_FOR_HOUSEHOLDS_SEARCH": (
        False,
        "Use elastic search for households search",
        bool,
    ),
    "USE_ELASTICSEARCH_FOR_HOUSEHOLDS_SEARCH_USE_BUSINESS_AREA": (
        False,
        "Use business area during elastic search for households search",
        bool,
    ),
    "AUTO_MERGE_AFTER_AUTO_RDI_IMPORT": (
        False,
        "Automatically merge the population after server-triggered RDI import",
        bool,
    ),
<<<<<<< HEAD
<<<<<<< HEAD
    "NEEDS_ADJUDICATION_PRIORITY": (
        1,
        "Default value of needs adjudication priority",
        "priority_choices",
    ),
    "NEEDS_ADJUDICATION_URGENCY": (
        2,
        "Default value of needs adjudication urgency",
        "urgency_choices",
    ),
    "PAYMENT_VERIFICATION_PRIORITY": (
        1,
        "Default value of payment verification priority",
        "priority_choices",
    ),
    "PAYMENT_VERIFICATION_URGENCY": (
        1,
        "Default value of payment verification urgency",
        "urgency_choices",
    ),
    "SYSTEM_FLAGGING_PRIORITY": (
        1,
        "Default value of system flagging priority",
        "priority_choices",
    ),
    "SYSTEM_FLAGGING_URGENCY": (
        2,
        "Default value of system flagging urgency",
        "urgency_choices",
    ),
    "RECALCULATE_POPULATION_FIELDS_CHUNK": (
        100000,
        "recalculate_population_fields_task Household table pagination value",
        "positive_integers",
    ),
=======
=======
>>>>>>> 1706c370
    "RECALCULATE_POPULATION_FIELDS_CHUNK": (
        50000,
        "recalculate_population_fields_task Household table pagination value",
        "positive_integers",
    ),
    "PM_ACCEPTANCE_PROCESS_USER_HAVE_MULTIPLE_APPROVALS": (
        False,
        "The same user can have multiple approvals in acceptance process. Intended to be used only for testing purposes",
        bool,
    ),
<<<<<<< HEAD
>>>>>>> origin
=======
>>>>>>> 1706c370
}

CONSTANCE_DBS = ("default",)

# MICROSOFT GRAPH
AZURE_GRAPH_API_BASE_URL = "https://graph.microsoft.com"
AZURE_GRAPH_API_VERSION = "v1.0"
AZURE_TOKEN_URL = "https://login.microsoftonline.com/unicef.org/oauth2/token"

TEST_OUTPUT_DIR = "./test-results"
TEST_OUTPUT_FILE_NAME = "result.xml"

DATAMART_USER = env("DATAMART_USER")
DATAMART_PASSWORD = env("DATAMART_PASSWORD")
DATAMART_URL = env("DATAMART_URL")

COUNTRIES_OVERRIDE = {
    "U": {
        "name": _("Unknown or Not Applicable"),
        "alpha3": "U",
        "ioc_code": "U",
    },
}

ROOT_TOKEN = env.str("ROOT_ACCESS_TOKEN", uuid4().hex)

SENTRY_DSN = env("SENTRY_DSN")
SENTRY_URL = env("SENTRY_URL")
if SENTRY_DSN:
    import sentry_sdk
    from sentry_sdk.integrations.django import DjangoIntegration
    from sentry_sdk.integrations.logging import LoggingIntegration, ignore_logger

    from hct_mis_api import get_full_version

    sentry_logging = LoggingIntegration(
        level=logging.INFO,
        event_level=logging.ERROR,  # Capture info and above as breadcrumbs  # Send errors as events
    )

    sentry_sdk.init(
        dsn=SENTRY_DSN,
        integrations=[DjangoIntegration(transaction_style="url"), sentry_logging, CeleryIntegration()],
        release=get_full_version(),
        traces_sample_rate=1.0,
        send_default_pii=True,
        ignore_errors=[
            "ValidationError",
            "PermissionDenied",
            "Http404",
            "AuthCanceled",
        ],
    )
    ignore_logger("graphql.execution.utils")


CORS_ALLOWED_ORIGIN_REGEXES = [r"https://\w+.blob.core.windows.net$"]

CELERY_BROKER_URL = (f"redis://{REDIS_INSTANCE}/0",)
CELERY_ACCEPT_CONTENT = ["json"]
CELERY_TASK_SERIALIZER = "json"
CELERY_RESULT_SERIALIZER = "json"
CELERY_RESULT_BACKEND = f"redis://{REDIS_INSTANCE}/0"
CELERY_TIMEZONE = "UTC"
CELERY_TASK_TRACK_STARTED = True
CELERY_TASK_TIME_LIMIT = 360 * 60
CELERY_BEAT_SCHEDULE = TASKS_SCHEDULES
CELERY_TASK_ALWAYS_EAGER = env.bool("CELERY_TASK_ALWAYS_EAGER")

SMART_ADMIN_SECTIONS = {
    "HOPE": [
        "program",
        match("household.H*"),
        regex(r"household\.I.*"),
        "targeting",
        "payment",
    ],
    "RDI": [
        regex(r"registration_data\..*"),
        # regex(r"registration_datahub\..*"),
    ],
    "Grievance": ["grievance"],
    "Configuration": [
        "core",
        "constance",
        "flags",
    ],
    "Power Query & Reports": [
        "power_query",
    ],
    "Rule Engine": [
        "steficon",
    ],
    "Security": ["account", "auth"],
    "Logs": [
        "admin.LogEntry",
        "activity_log",
    ],
    "Kobo": [
        "core.FlexibleAttributeChoice",
        "core.XLSXKoboTemplate",
        "core.FlexibleAttribute",
        "core.FlexibleAttributeGroup",
    ],
    "HUB (Hope->CA)": [
        "mis_datahub",
    ],
    "HUB (CA->Hope)": [
        "cash_assist_datahub",
    ],
    "HUB (Kobo->Hope)": [
        "registration_datahub",
    ],
    "HUB (Vision->Hope)": [
        "erp_datahub",
    ],
    "System": [
        "social_django",
        "constance",
        "sites",
    ],
}

SMART_ADMIN_BOOKMARKS = "hct_mis_api.apps.administration.site.get_bookmarks"

SMART_ADMIN_BOOKMARKS_PERMISSION = None
SMART_ADMIN_PROFILE_LINK = True
SMART_ADMIN_ISROOT = lambda r, *a: r.user.is_superuser and r.headers.get("x-root-token") == env("ROOT_TOKEN")

EXCHANGE_RATE_CACHE_EXPIRY = 1 * 60 * 60 * 24

VERSION = get_version(__name__, Path(PROJECT_ROOT).parent, default_return=None)

# see adminactions.perms
# set handker to AA_PERMISSION_CREATE_USE_COMMAND
AA_PERMISSION_HANDLER = 3


def filter_environment(key: str, config: Dict, request: HttpRequest) -> bool:
    return key in ["ROOT_ACCESS_TOKEN"] or key.startswith("DIRENV")


def masker(key: str, value: Any, config: Dict, request: HttpRequest) -> Any:
    from django_sysinfo.utils import cleanse_setting

    from ..apps.utils.security import is_root

    if key in ["PATH", "PYTHONPATH"]:
        return mark_safe(value.replace(":", r":<br>"))
    if not is_root(request):
        if key.startswith("DATABASE_URL"):
            from urllib.parse import urlparse

            try:
                c = urlparse(value)
                value = f"{c.scheme}://****:****@{c.hostname}{c.path}?{c.query}"
            except Exception:
                value = "<wrong url>"
            return value
        return cleanse_setting(key, value, config, request)
    return value


SYSINFO = {
    "masked_environment": "API|TOKEN|KEY|SECRET|PASS|SIGNATURE|AUTH|_ID|SID|DATABASE_URL",
    "filter_environment": filter_environment,
    "ttl": 60,
    "masker": masker,
}

EXPLORER_CONNECTIONS = {
    "default": "default",
    "HUB MIS": "cash_assist_datahub_mis",
    "HUB CA": "cash_assist_datahub_ca",
    "HUB ERP": "cash_assist_datahub_erp",
    "HUB Reg": "registration_datahub",
}
EXPLORER_DEFAULT_CONNECTION = "default"
EXPLORER_PERMISSION_VIEW = lambda r: r.user.has_perm("explorer.view_query")
EXPLORER_PERMISSION_CHANGE = lambda r: r.user.has_perm("explorer.change_query")

IMPERSONATE = {
    "REDIRECT_URL": f"/api/{ADMIN_PANEL_URL}/",
    "PAGINATE_COUNT": 50,
    "DISABLE_LOGGING": False,
}

POWER_QUERY_DB_ALIAS = env("POWER_QUERY_DB_ALIAS")

CONCURRENCY_ENABLED = False

PROFILING = env("PROFILING", default="off") == "on"
if PROFILING:
    # SILK
    INSTALLED_APPS.append("silk")
    MIDDLEWARE.append("hct_mis_api.middlewares.silk.DynamicSilkyMiddleware")
    SILKY_PYTHON_PROFILER = True

ADMIN_SYNC_USE_REVERSION = False

SWAGGER_SETTINGS = {
    "LOGOUT_URL": reverse_lazy("logout"),
    "LOGIN_URL": "/",
    "SECURITY_DEFINITIONS": {"DRF Token": {"type": "apiKey", "name": "Authorization", "in": "header"}},
}

USE_DUMMY_EXCHANGE_RATES = env("USE_DUMMY_EXCHANGE_RATES", default="no") == "yes"

FLAGS_STATE_LOGGING = DEBUG
FLAGS = {
    "DEVELOP_DEBUG_TOOLBAR": [],
    "SILK_MIDDLEWARE": [],
    "FRONT_DOOR_BYPASS": [],
}

if DEBUG:
    INSTALLED_APPS += [
        "debug_toolbar",
    ]
    MIDDLEWARE += ["debug_toolbar.middleware.DebugToolbarMiddleware"]

    # DEBUG TOOLBAR
    def show_ddt(request: HttpRequest) -> None:  # pragma: no-cover
        from flags.state import flag_enabled

        return flag_enabled("DEVELOP_DEBUG_TOOLBAR", request=request)

    DEBUG_TOOLBAR_CONFIG = {
        "SHOW_TOOLBAR_CALLBACK": show_ddt,
        "JQUERY_URL": "",
    }
    DEBUG_TOOLBAR_PANELS = [
        "debug_toolbar.panels.history.HistoryPanel",
        "debug_toolbar.panels.versions.VersionsPanel",
        "debug_toolbar.panels.timer.TimerPanel",
        "flags.panels.FlagsPanel",
        "flags.panels.FlagChecksPanel",
        "debug_toolbar.panels.settings.SettingsPanel",
        "debug_toolbar.panels.headers.HeadersPanel",
        "debug_toolbar.panels.request.RequestPanel",
        "debug_toolbar.panels.sql.SQLPanel",
        "debug_toolbar.panels.staticfiles.StaticFilesPanel",
        "debug_toolbar.panels.templates.TemplatesPanel",
        "debug_toolbar.panels.cache.CachePanel",
        "debug_toolbar.panels.signals.SignalsPanel",
        "debug_toolbar.panels.logging.LoggingPanel",
        "debug_toolbar.panels.redirects.RedirectsPanel",
        "debug_toolbar.panels.profiling.ProfilingPanel",
    ]

MARKDOWNIFY = {
    "default": {
        "WHITELIST_TAGS": ["a", "abbr", "acronym", "b", "blockquote", "em", "i", "li", "ol", "p", "strong", "ul" "br"]
    }
}
<<<<<<< HEAD
<<<<<<< HEAD
=======
=======
>>>>>>> 1706c370

SHELL_PLUS_DONT_LOAD = [
    "mis_datahub.Individual",
    "mis_datahub.Household",
]

CYPRESS_TESTING = env("CYPRESS_TESTING", default="no") == "yes"

if CYPRESS_TESTING and (ENV != "dev" or IS_PROD or IS_STAGING):
    from django.core.exceptions import ImproperlyConfigured

    raise ImproperlyConfigured(
        f"CYPRESS_TESTING can only be used in development env: ENV={ENV} IS_PROD={IS_PROD} IS_STAGING={IS_STAGING}"
<<<<<<< HEAD
    )
>>>>>>> origin
=======
    )
>>>>>>> 1706c370
<|MERGE_RESOLUTION|>--- conflicted
+++ resolved
@@ -240,24 +240,11 @@
     "hct_mis_api.apps.cash_assist_datahub.apps.Config",
     "hct_mis_api.apps.mis_datahub.apps.Config",
     "hct_mis_api.apps.erp_datahub.apps.Config",
-<<<<<<< HEAD
-<<<<<<< HEAD
-    "hct_mis_api.apps.sanction_list",
-    "hct_mis_api.apps.steficon",
-    "hct_mis_api.apps.reporting",
-    "hct_mis_api.apps.activity_log",
-    "hct_mis_api.apps.accountability",
-=======
-=======
->>>>>>> 1706c370
     "hct_mis_api.apps.sanction_list.apps.SanctionListConfig",
     "hct_mis_api.apps.steficon.apps.SteficonConfig",
     "hct_mis_api.apps.reporting.apps.ReportingConfig",
     "hct_mis_api.apps.activity_log.apps.ActivityLogConfig",
-<<<<<<< HEAD
->>>>>>> origin
-=======
->>>>>>> 1706c370
+    "hct_mis_api.apps.accountability.apps.AccountabilityConfig",
 ]
 
 DJANGO_APPS = [
@@ -625,8 +612,16 @@
         "Automatically merge the population after server-triggered RDI import",
         bool,
     ),
-<<<<<<< HEAD
-<<<<<<< HEAD
+    "RECALCULATE_POPULATION_FIELDS_CHUNK": (
+        50000,
+        "recalculate_population_fields_task Household table pagination value",
+        "positive_integers",
+    ),
+    "PM_ACCEPTANCE_PROCESS_USER_HAVE_MULTIPLE_APPROVALS": (
+        False,
+        "The same user can have multiple approvals in acceptance process. Intended to be used only for testing purposes",
+        bool,
+    ),
     "NEEDS_ADJUDICATION_PRIORITY": (
         1,
         "Default value of needs adjudication priority",
@@ -657,28 +652,6 @@
         "Default value of system flagging urgency",
         "urgency_choices",
     ),
-    "RECALCULATE_POPULATION_FIELDS_CHUNK": (
-        100000,
-        "recalculate_population_fields_task Household table pagination value",
-        "positive_integers",
-    ),
-=======
-=======
->>>>>>> 1706c370
-    "RECALCULATE_POPULATION_FIELDS_CHUNK": (
-        50000,
-        "recalculate_population_fields_task Household table pagination value",
-        "positive_integers",
-    ),
-    "PM_ACCEPTANCE_PROCESS_USER_HAVE_MULTIPLE_APPROVALS": (
-        False,
-        "The same user can have multiple approvals in acceptance process. Intended to be used only for testing purposes",
-        bool,
-    ),
-<<<<<<< HEAD
->>>>>>> origin
-=======
->>>>>>> 1706c370
 }
 
 CONSTANCE_DBS = ("default",)
@@ -934,11 +907,6 @@
         "WHITELIST_TAGS": ["a", "abbr", "acronym", "b", "blockquote", "em", "i", "li", "ol", "p", "strong", "ul" "br"]
     }
 }
-<<<<<<< HEAD
-<<<<<<< HEAD
-=======
-=======
->>>>>>> 1706c370
 
 SHELL_PLUS_DONT_LOAD = [
     "mis_datahub.Individual",
@@ -952,9 +920,4 @@
 
     raise ImproperlyConfigured(
         f"CYPRESS_TESTING can only be used in development env: ENV={ENV} IS_PROD={IS_PROD} IS_STAGING={IS_STAGING}"
-<<<<<<< HEAD
-    )
->>>>>>> origin
-=======
-    )
->>>>>>> 1706c370
+    )