from __future__ import absolute_import

from .base import *  # noqa: ignore=F403

# dev overrides
DEBUG = True
IS_DEV = True
TEMPLATES[0]["OPTIONS"]["debug"] = True

# domains/hosts etc.
DOMAIN_NAME = "localhost:8000"
WWW_ROOT = "http://%s/" % DOMAIN_NAME
ALLOWED_HOSTS = ["localhost", "127.0.0.1", "10.0.2.2", os.getenv("DOMAIN", "")]

# other


CACHES = {"default": {"BACKEND": "django.core.cache.backends.locmem.LocMemCache", "TIMEOUT": 1800}}

LOGGING = {
    "version": 1,
    "disable_existing_loggers": False,
    "formatters": {
        "standard": {"format": "%(asctime)s [%(levelname)s] %(name)s line %(lineno)d: %(message)s"},
        "verbose": {
            "format": "[%(asctime)s][%(levelname)s][%(name)s] %(filename)s.%(funcName)s:%(lineno)d %(message)s",
        },
    },
    "filters": {"require_debug_false": {"()": "django.utils.log.RequireDebugFalse"}},
    "handlers": {"default": {"level": LOG_LEVEL, "class": "logging.StreamHandler", "formatter": "standard"}},
    "loggers": {
        "": {"handlers": ["default"], "level": "DEBUG", "propagate": True},
        "registration_datahub.tasks.deduplicate": {"handlers": ["default"], "level": "INFO", "propagate": True},
        "sanction_list.tasks.check_against_sanction_list_pre_merge": {
            "handlers": ["default"],
            "level": "INFO",
            "propagate": True,
        },
        "graphql": {"handlers": ["default"], "level": "CRITICAL", "propagate": True},
        "elasticsearch": {"handlers": ["default"], "level": "CRITICAL", "propagate": True},
        "elasticsearch-dsl-django": {"handlers": ["default"], "level": "CRITICAL", "propagate": True},
<<<<<<< HEAD
        "hct_mis_api.apps.registration_datahub.tasks.deduplicate": {"handlers": ["default"], "level": "CRITICAL", "propagate": True},
        "hct_mis_api.apps.core.tasks.upload_new_template_and_update_flex_fields": {"handlers": ["default"], "level": "CRITICAL", "propagate": True},
=======
        "hct_mis_api.apps.registration_datahub.tasks.deduplicate": {
            "handlers": ["default"],
            "level": "CRITICAL",
            "propagate": True,
        },
>>>>>>> 2b154fee
    },
}

# ELASTICSEARCH SETTINGS
ELASTICSEARCH_DSL = {
    "default": {"hosts": "elasticsearch_test:9200"},
}

try:
    from .local import *  # noqa: ignore=F403
except ImportError:
    pass<|MERGE_RESOLUTION|>--- conflicted
+++ resolved
@@ -39,16 +39,12 @@
         "graphql": {"handlers": ["default"], "level": "CRITICAL", "propagate": True},
         "elasticsearch": {"handlers": ["default"], "level": "CRITICAL", "propagate": True},
         "elasticsearch-dsl-django": {"handlers": ["default"], "level": "CRITICAL", "propagate": True},
-<<<<<<< HEAD
-        "hct_mis_api.apps.registration_datahub.tasks.deduplicate": {"handlers": ["default"], "level": "CRITICAL", "propagate": True},
-        "hct_mis_api.apps.core.tasks.upload_new_template_and_update_flex_fields": {"handlers": ["default"], "level": "CRITICAL", "propagate": True},
-=======
         "hct_mis_api.apps.registration_datahub.tasks.deduplicate": {
             "handlers": ["default"],
             "level": "CRITICAL",
             "propagate": True,
         },
->>>>>>> 2b154fee
+        "hct_mis_api.apps.core.tasks.upload_new_template_and_update_flex_fields": {"handlers": ["default"], "level": "CRITICAL", "propagate": True},
     },
 }
 
