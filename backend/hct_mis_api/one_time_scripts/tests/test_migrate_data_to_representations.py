import unittest
from copy import copy
from typing import List, Optional
from unittest import skip
from unittest.mock import patch

from django.db.models import Count
from django.test import TestCase
from django.utils import timezone

from hct_mis_api.apps.account.fixtures import BusinessAreaFactory
from hct_mis_api.apps.core.fixtures import generate_data_collecting_types
from hct_mis_api.apps.core.models import BusinessArea, DataCollectingType
from hct_mis_api.apps.household.fixtures import (
    BankAccountInfoFactory,
    DocumentFactory,
    HouseholdFactory,
    IndividualFactory,
    IndividualIdentityFactory,
    IndividualRoleInHouseholdFactory,
)
from hct_mis_api.apps.household.models import (
    COLLECT_TYPE_FULL,
    COLLECT_TYPE_NONE,
    COLLECT_TYPE_PARTIAL,
    COLLECT_TYPE_SIZE_ONLY,
    COLLECT_TYPE_UNKNOWN,
    ROLE_ALTERNATE,
    ROLE_PRIMARY,
    BankAccountInfo,
    Document,
    Household,
    Individual,
    IndividualIdentity,
    IndividualRoleInHousehold,
)
from hct_mis_api.apps.payment.fixtures import (
    CashPlanFactory,
    PaymentFactory,
    PaymentPlanFactory,
    PaymentRecordFactory,
    ServiceProviderFactory,
)
from hct_mis_api.apps.payment.models import Payment, PaymentRecord, ServiceProvider
from hct_mis_api.apps.program.fixtures import ProgramFactory
from hct_mis_api.apps.program.models import Program
from hct_mis_api.apps.registration_data.fixtures import RegistrationDataImportFactory
from hct_mis_api.apps.registration_data.models import RegistrationDataImport
from hct_mis_api.apps.targeting.fixtures import TargetPopulationFactory
from hct_mis_api.apps.targeting.models import HouseholdSelection, TargetPopulation
from hct_mis_api.one_time_scripts.migrate_data_to_representations import (
    adjust_payment_records,
    adjust_payments,
    copy_household_representation_for_programs_fast,
    migrate_data_to_representations,
    migrate_data_to_representations_per_business_area,
)
from hct_mis_api.one_time_scripts.soft_delete_original_objects import (
    soft_delete_original_objects,
)


<<<<<<< HEAD
@skip(reason="Skip this test for GPF")
class TestMigrateDataToRepresentations(TestCase):
=======
class BaseMigrateDataTestCase:
>>>>>>> 232dcd76
    def create_hh_with_ind(
        self,
        ind_data: dict,
        hh_data: dict,
        target_populations: Optional[List[TargetPopulation]] = None,
    ) -> tuple:
        if "registration_data_import" not in hh_data:
            hh_data["registration_data_import"] = None
        if "registration_data_import" not in ind_data:
            ind_data["registration_data_import"] = None
        individual = IndividualFactory(
            business_area=self.business_area,
            household=None,
            **ind_data,
        )
        household = HouseholdFactory(
            business_area=self.business_area,
            head_of_household=individual,
            **hh_data,
        )
        if target_populations:
            household.target_populations.set(target_populations)
        else:
            household.target_populations.set([])
        individual.household = household
        individual.save()
        return individual, household

    def setUp(self) -> None:
        self.business_area = BusinessAreaFactory(name="Other BA")
        self.business_area_afghanistan = BusinessAreaFactory(name="Afghanistan")
        self.business_area_congo = BusinessAreaFactory(name="Democratic Republic of Congo")
        self.business_area_sudan = BusinessAreaFactory(name="Sudan")
        BusinessAreaFactory(name="Trinidad & Tobago")
        BusinessAreaFactory(name="Slovakia")
        BusinessAreaFactory(name="Sri Lanka")

        # collecting_types
        generate_data_collecting_types()
        self.partial = DataCollectingType.objects.get(code="partial_individuals")
        self.full = DataCollectingType.objects.get(code="full_collection")
        self.size_only = DataCollectingType.objects.get(code="size_only")
        self.no_ind_data = DataCollectingType.objects.get(code="size_age_gender_disaggregated")

        Program.objects.all().delete()
        # programs
        self.program_active = ProgramFactory(
            status=Program.ACTIVE,
            business_area=self.business_area,
            data_collecting_type=self.partial,
        )
        self.program_finished1 = ProgramFactory(
            status=Program.FINISHED,
            business_area=self.business_area,
            data_collecting_type=self.full,
        )
        self.program_finished2 = ProgramFactory(
            status=Program.FINISHED,
            business_area=self.business_area,
            data_collecting_type=self.full,
        )
        # RDIs
        self.rdi1 = RegistrationDataImportFactory(business_area=self.business_area, program=None)

        # TargetPopulations
        # TP with status open
        self.target_population1 = TargetPopulationFactory(
            program=self.program_active,
            status=TargetPopulation.STATUS_OPEN,
            business_area=self.business_area,
        )
        # TP with status ready for cash assist
        self.target_population_paid = TargetPopulationFactory(
            program=self.program_finished1,
            status=TargetPopulation.STATUS_READY_FOR_CASH_ASSIST,
            business_area=self.business_area,
        )

        self.target_population_open_in_program_finished = TargetPopulationFactory(
            program=self.program_finished1,
            status=TargetPopulation.STATUS_OPEN,
            business_area=self.business_area,
        )

        self.target_population3 = TargetPopulationFactory(
            program=self.program_finished2,
            status=TargetPopulation.STATUS_READY_FOR_CASH_ASSIST,
            business_area=self.business_area,
        )

        # Household1 and its data (no RDI, in 2 programs)
        self.individual1_1 = IndividualFactory(
            business_area=self.business_area, household=None, registration_data_import=None
        )
        self.document1_1_1 = DocumentFactory(individual=self.individual1_1, program=None)
        self.document1_1_2 = DocumentFactory(individual=self.individual1_1, program=None)
        self.identity1_1 = IndividualIdentityFactory(individual=self.individual1_1)
        self.bank_account_info1_1 = BankAccountInfoFactory(individual=self.individual1_1)

        self.household1 = HouseholdFactory(
            business_area=self.business_area,
            head_of_household=self.individual1_1,
            registration_data_import=None,
            collect_individual_data=COLLECT_TYPE_NONE,
        )
        self.household1.target_populations.set([self.target_population1, self.target_population_paid])

        self.individual1_1.household = self.household1
        self.individual1_1.save()
        self.individual1_2 = IndividualFactory(
            business_area=self.business_area, household=self.household1, registration_data_import=None
        )
        self.document1_2_1 = DocumentFactory(individual=self.individual1_2, program=None)

        self.individual1_3 = IndividualFactory(
            business_area=self.business_area, household=self.household1, registration_data_import=None
        )

        self.role1_1 = IndividualRoleInHouseholdFactory(
            individual=self.individual1_2,
            household=self.household1,
            role=ROLE_PRIMARY,
        )
        self.role1_2 = IndividualRoleInHouseholdFactory(
            individual=self.individual1_3,
            household=self.household1,
            role=ROLE_ALTERNATE,
        )

        # Payments 1
        payment_plan1 = PaymentPlanFactory(
            target_population=self.target_population1,
            program=self.program_active,
        )

        self.payment1 = PaymentFactory(
            parent=payment_plan1,
            collector=self.individual1_2,
            household=self.household1,
            head_of_household=self.individual1_1,
            program=self.program_active,
            entitlement_quantity=103,
            currency="PLN",
        )
        cash_plan = CashPlanFactory(
            program=self.program_active,
        )

        self.payment_record1 = PaymentRecordFactory(
            target_population=self.target_population1,
            household=self.household1,
            head_of_household=self.individual1_1,
            service_provider=ServiceProvider.objects.first() or ServiceProviderFactory(),
            parent=cash_plan,
            currency="PLN",
        )

        # Household2 and its data (no RDI, in 2 programs)
        self.individual2_1 = IndividualFactory(
            business_area=self.business_area, household=None, registration_data_import=None
        )
        self.document2_1_1 = DocumentFactory(individual=self.individual2_1, program=None)
        self.document2_1_2 = DocumentFactory(individual=self.individual2_1, program=None)
        self.identity2_1 = IndividualIdentityFactory(individual=self.individual2_1)
        self.bank_account_info2_1 = BankAccountInfoFactory(individual=self.individual2_1)

        self.household2 = HouseholdFactory(
            business_area=self.business_area,
            head_of_household=self.individual2_1,
            registration_data_import=None,
            collect_individual_data=COLLECT_TYPE_NONE,
        )
        self.household2.target_populations.set([self.target_population1, self.target_population_paid])

        self.individual2_1.household = self.household2
        self.individual2_1.save()
        self.individual2_2 = IndividualFactory(
            business_area=self.business_area, household=self.household2, registration_data_import=None
        )
        self.document2_2_1 = DocumentFactory(individual=self.individual2_2, program=None)

        self.collector2_1 = IndividualFactory(
            business_area=self.business_area, household=None, registration_data_import=None
        )

        # external collector
        IndividualRoleInHouseholdFactory(
            individual=self.collector2_1,
            household=self.household2,
            role=ROLE_PRIMARY,
        )
        # external collector from household1
        IndividualRoleInHouseholdFactory(
            individual=self.individual1_1,
            household=self.household2,
            role=ROLE_ALTERNATE,
        )

        # Payments 2
        payment_plan2 = PaymentPlanFactory(
            target_population=self.target_population_paid,
            program=self.program_active,
        )
        self.payment2 = PaymentFactory(
            parent=payment_plan2,
            collector=self.collector2_1,
            household=self.household2,
            head_of_household=self.individual2_1,
            program=self.program_active,
            currency="PLN",
        )

        self.payment_record2 = PaymentRecordFactory(
            target_population=self.target_population_paid,
            household=self.household2,
            head_of_household=self.collector2_1,
            service_provider=ServiceProvider.objects.first() or ServiceProviderFactory(),
            parent=cash_plan,
            currency="PLN",
        )

        # Household3 and its data
        # Additional helper individual that will already be enrolled into a different program
        # and is representative in the household3
        self.individual_helper3 = IndividualFactory(
            business_area=self.business_area, household=None, registration_data_import=None
        )
        self.household_helper = HouseholdFactory(
            business_area=self.business_area,
            head_of_household=self.individual_helper3,
            registration_data_import=None,
            collect_individual_data=COLLECT_TYPE_NONE,
        )
        self.individual_helper3.household = self.household_helper
        self.individual_helper3.save()
        self.document_helper = DocumentFactory(individual=self.individual_helper3, program=None)
        self.household_helper.target_populations.set([self.target_population3])

        self.individual3_1 = IndividualFactory(
            business_area=self.business_area, household=None, registration_data_import=None
        )
        self.household3 = HouseholdFactory(
            business_area=self.business_area,
            head_of_household=self.individual3_1,
            collect_individual_data=COLLECT_TYPE_NONE,
        )
        self.document3_1 = DocumentFactory(individual=self.individual3_1, program=None)
        self.individual3_1.household = self.household3
        self.individual3_1.save()
        self.household3.target_populations.set([self.target_population_open_in_program_finished])
        self.role_primary3 = IndividualRoleInHouseholdFactory(
            individual=self.individual_helper3,
            household=self.household3,
            role=ROLE_PRIMARY,
        )
        self.role_alternate3 = IndividualRoleInHouseholdFactory(
            individual=self.individual3_1,
            household=self.household3,
            role=ROLE_ALTERNATE,
        )

        # Household4 and its data (without target population)
        self.rdi4_1 = RegistrationDataImportFactory(business_area=self.business_area, program=None)
        self.individual4_1 = IndividualFactory(
            business_area=self.business_area, household=None, registration_data_import=self.rdi4_1
        )
        self.household4 = HouseholdFactory(
            business_area=self.business_area,
            head_of_household=self.individual4_1,
            registration_data_import=self.rdi4_1,
            collect_individual_data=COLLECT_TYPE_FULL,
        )
        self.individual4_1.household = self.household4
        self.individual4_1.save()
        self.document4_1 = DocumentFactory(individual=self.individual4_1, program=None)
        self.role_primary4 = IndividualRoleInHouseholdFactory(
            individual=self.individual4_1,
            household=self.household4,
            role=ROLE_PRIMARY,
        )

        # Household 5, 6 and 7 and their data (has rdi with 3 households)
        self.rdi_with_3_hhs = RegistrationDataImportFactory(
            business_area=self.business_area,
            program=None,
        )
        self.individual5_1 = IndividualFactory(
            business_area=self.business_area,
            household=None,
            registration_data_import=self.rdi_with_3_hhs,
        )
        self.household5 = HouseholdFactory(
            business_area=self.business_area,
            head_of_household=self.individual5_1,
            registration_data_import=self.rdi_with_3_hhs,
            collect_individual_data=COLLECT_TYPE_NONE,
        )
        self.individual5_1.household = self.household5
        self.individual5_1.save()
        self.household5.target_populations.set([self.target_population1, self.target_population_paid])

        self.collector5_1 = IndividualFactory(
            business_area=self.business_area, household=None, registration_data_import=self.rdi_with_3_hhs
        )
        self.role_primary5 = IndividualRoleInHouseholdFactory(
            individual=self.collector5_1,
            household=self.household5,
            role=ROLE_PRIMARY,
        )
        self.collector5_2 = IndividualFactory(
            business_area=self.business_area, household=None, registration_data_import=self.rdi_with_3_hhs
        )
        self.role_alternate5 = IndividualRoleInHouseholdFactory(
            individual=self.collector5_2,
            household=self.household5,
            role=ROLE_ALTERNATE,
        )

        self.individual6_1 = IndividualFactory(
            business_area=self.business_area, household=None, registration_data_import=self.rdi_with_3_hhs
        )
        self.household6 = HouseholdFactory(
            business_area=self.business_area,
            head_of_household=self.individual6_1,
            registration_data_import=self.rdi_with_3_hhs,
            collect_individual_data=COLLECT_TYPE_NONE,
        )
        self.individual6_1.household = self.household6
        self.individual6_1.save()
        self.collector5_1.household = self.household6
        self.collector5_1.save()
        self.role_primary6 = IndividualRoleInHouseholdFactory(
            individual=self.individual6_1,
            household=self.household6,
            role=ROLE_PRIMARY,
        )

        self.individual7_1 = IndividualFactory(
            business_area=self.business_area, household=None, registration_data_import=self.rdi_with_3_hhs
        )
        self.household7 = HouseholdFactory(
            business_area=self.business_area,
            head_of_household=self.individual7_1,
            registration_data_import=self.rdi_with_3_hhs,
            collect_individual_data=COLLECT_TYPE_NONE,
        )
        self.individual7_1.household = self.household7
        self.individual7_1.save()
        self.household7.target_populations.set([self.target_population3])
        self.role_primary7 = IndividualRoleInHouseholdFactory(
            individual=self.collector5_1,
            household=self.household7,
            role=ROLE_PRIMARY,
        )
        self.role_alternate7 = IndividualRoleInHouseholdFactory(
            individual=self.collector5_2,
            household=self.household7,
            role=ROLE_ALTERNATE,
        )
        self.identity7_1 = IndividualIdentityFactory(individual=self.individual7_1)

        # Payments 5
        payment_plan5 = PaymentPlanFactory(
            target_population=self.target_population_paid,
            program=self.program_finished1,
        )
        self.payment5 = PaymentFactory(
            parent=payment_plan5,
            collector=self.collector5_1,
            household=self.household5,
            head_of_household=self.individual5_1,
            program=self.program_finished1,
            currency="PLN",
        )

        self.payment_record5 = PaymentRecordFactory(
            target_population=self.target_population_paid,
            household=self.household5,
            head_of_household=self.individual5_1,
            service_provider=ServiceProvider.objects.first() or ServiceProviderFactory(),
            parent=cash_plan,
        )
        # Payments 7
        payment_plan7 = PaymentPlanFactory(
            target_population=self.target_population3,
            program=self.program_finished2,
        )
        self.payment7 = PaymentFactory(
            parent=payment_plan7,
            collector=self.collector5_1,
            household=self.household7,
            head_of_household=self.individual7_1,
            program=self.program_finished2,
            currency="PLN",
        )

        self.payment_record7 = PaymentRecordFactory(
            target_population=self.target_population3,
            household=self.household7,
            head_of_household=self.individual7_1,
            service_provider=ServiceProvider.objects.first() or ServiceProviderFactory(),
            parent=cash_plan,
        )

        # Households from mixed rdi
        self.rdi_mixed = RegistrationDataImportFactory(
            business_area=self.business_area,
            program=None,
        )

        (
            self.individual_mixed_closed_tp_paid,
            self.household_mixed_closed_tp_paid,
        ) = self.create_hh_with_ind(
            {},
            {
                "registration_data_import": self.rdi_mixed,
                "collect_individual_data": COLLECT_TYPE_SIZE_ONLY,
            },
            target_populations=[self.target_population_paid],
        )

        (
            self.individual_mixed_closed_tp_withdrawn_paid,
            self.household_mixed_closed_tp_withdrawn_paid,
        ) = self.create_hh_with_ind(
            {},
            {
                "registration_data_import": self.rdi_mixed,
                "collect_individual_data": COLLECT_TYPE_SIZE_ONLY,
                "withdrawn": True,
            },
            target_populations=[self.target_population_paid],
        )

        (
            self.individual_mixed_closed_tp_withdrawn_not_paid,
            self.household_mixed_closed_tp_withdrawn_not_paid,
        ) = self.create_hh_with_ind(
            {},
            {
                "registration_data_import": self.rdi_mixed,
                "collect_individual_data": COLLECT_TYPE_SIZE_ONLY,
                "withdrawn": True,
            },
            target_populations=[self.target_population_open_in_program_finished],
        )

        (
            self.individual_mixed_no_tp,
            self.household_mixed_no_tp,
        ) = self.create_hh_with_ind(
            {},
            {
                "registration_data_import": self.rdi_mixed,
                "collect_individual_data": COLLECT_TYPE_SIZE_ONLY,
            },
        )

        # Households from mixed rdi in active program
        self.rdi_mixed_active = RegistrationDataImportFactory(
            business_area=self.business_area,
            program=None,
        )

        (
            self.individual_mixed_closed_tp_paid_active,
            self.household_mixed_closed_tp_paid_active,
        ) = self.create_hh_with_ind(
            {},
            {
                "registration_data_import": self.rdi_mixed_active,
                "collect_individual_data": COLLECT_TYPE_SIZE_ONLY,
            },
            target_populations=[self.target_population_paid],
        )

        (
            self.individual_mixed_closed_tp_withdrawn_paid_active,
            self.household_mixed_closed_tp_withdrawn_paid_active,
        ) = self.create_hh_with_ind(
            {},
            {
                "registration_data_import": self.rdi_mixed_active,
                "collect_individual_data": COLLECT_TYPE_SIZE_ONLY,
                "withdrawn": True,
            },
            target_populations=[self.target_population_paid],
        )

        (
            self.individual_mixed_closed_tp_withdrawn_not_paid_active,
            self.household_mixed_closed_tp_withdrawn_not_paid_active,
        ) = self.create_hh_with_ind(
            {},
            {
                "registration_data_import": self.rdi_mixed_active,
                "collect_individual_data": COLLECT_TYPE_SIZE_ONLY,
                "withdrawn": True,
            },
            target_populations=[self.target_population_open_in_program_finished],
        )

        (
            self.individual_mixed_no_tp_active,
            self.household_mixed_no_tp_active,
        ) = self.create_hh_with_ind(
            {},
            {
                "registration_data_import": self.rdi_mixed_active,
                "collect_individual_data": COLLECT_TYPE_SIZE_ONLY,
            },
        )

        (
            self.individual_mixed_active,
            self.household_mixed_active,
        ) = self.create_hh_with_ind(
            {},
            {
                "registration_data_import": self.rdi_mixed_active,
                "collect_individual_data": COLLECT_TYPE_SIZE_ONLY,
            },
            target_populations=[self.target_population1],
        )

        (
            self.individual_mixed_active_partial,
            self.household_mixed_active_partial,
        ) = self.create_hh_with_ind(
            {},
            {"collect_individual_data": COLLECT_TYPE_PARTIAL},
        )
        (
            self.individual_mixed_active_full,
            self.household_mixed_active_full,
        ) = self.create_hh_with_ind(
            {},
            {"collect_individual_data": COLLECT_TYPE_FULL},
        )
        (
            self.individual_mixed_active_full_withdrawn,
            self.household_mixed_active_full_withdrawn,
        ) = self.create_hh_with_ind(
            {},
            {"collect_individual_data": COLLECT_TYPE_FULL, "withdrawn": True},
        )
        (
            self.individual_mixed_active_size_only,
            self.household_mixed_active_size_only,
        ) = self.create_hh_with_ind(
            {},
            {"collect_individual_data": COLLECT_TYPE_SIZE_ONLY},
        )
        (
            self.individual_mixed_active_no_ind_data,
            self.household_mixed_active_no_ind_data,
        ) = self.create_hh_with_ind(
            {},
            {"collect_individual_data": COLLECT_TYPE_NONE},
        )

        (
            self.individual_full_closed,
            self.household_full_closed,
        ) = self.create_hh_with_ind(
            {},
            {
                "collect_individual_data": COLLECT_TYPE_FULL,
            },
            target_populations=[self.target_population_paid],
        )
        Household.objects.update(is_original=True)
        Individual.objects.update(is_original=True)
        Document.objects.update(is_original=True)
        IndividualIdentity.objects.update(is_original=True)
        BankAccountInfo.objects.update(is_original=True)
        IndividualRoleInHousehold.objects.update(is_original=True)
        Payment.objects.update(is_original=True)
        PaymentRecord.objects.update(is_original=True)
        HouseholdSelection.objects.update(is_original=True)

        RegistrationDataImport.objects.update(created_at=timezone.make_aware(timezone.datetime(2023, 9, 20)))

        self.rdi_with_program = RegistrationDataImportFactory(
            business_area=self.business_area, program=self.program_active
        )
        (
            self.individual_with_assigned_rdi,
            self.household_with_assigned_rdi,
        ) = self.create_hh_with_ind(
            {},
            {
                "registration_data_import": self.rdi_with_program,
            },
        )
        Household.objects.update(is_original=True)
        Individual.objects.update(is_original=True)
        Document.objects.update(is_original=True)
        IndividualIdentity.objects.update(is_original=True)
        BankAccountInfo.objects.update(is_original=True)
        IndividualRoleInHousehold.objects.update(is_original=True)
        HouseholdSelection.objects.update(is_original=True)

    def refresh_objects(self) -> None:
        self.household1.refresh_from_db()
        self.individual1_1.refresh_from_db()
        self.individual1_2.refresh_from_db()
        self.individual1_3.refresh_from_db()
        self.household2.refresh_from_db()
        self.individual2_1.refresh_from_db()
        self.individual2_2.refresh_from_db()
        self.household3.refresh_from_db()
        self.individual3_1.refresh_from_db()
        self.household4.refresh_from_db()
        self.individual4_1.refresh_from_db()
        self.collector2_1.refresh_from_db()
        self.payment1.refresh_from_db()
        self.payment_record1.refresh_from_db()
        self.payment2.refresh_from_db()
        self.payment_record2.refresh_from_db()
        self.household5.refresh_from_db()
        self.individual5_1.refresh_from_db()
        self.household6.refresh_from_db()
        self.individual6_1.refresh_from_db()
        self.household7.refresh_from_db()
        self.individual7_1.refresh_from_db()
        self.collector5_1.refresh_from_db()
        self.collector5_2.refresh_from_db()
        self.payment5.refresh_from_db()
        self.payment_record5.refresh_from_db()
        self.payment7.refresh_from_db()
        self.payment_record7.refresh_from_db()
        self.rdi_with_3_hhs.refresh_from_db()
        self.individual_helper3.refresh_from_db()
        self.individual_mixed_closed_tp_paid.refresh_from_db()
        self.household_mixed_closed_tp_paid.refresh_from_db()
        self.individual_mixed_closed_tp_withdrawn_paid.refresh_from_db()
        self.household_mixed_closed_tp_withdrawn_paid.refresh_from_db()
        self.individual_mixed_closed_tp_withdrawn_not_paid.refresh_from_db()
        self.household_mixed_closed_tp_withdrawn_not_paid.refresh_from_db()
        self.individual_mixed_no_tp.refresh_from_db()
        self.household_mixed_no_tp.refresh_from_db()
        self.household_mixed_active.refresh_from_db()
        self.household_mixed_active_partial.refresh_from_db()
        self.household_mixed_active_full.refresh_from_db()
        self.household_mixed_active_size_only.refresh_from_db()
        self.household_mixed_active_no_ind_data.refresh_from_db()
        self.household_full_closed.refresh_from_db()
        self.rdi4_1.refresh_from_db()
        self.rdi_with_3_hhs.refresh_from_db()
        self.rdi_mixed.refresh_from_db()
        self.rdi_mixed_active.refresh_from_db()
        self.rdi_with_program.refresh_from_db()
        self.household_with_assigned_rdi.refresh_from_db()
        self.individual_with_assigned_rdi.refresh_from_db()


class TestMigrateDataToRepresentations(BaseMigrateDataTestCase, TestCase):
    def test_migrate_data_to_representations_per_business_area_running_two_times(self) -> None:
        self.refresh_objects()
        self.assertEqual(Household.original_and_repr_objects.count(), 24)
        with patch("hct_mis_api.one_time_scripts.migrate_data_to_representations.copy_household_selections") as mock:
            mock.side_effect = lambda x, y: (_ for _ in ()).throw(ZeroDivisionError())
            try:
                migrate_data_to_representations_per_business_area(business_area=self.business_area)
            except ZeroDivisionError:
                pass
            self.assertEqual(Household.original_and_repr_objects.count(), 33)
            try:
                migrate_data_to_representations_per_business_area(business_area=self.business_area)
            except ZeroDivisionError:
                pass
            self.assertEqual(Household.original_and_repr_objects.count(), 33)

    def test_already_migrated_in_different_program(self) -> None:
        self.refresh_objects()
        hh1_id = self.household1.id
        self.assertEqual(Household.original_and_repr_objects.exclude(copied_from=None).count(), 0)
        copy_household_representation_for_programs_fast(
            self.household1, self.program_active, Individual.objects.filter(household=self.household1)
        )
        self.refresh_objects()
        programs = [str(x.program.id) for x in Household.original_and_repr_objects.filter(copied_from_id=hh1_id)]
        self.assertIn(str(self.program_active.id), programs)
        self.assertEqual(Household.original_and_repr_objects.exclude(copied_from=None).count(), 1)
        migrate_data_to_representations_per_business_area(business_area=self.business_area)
        programs = [str(x.program.id) for x in Household.original_and_repr_objects.filter(copied_from_id=hh1_id)]
        self.assertIn(str(self.program_active.id), programs)
        self.assertIn(str(self.program_finished1.id), programs)
        self.assertEqual(Household.original_and_repr_objects.filter(copied_from_id=hh1_id).count(), 2)

    def test_already_migrated_in_different_program2(self) -> None:
        self.refresh_objects()
        hh1_id = self.household1.id
        self.assertEqual(Household.original_and_repr_objects.exclude(copied_from=None).count(), 0)
        old_copy_household_representation_for_programs_fast = copy_household_representation_for_programs_fast
        copy_household_representation_for_programs_fast(
            self.household1, self.program_active, Individual.objects.filter(household=self.household1)
        )
        self.refresh_objects()
        programs = [str(x.program.id) for x in Household.original_and_repr_objects.filter(copied_from_id=hh1_id)]
        self.assertIn(str(self.program_active.id), programs)
        self.assertEqual(Household.original_and_repr_objects.exclude(copied_from=None).count(), 1)
        with patch(
            "hct_mis_api.one_time_scripts.migrate_data_to_representations.copy_household_representation_for_programs_fast"
        ) as mock:
            mock.side_effect = (
                lambda household, program, individuals: old_copy_household_representation_for_programs_fast(
                    copy(household), program, individuals
                )
            )
            migrate_data_to_representations_per_business_area(business_area=self.business_area)
            programs = [str(x.program.id) for x in Household.original_and_repr_objects.filter(copied_from_id=hh1_id)]
            self.assertIn(str(self.program_active.id), programs)
            self.assertIn(str(self.program_finished1.id), programs)
            self.assertEqual(Household.original_and_repr_objects.filter(copied_from_id=hh1_id).count(), 2)
            calls_for_hh1 = [call for call in mock.mock_calls if call[1][0].id == hh1_id]
            self.assertEqual(len(calls_for_hh1), 1)
            calls_for_program_active = [
                call for call in mock.mock_calls if call[1][1].id == self.program_active.id and call[1][0].id == hh1_id
            ]
            self.assertEqual(len(calls_for_program_active), 0)

    def test_migrate_data_to_representations_per_business_area(self) -> None:
        household_count = Household.original_and_repr_objects.filter(business_area=self.business_area).count()
        individual_count = Individual.original_and_repr_objects.filter(business_area=self.business_area).count()
        document_count = Document.original_and_repr_objects.filter(individual__business_area=self.business_area).count()
        identity_count = IndividualIdentity.original_and_repr_objects.filter(
            individual__business_area=self.business_area
        ).count()
        bank_account_info_count = BankAccountInfo.original_and_repr_objects.filter(
            individual__business_area=self.business_area
        ).count()
        household_selection_count = HouseholdSelection.original_and_repr_objects.filter(
            household__business_area=self.business_area
        ).count()
        roles_count = IndividualRoleInHousehold.original_and_repr_objects.filter(
            household__business_area=self.business_area
        ).count()
        self.refresh_objects()

        migrate_data_to_representations_per_business_area(business_area=self.business_area)

        self.assertEqual(Household.original_and_repr_objects.count(), 53)
        migrate_data_to_representations_per_business_area(business_area=self.business_area)
        self.assertEqual(Household.original_and_repr_objects.count(), 53)

        self.refresh_objects()
        # Test household1
        # check the original household
        self.assertEqual(self.household1.program, None)
        self.assertEqual(self.household1.is_original, True)
        self.assertEqual(self.household1.individuals.count(), 3)
        self.assertEqual(self.household1.representatives.count(), 2)
        self.assertEqual(self.household1.head_of_household, self.individual1_1)
        self.assertEqual(self.household1.target_populations.count(), 2)
        self.assertSetEqual(
            set(self.household1.target_populations.all()), {self.target_population1, self.target_population_paid}
        )
        self.assertEqual(self.household1.selections.count(), 2)
        self.assertTrue(all(selection.is_original for selection in self.household1.selections.all()))

        # check the copied household
        self.assertEqual(self.household1.copied_to(manager="original_and_repr_objects").count(), 2)

        household1_representation1 = Household.original_and_repr_objects.filter(
            is_original=False, copied_from=self.household1, program=self.program_active
        ).first()
        self.assertEqual(household1_representation1.program, self.program_active)
        self.assertEqual(household1_representation1.is_original, False)
        self.assertEqual(household1_representation1.origin_unicef_id, self.household1.unicef_id)
        self.assertEqual(household1_representation1.unicef_id, self.household1.unicef_id)
        self.assertEqual(household1_representation1.copied_from, self.household1)
        self.assertEqual(household1_representation1.individuals(manager="original_and_repr_objects").count(), 3)
        self.assertEqual(household1_representation1.representatives(manager="original_and_repr_objects").count(), 2)
        self.assertEqual(household1_representation1.target_populations.count(), 1)
        self.assertEqual(household1_representation1.target_populations.first(), self.target_population1)
        self.assertEqual(household1_representation1.selections(manager="original_and_repr_objects").count(), 1)
        self.assertEqual(
            household1_representation1.selections(manager="original_and_repr_objects").first().is_original, False
        )

        household1_representation2 = Household.original_and_repr_objects.filter(
            is_original=False, copied_from=self.household1, program=self.program_finished1
        ).first()
        self.assertEqual(household1_representation2.program, self.program_finished1)
        self.assertEqual(household1_representation2.is_original, False)
        self.assertEqual(household1_representation2.origin_unicef_id, self.household1.unicef_id)
        self.assertEqual(household1_representation2.unicef_id, self.household1.unicef_id)
        self.assertEqual(household1_representation2.copied_from, self.household1)
        self.assertEqual(household1_representation2.individuals(manager="original_and_repr_objects").count(), 3)
        self.assertEqual(household1_representation2.representatives(manager="original_and_repr_objects").count(), 2)
        self.assertEqual(household1_representation2.target_populations.count(), 1)
        self.assertEqual(household1_representation2.target_populations.first(), self.target_population_paid)
        self.assertEqual(household1_representation2.selections(manager="original_and_repr_objects").count(), 1)
        self.assertEqual(
            household1_representation2.selections(manager="original_and_repr_objects").first().is_original, False
        )

        self.assertEqual(self.individual1_1.copied_to(manager="original_and_repr_objects").count(), 2)

        individual1_1_representation1 = Individual.original_and_repr_objects.filter(
            is_original=False, copied_from=self.individual1_1, program=self.program_active
        ).first()
        self.assertEqual(individual1_1_representation1.program, self.program_active)
        self.assertEqual(individual1_1_representation1.is_original, False)
        self.assertEqual(individual1_1_representation1.origin_unicef_id, self.individual1_1.unicef_id)
        self.assertEqual(individual1_1_representation1.unicef_id, self.individual1_1.unicef_id)
        self.assertEqual(individual1_1_representation1.copied_from, self.individual1_1)
        self.assertEqual(individual1_1_representation1.household, household1_representation1)
        self.assertEqual(household1_representation1.head_of_household, individual1_1_representation1)
        self.assertEqual(individual1_1_representation1.documents(manager="original_and_repr_objects").count(), 2)
        self.assertEqual(
            individual1_1_representation1.documents(manager="original_and_repr_objects")
            .filter(is_original=False)
            .count(),
            2,
        )
        self.assertEqual(
            individual1_1_representation1.documents(manager="original_and_repr_objects")
            .filter(program=self.program_active)
            .count(),
            2,
        )
        self.assertSetEqual(
            set(
                individual1_1_representation1.documents(manager="original_and_repr_objects").values_list(
                    "document_number", flat=True
                )
            ),
            set(self.individual1_1.documents.values_list("document_number", flat=True)),
        )
        self.assertEqual(individual1_1_representation1.identities(manager="original_and_repr_objects").count(), 1)
        self.assertEqual(
            individual1_1_representation1.identities(manager="original_and_repr_objects").first().is_original, False
        )
        self.assertEqual(
            individual1_1_representation1.identities(manager="original_and_repr_objects").first().number,
            self.individual1_1.identities.first().number,
        )
        self.assertEqual(
            individual1_1_representation1.bank_account_info(manager="original_and_repr_objects").count(), 1
        )
        self.assertEqual(
            individual1_1_representation1.bank_account_info(manager="original_and_repr_objects").first().is_original,
            False,
        )
        self.assertEqual(
            individual1_1_representation1.bank_account_info(manager="original_and_repr_objects")
            .first()
            .bank_account_number,
            self.individual1_1.bank_account_info.first().bank_account_number,
        )

        individual1_1_representation2 = Individual.original_and_repr_objects.filter(
            is_original=False, copied_from=self.individual1_1, program=self.program_finished1
        ).first()
        self.assertEqual(individual1_1_representation2.program, self.program_finished1)
        self.assertEqual(individual1_1_representation2.is_original, False)
        self.assertEqual(individual1_1_representation2.origin_unicef_id, self.individual1_1.unicef_id)
        self.assertEqual(individual1_1_representation2.unicef_id, self.individual1_1.unicef_id)
        self.assertEqual(individual1_1_representation2.copied_from, self.individual1_1)
        self.assertEqual(individual1_1_representation2.household, household1_representation2)
        self.assertEqual(household1_representation2.head_of_household, individual1_1_representation2)
        self.assertEqual(individual1_1_representation2.documents(manager="original_and_repr_objects").count(), 2)
        self.assertEqual(
            individual1_1_representation2.documents(manager="original_and_repr_objects")
            .filter(is_original=False)
            .count(),
            2,
        )
        self.assertEqual(
            individual1_1_representation2.documents(manager="original_and_repr_objects")
            .filter(program=self.program_finished1)
            .count(),
            2,
        )
        self.assertEqual(individual1_1_representation2.identities(manager="original_and_repr_objects").count(), 1)
        self.assertEqual(
            individual1_1_representation2.identities(manager="original_and_repr_objects").first().is_original, False
        )
        self.assertEqual(
            individual1_1_representation2.bank_account_info(manager="original_and_repr_objects").count(), 1
        )
        self.assertEqual(
            individual1_1_representation2.bank_account_info(manager="original_and_repr_objects").first().is_original,
            False,
        )

        self.assertEqual(self.individual1_2.copied_to(manager="original_and_repr_objects").count(), 2)

        individual1_2_representation1 = Individual.original_and_repr_objects.filter(
            is_original=False, copied_from=self.individual1_2, program=self.program_active
        ).first()
        self.assertEqual(individual1_2_representation1.program, self.program_active)
        self.assertEqual(individual1_2_representation1.is_original, False)
        self.assertEqual(individual1_2_representation1.origin_unicef_id, self.individual1_2.unicef_id)
        self.assertEqual(individual1_2_representation1.copied_from, self.individual1_2)
        self.assertEqual(individual1_2_representation1.household, household1_representation1)
        self.assertEqual(individual1_2_representation1.documents(manager="original_and_repr_objects").count(), 1)
        self.assertEqual(
            individual1_2_representation1.documents(manager="original_and_repr_objects").first().is_original, False
        )
        self.assertEqual(
            individual1_2_representation1.documents(manager="original_and_repr_objects").first().program,
            self.program_active,
        )
        self.assertEqual(individual1_2_representation1.identities(manager="original_and_repr_objects").count(), 0)
        self.assertEqual(
            individual1_2_representation1.bank_account_info(manager="original_and_repr_objects").count(), 0
        )

        individual1_2_representation2 = Individual.original_and_repr_objects.filter(
            is_original=False, copied_from=self.individual1_2, program=self.program_finished1
        ).first()
        self.assertEqual(individual1_2_representation2.program, self.program_finished1)
        self.assertEqual(individual1_2_representation2.is_original, False)
        self.assertEqual(individual1_2_representation2.origin_unicef_id, self.individual1_2.unicef_id)
        self.assertEqual(individual1_2_representation2.copied_from, self.individual1_2)
        self.assertEqual(individual1_2_representation2.household, household1_representation2)
        self.assertEqual(individual1_2_representation2.documents(manager="original_and_repr_objects").count(), 1)
        self.assertEqual(
            individual1_2_representation2.documents(manager="original_and_repr_objects").first().is_original, False
        )
        self.assertEqual(
            individual1_2_representation2.documents(manager="original_and_repr_objects").first().program,
            self.program_finished1,
        )
        self.assertEqual(individual1_2_representation2.identities(manager="original_and_repr_objects").count(), 0)
        self.assertEqual(
            individual1_2_representation2.bank_account_info(manager="original_and_repr_objects").count(), 0
        )

        self.assertEqual(self.individual1_3.copied_to(manager="original_and_repr_objects").count(), 2)

        individual1_3_representation1 = Individual.original_and_repr_objects.filter(
            is_original=False, copied_from=self.individual1_3, program=self.program_active
        ).first()
        self.assertEqual(individual1_3_representation1.program, self.program_active)
        self.assertEqual(individual1_3_representation1.is_original, False)
        self.assertEqual(individual1_3_representation1.origin_unicef_id, self.individual1_3.unicef_id)
        self.assertEqual(individual1_3_representation1.copied_from, self.individual1_3)
        self.assertEqual(individual1_3_representation1.household, household1_representation1)
        self.assertEqual(individual1_3_representation1.documents(manager="original_and_repr_objects").count(), 0)
        self.assertEqual(individual1_3_representation1.identities(manager="original_and_repr_objects").count(), 0)
        self.assertEqual(
            individual1_3_representation1.bank_account_info(manager="original_and_repr_objects").count(), 0
        )

        individual1_3_representation2 = Individual.original_and_repr_objects.filter(
            is_original=False, copied_from=self.individual1_3, program=self.program_finished1
        ).first()
        self.assertEqual(individual1_3_representation2.program, self.program_finished1)
        self.assertEqual(individual1_3_representation2.is_original, False)
        self.assertEqual(individual1_3_representation2.origin_unicef_id, self.individual1_3.unicef_id)
        self.assertEqual(individual1_3_representation2.copied_from, self.individual1_3)
        self.assertEqual(individual1_3_representation2.household, household1_representation2)
        self.assertEqual(individual1_3_representation2.documents(manager="original_and_repr_objects").count(), 0)
        self.assertEqual(individual1_3_representation2.identities(manager="original_and_repr_objects").count(), 0)
        self.assertEqual(
            individual1_3_representation2.bank_account_info(manager="original_and_repr_objects").count(), 0
        )

        self.assertIsNotNone(
            IndividualRoleInHousehold.original_and_repr_objects.filter(
                is_original=False,
                household=household1_representation1,
                role=ROLE_PRIMARY,
                individual=individual1_2_representation1,
            ).first()
        )
        self.assertIsNotNone(
            IndividualRoleInHousehold.original_and_repr_objects.filter(
                is_original=False,
                household=household1_representation1,
                role=ROLE_ALTERNATE,
                individual=individual1_3_representation1,
            ).first()
        )
        self.assertIsNotNone(
            IndividualRoleInHousehold.original_and_repr_objects.filter(
                is_original=False,
                household=household1_representation2,
                role=ROLE_PRIMARY,
                individual=individual1_2_representation2,
            ).first()
        )
        self.assertIsNotNone(
            IndividualRoleInHousehold.original_and_repr_objects.filter(
                is_original=False,
                household=household1_representation2,
                role=ROLE_ALTERNATE,
                individual=individual1_3_representation2,
            ).first()
        )

        # Test household2
        # check the original household
        self.assertEqual(self.household2.program, None)
        self.assertEqual(self.household2.is_original, True)
        self.assertEqual(self.household2.individuals.count(), 2)
        self.assertEqual(self.household2.representatives.count(), 2)
        self.assertEqual(self.household2.head_of_household, self.individual2_1)
        self.assertEqual(self.household2.target_populations.count(), 2)
        self.assertSetEqual(
            set(self.household2.target_populations.all()), {self.target_population1, self.target_population_paid}
        )
        self.assertEqual(self.household2.selections.count(), 2)
        self.assertTrue(all(selection.is_original for selection in self.household2.selections.all()))

        # check the copied household
        self.assertEqual(self.household2.copied_to(manager="original_and_repr_objects").count(), 2)

        household2_representation1 = Household.original_and_repr_objects.filter(
            is_original=False, copied_from=self.household2, program=self.program_active
        ).first()
        self.assertEqual(household2_representation1.program, self.program_active)
        self.assertEqual(household2_representation1.is_original, False)
        self.assertEqual(household2_representation1.origin_unicef_id, self.household2.unicef_id)
        self.assertEqual(household2_representation1.copied_from, self.household2)
        self.assertEqual(household2_representation1.individuals(manager="original_and_repr_objects").count(), 2)
        self.assertEqual(household2_representation1.representatives(manager="original_and_repr_objects").count(), 2)
        self.assertEqual(household2_representation1.target_populations.count(), 1)
        self.assertEqual(household2_representation1.target_populations.first(), self.target_population1)
        self.assertEqual(household2_representation1.selections(manager="original_and_repr_objects").count(), 1)
        self.assertEqual(
            household2_representation1.selections(manager="original_and_repr_objects").first().is_original, False
        )

        household2_representation2 = Household.original_and_repr_objects.filter(
            is_original=False, copied_from=self.household2, program=self.program_finished1
        ).first()
        self.assertEqual(household2_representation2.program, self.program_finished1)
        self.assertEqual(household2_representation2.is_original, False)
        self.assertEqual(household2_representation2.origin_unicef_id, self.household2.unicef_id)
        self.assertEqual(household2_representation2.copied_from, self.household2)
        self.assertEqual(household2_representation2.individuals(manager="original_and_repr_objects").count(), 2)
        self.assertEqual(household2_representation2.representatives(manager="original_and_repr_objects").count(), 2)
        self.assertEqual(household2_representation2.target_populations.count(), 1)
        self.assertEqual(household2_representation2.target_populations.first(), self.target_population_paid)
        self.assertEqual(household2_representation2.selections(manager="original_and_repr_objects").count(), 1)
        self.assertEqual(
            household2_representation2.selections(manager="original_and_repr_objects").first().is_original, False
        )

        self.assertEqual(self.individual2_1.copied_to(manager="original_and_repr_objects").count(), 2)

        individual2_1_representation1 = Individual.original_and_repr_objects.filter(
            is_original=False, copied_from=self.individual2_1, program=self.program_active
        ).first()
        self.assertEqual(individual2_1_representation1.program, self.program_active)
        self.assertEqual(individual2_1_representation1.is_original, False)
        self.assertEqual(individual2_1_representation1.origin_unicef_id, self.individual2_1.unicef_id)
        self.assertEqual(individual2_1_representation1.copied_from, self.individual2_1)
        self.assertEqual(individual2_1_representation1.household, household2_representation1)
        self.assertEqual(household2_representation1.head_of_household, individual2_1_representation1)
        self.assertEqual(individual2_1_representation1.documents(manager="original_and_repr_objects").count(), 2)
        self.assertEqual(
            individual2_1_representation1.documents(manager="original_and_repr_objects")
            .filter(is_original=False)
            .count(),
            2,
        )
        self.assertEqual(
            individual2_1_representation1.documents(manager="original_and_repr_objects")
            .filter(program=self.program_active)
            .count(),
            2,
        )
        self.assertEqual(
            individual2_1_representation1.documents(manager="original_and_repr_objects").first().program,
            self.program_active,
        )
        self.assertEqual(individual2_1_representation1.identities(manager="original_and_repr_objects").count(), 1)
        self.assertEqual(
            individual2_1_representation1.identities(manager="original_and_repr_objects")
            .filter(is_original=False)
            .count(),
            1,
        )
        self.assertEqual(
            individual2_1_representation1.bank_account_info(manager="original_and_repr_objects").count(), 1
        )
        self.assertEqual(
            individual2_1_representation1.bank_account_info(manager="original_and_repr_objects")
            .filter(is_original=False)
            .count(),
            1,
        )

        individual2_1_representation2 = Individual.original_and_repr_objects.filter(
            is_original=False, copied_from=self.individual2_1, program=self.program_finished1
        ).first()
        self.assertEqual(individual2_1_representation2.program, self.program_finished1)
        self.assertEqual(individual2_1_representation2.is_original, False)
        self.assertEqual(individual2_1_representation2.origin_unicef_id, self.individual2_1.unicef_id)
        self.assertEqual(individual2_1_representation2.copied_from, self.individual2_1)
        self.assertEqual(individual2_1_representation2.household, household2_representation2)
        self.assertEqual(household2_representation2.head_of_household, individual2_1_representation2)
        self.assertEqual(individual2_1_representation2.documents(manager="original_and_repr_objects").count(), 2)
        self.assertEqual(
            individual2_1_representation2.documents(manager="original_and_repr_objects")
            .filter(is_original=False)
            .count(),
            2,
        )
        self.assertEqual(
            individual2_1_representation2.documents(manager="original_and_repr_objects")
            .filter(program=self.program_finished1)
            .count(),
            2,
        )
        self.assertEqual(
            individual2_1_representation2.documents(manager="original_and_repr_objects").first().program,
            self.program_finished1,
        )
        self.assertEqual(individual2_1_representation2.identities(manager="original_and_repr_objects").count(), 1)
        self.assertEqual(
            individual2_1_representation2.identities(manager="original_and_repr_objects")
            .filter(is_original=False)
            .count(),
            1,
        )
        self.assertEqual(
            individual2_1_representation2.bank_account_info(manager="original_and_repr_objects").count(), 1
        )
        self.assertEqual(
            individual2_1_representation2.bank_account_info(manager="original_and_repr_objects")
            .filter(is_original=False)
            .count(),
            1,
        )

        self.assertEqual(self.individual2_2.copied_to(manager="original_and_repr_objects").count(), 2)

        individual2_2_representation1 = Individual.original_and_repr_objects.filter(
            is_original=False, copied_from=self.individual2_2, program=self.program_active
        ).first()
        self.assertEqual(individual2_2_representation1.program, self.program_active)
        self.assertEqual(individual2_2_representation1.is_original, False)
        self.assertEqual(individual2_2_representation1.origin_unicef_id, self.individual2_2.unicef_id)
        self.assertEqual(individual2_2_representation1.copied_from, self.individual2_2)
        self.assertEqual(individual2_2_representation1.household, household2_representation1)
        self.assertEqual(individual2_2_representation1.documents(manager="original_and_repr_objects").count(), 1)
        self.assertEqual(
            individual2_1_representation2.documents(manager="original_and_repr_objects").first().is_original, False
        )
        self.assertEqual(
            individual2_2_representation1.documents(manager="original_and_repr_objects").first().program,
            self.program_active,
        )
        self.assertEqual(individual2_2_representation1.identities(manager="original_and_repr_objects").count(), 0)
        self.assertEqual(
            individual2_2_representation1.bank_account_info(manager="original_and_repr_objects").count(), 0
        )

        individual2_2_representation2 = Individual.original_and_repr_objects.filter(
            is_original=False, copied_from=self.individual2_2, program=self.program_finished1
        ).first()
        self.assertEqual(individual2_2_representation2.program, self.program_finished1)
        self.assertEqual(individual2_2_representation2.is_original, False)
        self.assertEqual(individual2_2_representation2.origin_unicef_id, self.individual2_2.unicef_id)
        self.assertEqual(individual2_2_representation2.copied_from, self.individual2_2)
        self.assertEqual(individual2_2_representation2.household, household2_representation2)
        self.assertEqual(individual2_2_representation2.documents(manager="original_and_repr_objects").count(), 1)
        self.assertEqual(
            individual2_2_representation2.documents(manager="original_and_repr_objects").first().is_original, False
        )
        self.assertEqual(
            individual2_2_representation2.documents(manager="original_and_repr_objects").first().program,
            self.program_finished1,
        )
        self.assertEqual(individual2_2_representation2.identities(manager="original_and_repr_objects").count(), 0)
        self.assertEqual(
            individual2_2_representation2.bank_account_info(manager="original_and_repr_objects").count(), 0
        )

        collector2_1_representation1 = Individual.original_and_repr_objects.filter(
            is_original=False, copied_from=self.collector2_1, program=self.program_active
        ).first()
        collector2_1_representation2 = Individual.original_and_repr_objects.filter(
            is_original=False, copied_from=self.collector2_1, program=self.program_finished1
        ).first()
        self.assertIsNotNone(
            IndividualRoleInHousehold.original_and_repr_objects.filter(
                is_original=False,
                household=household2_representation1,
                role=ROLE_PRIMARY,
                individual=collector2_1_representation1,
            ).first()
        )
        self.assertIsNotNone(
            IndividualRoleInHousehold.original_and_repr_objects.filter(
                is_original=False,
                household=household2_representation1,
                role=ROLE_ALTERNATE,
                individual=individual1_1_representation1,
            ).first()
        )
        self.assertIsNotNone(
            IndividualRoleInHousehold.original_and_repr_objects.filter(
                is_original=False,
                household=household2_representation2,
                role=ROLE_PRIMARY,
                individual=collector2_1_representation2,
            ).first()
        )
        self.assertIsNotNone(
            IndividualRoleInHousehold.original_and_repr_objects.filter(
                is_original=False,
                household=household2_representation2,
                role=ROLE_ALTERNATE,
                individual=individual1_1_representation2,
            ).first()
        )

        # Test household3
        # check the original household
        self.assertEqual(self.household3.program, None)
        self.assertEqual(self.household3.is_original, True)
        self.assertEqual(self.household3.individuals.count(), 1)
        self.assertEqual(self.household3.representatives.count(), 2)
        self.assertEqual(self.household3.head_of_household, self.individual3_1)
        self.assertEqual(self.household3.target_populations.count(), 1)
        self.assertEqual(self.household3.selections.count(), 1)
        self.assertEqual(self.household_helper.program, None)
        self.assertEqual(self.household_helper.copied_to(manager="original_and_repr_objects").count(), 1)
        self.assertEqual(self.individual_helper3.copied_to(manager="original_and_repr_objects").count(), 2)
        self.assertEqual(self.document_helper.copied_to(manager="original_and_repr_objects").count(), 2)

        # check the copied household - copied to program_finished1
        self.assertEqual(self.household3.copied_to(manager="original_and_repr_objects").count(), 1)
        self.assertEqual(self.individual3_1.copied_to(manager="original_and_repr_objects").count(), 1)

        household3_representation = self.household3.copied_to(manager="original_and_repr_objects").first()
        self.assertEqual(
            household3_representation.program,
            self.program_finished1,
        )
        self.assertEqual(household3_representation.is_original, False)
        self.assertEqual(household3_representation.origin_unicef_id, self.household3.unicef_id)
        self.assertEqual(household3_representation.copied_from, self.household3)
        self.assertEqual(household3_representation.individuals(manager="original_and_repr_objects").count(), 1)
        self.assertEqual(household3_representation.representatives(manager="original_and_repr_objects").count(), 2)
        self.assertEqual(household3_representation.target_populations.count(), 1)
        self.assertEqual(household3_representation.selections(manager="original_and_repr_objects").count(), 1)

        individual3_1_representation = Individual.original_and_repr_objects.filter(
            is_original=False, copied_from=self.individual3_1, program=self.program_finished1
        ).first()

        self.assertEqual(individual3_1_representation.is_original, False)
        self.assertEqual(individual3_1_representation.origin_unicef_id, self.individual3_1.unicef_id)
        self.assertEqual(individual3_1_representation.copied_from, self.individual3_1)
        self.assertEqual(individual3_1_representation.household, household3_representation)
        self.assertEqual(household3_representation.head_of_household, individual3_1_representation)
        self.assertEqual(individual3_1_representation.documents(manager="original_and_repr_objects").count(), 1)
        self.assertEqual(
            individual3_1_representation.documents(manager="original_and_repr_objects").first().is_original, False
        )
        self.assertEqual(
            individual3_1_representation.documents(manager="original_and_repr_objects").first().program,
            self.program_finished1,
        )
        self.assertEqual(individual3_1_representation.identities(manager="original_and_repr_objects").count(), 0)
        self.assertEqual(individual3_1_representation.bank_account_info(manager="original_and_repr_objects").count(), 0)

        individual_helper3_representation = Individual.original_and_repr_objects.filter(
            is_original=False, copied_from=self.individual_helper3, program=self.program_finished1
        ).first()
        self.assertIsNotNone(
            IndividualRoleInHousehold.original_and_repr_objects.filter(
                is_original=False,
                household=household3_representation,
                role=ROLE_ALTERNATE,
                individual=individual3_1_representation,
            ).first()
        )
        self.assertIsNotNone(
            IndividualRoleInHousehold.original_and_repr_objects.filter(
                is_original=False,
                household=household3_representation,
                role=ROLE_PRIMARY,
                individual=individual_helper3_representation,
            ).first()
        )

        # Test household4
        # check the original household
        self.assertEqual(self.household4.program, None)
        self.assertEqual(self.household4.is_original, True)
        self.assertEqual(self.household4.individuals.count(), 1)
        self.assertEqual(self.household4.representatives.count(), 1)
        self.assertEqual(self.household4.head_of_household, self.individual4_1)
        self.assertEqual(self.household4.target_populations.count(), 0)
        self.assertEqual(self.household4.selections.count(), 0)

        # check the copied household - moved to storage program
        self.assertEqual(self.household4.copied_to(manager="original_and_repr_objects").count(), 1)
        self.assertEqual(self.individual4_1.copied_to(manager="original_and_repr_objects").count(), 1)

        household4_representation = self.household4.copied_to(manager="original_and_repr_objects").first()
        program_storage_full = Program.all_objects.get(name=f"Storage program - COLLECTION TYPE " f"{self.full.label}")
        self.assertEqual(household4_representation.program, program_storage_full)
        self.assertEqual(household4_representation.is_original, False)
        self.assertEqual(household4_representation.origin_unicef_id, self.household4.unicef_id)
        self.assertEqual(household4_representation.copied_from, self.household4)
        self.assertEqual(household4_representation.individuals(manager="original_and_repr_objects").count(), 1)
        self.assertEqual(household4_representation.representatives(manager="original_and_repr_objects").count(), 1)
        self.assertEqual(household4_representation.target_populations.count(), 0)
        self.assertEqual(household4_representation.selections(manager="original_and_repr_objects").count(), 0)

        individual4_1_representation = self.individual4_1.copied_to(manager="original_and_repr_objects").first()
        self.assertEqual(individual4_1_representation.program, program_storage_full)
        self.assertEqual(individual4_1_representation.is_original, False)
        self.assertEqual(individual4_1_representation.origin_unicef_id, self.individual4_1.unicef_id)
        self.assertEqual(individual4_1_representation.copied_from, self.individual4_1)
        self.assertEqual(individual4_1_representation.household, household4_representation)
        self.assertEqual(household4_representation.head_of_household, individual4_1_representation)
        self.assertEqual(individual4_1_representation.documents(manager="original_and_repr_objects").count(), 1)
        self.assertEqual(
            individual4_1_representation.documents(manager="original_and_repr_objects").first().program,
            program_storage_full,
        )
        self.assertEqual(individual4_1_representation.identities(manager="original_and_repr_objects").count(), 0)
        self.assertEqual(individual4_1_representation.bank_account_info(manager="original_and_repr_objects").count(), 0)
        self.assertEqual(self.rdi4_1.households(manager="original_and_repr_objects").count(), 2)
        self.assertEqual(
            self.rdi4_1.households(manager="original_and_repr_objects").filter(is_original=True).count(), 1
        )
        self.assertEqual(
            self.rdi4_1.households(manager="original_and_repr_objects").filter(is_original=False).count(), 1
        )
        self.assertEqual(self.rdi4_1.individuals(manager="original_and_repr_objects").count(), 2)
        self.assertEqual(self.rdi4_1.program, program_storage_full)

        # Test household5, 6, 7
        # check the original households
        self.assertEqual(self.household5.program, None)
        self.assertEqual(self.household5.is_original, True)
        self.assertEqual(self.household5.individuals.count(), 1)
        self.assertEqual(self.household5.representatives.count(), 2)
        self.assertEqual(self.household5.head_of_household, self.individual5_1)
        self.assertEqual(self.household5.target_populations.count(), 2)
        self.assertEqual(self.household5.selections.count(), 2)
        self.assertEqual(self.household6.program, None)
        self.assertEqual(self.household6.is_original, True)
        self.assertEqual(self.household6.individuals.count(), 2)
        self.assertEqual(self.household6.representatives.count(), 1)
        self.assertEqual(self.household6.head_of_household, self.individual6_1)
        self.assertEqual(self.household6.target_populations.count(), 0)
        self.assertEqual(self.household6.selections.count(), 0)
        self.assertEqual(self.household7.program, None)
        self.assertEqual(self.household7.is_original, True)
        self.assertEqual(self.household7.individuals.count(), 1)
        self.assertEqual(self.household7.representatives.count(), 2)
        self.assertEqual(self.household7.head_of_household, self.individual7_1)
        self.assertEqual(self.household7.target_populations.count(), 1)
        self.assertEqual(self.household7.selections.count(), 1)

        # check the copied households - copied to every program that any of this RDI's households fulfilled the criteria
        self.assertEqual(self.household5.copied_to(manager="original_and_repr_objects").count(), 2)
        self.assertEqual(self.household6.copied_to(manager="original_and_repr_objects").count(), 1)
        self.assertEqual(self.household7.copied_to(manager="original_and_repr_objects").count(), 2)
        self.assertEqual(self.individual5_1.copied_to(manager="original_and_repr_objects").count(), 2)
        self.assertEqual(self.individual6_1.copied_to(manager="original_and_repr_objects").count(), 1)
        self.assertEqual(self.individual7_1.copied_to(manager="original_and_repr_objects").count(), 2)
        self.assertEqual(self.collector5_1.copied_to(manager="original_and_repr_objects").count(), 3)
        self.assertEqual(self.collector5_2.copied_to(manager="original_and_repr_objects").count(), 3)

        self.assertEqual(
            self.household6.copied_to(manager="original_and_repr_objects").first().program, self.program_active
        )
        self.assertIn(
            self.program_active.id,
            self.household5.copied_to(manager="original_and_repr_objects").values_list("program", flat=True),
        )
        self.assertIn(
            self.program_finished1.id,
            self.household5.copied_to(manager="original_and_repr_objects").values_list("program", flat=True),
        )
        self.assertIn(
            self.program_active.id,
            self.household7.copied_to(manager="original_and_repr_objects").values_list("program", flat=True),
        )
        self.assertIn(
            self.program_finished2.id,
            self.household7.copied_to(manager="original_and_repr_objects").values_list("program", flat=True),
        )

        self.assertEqual(self.rdi_with_3_hhs.households(manager="original_and_repr_objects").count(), 8)
        self.assertEqual(
            self.rdi_with_3_hhs.households(manager="original_and_repr_objects").filter(is_original=True).count(), 3
        )
        self.assertEqual(
            self.rdi_with_3_hhs.households(manager="original_and_repr_objects").filter(is_original=False).count(), 5
        )
        self.assertEqual(self.rdi_with_3_hhs.individuals(manager="original_and_repr_objects").count(), 16)
        self.assertIn(
            self.rdi_with_3_hhs.program, [self.program_active, self.program_finished1, self.program_finished2]
        )

        household5_1_representation1 = Household.original_and_repr_objects.filter(
            is_original=False, copied_from=self.household5, program=self.program_active
        ).first()
        household5_1_representation2 = Household.original_and_repr_objects.filter(
            is_original=False, copied_from=self.household5, program=self.program_finished1
        ).first()
        household7_1_representation1 = Household.original_and_repr_objects.filter(
            is_original=False, copied_from=self.household7, program=self.program_active
        ).first()
        household7_1_representation3 = Household.original_and_repr_objects.filter(
            is_original=False, copied_from=self.household7, program=self.program_finished2
        ).first()
        individual5_1_representation1 = Individual.original_and_repr_objects.filter(
            is_original=False, copied_from=self.individual5_1, program=self.program_active
        ).first()
        individual5_1_representation2 = Individual.original_and_repr_objects.filter(
            is_original=False, copied_from=self.individual5_1, program=self.program_finished1
        ).first()
        collector5_1_representation1 = Individual.original_and_repr_objects.filter(
            is_original=False, copied_from=self.collector5_1, program=self.program_active
        ).first()
        collector5_1_representation2 = Individual.original_and_repr_objects.filter(
            is_original=False, copied_from=self.collector5_1, program=self.program_finished1
        ).first()
        collector5_1_representation3 = Individual.original_and_repr_objects.filter(
            is_original=False, copied_from=self.collector5_1, program=self.program_finished2
        ).first()

        collector5_2_representation1 = Individual.original_and_repr_objects.filter(
            is_original=False, copied_from=self.collector5_2, program=self.program_active
        ).first()
        collector5_2_representation2 = Individual.original_and_repr_objects.filter(
            is_original=False, copied_from=self.collector5_2, program=self.program_finished1
        ).first()
        collector5_2_representation3 = Individual.original_and_repr_objects.filter(
            is_original=False, copied_from=self.collector5_2, program=self.program_finished2
        ).first()
        self.assertIsNotNone(
            IndividualRoleInHousehold.original_and_repr_objects.filter(
                is_original=False,
                household=household5_1_representation1,
                role=ROLE_PRIMARY,
                individual=collector5_1_representation1,
            ).first()
        )
        self.assertIsNotNone(
            IndividualRoleInHousehold.original_and_repr_objects.filter(
                is_original=False,
                household=household5_1_representation1,
                role=ROLE_ALTERNATE,
                individual=collector5_2_representation1,
            ).first()
        )
        self.assertIsNotNone(
            IndividualRoleInHousehold.original_and_repr_objects.filter(
                is_original=False,
                household=household5_1_representation2,
                role=ROLE_PRIMARY,
                individual=collector5_1_representation2,
            ).first()
        )
        self.assertIsNotNone(
            IndividualRoleInHousehold.original_and_repr_objects.filter(
                is_original=False,
                household=household5_1_representation2,
                role=ROLE_ALTERNATE,
                individual=collector5_2_representation2,
            ).first()
        )
        self.assertIsNotNone(
            IndividualRoleInHousehold.original_and_repr_objects.filter(
                is_original=False,
                household=household7_1_representation3,
                role=ROLE_ALTERNATE,
                individual=collector5_2_representation3,
            ).first()
        )
        self.assertIsNotNone(
            IndividualRoleInHousehold.original_and_repr_objects.filter(
                is_original=False,
                household=household7_1_representation3,
                role=ROLE_PRIMARY,
                individual=collector5_1_representation3,
            ).first()
        )
        self.assertIsNotNone(
            IndividualRoleInHousehold.original_and_repr_objects.filter(
                is_original=False,
                household=household7_1_representation1,
                role=ROLE_ALTERNATE,
                individual=collector5_2_representation1,
            ).first()
        )
        self.assertIsNotNone(
            IndividualRoleInHousehold.original_and_repr_objects.filter(
                is_original=False,
                household=household7_1_representation1,
                role=ROLE_PRIMARY,
                individual=collector5_1_representation1,
            ).first()
        )
        self.assertEqual(household5_1_representation1.head_of_household, individual5_1_representation1)
        self.assertEqual(household5_1_representation2.head_of_household, individual5_1_representation2)
        for representation in [
            individual5_1_representation1,
            individual5_1_representation2,
        ]:
            self.assertEqual(representation.is_original, False)
            self.assertEqual(representation.copied_from, self.individual5_1)
            self.assertEqual(representation.origin_unicef_id, self.individual5_1.unicef_id)

        self.assertEqual(
            Individual.original_and_repr_objects.filter(copied_from=self.individual7_1).aggregate(Count("identities"))[
                "identities__count"
            ],
            2,
        )
        # Test mixed households/rdi
        self.assertIn(
            self.rdi_mixed.program.name,
            [self.program_finished1.name, f"Storage program - COLLECTION TYPE {self.size_only.label}"],
        )

        self.assertEqual(self.household_mixed_closed_tp_paid.copied_to(manager="original_and_repr_objects").count(), 1)
        repr_household_mixed_closed_tp_paid = self.household_mixed_closed_tp_paid.copied_to(
            manager="original_and_repr_objects"
        ).first()
        self.assertEqual(repr_household_mixed_closed_tp_paid.program, self.program_finished1)

        self.assertEqual(
            self.household_mixed_closed_tp_withdrawn_paid.copied_to(manager="original_and_repr_objects").count(), 1
        )
        repr_household_mixed_closed_tp_withdrawn_paid = self.household_mixed_closed_tp_withdrawn_paid.copied_to(
            manager="original_and_repr_objects"
        ).first()
        self.assertEqual(repr_household_mixed_closed_tp_withdrawn_paid.program, self.program_finished1)

        self.assertEqual(
            self.household_mixed_closed_tp_withdrawn_not_paid.copied_to(manager="original_and_repr_objects").count(), 1
        )
        repr_household_mixed_closed_tp_withdrawn_not_paid = self.household_mixed_closed_tp_withdrawn_not_paid.copied_to(
            manager="original_and_repr_objects"
        ).first()
        self.assertEqual(
            repr_household_mixed_closed_tp_withdrawn_not_paid.program.name,
            f"Storage program - COLLECTION TYPE " f"{self.size_only.label}",
        )
        self.assertFalse(
            repr_household_mixed_closed_tp_withdrawn_not_paid.program.is_visible,
        )

        self.assertEqual(self.household_mixed_no_tp.copied_to(manager="original_and_repr_objects").count(), 1)
        repr_household_mixed_no_tp = self.household_mixed_no_tp.copied_to(manager="original_and_repr_objects").first()
        self.assertEqual(
            repr_household_mixed_no_tp.program.name,
            f"Storage program - COLLECTION TYPE " f"{self.size_only.label}",
        )

        # Test mixed households/rdi
        self.assertIn(
            self.rdi_mixed_active.program.name,
            [
                f"Storage program - COLLECTION TYPE {self.size_only.label}",
                self.program_active.name,
                self.program_finished1.name,
            ],
        )

        self.assertEqual(
            self.household_mixed_closed_tp_paid_active.copied_to(manager="original_and_repr_objects").count(), 2
        )
        repr_household_mixed_closed_tp_paid_active_programs = self.household_mixed_closed_tp_paid_active.copied_to(
            manager="original_and_repr_objects"
        ).values_list("program", flat=True)
        self.assertIn(self.program_finished1.id, repr_household_mixed_closed_tp_paid_active_programs)
        self.assertIn(self.program_active.id, repr_household_mixed_closed_tp_paid_active_programs)

        self.assertEqual(
            self.household_mixed_closed_tp_withdrawn_paid_active.copied_to(manager="original_and_repr_objects").count(),
            1,
        )
        household_mixed_closed_tp_withdrawn_paid_active_repr_programs = (
            self.household_mixed_closed_tp_withdrawn_paid_active.copied_to(
                manager="original_and_repr_objects"
            ).values_list("program", flat=True)
        )
        self.assertIn(self.program_finished1.id, household_mixed_closed_tp_withdrawn_paid_active_repr_programs)

        self.assertEqual(
            self.household_mixed_closed_tp_withdrawn_not_paid_active.copied_to(
                manager="original_and_repr_objects"
            ).count(),
            1,
        )
        repr_household_mixed_closed_tp_withdrawn_not_paid_active = (
            self.household_mixed_closed_tp_withdrawn_not_paid_active.copied_to(
                manager="original_and_repr_objects"
            ).first()
        )
        self.assertEqual(
            repr_household_mixed_closed_tp_withdrawn_not_paid_active.program.name,
            f"Storage program - COLLECTION TYPE " f"{self.size_only.label}",
        )

        self.assertEqual(self.household_mixed_no_tp_active.copied_to(manager="original_and_repr_objects").count(), 1)
        repr_household_mixed_no_tp_active = self.household_mixed_no_tp_active.copied_to(
            manager="original_and_repr_objects"
        ).first()
        self.assertEqual(
            repr_household_mixed_no_tp_active.program,
            self.program_active,
        )

        self.assertEqual(self.household_mixed_active.copied_to(manager="original_and_repr_objects").count(), 1)
        repr_household_mixed_active = self.household_mixed_active.copied_to(manager="original_and_repr_objects").first()
        self.assertEqual(
            repr_household_mixed_active.program,
            self.program_active,
        )

        self.assertEqual(self.household_mixed_active_partial.copied_to(manager="original_and_repr_objects").count(), 1)
        repr_household_mixed_active_partial = self.household_mixed_active_partial.copied_to(
            manager="original_and_repr_objects"
        ).first()
        program_storage_partial = Program.all_objects.get(
            name=f"Storage program - COLLECTION TYPE {self.partial.label}"
        )
        self.assertEqual(
            repr_household_mixed_active_partial.program,
            program_storage_partial,
        )

        self.assertEqual(self.household_mixed_active_full.copied_to(manager="original_and_repr_objects").count(), 1)
        repr_household_mixed_active_full = self.household_mixed_active_full.copied_to(
            manager="original_and_repr_objects"
        ).first()
        self.assertEqual(
            repr_household_mixed_active_full.program,
            program_storage_full,
        )

        self.assertEqual(
            self.household_mixed_active_size_only.copied_to(manager="original_and_repr_objects").count(), 1
        )
        repr_household_mixed_active_size_only = self.household_mixed_active_size_only.copied_to(
            manager="original_and_repr_objects"
        ).first()
        self.assertEqual(
            repr_household_mixed_active_size_only.program.name,
            f"Storage program - COLLECTION TYPE " f"{self.size_only.label}",
        )

        self.assertEqual(
            self.household_mixed_active_no_ind_data.copied_to(manager="original_and_repr_objects").count(), 1
        )
        repr_household_mixed_active_no_ind_data = self.household_mixed_active_no_ind_data.copied_to(
            manager="original_and_repr_objects"
        ).first()
        self.assertEqual(
            repr_household_mixed_active_no_ind_data.program.name,
            f"Storage program - COLLECTION TYPE " f"{self.no_ind_data.label}",
        )

        self.assertEqual(
            self.household_mixed_active_full_withdrawn.copied_to(manager="original_and_repr_objects").count(), 1
        )
        repr_household_mixed_active_full_withdrawn = self.household_mixed_active_full_withdrawn.copied_to(
            manager="original_and_repr_objects"
        ).first()
        self.assertEqual(
            repr_household_mixed_active_full_withdrawn.program.name,
            f"Storage program - COLLECTION TYPE " f"{self.full.label}",
        )

        self.assertEqual(
            self.household_full_closed.copied_to(manager="original_and_repr_objects").count(),
            1,
        )
        self.assertEqual(
            self.household_full_closed.copied_to(manager="original_and_repr_objects").first().program,
            self.program_finished1,
        )

        # 2x household1, 2x household2, 1x household3, 1x household_helper,
        # 1x household4, 5x from rdi_with_3_hhs, 6x from mixed rdi,
        # 1x(household_mixed_closed_tp_paid, household_mixed_closed_tp_withdrawn_paid,
        # household_mixed_closed_tp_withdrawn_not_paid, household_mixed_no_tp,household_mixed_active_partial,
        # household_mixed_active_partial, household_mixed_active_full, household_mixed_active_size_only,
        # household_mixed_active_no_ind_data, household_full_closed, household_with_assigned_rdi)
        self.assertEqual(Household.original_and_repr_objects.count() - household_count, 29)
        # 2x individual1_1, 2x individual1_2, 2x individual1_3, 2x individual2_1, 2x individual2_2, 2x collector2_1,
        # 1x individual3_1, 2x individual_helper3, 1x individual4_1, 11 from rdi_with_3_hhs, 6x from mixed rdi, 1x from(
        # household_mixed_closed_tp_paid, household_mixed_closed_tp_withdrawn_paid,
        # household_mixed_closed_tp_withdrawn_not_paid, household_mixed_no_tp,household_mixed_active_partial,
        # household_mixed_active_partial, household_mixed_active_full, household_mixed_active_size_only,
        # household_mixed_active_no_ind_data, household_full_closed, individual_with_assigned_rdi)
        self.assertEqual(Individual.original_and_repr_objects.count() - individual_count, 44)
        # 6x for household1, 6x for household2, 1x for household3, 2x for household_helper, 1x for household4
        self.assertEqual(Document.original_and_repr_objects.count() - document_count, 16)
        # 2x for household1, 2x for household2, 1x for household_helper, 1x for household3, 6x mixed rdis
        self.assertEqual(HouseholdSelection.original_and_repr_objects.count() - household_selection_count, 15)
        # 2x for household1, 2x for household2, 2x household7
        self.assertEqual(IndividualIdentity.original_and_repr_objects.count() - identity_count, 6)
        # 2x for household1, 2x for household2
        self.assertEqual(BankAccountInfo.original_and_repr_objects.count() - bank_account_info_count, 4)
        # 4x for household1, 4x for household2, 2x for household3, 1x for household4, 4x household7,
        # 1x household6, 4x household5
        self.assertEqual(IndividualRoleInHousehold.original_and_repr_objects.count() - roles_count, 20)

        # test soft delete of original objects
        soft_delete_original_objects()
        self.refresh_objects()
        self.assertEqual(Household.all_objects.filter(is_removed=True).count(), household_count)
        self.assertEqual(Household.all_objects.filter(is_removed=True, is_original=True).count(), household_count)
        self.assertEqual(Household.all_objects.filter(is_removed=True, is_original=False).count(), 0)
        self.assertEqual(Individual.all_objects.filter(is_removed=True).count(), individual_count)
        self.assertEqual(Individual.all_objects.filter(is_removed=True, is_original=True).count(), individual_count)
        self.assertEqual(Individual.all_objects.filter(is_removed=True, is_original=False).count(), 0)
        self.assertEqual(IndividualRoleInHousehold.all_objects.filter(is_removed=True).count(), roles_count)
        self.assertEqual(
            IndividualRoleInHousehold.all_objects.filter(is_removed=True, is_original=True).count(), roles_count
        )
        self.assertEqual(IndividualRoleInHousehold.all_objects.filter(is_removed=True, is_original=False).count(), 0)
        self.assertEqual(Document.all_objects.filter(is_removed=True).count(), document_count)
        self.assertEqual(Document.all_objects.filter(is_removed=True, is_original=True).count(), document_count)
        self.assertEqual(Document.all_objects.filter(is_removed=True, is_original=False).count(), 0)
        self.assertEqual(IndividualIdentity.all_objects.filter(is_removed=True).count(), identity_count)
        self.assertEqual(
            IndividualIdentity.all_objects.filter(is_removed=True, is_original=True).count(), identity_count
        )
        self.assertEqual(IndividualIdentity.all_objects.filter(is_removed=True, is_original=False).count(), 0)
        self.assertEqual(BankAccountInfo.all_objects.filter(is_removed=True).count(), bank_account_info_count)
        self.assertEqual(
            BankAccountInfo.all_objects.filter(is_removed=True, is_original=True).count(), bank_account_info_count
        )
        self.assertEqual(BankAccountInfo.all_objects.filter(is_removed=True, is_original=False).count(), 0)

        # test migrating for RDI with program assigned (update on prod since 21-09-2023)
        self.assertEqual(self.rdi_with_program.program, self.program_active)
        self.assertEqual(self.household_with_assigned_rdi.copied_to(manager="original_and_repr_objects").count(), 1)
        self.assertEqual(
            self.household_with_assigned_rdi.copied_to(manager="original_and_repr_objects").first().program,
            self.program_active,
        )
        self.assertEqual(self.individual_with_assigned_rdi.copied_to(manager="original_and_repr_objects").count(), 1)
        self.assertEqual(
            self.individual_with_assigned_rdi.copied_to(manager="original_and_repr_objects").first().program,
            self.program_active,
        )

    def test_adjust_payments_and_payment_records(self) -> None:
        payment_count = Payment.objects.filter(business_area=self.business_area).count()
        payment_record_count = PaymentRecord.objects.filter(business_area=self.business_area).count()

        self.assertEqual(self.payment1.collector, self.individual1_2)
        self.assertEqual(self.payment1.head_of_household, self.individual1_1)
        self.assertEqual(self.payment1.household, self.household1)
        self.assertEqual(self.payment_record1.head_of_household, self.individual1_1)
        self.assertEqual(self.payment_record1.household, self.household1)

        self.assertEqual(self.payment2.collector, self.collector2_1)
        self.assertEqual(self.payment2.head_of_household, self.individual2_1)
        self.assertEqual(self.payment2.household, self.household2)
        self.assertEqual(self.payment_record2.head_of_household, self.collector2_1)
        self.assertEqual(self.payment_record2.household, self.household2)

        self.assertEqual(self.payment5.collector, self.collector5_1)
        self.assertEqual(self.payment5.head_of_household, self.individual5_1)
        self.assertEqual(self.payment5.household, self.household5)
        self.assertEqual(self.payment_record5.head_of_household, self.individual5_1)
        self.assertEqual(self.payment_record5.household, self.household5)

        self.assertEqual(self.payment7.collector, self.collector5_1)
        self.assertEqual(self.payment7.head_of_household, self.individual7_1)
        self.assertEqual(self.payment7.household, self.household7)
        self.assertEqual(self.payment_record7.head_of_household, self.individual7_1)
        self.assertEqual(self.payment_record7.household, self.household7)

        migrate_data_to_representations_per_business_area(business_area=self.business_area)
        adjust_payments(business_area=self.business_area)
        adjust_payment_records(business_area=self.business_area)

        self.refresh_objects()

        self.assertEqual(Payment.objects.filter(business_area=self.business_area).count(), payment_count)
        self.assertEqual(PaymentRecord.objects.filter(business_area=self.business_area).count(), payment_record_count)

        # payment1
        individual1_1_representation1 = Individual.original_and_repr_objects.filter(
            is_original=False, copied_from=self.individual1_1, program=self.program_active
        ).first()
        individual1_2_representation1 = Individual.original_and_repr_objects.filter(
            is_original=False, copied_from=self.individual1_2, program=self.program_active
        ).first()
        household1_representation1 = Household.original_and_repr_objects.filter(
            is_original=False, copied_from=self.household1, program=self.program_active
        ).first()
        self.assertEqual(self.payment1.collector, individual1_2_representation1)
        self.assertEqual(self.payment1.head_of_household, individual1_1_representation1)
        self.assertEqual(self.payment1.household, household1_representation1)
        self.assertEqual(self.payment_record1.head_of_household, individual1_1_representation1)
        self.assertEqual(self.payment_record1.household, household1_representation1)

        # payment2
        individual2_1_representation2 = Individual.original_and_repr_objects.filter(
            is_original=False, copied_from=self.individual2_1, program=self.program_finished1
        ).first()
        collector2_1_representation2 = Individual.original_and_repr_objects.filter(
            is_original=False, copied_from=self.collector2_1, program=self.program_finished1
        ).first()
        household2_representation2 = Household.original_and_repr_objects.filter(
            is_original=False, copied_from=self.household2, program=self.program_finished1
        ).first()
        self.assertEqual(self.payment2.collector, collector2_1_representation2)
        self.assertEqual(self.payment2.head_of_household, individual2_1_representation2)
        self.assertEqual(self.payment2.household, household2_representation2)
        self.assertEqual(self.payment_record2.head_of_household, collector2_1_representation2)
        self.assertEqual(self.payment_record2.household, household2_representation2)

        # payment5
        collector5_1_representation2 = Individual.original_and_repr_objects.filter(
            is_original=False, copied_from=self.collector5_1, program=self.program_finished1
        ).first()
        household5_representation2 = Household.original_and_repr_objects.filter(
            is_original=False, copied_from=self.household5, program=self.program_finished1
        ).first()
        individual5_1_representation2 = Individual.original_and_repr_objects.filter(
            is_original=False, copied_from=self.individual5_1, program=self.program_finished1
        ).first()
        self.assertEqual(self.payment5.collector, collector5_1_representation2)
        self.assertEqual(self.payment5.head_of_household, individual5_1_representation2)
        self.assertEqual(self.payment5.household, household5_representation2)
        self.assertEqual(self.payment_record5.head_of_household, individual5_1_representation2)
        self.assertEqual(self.payment_record5.household, household5_representation2)

        # payment7
        collector5_1_representation3 = Individual.original_and_repr_objects.filter(
            is_original=False, copied_from=self.collector5_1, program=self.program_finished2
        ).first()
        household7_representation3 = Household.original_and_repr_objects.filter(
            is_original=False, copied_from=self.household7, program=self.program_finished2
        ).first()
        individual7_1_representation3 = Individual.original_and_repr_objects.filter(
            is_original=False, copied_from=self.individual7_1, program=self.program_finished2
        ).first()
        self.assertEqual(self.payment7.collector, collector5_1_representation3)
        self.assertEqual(self.payment7.head_of_household, individual7_1_representation3)
        self.assertEqual(self.payment7.household, household7_representation3)
        self.assertEqual(self.payment_record7.head_of_household, individual7_1_representation3)
        self.assertEqual(self.payment_record7.household, household7_representation3)


class TestCountrySpecificRules(TestCase):
    def create_hh_with_ind(
        self,
        ind_data: dict,
        hh_data: dict,
        business_area: BusinessArea,
        target_populations: Optional[List[TargetPopulation]] = None,
    ) -> tuple:
        if "registration_data_import" not in hh_data:
            hh_data["registration_data_import"] = None
        if "registration_data_import" not in ind_data:
            ind_data["registration_data_import"] = None
        individual = IndividualFactory(
            business_area=business_area,
            household=None,
            **ind_data,
        )
        household = HouseholdFactory(
            business_area=business_area,
            head_of_household=individual,
            **hh_data,
        )
        if target_populations:
            household.target_populations.set(target_populations)
        else:
            household.target_populations.set([])
        individual.household = household
        individual.save()
        return individual, household

    def setUp(self) -> None:
        # collecting_types
        generate_data_collecting_types()
        self.partial = DataCollectingType.objects.get(code="partial_individuals")
        self.full = DataCollectingType.objects.get(code="full_collection")
        self.size_only = DataCollectingType.objects.get(code="size_only")
        self.no_ind_data = DataCollectingType.objects.get(code="size_age_gender_disaggregated")

        # Country specific rules setup
        self.business_area_afghanistan = BusinessAreaFactory(name="Afghanistan")
        self.business_area_congo = BusinessAreaFactory(name="Democratic Republic of Congo")
        self.business_area_sudan = BusinessAreaFactory(name="Sudan")

        # Unknown unassigned rules setup
        self.business_area_trinidad_and_tobago = BusinessAreaFactory(name="Trinidad & Tobago")
        self.business_area_slovakia = BusinessAreaFactory(name="Slovakia")
        self.business_area_sri_lanka = BusinessAreaFactory(name="Sri Lanka")

        # Objects for Afghanistan specific rules
        self.rdi_for_afghanistan_ignore = RegistrationDataImportFactory(
            business_area=self.business_area_afghanistan,
            name="PMU-REG-Social_Transfer-Zabul-AF2401-Qalat-SHAO-v2.1",
            program=None,
        )
        # Afghanistan programs
        self.program_afg_finished = ProgramFactory(
            status=Program.FINISHED,
            business_area=self.business_area_afghanistan,
            data_collecting_type=self.full,
            name="afghanistan finished",
        )
        self.program_afg_active = ProgramFactory(
            status=Program.ACTIVE,
            business_area=self.business_area_afghanistan,
            data_collecting_type=self.full,
            name="afghanistan active full",
        )
        # Afghanistan target populations
        self.target_population_afg_finished = TargetPopulationFactory(
            program=self.program_afg_finished,
            status=TargetPopulation.STATUS_READY_FOR_CASH_ASSIST,
            business_area=self.business_area_afghanistan,
        )
        self.target_population_afg_active = TargetPopulationFactory(
            program=self.program_afg_active,
            status=TargetPopulation.STATUS_READY_FOR_CASH_ASSIST,
            business_area=self.business_area_afghanistan,
        )

        (
            _,
            self.household_afg_in_closed,
        ) = self.create_hh_with_ind(
            {},
            {
                "registration_data_import": self.rdi_for_afghanistan_ignore,
                "collect_individual_data": COLLECT_TYPE_SIZE_ONLY,
            },
            business_area=self.business_area_afghanistan,
            target_populations=[self.target_population_afg_finished],
        )
        (
            _,
            self.household_afg_in_active,
        ) = self.create_hh_with_ind(
            {},
            {
                "registration_data_import": self.rdi_for_afghanistan_ignore,
                "collect_individual_data": COLLECT_TYPE_SIZE_ONLY,
            },
            business_area=self.business_area_afghanistan,
            target_populations=[self.target_population_afg_active],
        )
        (
            _,
            self.household_afg_not_in_tp,
        ) = self.create_hh_with_ind(
            {},
            {
                "registration_data_import": self.rdi_for_afghanistan_ignore,
                "collect_individual_data": COLLECT_TYPE_SIZE_ONLY,
            },
            business_area=self.business_area_afghanistan,
            target_populations=[],
        )

        # Sudan setup
        self.rdi_for_sudan_ignore = RegistrationDataImportFactory(
            business_area=self.business_area_sudan,
            name="Health and Nutrition - FLWS Modification",
            program=None,
        )

        self.program_sudan_active = ProgramFactory(
            status=Program.ACTIVE,
            business_area=self.business_area_sudan,
            data_collecting_type=self.full,
            name="Health & Nutrition Reporting FLWS",
        )
        self.program_sudan_active_other = ProgramFactory(
            status=Program.ACTIVE,
            business_area=self.business_area_sudan,
            data_collecting_type=self.full,
            name="Active other",
        )

        self.target_population_sudan_active_other = TargetPopulationFactory(
            program=self.program_sudan_active_other,
            status=TargetPopulation.STATUS_READY_FOR_CASH_ASSIST,
            business_area=self.business_area_sudan,
        )

        (
            _,
            self.household_sudan_in_tp,
        ) = self.create_hh_with_ind(
            {},
            {
                "registration_data_import": self.rdi_for_sudan_ignore,
                "collect_individual_data": COLLECT_TYPE_SIZE_ONLY,
            },
            business_area=self.business_area_sudan,
            target_populations=[self.target_population_sudan_active_other],
        )
        (
            _,
            self.household_sudan_no_tp,
        ) = self.create_hh_with_ind(
            {},
            {
                "registration_data_import": self.rdi_for_sudan_ignore,
                "collect_individual_data": COLLECT_TYPE_SIZE_ONLY,
            },
            business_area=self.business_area_sudan,
            target_populations=[],
        )
        # Congo setup
        self.rdi_for_congo_ignore = RegistrationDataImportFactory(
            business_area=self.business_area_congo,
            name="Importation du 11 nov 2021",
            program=None,
        )

        self.program_congo_active = ProgramFactory(
            status=Program.ACTIVE,
            business_area=self.business_area_congo,
            data_collecting_type=self.full,
            name="Cash-Nutrition Manono for partners",
        )
        self.program_congo_active_other = ProgramFactory(
            status=Program.ACTIVE,
            business_area=self.business_area_congo,
            data_collecting_type=self.full,
            name="Active other",
        )

        self.target_population_congo_active_other = TargetPopulationFactory(
            program=self.program_congo_active_other,
            status=TargetPopulation.STATUS_READY_FOR_CASH_ASSIST,
            business_area=self.business_area_congo,
        )

        (
            _,
            self.household_congo_in_tp,
        ) = self.create_hh_with_ind(
            {},
            {
                "registration_data_import": self.rdi_for_congo_ignore,
                "collect_individual_data": COLLECT_TYPE_SIZE_ONLY,
            },
            business_area=self.business_area_congo,
            target_populations=[self.target_population_congo_active_other],
        )
        (
            _,
            self.household_congo_no_tp,
        ) = self.create_hh_with_ind(
            {},
            {
                "registration_data_import": self.rdi_for_congo_ignore,
                "collect_individual_data": COLLECT_TYPE_SIZE_ONLY,
            },
            business_area=self.business_area_congo,
            target_populations=[],
        )

        self.rdi_for_congo_to_withdraw = RegistrationDataImportFactory(
            business_area=self.business_area_congo,
            name="1er Cohorte DPS Manierma, 18 Mars 2022",
            program=None,
        )

        (
            _,
            self.household_congo_in_tp_withdraw,
        ) = self.create_hh_with_ind(
            {},
            {
                "registration_data_import": self.rdi_for_congo_to_withdraw,
                "collect_individual_data": COLLECT_TYPE_SIZE_ONLY,
            },
            business_area=self.business_area_congo,
            target_populations=[self.target_population_congo_active_other],
        )
        (
            _,
            self.household_congo_no_tp_withdraw,
        ) = self.create_hh_with_ind(
            {},
            {
                "registration_data_import": self.rdi_for_congo_to_withdraw,
                "collect_individual_data": COLLECT_TYPE_SIZE_ONLY,
            },
            business_area=self.business_area_congo,
            target_populations=[],
        )

        self.rdi_for_congo_to_withdraw_no_tp = RegistrationDataImportFactory(
            business_area=self.business_area_congo,
            name="Prod_test_DRC_June142023",
            program=None,
        )
        (
            _,
            self.household_congo_no_tp_withdraw_2,
        ) = self.create_hh_with_ind(
            {},
            {
                "registration_data_import": self.rdi_for_congo_to_withdraw_no_tp,
                "collect_individual_data": COLLECT_TYPE_SIZE_ONLY,
            },
            business_area=self.business_area_congo,
            target_populations=[],
        )

        # Unknown setup
        (
            _,
            self.household_unknown_for_storage,
        ) = self.create_hh_with_ind(
            {},
            {
                "collect_individual_data": COLLECT_TYPE_UNKNOWN,
            },
            business_area=self.business_area_congo,
            target_populations=[],
        )
        (
            _,
            self.household_unknown_from_sudan,
        ) = self.create_hh_with_ind(
            {},
            {
                "collect_individual_data": COLLECT_TYPE_UNKNOWN,
            },
            business_area=self.business_area_sudan,
            target_populations=[],
        )
        (
            _,
            self.household_unknown_from_trinidad,
        ) = self.create_hh_with_ind(
            {},
            {
                "collect_individual_data": COLLECT_TYPE_UNKNOWN,
            },
            business_area=self.business_area_trinidad_and_tobago,
            target_populations=[],
        )
        self.program_sudan_for_unknown = ProgramFactory(
            status=Program.ACTIVE,
            business_area=self.business_area_sudan,
            data_collecting_type=self.full,
            name="MCCT programme",
        )
        self.program_trinidad_for_unknown = ProgramFactory(
            status=Program.ACTIVE,
            business_area=self.business_area_trinidad_and_tobago,
            data_collecting_type=self.full,
            name="TEEN",
        )

        RegistrationDataImport.objects.update(created_at=timezone.make_aware(timezone.datetime(2023, 9, 20)))

    def refresh_objects(self) -> None:
        self.household_afg_in_closed.refresh_from_db()
        self.household_afg_in_active.refresh_from_db()
        self.household_afg_not_in_tp.refresh_from_db()
        self.household_sudan_in_tp.refresh_from_db()
        self.household_sudan_no_tp.refresh_from_db()
        self.household_congo_in_tp.refresh_from_db()
        self.household_congo_no_tp.refresh_from_db()
        self.household_congo_in_tp_withdraw.refresh_from_db()
        self.household_congo_no_tp_withdraw.refresh_from_db()
        self.household_congo_no_tp_withdraw_2.refresh_from_db()
        self.rdi_for_congo_to_withdraw_no_tp.refresh_from_db()
        self.rdi_for_afghanistan_ignore.refresh_from_db()
        self.rdi_for_sudan_ignore.refresh_from_db()
        self.rdi_for_congo_ignore.refresh_from_db()
        self.rdi_for_congo_to_withdraw.refresh_from_db()
        self.household_unknown_for_storage.refresh_from_db()
        self.household_unknown_from_sudan.refresh_from_db()
        self.household_unknown_from_trinidad.refresh_from_db()

    @unittest.skip("need to adjust to new managers")
    def test_migrate_data_to_representations_for_country_specific_rules(self) -> None:
        self.assertIsNone(DataCollectingType.objects.filter(code="unknown").first())

        migrate_data_to_representations()

        self.refresh_objects()

        # Test Afghanistan rules
        self.assertIn(self.rdi_for_afghanistan_ignore.program, [self.program_afg_finished, self.program_afg_active])

        self.assertEqual(
            self.household_afg_in_closed.copied_to(manager="original_and_repr_objects").count(),
            2,
        )
        self.assertEqual(
            self.household_afg_in_active.copied_to(manager="original_and_repr_objects").count(),
            1,
        )
        self.assertEqual(
            self.household_afg_not_in_tp.copied_to(manager="original_and_repr_objects").count(),
            0,
        )

        # Test Sudan rules
        self.assertIn(self.rdi_for_sudan_ignore.program, [self.program_sudan_active, self.program_sudan_active_other])
        self.assertEqual(self.household_sudan_in_tp.copied_to(manager="original_and_repr_objects").count(), 2)
        self.assertIn(
            self.program_sudan_active_other.id,
            list(
                self.household_sudan_in_tp.copied_to(manager="original_and_repr_objects").values_list(
                    "program__id", flat=True
                )
            ),
        )
        self.assertIn(
            self.program_sudan_active.id,
            list(
                self.household_sudan_in_tp.copied_to(manager="original_and_repr_objects").values_list(
                    "program__id", flat=True
                )
            ),
        )
        self.assertEqual(self.household_sudan_no_tp.copied_to(manager="original_and_repr_objects").count(), 2)
        self.assertIn(
            self.program_sudan_active_other.id,
            list(
                self.household_sudan_no_tp.copied_to(manager="original_and_repr_objects").values_list(
                    "program__id", flat=True
                )
            ),
        )
        self.assertIn(
            self.program_sudan_active.id,
            list(
                self.household_sudan_no_tp.copied_to(manager="original_and_repr_objects").values_list(
                    "program__id", flat=True
                )
            ),
        )

        # Test Congo rules
        self.assertIn(self.rdi_for_congo_ignore.program, [self.program_congo_active, self.program_congo_active_other])
        self.assertEqual(self.household_congo_in_tp.copied_to(manager="original_and_repr_objects").count(), 1)
        self.assertEqual(
            self.program_congo_active_other,
            self.household_congo_in_tp.copied_to(manager="original_and_repr_objects").first().program,
        )
        self.assertEqual(self.household_congo_no_tp.copied_to(manager="original_and_repr_objects").count(), 2)
        self.assertIn(
            self.program_congo_active_other.id,
            list(
                self.household_congo_no_tp.copied_to(manager="original_and_repr_objects").values_list(
                    "program__id", flat=True
                )
            ),
        )
        self.assertIn(
            self.program_congo_active.id,
            list(
                self.household_congo_no_tp.copied_to(manager="original_and_repr_objects").values_list(
                    "program__id", flat=True
                )
            ),
        )

        # Congo withdraw
        self.assertEqual(self.rdi_for_congo_to_withdraw.program, self.program_congo_active_other)
        self.assertEqual(self.household_congo_in_tp_withdraw.copied_to(manager="original_and_repr_objects").count(), 1)
        self.assertEqual(
            self.household_congo_in_tp_withdraw.copied_to(manager="original_and_repr_objects").first().program,
            self.program_congo_active_other,
        )
        self.assertFalse(
            self.household_congo_in_tp_withdraw.copied_to(manager="original_and_repr_objects").first().withdrawn
        )

        self.assertEqual(self.household_congo_no_tp_withdraw.copied_to(manager="original_and_repr_objects").count(), 1)
        self.assertEqual(
            self.household_congo_no_tp_withdraw.copied_to(manager="original_and_repr_objects").first().program,
            self.program_congo_active_other,
        )
        self.assertTrue(
            self.household_congo_no_tp_withdraw.copied_to(manager="original_and_repr_objects").first().withdrawn
        )

        self.assertEqual(
            self.rdi_for_congo_to_withdraw_no_tp.program.name,
            f"Storage program - COLLECTION TYPE {self.size_only.label}",
        )
        self.assertEqual(
            self.household_congo_no_tp_withdraw_2.copied_to(manager="original_and_repr_objects").count(), 1
        )
        self.assertEqual(
            self.household_congo_no_tp_withdraw_2.copied_to(manager="original_and_repr_objects").first().program.name,
            f"Storage program - COLLECTION TYPE {self.size_only.label}",
        )

        # Test Unknown rules
        unknown_coll_type = DataCollectingType.objects.filter(code="unknown").first()
        self.assertIsNotNone(unknown_coll_type)
        program_storage_unknown = Program.all_objects.get(
            data_collecting_type=unknown_coll_type, business_area=self.business_area_congo
        )

        self.assertEqual(self.household_unknown_for_storage.copied_to(manager="original_and_repr_objects").count(), 1)
        self.assertEqual(
            self.household_unknown_for_storage.copied_to(manager="original_and_repr_objects").first().program,
            program_storage_unknown,
        )

        self.assertEqual(self.household_unknown_from_sudan.copied_to(manager="original_and_repr_objects").count(), 1)
        self.assertEqual(
            self.household_unknown_from_sudan.copied_to(manager="original_and_repr_objects").first().program,
            self.program_sudan_for_unknown,
        )

        self.assertEqual(self.household_unknown_from_trinidad.copied_to(manager="original_and_repr_objects").count(), 1)
        self.assertEqual(
            self.household_unknown_from_trinidad.copied_to(manager="original_and_repr_objects").first().program,
            self.program_trinidad_for_unknown,
        )<|MERGE_RESOLUTION|>--- conflicted
+++ resolved
@@ -1,7 +1,6 @@
 import unittest
 from copy import copy
 from typing import List, Optional
-from unittest import skip
 from unittest.mock import patch
 
 from django.db.models import Count
@@ -60,12 +59,7 @@
 )
 
 
-<<<<<<< HEAD
-@skip(reason="Skip this test for GPF")
-class TestMigrateDataToRepresentations(TestCase):
-=======
 class BaseMigrateDataTestCase:
->>>>>>> 232dcd76
     def create_hh_with_ind(
         self,
         ind_data: dict,
