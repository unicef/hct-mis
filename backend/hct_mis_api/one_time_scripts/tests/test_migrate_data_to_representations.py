from typing import List, Optional
from unittest import skip

from django.db.models import Count
from django.test import TestCase

from hct_mis_api.apps.account.fixtures import BusinessAreaFactory
from hct_mis_api.apps.core.fixtures import generate_data_collecting_types
from hct_mis_api.apps.core.models import BusinessArea, DataCollectingType
from hct_mis_api.apps.household.fixtures import (
    BankAccountInfoFactory,
    DocumentFactory,
    HouseholdFactory,
    IndividualFactory,
    IndividualIdentityFactory,
    IndividualRoleInHouseholdFactory,
)
from hct_mis_api.apps.household.models import (
    COLLECT_TYPE_FULL,
    COLLECT_TYPE_NONE,
    COLLECT_TYPE_PARTIAL,
    COLLECT_TYPE_SIZE_ONLY,
    COLLECT_TYPE_UNKNOWN,
    ROLE_ALTERNATE,
    ROLE_PRIMARY,
    BankAccountInfo,
    Document,
    Household,
    Individual,
    IndividualIdentity,
    IndividualRoleInHousehold,
)
from hct_mis_api.apps.payment.fixtures import (
    CashPlanFactory,
    PaymentFactory,
    PaymentPlanFactory,
    PaymentRecordFactory,
    ServiceProviderFactory,
)
from hct_mis_api.apps.payment.models import Payment, PaymentRecord, ServiceProvider
from hct_mis_api.apps.program.fixtures import ProgramFactory
from hct_mis_api.apps.program.models import Program
from hct_mis_api.apps.registration_data.fixtures import RegistrationDataImportFactory
from hct_mis_api.apps.targeting.fixtures import TargetPopulationFactory
from hct_mis_api.apps.targeting.models import HouseholdSelection, TargetPopulation
from hct_mis_api.one_time_scripts.migrate_data_to_representations import (
    adjust_payment_records,
    adjust_payments,
    migrate_data_to_representations,
    migrate_data_to_representations_per_business_area,
)


@skip(reason="Skip this test for GPF")
class TestMigrateDataToRepresentations(TestCase):
    def create_hh_with_ind(
        self,
        ind_data: dict,
        hh_data: dict,
        is_rdi: bool = False,
        target_populations: Optional[List[TargetPopulation]] = None,
    ) -> tuple:
        if is_rdi:
            rdi = RegistrationDataImportFactory(business_area=self.business_area)
        else:
            rdi = None
        individual = IndividualFactory(
            business_area=self.business_area,
            household=None,
            **ind_data,
        )
        household = HouseholdFactory(
            business_area=self.business_area,
            head_of_household=individual,
            **hh_data,
        )
        if target_populations:
            household.target_populations.set(target_populations)
        else:
            household.target_populations.set([])
        individual.household = household
        individual.save()
        return individual, household, rdi

    def setUp(self) -> None:
        self.business_area = BusinessAreaFactory(name="Other BA")
        self.business_area_afghanistan = BusinessAreaFactory(name="Afghanistan")
        self.business_area_congo = BusinessAreaFactory(name="Democratic Republic of Congo")
        self.business_area_sudan = BusinessAreaFactory(name="Sudan")

        # collecting_types
        generate_data_collecting_types()
        self.partial = DataCollectingType.objects.get(code="partial_individuals")
        self.full = DataCollectingType.objects.get(code="full_collection")
        self.size_only = DataCollectingType.objects.get(code="size_only")
        self.no_ind_data = DataCollectingType.objects.get(code="size_age_gender_disaggregated")

        Program.objects.all().delete()
        # programs
        self.program_active = ProgramFactory(
            status=Program.ACTIVE,
            business_area=self.business_area,
            data_collecting_type=self.partial,
        )
        self.program_finished1 = ProgramFactory(
            status=Program.FINISHED,
            business_area=self.business_area,
            data_collecting_type=self.full,
        )
        self.program_finished2 = ProgramFactory(
            status=Program.FINISHED,
            business_area=self.business_area,
            data_collecting_type=self.full,
        )
        # RDIs
        self.rdi1 = RegistrationDataImportFactory(business_area=self.business_area)

        # TargetPopulations
        # TP with status open
        self.target_population1 = TargetPopulationFactory(
            program=self.program_active,
            status=TargetPopulation.STATUS_OPEN,
            business_area=self.business_area,
        )
        # TP with status ready for cash assist
        self.target_population_paid = TargetPopulationFactory(
            program=self.program_finished1,
            status=TargetPopulation.STATUS_READY_FOR_CASH_ASSIST,
            business_area=self.business_area,
        )

        self.target_population_open_in_program_finished = TargetPopulationFactory(
            program=self.program_finished1,
            status=TargetPopulation.STATUS_OPEN,
            business_area=self.business_area,
        )

        self.target_population3 = TargetPopulationFactory(
            program=self.program_finished2,
            status=TargetPopulation.STATUS_READY_FOR_CASH_ASSIST,
            business_area=self.business_area,
        )

        # Household1 and its data (no RDI, in 2 programs)
        self.individual1_1 = IndividualFactory(business_area=self.business_area, household=None)
        self.document1_1_1 = DocumentFactory(individual=self.individual1_1, program=None)
        self.document1_1_2 = DocumentFactory(individual=self.individual1_1, program=None)
        self.identity1_1 = IndividualIdentityFactory(individual=self.individual1_1)
        self.bank_account_info1_1 = BankAccountInfoFactory(individual=self.individual1_1)

        self.household1 = HouseholdFactory(
            business_area=self.business_area,
            head_of_household=self.individual1_1,
            registration_data_import=None,
            collect_individual_data=COLLECT_TYPE_NONE,
        )
        self.household1.target_populations.set([self.target_population1, self.target_population_paid])

        self.individual1_1.household = self.household1
        self.individual1_1.save()
        self.individual1_2 = IndividualFactory(business_area=self.business_area, household=self.household1)
        self.document1_2_1 = DocumentFactory(individual=self.individual1_2, program=None)

        self.individual1_3 = IndividualFactory(business_area=self.business_area, household=self.household1)

        self.role1_1 = IndividualRoleInHouseholdFactory(
            individual=self.individual1_2,
            household=self.household1,
            role=ROLE_PRIMARY,
        )
        self.role1_2 = IndividualRoleInHouseholdFactory(
            individual=self.individual1_3,
            household=self.household1,
            role=ROLE_ALTERNATE,
        )

        # Payments 1
        payment_plan1 = PaymentPlanFactory(
            target_population=self.target_population1,
            program=self.program_active,
        )

        self.payment1 = PaymentFactory(
            parent=payment_plan1,
            collector=self.individual1_2,
            household=self.household1,
            head_of_household=self.individual1_1,
            program=self.program_active,
            entitlement_quantity=103,
            currency="PLN",
        )
        cash_plan = CashPlanFactory(
            program=self.program_active,
        )

        self.payment_record1 = PaymentRecordFactory(
            target_population=self.target_population1,
            household=self.household1,
            head_of_household=self.individual1_1,
            service_provider=ServiceProvider.objects.first() or ServiceProviderFactory(),
            parent=cash_plan,
            currency="PLN",
        )

        # Household2 and its data (no RDI, in 2 programs)
        self.individual2_1 = IndividualFactory(business_area=self.business_area, household=None)
        self.document2_1_1 = DocumentFactory(individual=self.individual2_1, program=None)
        self.document2_1_2 = DocumentFactory(individual=self.individual2_1, program=None)
        self.identity2_1 = IndividualIdentityFactory(individual=self.individual2_1)
        self.bank_account_info2_1 = BankAccountInfoFactory(individual=self.individual2_1)

        self.household2 = HouseholdFactory(
            business_area=self.business_area,
            head_of_household=self.individual2_1,
            registration_data_import=None,
            collect_individual_data=COLLECT_TYPE_NONE,
        )
        self.household2.target_populations.set([self.target_population1, self.target_population_paid])

        self.individual2_1.household = self.household2
        self.individual2_1.save()
        self.individual2_2 = IndividualFactory(business_area=self.business_area, household=self.household2)
        self.document2_2_1 = DocumentFactory(individual=self.individual2_2, program=None)

        self.collector2_1 = IndividualFactory(business_area=self.business_area, household=None)

        # external collector
        IndividualRoleInHouseholdFactory(
            individual=self.collector2_1,
            household=self.household2,
            role=ROLE_PRIMARY,
        )
        # external collector from household1
        IndividualRoleInHouseholdFactory(
            individual=self.individual1_1,
            household=self.household2,
            role=ROLE_ALTERNATE,
        )

        # Payments 2
        payment_plan2 = PaymentPlanFactory(
            target_population=self.target_population_paid,
            program=self.program_active,
        )
        self.payment2 = PaymentFactory(
            parent=payment_plan2,
            collector=self.collector2_1,
            household=self.household2,
            head_of_household=self.individual2_1,
            program=self.program_active,
            currency="PLN",
        )

        self.payment_record2 = PaymentRecordFactory(
            target_population=self.target_population_paid,
            household=self.household2,
            head_of_household=self.collector2_1,
            service_provider=ServiceProvider.objects.first() or ServiceProviderFactory(),
            parent=cash_plan,
            currency="PLN",
        )

        # Household3 and its data
        # Additional helper individual that will already be enrolled into a different program
        # and is representative in the household3
        self.individual_helper3 = IndividualFactory(business_area=self.business_area, household=None)
        self.household_helper = HouseholdFactory(
            business_area=self.business_area,
            head_of_household=self.individual_helper3,
            registration_data_import=None,
            collect_individual_data=COLLECT_TYPE_NONE,
        )
        self.individual_helper3.household = self.household_helper
        self.individual_helper3.save()
        self.document_helper = DocumentFactory(individual=self.individual_helper3, program=None)
        self.household_helper.target_populations.set([self.target_population3])

        self.individual3_1 = IndividualFactory(business_area=self.business_area, household=None)
        self.household3 = HouseholdFactory(
            business_area=self.business_area,
            head_of_household=self.individual3_1,
            collect_individual_data=COLLECT_TYPE_NONE,
        )
        self.document3_1 = DocumentFactory(individual=self.individual3_1, program=None)
        self.individual3_1.household = self.household3
        self.individual3_1.save()
        self.household3.target_populations.set([self.target_population_open_in_program_finished])
        self.role_primary3 = IndividualRoleInHouseholdFactory(
            individual=self.individual_helper3,
            household=self.household3,
            role=ROLE_PRIMARY,
        )
        self.role_alternate3 = IndividualRoleInHouseholdFactory(
            individual=self.individual3_1,
            household=self.household3,
            role=ROLE_ALTERNATE,
        )

        # Household4 and its data (without target population)
        self.rdi4_1 = RegistrationDataImportFactory(business_area=self.business_area)
        self.individual4_1 = IndividualFactory(
            business_area=self.business_area, household=None, registration_data_import=self.rdi4_1
        )
        self.household4 = HouseholdFactory(
            business_area=self.business_area,
            head_of_household=self.individual4_1,
            registration_data_import=self.rdi4_1,
            collect_individual_data=COLLECT_TYPE_FULL,
        )
        self.individual4_1.household = self.household4
        self.individual4_1.save()
        self.document4_1 = DocumentFactory(individual=self.individual4_1, program=None)
        self.role_primary4 = IndividualRoleInHouseholdFactory(
            individual=self.individual4_1,
            household=self.household4,
            role=ROLE_PRIMARY,
        )

        # Household 5, 6 and 7 and their data (has rdi with 3 households)
        self.rdi_with_3_hhs = RegistrationDataImportFactory(business_area=self.business_area)
        self.individual5_1 = IndividualFactory(
            business_area=self.business_area,
            household=None,
            registration_data_import=self.rdi_with_3_hhs,
        )
        self.household5 = HouseholdFactory(
            business_area=self.business_area,
            head_of_household=self.individual5_1,
            registration_data_import=self.rdi_with_3_hhs,
            collect_individual_data=COLLECT_TYPE_NONE,
        )
        self.individual5_1.household = self.household5
        self.individual5_1.save()
        self.household5.target_populations.set([self.target_population1, self.target_population_paid])

        self.collector5_1 = IndividualFactory(
            business_area=self.business_area, household=None, registration_data_import=self.rdi_with_3_hhs
        )
        self.role_primary5 = IndividualRoleInHouseholdFactory(
            individual=self.collector5_1,
            household=self.household5,
            role=ROLE_PRIMARY,
        )
        self.collector5_2 = IndividualFactory(
            business_area=self.business_area, household=None, registration_data_import=self.rdi_with_3_hhs
        )
        self.role_alternate5 = IndividualRoleInHouseholdFactory(
            individual=self.collector5_2,
            household=self.household5,
            role=ROLE_ALTERNATE,
        )

        self.individual6_1 = IndividualFactory(
            business_area=self.business_area, household=None, registration_data_import=self.rdi_with_3_hhs
        )
        self.household6 = HouseholdFactory(
            business_area=self.business_area,
            head_of_household=self.individual6_1,
            registration_data_import=self.rdi_with_3_hhs,
            collect_individual_data=COLLECT_TYPE_NONE,
        )
        self.individual6_1.household = self.household6
        self.individual6_1.save()
        self.collector5_1.household = self.household6
        self.collector5_1.save()
        self.role_primary6 = IndividualRoleInHouseholdFactory(
            individual=self.individual6_1,
            household=self.household6,
            role=ROLE_PRIMARY,
        )

        self.individual7_1 = IndividualFactory(
            business_area=self.business_area, household=None, registration_data_import=self.rdi_with_3_hhs
        )
        self.household7 = HouseholdFactory(
            business_area=self.business_area,
            head_of_household=self.individual7_1,
            registration_data_import=self.rdi_with_3_hhs,
            collect_individual_data=COLLECT_TYPE_NONE,
        )
        self.individual7_1.household = self.household7
        self.individual7_1.save()
        self.household7.target_populations.set([self.target_population3])
        self.role_primary7 = IndividualRoleInHouseholdFactory(
            individual=self.collector5_1,
            household=self.household7,
            role=ROLE_PRIMARY,
        )
        self.role_alternate7 = IndividualRoleInHouseholdFactory(
            individual=self.collector5_2,
            household=self.household7,
            role=ROLE_ALTERNATE,
        )
        self.identity7_1 = IndividualIdentityFactory(individual=self.individual7_1)

        # Payments 5
        payment_plan5 = PaymentPlanFactory(
            target_population=self.target_population_paid,
            program=self.program_finished1,
        )
        self.payment5 = PaymentFactory(
            parent=payment_plan5,
            collector=self.collector5_1,
            household=self.household5,
            head_of_household=self.individual5_1,
            program=self.program_finished1,
            currency="PLN",
        )

        self.payment_record5 = PaymentRecordFactory(
            target_population=self.target_population_paid,
            household=self.household5,
            head_of_household=self.individual5_1,
            service_provider=ServiceProvider.objects.first() or ServiceProviderFactory(),
            parent=cash_plan,
        )
        # Payments 7
        payment_plan7 = PaymentPlanFactory(
            target_population=self.target_population3,
            program=self.program_finished2,
        )
        self.payment7 = PaymentFactory(
            parent=payment_plan7,
            collector=self.collector5_1,
            household=self.household7,
            head_of_household=self.individual7_1,
            program=self.program_finished2,
            currency="PLN",
        )

        self.payment_record7 = PaymentRecordFactory(
            target_population=self.target_population3,
            household=self.household7,
            head_of_household=self.individual7_1,
            service_provider=ServiceProvider.objects.first() or ServiceProviderFactory(),
            parent=cash_plan,
        )

        # Households from mixed rdi
        self.rdi_mixed = RegistrationDataImportFactory(business_area=self.business_area)

        (
            self.individual_mixed_closed_tp_paid,
            self.household_mixed_closed_tp_paid,
            _,
        ) = self.create_hh_with_ind(
            {},
            {
                "registration_data_import": self.rdi_mixed,
                "collect_individual_data": COLLECT_TYPE_SIZE_ONLY,
            },
            target_populations=[self.target_population_paid],
        )

        (
            self.individual_mixed_closed_tp_withdrawn_paid,
            self.household_mixed_closed_tp_withdrawn_paid,
            _,
        ) = self.create_hh_with_ind(
            {},
            {
                "registration_data_import": self.rdi_mixed,
                "collect_individual_data": COLLECT_TYPE_SIZE_ONLY,
                "withdrawn": True,
            },
            target_populations=[self.target_population_paid],
        )

        (
            self.individual_mixed_closed_tp_withdrawn_not_paid,
            self.household_mixed_closed_tp_withdrawn_not_paid,
            _,
        ) = self.create_hh_with_ind(
            {},
            {
                "registration_data_import": self.rdi_mixed,
                "collect_individual_data": COLLECT_TYPE_SIZE_ONLY,
                "withdrawn": True,
            },
            target_populations=[self.target_population_open_in_program_finished],
        )

        (
            self.individual_mixed_no_tp,
            self.household_mixed_no_tp,
            _,
        ) = self.create_hh_with_ind(
            {},
            {
                "registration_data_import": self.rdi_mixed,
                "collect_individual_data": COLLECT_TYPE_SIZE_ONLY,
            },
        )

        # Households from mixed rdi in active program
        self.rdi_mixed_active = RegistrationDataImportFactory(business_area=self.business_area)

        (
            self.individual_mixed_closed_tp_paid_active,
            self.household_mixed_closed_tp_paid_active,
            _,
        ) = self.create_hh_with_ind(
            {},
            {
                "registration_data_import": self.rdi_mixed_active,
                "collect_individual_data": COLLECT_TYPE_SIZE_ONLY,
            },
            target_populations=[self.target_population_paid],
        )

        (
            self.individual_mixed_closed_tp_withdrawn_paid_active,
            self.household_mixed_closed_tp_withdrawn_paid_active,
            _,
        ) = self.create_hh_with_ind(
            {},
            {
                "registration_data_import": self.rdi_mixed_active,
                "collect_individual_data": COLLECT_TYPE_SIZE_ONLY,
                "withdrawn": True,
            },
            target_populations=[self.target_population_paid],
        )

        (
            self.individual_mixed_closed_tp_withdrawn_not_paid_active,
            self.household_mixed_closed_tp_withdrawn_not_paid_active,
            _,
        ) = self.create_hh_with_ind(
            {},
            {
                "registration_data_import": self.rdi_mixed_active,
                "collect_individual_data": COLLECT_TYPE_SIZE_ONLY,
                "withdrawn": True,
            },
            target_populations=[self.target_population_open_in_program_finished],
        )

        (
            self.individual_mixed_no_tp_active,
            self.household_mixed_no_tp_active,
            _,
        ) = self.create_hh_with_ind(
            {},
            {
                "registration_data_import": self.rdi_mixed_active,
                "collect_individual_data": COLLECT_TYPE_SIZE_ONLY,
            },
        )

        (
            self.individual_mixed_active,
            self.household_mixed_active,
            _,
        ) = self.create_hh_with_ind(
            {},
            {
                "registration_data_import": self.rdi_mixed_active,
                "collect_individual_data": COLLECT_TYPE_SIZE_ONLY,
            },
            target_populations=[self.target_population1],
        )

        (
            self.individual_mixed_active_partial,
            self.household_mixed_active_partial,
            _,
        ) = self.create_hh_with_ind(
            {},
            {"collect_individual_data": COLLECT_TYPE_PARTIAL},
        )
        (
            self.individual_mixed_active_full,
            self.household_mixed_active_full,
            _,
        ) = self.create_hh_with_ind(
            {},
            {"collect_individual_data": COLLECT_TYPE_FULL},
        )
        (
            self.individual_mixed_active_full_withdrawn,
            self.household_mixed_active_full_withdrawn,
            _,
        ) = self.create_hh_with_ind(
            {},
            {"collect_individual_data": COLLECT_TYPE_FULL, "withdrawn": True},
        )
        (
            self.individual_mixed_active_size_only,
            self.household_mixed_active_size_only,
            _,
        ) = self.create_hh_with_ind(
            {},
            {"collect_individual_data": COLLECT_TYPE_SIZE_ONLY},
        )
        (
            self.individual_mixed_active_no_ind_data,
            self.household_mixed_active_no_ind_data,
            _,
        ) = self.create_hh_with_ind(
            {},
            {"collect_individual_data": COLLECT_TYPE_NONE},
        )

        (
            self.individual_full_closed,
            self.household_full_closed,
            _,
        ) = self.create_hh_with_ind(
            {},
            {
                "collect_individual_data": COLLECT_TYPE_FULL,
            },
            target_populations=[self.target_population_paid],
        )

    def refresh_objects(self) -> None:
        self.household1.refresh_from_db()
        self.individual1_1.refresh_from_db()
        self.individual1_2.refresh_from_db()
        self.individual1_3.refresh_from_db()
        self.household2.refresh_from_db()
        self.individual2_1.refresh_from_db()
        self.individual2_2.refresh_from_db()
        self.household3.refresh_from_db()
        self.individual3_1.refresh_from_db()
        self.household4.refresh_from_db()
        self.individual4_1.refresh_from_db()
        self.collector2_1.refresh_from_db()
        self.payment1.refresh_from_db()
        self.payment_record1.refresh_from_db()
        self.payment2.refresh_from_db()
        self.payment_record2.refresh_from_db()
        self.household5.refresh_from_db()
        self.individual5_1.refresh_from_db()
        self.household6.refresh_from_db()
        self.individual6_1.refresh_from_db()
        self.household7.refresh_from_db()
        self.individual7_1.refresh_from_db()
        self.collector5_1.refresh_from_db()
        self.collector5_2.refresh_from_db()
        self.payment5.refresh_from_db()
        self.payment_record5.refresh_from_db()
        self.payment7.refresh_from_db()
        self.payment_record7.refresh_from_db()
        self.rdi_with_3_hhs.refresh_from_db()
        self.individual_helper3.refresh_from_db()
        self.individual_mixed_closed_tp_paid.refresh_from_db()
        self.household_mixed_closed_tp_paid.refresh_from_db()
        self.individual_mixed_closed_tp_withdrawn_paid.refresh_from_db()
        self.household_mixed_closed_tp_withdrawn_paid.refresh_from_db()
        self.individual_mixed_closed_tp_withdrawn_not_paid.refresh_from_db()
        self.household_mixed_closed_tp_withdrawn_not_paid.refresh_from_db()
        self.individual_mixed_no_tp.refresh_from_db()
        self.household_mixed_no_tp.refresh_from_db()
        self.household_mixed_active.refresh_from_db()
        self.household_mixed_active_partial.refresh_from_db()
        self.household_mixed_active_full.refresh_from_db()
        self.household_mixed_active_size_only.refresh_from_db()
        self.household_mixed_active_no_ind_data.refresh_from_db()
        self.household_full_closed.refresh_from_db()
        self.rdi4_1.refresh_from_db()
        self.rdi_with_3_hhs.refresh_from_db()
        self.rdi_mixed.refresh_from_db()
        self.rdi_mixed_active.refresh_from_db()

    def test_migrate_data_to_representations_per_business_area(self) -> None:
        household_count = Household.original_and_repr_objects.filter(business_area=self.business_area).count()
        individual_count = Individual.original_and_repr_objects.filter(business_area=self.business_area).count()
        document_count = Document.original_and_repr_objects.filter(individual__business_area=self.business_area).count()
        identity_count = IndividualIdentity.original_and_repr_objects.filter(
            individual__business_area=self.business_area
        ).count()
        bank_account_info_count = BankAccountInfo.original_and_repr_objects.filter(
            individual__business_area=self.business_area
        ).count()
        household_selection_count = HouseholdSelection.original_and_repr_objects.filter(
            household__business_area=self.business_area
        ).count()
        roles_count = IndividualRoleInHousehold.original_and_repr_objects.filter(
            household__business_area=self.business_area
        ).count()
        self.refresh_objects()

        migrate_data_to_representations_per_business_area(business_area=self.business_area)

        self.refresh_objects()
        # Test household1
        # check the original household
        self.assertEqual(self.household1.program, None)
        self.assertEqual(self.household1.is_original, True)
        self.assertEqual(self.household1.individuals.count(), 3)
        self.assertEqual(self.household1.representatives.count(), 2)
        self.assertEqual(self.household1.head_of_household, self.individual1_1)
        self.assertEqual(self.household1.target_populations.count(), 2)
        self.assertSetEqual(
            set(self.household1.target_populations.all()), {self.target_population1, self.target_population_paid}
        )
        self.assertEqual(self.household1.selections.count(), 2)
        self.assertTrue(all(selection.is_original for selection in self.household1.selections.all()))

        # check the copied household
        self.assertEqual(self.household1.copied_to(manager="original_and_repr_objects").count(), 2)

        household1_representation1 = Household.original_and_repr_objects.filter(
            is_original=False, copied_from=self.household1, program=self.program_active
        ).first()
        self.assertEqual(household1_representation1.program, self.program_active)
        self.assertEqual(household1_representation1.is_original, False)
        self.assertEqual(household1_representation1.origin_unicef_id, self.household1.unicef_id)
        self.assertEqual(household1_representation1.copied_from, self.household1)
        self.assertEqual(household1_representation1.individuals(manager="original_and_repr_objects").count(), 3)
        self.assertEqual(household1_representation1.representatives(manager="original_and_repr_objects").count(), 2)
        self.assertEqual(household1_representation1.target_populations.count(), 1)
        self.assertEqual(household1_representation1.target_populations.first(), self.target_population1)
        self.assertEqual(household1_representation1.selections(manager="original_and_repr_objects").count(), 1)
        self.assertEqual(
            household1_representation1.selections(manager="original_and_repr_objects").first().is_original, False
        )

        household1_representation2 = Household.original_and_repr_objects.filter(
            is_original=False, copied_from=self.household1, program=self.program_finished1
        ).first()
        self.assertEqual(household1_representation2.program, self.program_finished1)
        self.assertEqual(household1_representation2.is_original, False)
        self.assertEqual(household1_representation2.origin_unicef_id, self.household1.unicef_id)
        self.assertEqual(household1_representation2.copied_from, self.household1)
        self.assertEqual(household1_representation2.individuals(manager="original_and_repr_objects").count(), 3)
        self.assertEqual(household1_representation2.representatives(manager="original_and_repr_objects").count(), 2)
        self.assertEqual(household1_representation2.target_populations.count(), 1)
        self.assertEqual(household1_representation2.target_populations.first(), self.target_population_paid)
        self.assertEqual(household1_representation2.selections(manager="original_and_repr_objects").count(), 1)
        self.assertEqual(
            household1_representation2.selections(manager="original_and_repr_objects").first().is_original, False
        )

        self.assertEqual(self.individual1_1.copied_to(manager="original_and_repr_objects").count(), 2)

        individual1_1_representation1 = Individual.original_and_repr_objects.filter(
            is_original=False, copied_from=self.individual1_1, program=self.program_active
        ).first()
        self.assertEqual(individual1_1_representation1.program, self.program_active)
        self.assertEqual(individual1_1_representation1.is_original, False)
        self.assertEqual(individual1_1_representation1.origin_unicef_id, self.individual1_1.unicef_id)
        self.assertEqual(individual1_1_representation1.copied_from, self.individual1_1)
        self.assertEqual(individual1_1_representation1.household, household1_representation1)
        self.assertEqual(household1_representation1.head_of_household, individual1_1_representation1)
        self.assertEqual(individual1_1_representation1.documents(manager="original_and_repr_objects").count(), 2)
        self.assertEqual(
            individual1_1_representation1.documents(manager="original_and_repr_objects")
            .filter(is_original=False)
            .count(),
            2,
        )
        self.assertEqual(
            individual1_1_representation1.documents(manager="original_and_repr_objects")
            .filter(program=self.program_active)
            .count(),
            2,
        )
        self.assertSetEqual(
            set(
                individual1_1_representation1.documents(manager="original_and_repr_objects").values_list(
                    "document_number", flat=True
                )
            ),
            set(self.individual1_1.documents.values_list("document_number", flat=True)),
        )
        self.assertEqual(individual1_1_representation1.identities(manager="original_and_repr_objects").count(), 1)
        self.assertEqual(
            individual1_1_representation1.identities(manager="original_and_repr_objects").first().is_original, False
        )
        self.assertEqual(
            individual1_1_representation1.identities(manager="original_and_repr_objects").first().number,
            self.individual1_1.identities.first().number,
        )
        self.assertEqual(
            individual1_1_representation1.bank_account_info(manager="original_and_repr_objects").count(), 1
        )
        self.assertEqual(
            individual1_1_representation1.bank_account_info(manager="original_and_repr_objects").first().is_original,
            False,
        )
        self.assertEqual(
            individual1_1_representation1.bank_account_info(manager="original_and_repr_objects")
            .first()
            .bank_account_number,
            self.individual1_1.bank_account_info.first().bank_account_number,
        )

        individual1_1_representation2 = Individual.original_and_repr_objects.filter(
            is_original=False, copied_from=self.individual1_1, program=self.program_finished1
        ).first()
        self.assertEqual(individual1_1_representation2.program, self.program_finished1)
        self.assertEqual(individual1_1_representation2.is_original, False)
        self.assertEqual(individual1_1_representation2.origin_unicef_id, self.individual1_1.unicef_id)
        self.assertEqual(individual1_1_representation2.copied_from, self.individual1_1)
        self.assertEqual(individual1_1_representation2.household, household1_representation2)
        self.assertEqual(household1_representation2.head_of_household, individual1_1_representation2)
        self.assertEqual(individual1_1_representation2.documents(manager="original_and_repr_objects").count(), 2)
        self.assertEqual(
            individual1_1_representation2.documents(manager="original_and_repr_objects")
            .filter(is_original=False)
            .count(),
            2,
        )
        self.assertEqual(
            individual1_1_representation2.documents(manager="original_and_repr_objects")
            .filter(program=self.program_finished1)
            .count(),
            2,
        )
        self.assertEqual(individual1_1_representation2.identities(manager="original_and_repr_objects").count(), 1)
        self.assertEqual(
            individual1_1_representation2.identities(manager="original_and_repr_objects").first().is_original, False
        )
        self.assertEqual(
            individual1_1_representation2.bank_account_info(manager="original_and_repr_objects").count(), 1
        )
        self.assertEqual(
            individual1_1_representation2.bank_account_info(manager="original_and_repr_objects").first().is_original,
            False,
        )

        self.assertEqual(self.individual1_2.copied_to(manager="original_and_repr_objects").count(), 2)

        individual1_2_representation1 = Individual.original_and_repr_objects.filter(
            is_original=False, copied_from=self.individual1_2, program=self.program_active
        ).first()
        self.assertEqual(individual1_2_representation1.program, self.program_active)
        self.assertEqual(individual1_2_representation1.is_original, False)
        self.assertEqual(individual1_2_representation1.origin_unicef_id, self.individual1_2.unicef_id)
        self.assertEqual(individual1_2_representation1.copied_from, self.individual1_2)
        self.assertEqual(individual1_2_representation1.household, household1_representation1)
        self.assertEqual(individual1_2_representation1.documents(manager="original_and_repr_objects").count(), 1)
        self.assertEqual(
            individual1_2_representation1.documents(manager="original_and_repr_objects").first().is_original, False
        )
        self.assertEqual(
            individual1_2_representation1.documents(manager="original_and_repr_objects").first().program,
            self.program_active,
        )
        self.assertEqual(individual1_2_representation1.identities(manager="original_and_repr_objects").count(), 0)
        self.assertEqual(
            individual1_2_representation1.bank_account_info(manager="original_and_repr_objects").count(), 0
        )

        individual1_2_representation2 = Individual.original_and_repr_objects.filter(
            is_original=False, copied_from=self.individual1_2, program=self.program_finished1
        ).first()
        self.assertEqual(individual1_2_representation2.program, self.program_finished1)
        self.assertEqual(individual1_2_representation2.is_original, False)
        self.assertEqual(individual1_2_representation2.origin_unicef_id, self.individual1_2.unicef_id)
        self.assertEqual(individual1_2_representation2.copied_from, self.individual1_2)
        self.assertEqual(individual1_2_representation2.household, household1_representation2)
        self.assertEqual(individual1_2_representation2.documents(manager="original_and_repr_objects").count(), 1)
        self.assertEqual(
            individual1_2_representation2.documents(manager="original_and_repr_objects").first().is_original, False
        )
        self.assertEqual(
            individual1_2_representation2.documents(manager="original_and_repr_objects").first().program,
            self.program_finished1,
        )
        self.assertEqual(individual1_2_representation2.identities(manager="original_and_repr_objects").count(), 0)
        self.assertEqual(
            individual1_2_representation2.bank_account_info(manager="original_and_repr_objects").count(), 0
        )

        self.assertEqual(self.individual1_3.copied_to(manager="original_and_repr_objects").count(), 2)

        individual1_3_representation1 = Individual.original_and_repr_objects.filter(
            is_original=False, copied_from=self.individual1_3, program=self.program_active
        ).first()
        self.assertEqual(individual1_3_representation1.program, self.program_active)
        self.assertEqual(individual1_3_representation1.is_original, False)
        self.assertEqual(individual1_3_representation1.origin_unicef_id, self.individual1_3.unicef_id)
        self.assertEqual(individual1_3_representation1.copied_from, self.individual1_3)
        self.assertEqual(individual1_3_representation1.household, household1_representation1)
        self.assertEqual(individual1_3_representation1.documents(manager="original_and_repr_objects").count(), 0)
        self.assertEqual(individual1_3_representation1.identities(manager="original_and_repr_objects").count(), 0)
        self.assertEqual(
            individual1_3_representation1.bank_account_info(manager="original_and_repr_objects").count(), 0
        )

        individual1_3_representation2 = Individual.original_and_repr_objects.filter(
            is_original=False, copied_from=self.individual1_3, program=self.program_finished1
        ).first()
        self.assertEqual(individual1_3_representation2.program, self.program_finished1)
        self.assertEqual(individual1_3_representation2.is_original, False)
        self.assertEqual(individual1_3_representation2.origin_unicef_id, self.individual1_3.unicef_id)
        self.assertEqual(individual1_3_representation2.copied_from, self.individual1_3)
        self.assertEqual(individual1_3_representation2.household, household1_representation2)
        self.assertEqual(individual1_3_representation2.documents(manager="original_and_repr_objects").count(), 0)
        self.assertEqual(individual1_3_representation2.identities(manager="original_and_repr_objects").count(), 0)
        self.assertEqual(
            individual1_3_representation2.bank_account_info(manager="original_and_repr_objects").count(), 0
        )

        self.assertIsNotNone(
            IndividualRoleInHousehold.original_and_repr_objects.filter(
                is_original=False,
                household=household1_representation1,
                role=ROLE_PRIMARY,
                individual=individual1_2_representation1,
            ).first()
        )
        self.assertIsNotNone(
            IndividualRoleInHousehold.original_and_repr_objects.filter(
                is_original=False,
                household=household1_representation1,
                role=ROLE_ALTERNATE,
                individual=individual1_3_representation1,
            ).first()
        )
        self.assertIsNotNone(
            IndividualRoleInHousehold.original_and_repr_objects.filter(
                is_original=False,
                household=household1_representation2,
                role=ROLE_PRIMARY,
                individual=individual1_2_representation2,
            ).first()
        )
        self.assertIsNotNone(
            IndividualRoleInHousehold.original_and_repr_objects.filter(
                is_original=False,
                household=household1_representation2,
                role=ROLE_ALTERNATE,
                individual=individual1_3_representation2,
            ).first()
        )

        # Test household2
        # check the original household
        self.assertEqual(self.household2.program, None)
        self.assertEqual(self.household2.is_original, True)
        self.assertEqual(self.household2.individuals.count(), 2)
        self.assertEqual(self.household2.representatives.count(), 2)
        self.assertEqual(self.household2.head_of_household, self.individual2_1)
        self.assertEqual(self.household2.target_populations.count(), 2)
        self.assertSetEqual(
            set(self.household2.target_populations.all()), {self.target_population1, self.target_population_paid}
        )
        self.assertEqual(self.household2.selections.count(), 2)
        self.assertTrue(all(selection.is_original for selection in self.household2.selections.all()))

        # check the copied household
        self.assertEqual(self.household2.copied_to(manager="original_and_repr_objects").count(), 2)

        household2_representation1 = Household.original_and_repr_objects.filter(
            is_original=False, copied_from=self.household2, program=self.program_active
        ).first()
        self.assertEqual(household2_representation1.program, self.program_active)
        self.assertEqual(household2_representation1.is_original, False)
        self.assertEqual(household2_representation1.origin_unicef_id, self.household2.unicef_id)
        self.assertEqual(household2_representation1.copied_from, self.household2)
        self.assertEqual(household2_representation1.individuals(manager="original_and_repr_objects").count(), 2)
        self.assertEqual(household2_representation1.representatives(manager="original_and_repr_objects").count(), 2)
        self.assertEqual(household2_representation1.target_populations.count(), 1)
        self.assertEqual(household2_representation1.target_populations.first(), self.target_population1)
        self.assertEqual(household2_representation1.selections(manager="original_and_repr_objects").count(), 1)
        self.assertEqual(
            household2_representation1.selections(manager="original_and_repr_objects").first().is_original, False
        )

        household2_representation2 = Household.original_and_repr_objects.filter(
            is_original=False, copied_from=self.household2, program=self.program_finished1
        ).first()
        self.assertEqual(household2_representation2.program, self.program_finished1)
        self.assertEqual(household2_representation2.is_original, False)
        self.assertEqual(household2_representation2.origin_unicef_id, self.household2.unicef_id)
        self.assertEqual(household2_representation2.copied_from, self.household2)
        self.assertEqual(household2_representation2.individuals(manager="original_and_repr_objects").count(), 2)
        self.assertEqual(household2_representation2.representatives(manager="original_and_repr_objects").count(), 2)
        self.assertEqual(household2_representation2.target_populations.count(), 1)
        self.assertEqual(household2_representation2.target_populations.first(), self.target_population_paid)
        self.assertEqual(household2_representation2.selections(manager="original_and_repr_objects").count(), 1)
        self.assertEqual(
            household2_representation2.selections(manager="original_and_repr_objects").first().is_original, False
        )

        self.assertEqual(self.individual2_1.copied_to(manager="original_and_repr_objects").count(), 2)

        individual2_1_representation1 = Individual.original_and_repr_objects.filter(
            is_original=False, copied_from=self.individual2_1, program=self.program_active
        ).first()
        self.assertEqual(individual2_1_representation1.program, self.program_active)
        self.assertEqual(individual2_1_representation1.is_original, False)
        self.assertEqual(individual2_1_representation1.origin_unicef_id, self.individual2_1.unicef_id)
        self.assertEqual(individual2_1_representation1.copied_from, self.individual2_1)
        self.assertEqual(individual2_1_representation1.household, household2_representation1)
        self.assertEqual(household2_representation1.head_of_household, individual2_1_representation1)
        self.assertEqual(individual2_1_representation1.documents(manager="original_and_repr_objects").count(), 2)
        self.assertEqual(
            individual2_1_representation1.documents(manager="original_and_repr_objects")
            .filter(is_original=False)
            .count(),
            2,
        )
        self.assertEqual(
            individual2_1_representation1.documents(manager="original_and_repr_objects")
            .filter(program=self.program_active)
            .count(),
            2,
        )
        self.assertEqual(
            individual2_1_representation1.documents(manager="original_and_repr_objects").first().program,
            self.program_active,
        )
        self.assertEqual(individual2_1_representation1.identities(manager="original_and_repr_objects").count(), 1)
        self.assertEqual(
            individual2_1_representation1.identities(manager="original_and_repr_objects")
            .filter(is_original=False)
            .count(),
            1,
        )
        self.assertEqual(
            individual2_1_representation1.bank_account_info(manager="original_and_repr_objects").count(), 1
        )
        self.assertEqual(
            individual2_1_representation1.bank_account_info(manager="original_and_repr_objects")
            .filter(is_original=False)
            .count(),
            1,
        )

        individual2_1_representation2 = Individual.original_and_repr_objects.filter(
            is_original=False, copied_from=self.individual2_1, program=self.program_finished1
        ).first()
        self.assertEqual(individual2_1_representation2.program, self.program_finished1)
        self.assertEqual(individual2_1_representation2.is_original, False)
        self.assertEqual(individual2_1_representation2.origin_unicef_id, self.individual2_1.unicef_id)
        self.assertEqual(individual2_1_representation2.copied_from, self.individual2_1)
        self.assertEqual(individual2_1_representation2.household, household2_representation2)
        self.assertEqual(household2_representation2.head_of_household, individual2_1_representation2)
        self.assertEqual(individual2_1_representation2.documents(manager="original_and_repr_objects").count(), 2)
        self.assertEqual(
            individual2_1_representation2.documents(manager="original_and_repr_objects")
            .filter(is_original=False)
            .count(),
            2,
        )
        self.assertEqual(
            individual2_1_representation2.documents(manager="original_and_repr_objects")
            .filter(program=self.program_finished1)
            .count(),
            2,
        )
        self.assertEqual(
            individual2_1_representation2.documents(manager="original_and_repr_objects").first().program,
            self.program_finished1,
        )
        self.assertEqual(individual2_1_representation2.identities(manager="original_and_repr_objects").count(), 1)
        self.assertEqual(
            individual2_1_representation2.identities(manager="original_and_repr_objects")
            .filter(is_original=False)
            .count(),
            1,
        )
        self.assertEqual(
            individual2_1_representation2.bank_account_info(manager="original_and_repr_objects").count(), 1
        )
        self.assertEqual(
            individual2_1_representation2.bank_account_info(manager="original_and_repr_objects")
            .filter(is_original=False)
            .count(),
            1,
        )

        self.assertEqual(self.individual2_2.copied_to(manager="original_and_repr_objects").count(), 2)

        individual2_2_representation1 = Individual.original_and_repr_objects.filter(
            is_original=False, copied_from=self.individual2_2, program=self.program_active
        ).first()
        self.assertEqual(individual2_2_representation1.program, self.program_active)
        self.assertEqual(individual2_2_representation1.is_original, False)
        self.assertEqual(individual2_2_representation1.origin_unicef_id, self.individual2_2.unicef_id)
        self.assertEqual(individual2_2_representation1.copied_from, self.individual2_2)
        self.assertEqual(individual2_2_representation1.household, household2_representation1)
        self.assertEqual(individual2_2_representation1.documents(manager="original_and_repr_objects").count(), 1)
        self.assertEqual(
            individual2_1_representation2.documents(manager="original_and_repr_objects").first().is_original, False
        )
        self.assertEqual(
            individual2_2_representation1.documents(manager="original_and_repr_objects").first().program,
            self.program_active,
        )
        self.assertEqual(individual2_2_representation1.identities(manager="original_and_repr_objects").count(), 0)
        self.assertEqual(
            individual2_2_representation1.bank_account_info(manager="original_and_repr_objects").count(), 0
        )

        individual2_2_representation2 = Individual.original_and_repr_objects.filter(
            is_original=False, copied_from=self.individual2_2, program=self.program_finished1
        ).first()
        self.assertEqual(individual2_2_representation2.program, self.program_finished1)
        self.assertEqual(individual2_2_representation2.is_original, False)
        self.assertEqual(individual2_2_representation2.origin_unicef_id, self.individual2_2.unicef_id)
        self.assertEqual(individual2_2_representation2.copied_from, self.individual2_2)
        self.assertEqual(individual2_2_representation2.household, household2_representation2)
        self.assertEqual(individual2_2_representation2.documents(manager="original_and_repr_objects").count(), 1)
        self.assertEqual(
            individual2_2_representation2.documents(manager="original_and_repr_objects").first().is_original, False
        )
        self.assertEqual(
            individual2_2_representation2.documents(manager="original_and_repr_objects").first().program,
            self.program_finished1,
        )
        self.assertEqual(individual2_2_representation2.identities(manager="original_and_repr_objects").count(), 0)
        self.assertEqual(
            individual2_2_representation2.bank_account_info(manager="original_and_repr_objects").count(), 0
        )

        collector2_1_representation1 = Individual.original_and_repr_objects.filter(
            is_original=False, copied_from=self.collector2_1, program=self.program_active
        ).first()
        collector2_1_representation2 = Individual.original_and_repr_objects.filter(
            is_original=False, copied_from=self.collector2_1, program=self.program_finished1
        ).first()
        self.assertIsNotNone(
            IndividualRoleInHousehold.original_and_repr_objects.filter(
                is_original=False,
                household=household2_representation1,
                role=ROLE_PRIMARY,
                individual=collector2_1_representation1,
            ).first()
        )
        self.assertIsNotNone(
            IndividualRoleInHousehold.original_and_repr_objects.filter(
                is_original=False,
                household=household2_representation1,
                role=ROLE_ALTERNATE,
                individual=individual1_1_representation1,
            ).first()
        )
        self.assertIsNotNone(
            IndividualRoleInHousehold.original_and_repr_objects.filter(
                is_original=False,
                household=household2_representation2,
                role=ROLE_PRIMARY,
                individual=collector2_1_representation2,
            ).first()
        )
        self.assertIsNotNone(
            IndividualRoleInHousehold.original_and_repr_objects.filter(
                is_original=False,
                household=household2_representation2,
                role=ROLE_ALTERNATE,
                individual=individual1_1_representation2,
            ).first()
        )

        # Test household3
        # check the original household
        self.assertEqual(self.household3.program, None)
        self.assertEqual(self.household3.is_original, True)
        self.assertEqual(self.household3.individuals.count(), 1)
        self.assertEqual(self.household3.representatives.count(), 2)
        self.assertEqual(self.household3.head_of_household, self.individual3_1)
        self.assertEqual(self.household3.target_populations.count(), 1)
        self.assertEqual(self.household3.selections.count(), 1)
        self.assertEqual(self.household_helper.program, None)
        self.assertEqual(self.household_helper.copied_to(manager="original_and_repr_objects").count(), 1)
        self.assertEqual(self.individual_helper3.copied_to(manager="original_and_repr_objects").count(), 2)
        self.assertEqual(self.document_helper.copied_to(manager="original_and_repr_objects").count(), 2)

        # check the copied household - copied to program_finished1
        self.assertEqual(self.household3.copied_to(manager="original_and_repr_objects").count(), 1)
        self.assertEqual(self.individual3_1.copied_to(manager="original_and_repr_objects").count(), 1)

        household3_representation = self.household3.copied_to(manager="original_and_repr_objects").first()
        self.assertEqual(
            household3_representation.program,
            self.program_finished1,
        )
        self.assertEqual(household3_representation.is_original, False)
        self.assertEqual(household3_representation.origin_unicef_id, self.household3.unicef_id)
        self.assertEqual(household3_representation.copied_from, self.household3)
        self.assertEqual(household3_representation.individuals(manager="original_and_repr_objects").count(), 1)
        self.assertEqual(household3_representation.representatives(manager="original_and_repr_objects").count(), 2)
        self.assertEqual(household3_representation.target_populations.count(), 1)
        self.assertEqual(household3_representation.selections(manager="original_and_repr_objects").count(), 1)

        individual3_1_representation = Individual.original_and_repr_objects.filter(
            is_original=False, copied_from=self.individual3_1, program=self.program_finished1
        ).first()

        self.assertEqual(individual3_1_representation.is_original, False)
        self.assertEqual(individual3_1_representation.origin_unicef_id, self.individual3_1.unicef_id)
        self.assertEqual(individual3_1_representation.copied_from, self.individual3_1)
        self.assertEqual(individual3_1_representation.household, household3_representation)
        self.assertEqual(household3_representation.head_of_household, individual3_1_representation)
        self.assertEqual(individual3_1_representation.documents(manager="original_and_repr_objects").count(), 1)
        self.assertEqual(
            individual3_1_representation.documents(manager="original_and_repr_objects").first().is_original, False
        )
        self.assertEqual(
            individual3_1_representation.documents(manager="original_and_repr_objects").first().program,
            self.program_finished1,
        )
        self.assertEqual(individual3_1_representation.identities(manager="original_and_repr_objects").count(), 0)
        self.assertEqual(individual3_1_representation.bank_account_info(manager="original_and_repr_objects").count(), 0)

        individual_helper3_representation = Individual.original_and_repr_objects.filter(
            is_original=False, copied_from=self.individual_helper3, program=self.program_finished1
        ).first()
        self.assertIsNotNone(
            IndividualRoleInHousehold.original_and_repr_objects.filter(
                is_original=False,
                household=household3_representation,
                role=ROLE_ALTERNATE,
                individual=individual3_1_representation,
            ).first()
        )
        self.assertIsNotNone(
            IndividualRoleInHousehold.original_and_repr_objects.filter(
                is_original=False,
                household=household3_representation,
                role=ROLE_PRIMARY,
                individual=individual_helper3_representation,
            ).first()
        )

        # Test household4
        # check the original household
        self.assertEqual(self.household4.program, None)
        self.assertEqual(self.household4.is_original, True)
        self.assertEqual(self.household4.individuals.count(), 1)
        self.assertEqual(self.household4.representatives.count(), 1)
        self.assertEqual(self.household4.head_of_household, self.individual4_1)
        self.assertEqual(self.household4.target_populations.count(), 0)
        self.assertEqual(self.household4.selections.count(), 0)

<<<<<<< HEAD
        # check the copied household - moved to active programs with compatible type
        # self.assertEqual(self.household4.copied_to(manager="original_and_repr_objects").count(), 1)
=======
        # check the copied household - moved to storage program
        self.assertEqual(self.household4.copied_to(manager="original_and_repr_objects").count(), 1)
>>>>>>> a499090a
        self.assertEqual(self.individual4_1.copied_to(manager="original_and_repr_objects").count(), 1)

        household4_representation = self.household4.copied_to(manager="original_and_repr_objects").first()
        program_storage_full = Program.all_objects.get(name=f"Storage program - COLLECTION TYPE " f"{self.full.label}")
        self.assertEqual(household4_representation.program, program_storage_full)
        self.assertEqual(household4_representation.is_original, False)
        self.assertEqual(household4_representation.origin_unicef_id, self.household4.unicef_id)
        self.assertEqual(household4_representation.copied_from, self.household4)
        self.assertEqual(household4_representation.individuals(manager="original_and_repr_objects").count(), 1)
        self.assertEqual(household4_representation.representatives(manager="original_and_repr_objects").count(), 1)
        self.assertEqual(household4_representation.target_populations.count(), 0)
        self.assertEqual(household4_representation.selections(manager="original_and_repr_objects").count(), 0)

        individual4_1_representation = self.individual4_1.copied_to(manager="original_and_repr_objects").first()
        self.assertEqual(individual4_1_representation.program, program_storage_full)
        self.assertEqual(individual4_1_representation.is_original, False)
        self.assertEqual(individual4_1_representation.origin_unicef_id, self.individual4_1.unicef_id)
        self.assertEqual(individual4_1_representation.copied_from, self.individual4_1)
        self.assertEqual(individual4_1_representation.household, household4_representation)
        self.assertEqual(household4_representation.head_of_household, individual4_1_representation)
        self.assertEqual(individual4_1_representation.documents(manager="original_and_repr_objects").count(), 1)
        self.assertEqual(
            individual4_1_representation.documents(manager="original_and_repr_objects").first().program,
            program_storage_full,
        )
        self.assertEqual(individual4_1_representation.identities(manager="original_and_repr_objects").count(), 0)
        self.assertEqual(individual4_1_representation.bank_account_info(manager="original_and_repr_objects").count(), 0)
        self.assertEqual(self.rdi4_1.households(manager="original_and_repr_objects").count(), 2)
        self.assertEqual(
            self.rdi4_1.households(manager="original_and_repr_objects").filter(is_original=True).count(), 1
        )
        self.assertEqual(
            self.rdi4_1.households(manager="original_and_repr_objects").filter(is_original=False).count(), 1
        )
        self.assertEqual(self.rdi4_1.individuals(manager="original_and_repr_objects").count(), 2)
        self.assertEqual(self.rdi4_1.program, program_storage_full)

        # Test household5, 6, 7
        # check the original households
        self.assertEqual(self.household5.program, None)
        self.assertEqual(self.household5.is_original, True)
        self.assertEqual(self.household5.individuals.count(), 1)
        self.assertEqual(self.household5.representatives.count(), 2)
        self.assertEqual(self.household5.head_of_household, self.individual5_1)
        self.assertEqual(self.household5.target_populations.count(), 2)
        self.assertEqual(self.household5.selections.count(), 2)
        self.assertEqual(self.household6.program, None)
        self.assertEqual(self.household6.is_original, True)
        self.assertEqual(self.household6.individuals.count(), 2)
        self.assertEqual(self.household6.representatives.count(), 1)
        self.assertEqual(self.household6.head_of_household, self.individual6_1)
        self.assertEqual(self.household6.target_populations.count(), 0)
        self.assertEqual(self.household6.selections.count(), 0)
        self.assertEqual(self.household7.program, None)
        self.assertEqual(self.household7.is_original, True)
        self.assertEqual(self.household7.individuals.count(), 1)
        self.assertEqual(self.household7.representatives.count(), 2)
        self.assertEqual(self.household7.head_of_household, self.individual7_1)
        self.assertEqual(self.household7.target_populations.count(), 1)
        self.assertEqual(self.household7.selections.count(), 1)

        # check the copied households - copied to every program that any of this RDI's households fulfilled the criteria
        self.assertEqual(self.household5.copied_to(manager="original_and_repr_objects").count(), 2)
        self.assertEqual(self.household6.copied_to(manager="original_and_repr_objects").count(), 1)
        self.assertEqual(self.household7.copied_to(manager="original_and_repr_objects").count(), 2)
        self.assertEqual(self.individual5_1.copied_to(manager="original_and_repr_objects").count(), 2)
        self.assertEqual(self.individual6_1.copied_to(manager="original_and_repr_objects").count(), 1)
        self.assertEqual(self.individual7_1.copied_to(manager="original_and_repr_objects").count(), 2)
        self.assertEqual(self.collector5_1.copied_to(manager="original_and_repr_objects").count(), 3)
        self.assertEqual(self.collector5_2.copied_to(manager="original_and_repr_objects").count(), 3)

        self.assertEqual(
            self.household6.copied_to(manager="original_and_repr_objects").first().program, self.program_active
        )
        self.assertIn(
            self.program_active.id,
            self.household5.copied_to(manager="original_and_repr_objects").values_list("program", flat=True),
        )
        self.assertIn(
            self.program_finished1.id,
            self.household5.copied_to(manager="original_and_repr_objects").values_list("program", flat=True),
        )
        self.assertIn(
            self.program_active.id,
            self.household7.copied_to(manager="original_and_repr_objects").values_list("program", flat=True),
        )
        self.assertIn(
            self.program_finished2.id,
            self.household7.copied_to(manager="original_and_repr_objects").values_list("program", flat=True),
        )

        self.assertEqual(self.rdi_with_3_hhs.households(manager="original_and_repr_objects").count(), 8)
        self.assertEqual(
            self.rdi_with_3_hhs.households(manager="original_and_repr_objects").filter(is_original=True).count(), 3
        )
        self.assertEqual(
            self.rdi_with_3_hhs.households(manager="original_and_repr_objects").filter(is_original=False).count(), 5
        )
        self.assertEqual(self.rdi_with_3_hhs.individuals(manager="original_and_repr_objects").count(), 16)
        self.assertIn(
            self.rdi_with_3_hhs.program, [self.program_active, self.program_finished1, self.program_finished2]
        )

        household5_1_representation1 = Household.original_and_repr_objects.filter(
            is_original=False, copied_from=self.household5, program=self.program_active
        ).first()
        household5_1_representation2 = Household.original_and_repr_objects.filter(
            is_original=False, copied_from=self.household5, program=self.program_finished1
        ).first()
        household7_1_representation1 = Household.original_and_repr_objects.filter(
            is_original=False, copied_from=self.household7, program=self.program_active
        ).first()
        household7_1_representation3 = Household.original_and_repr_objects.filter(
            is_original=False, copied_from=self.household7, program=self.program_finished2
        ).first()
        individual5_1_representation1 = Individual.original_and_repr_objects.filter(
            is_original=False, copied_from=self.individual5_1, program=self.program_active
        ).first()
        individual5_1_representation2 = Individual.original_and_repr_objects.filter(
            is_original=False, copied_from=self.individual5_1, program=self.program_finished1
        ).first()
        collector5_1_representation1 = Individual.original_and_repr_objects.filter(
            is_original=False, copied_from=self.collector5_1, program=self.program_active
        ).first()
        collector5_1_representation2 = Individual.original_and_repr_objects.filter(
            is_original=False, copied_from=self.collector5_1, program=self.program_finished1
        ).first()
        collector5_1_representation3 = Individual.original_and_repr_objects.filter(
            is_original=False, copied_from=self.collector5_1, program=self.program_finished2
        ).first()

        collector5_2_representation1 = Individual.original_and_repr_objects.filter(
            is_original=False, copied_from=self.collector5_2, program=self.program_active
        ).first()
        collector5_2_representation2 = Individual.original_and_repr_objects.filter(
            is_original=False, copied_from=self.collector5_2, program=self.program_finished1
        ).first()
        collector5_2_representation3 = Individual.original_and_repr_objects.filter(
            is_original=False, copied_from=self.collector5_2, program=self.program_finished2
        ).first()
        self.assertIsNotNone(
            IndividualRoleInHousehold.original_and_repr_objects.filter(
                is_original=False,
                household=household5_1_representation1,
                role=ROLE_PRIMARY,
                individual=collector5_1_representation1,
            ).first()
        )
        self.assertIsNotNone(
            IndividualRoleInHousehold.original_and_repr_objects.filter(
                is_original=False,
                household=household5_1_representation1,
                role=ROLE_ALTERNATE,
                individual=collector5_2_representation1,
            ).first()
        )
        self.assertIsNotNone(
            IndividualRoleInHousehold.original_and_repr_objects.filter(
                is_original=False,
                household=household5_1_representation2,
                role=ROLE_PRIMARY,
                individual=collector5_1_representation2,
            ).first()
        )
        self.assertIsNotNone(
            IndividualRoleInHousehold.original_and_repr_objects.filter(
                is_original=False,
                household=household5_1_representation2,
                role=ROLE_ALTERNATE,
                individual=collector5_2_representation2,
            ).first()
        )
        self.assertIsNotNone(
            IndividualRoleInHousehold.original_and_repr_objects.filter(
                is_original=False,
                household=household7_1_representation3,
                role=ROLE_ALTERNATE,
                individual=collector5_2_representation3,
            ).first()
        )
        self.assertIsNotNone(
            IndividualRoleInHousehold.original_and_repr_objects.filter(
                is_original=False,
                household=household7_1_representation3,
                role=ROLE_PRIMARY,
                individual=collector5_1_representation3,
            ).first()
        )
        self.assertIsNotNone(
            IndividualRoleInHousehold.original_and_repr_objects.filter(
                is_original=False,
                household=household7_1_representation1,
                role=ROLE_ALTERNATE,
                individual=collector5_2_representation1,
            ).first()
        )
        self.assertIsNotNone(
            IndividualRoleInHousehold.original_and_repr_objects.filter(
                is_original=False,
                household=household7_1_representation1,
                role=ROLE_PRIMARY,
                individual=collector5_1_representation1,
            ).first()
        )
        self.assertEqual(household5_1_representation1.head_of_household, individual5_1_representation1)
        self.assertEqual(household5_1_representation2.head_of_household, individual5_1_representation2)
        for representation in [
            individual5_1_representation1,
            individual5_1_representation2,
        ]:
            self.assertEqual(representation.is_original, False)
            self.assertEqual(representation.copied_from, self.individual5_1)
            self.assertEqual(representation.origin_unicef_id, self.individual5_1.unicef_id)

        self.assertEqual(
            Individual.original_and_repr_objects.filter(copied_from=self.individual7_1).aggregate(Count("identities"))[
                "identities__count"
            ],
            2,
        )
        # Test mixed households/rdi
        self.assertIn(
            self.rdi_mixed.program.name,
            [self.program_finished1.name, f"Storage program - COLLECTION TYPE {self.size_only.label}"],
        )

        self.assertEqual(self.household_mixed_closed_tp_paid.copied_to(manager="original_and_repr_objects").count(), 1)
        repr_household_mixed_closed_tp_paid = self.household_mixed_closed_tp_paid.copied_to(
            manager="original_and_repr_objects"
        ).first()
        self.assertEqual(repr_household_mixed_closed_tp_paid.program, self.program_finished1)

        self.assertEqual(
            self.household_mixed_closed_tp_withdrawn_paid.copied_to(manager="original_and_repr_objects").count(), 1
        )
        repr_household_mixed_closed_tp_withdrawn_paid = self.household_mixed_closed_tp_withdrawn_paid.copied_to(
            manager="original_and_repr_objects"
        ).first()
        self.assertEqual(repr_household_mixed_closed_tp_withdrawn_paid.program, self.program_finished1)

        self.assertEqual(
            self.household_mixed_closed_tp_withdrawn_not_paid.copied_to(manager="original_and_repr_objects").count(), 1
        )
        repr_household_mixed_closed_tp_withdrawn_not_paid = self.household_mixed_closed_tp_withdrawn_not_paid.copied_to(
            manager="original_and_repr_objects"
        ).first()
        self.assertEqual(
            repr_household_mixed_closed_tp_withdrawn_not_paid.program.name,
            f"Storage program - COLLECTION TYPE " f"{self.size_only.label}",
        )
        self.assertFalse(
            repr_household_mixed_closed_tp_withdrawn_not_paid.program.is_visible,
        )

        self.assertEqual(self.household_mixed_no_tp.copied_to(manager="original_and_repr_objects").count(), 1)
        repr_household_mixed_no_tp = self.household_mixed_no_tp.copied_to(manager="original_and_repr_objects").first()
        self.assertEqual(
            repr_household_mixed_no_tp.program.name,
            f"Storage program - COLLECTION TYPE " f"{self.size_only.label}",
        )

        # Test mixed households/rdi
        self.assertIn(
            self.rdi_mixed_active.program.name,
            [
                f"Storage program - COLLECTION TYPE {self.size_only.label}",
                self.program_active.name,
                self.program_finished1.name,
            ],
        )

        self.assertEqual(
            self.household_mixed_closed_tp_paid_active.copied_to(manager="original_and_repr_objects").count(), 2
        )
        repr_household_mixed_closed_tp_paid_active_programs = self.household_mixed_closed_tp_paid_active.copied_to(
            manager="original_and_repr_objects"
        ).values_list("program", flat=True)
        self.assertIn(self.program_finished1.id, repr_household_mixed_closed_tp_paid_active_programs)
        self.assertIn(self.program_active.id, repr_household_mixed_closed_tp_paid_active_programs)

        self.assertEqual(
            self.household_mixed_closed_tp_withdrawn_paid_active.copied_to(manager="original_and_repr_objects").count(),
            1,
        )
        household_mixed_closed_tp_withdrawn_paid_active_repr_programs = (
            self.household_mixed_closed_tp_withdrawn_paid_active.copied_to(
                manager="original_and_repr_objects"
            ).values_list("program", flat=True)
        )
        self.assertIn(self.program_finished1.id, household_mixed_closed_tp_withdrawn_paid_active_repr_programs)

        self.assertEqual(
            self.household_mixed_closed_tp_withdrawn_not_paid_active.copied_to(
                manager="original_and_repr_objects"
            ).count(),
            1,
        )
        repr_household_mixed_closed_tp_withdrawn_not_paid_active = (
            self.household_mixed_closed_tp_withdrawn_not_paid_active.copied_to(
                manager="original_and_repr_objects"
            ).first()
        )
        self.assertEqual(
            repr_household_mixed_closed_tp_withdrawn_not_paid_active.program.name,
            f"Storage program - COLLECTION TYPE " f"{self.size_only.label}",
        )

        self.assertEqual(self.household_mixed_no_tp_active.copied_to(manager="original_and_repr_objects").count(), 1)
        repr_household_mixed_no_tp_active = self.household_mixed_no_tp_active.copied_to(
            manager="original_and_repr_objects"
        ).first()
        self.assertEqual(
            repr_household_mixed_no_tp_active.program,
            self.program_active,
        )

        self.assertEqual(self.household_mixed_active.copied_to(manager="original_and_repr_objects").count(), 1)
        repr_household_mixed_active = self.household_mixed_active.copied_to(manager="original_and_repr_objects").first()
        self.assertEqual(
            repr_household_mixed_active.program,
            self.program_active,
        )

        self.assertEqual(self.household_mixed_active_partial.copied_to(manager="original_and_repr_objects").count(), 1)
        repr_household_mixed_active_partial = self.household_mixed_active_partial.copied_to(
            manager="original_and_repr_objects"
        ).first()
        program_storage_partial = Program.all_objects.get(
            name=f"Storage program - COLLECTION TYPE {self.partial.label}"
        )
        self.assertEqual(
            repr_household_mixed_active_partial.program,
            program_storage_partial,
        )

        self.assertEqual(self.household_mixed_active_full.copied_to(manager="original_and_repr_objects").count(), 1)
        repr_household_mixed_active_full = self.household_mixed_active_full.copied_to(
            manager="original_and_repr_objects"
        ).first()
        self.assertEqual(
            repr_household_mixed_active_full.program,
            program_storage_full,
        )

        self.assertEqual(
            self.household_mixed_active_size_only.copied_to(manager="original_and_repr_objects").count(), 1
        )
        repr_household_mixed_active_size_only = self.household_mixed_active_size_only.copied_to(
            manager="original_and_repr_objects"
        ).first()
        self.assertEqual(
            repr_household_mixed_active_size_only.program.name,
            f"Storage program - COLLECTION TYPE " f"{self.size_only.label}",
        )

        self.assertEqual(
            self.household_mixed_active_no_ind_data.copied_to(manager="original_and_repr_objects").count(), 1
        )
        repr_household_mixed_active_no_ind_data = self.household_mixed_active_no_ind_data.copied_to(
            manager="original_and_repr_objects"
        ).first()
        self.assertEqual(
            repr_household_mixed_active_no_ind_data.program.name,
            f"Storage program - COLLECTION TYPE " f"{self.no_ind_data.label}",
        )

        self.assertEqual(
            self.household_mixed_active_full_withdrawn.copied_to(manager="original_and_repr_objects").count(), 1
        )
        repr_household_mixed_active_full_withdrawn = self.household_mixed_active_full_withdrawn.copied_to(
            manager="original_and_repr_objects"
        ).first()
        self.assertEqual(
            repr_household_mixed_active_full_withdrawn.program.name,
            f"Storage program - COLLECTION TYPE " f"{self.full.label}",
        )

        self.assertEqual(
            self.household_full_closed.copied_to(manager="original_and_repr_objects").count(),
            1,
        )
        self.assertEqual(
            self.household_full_closed.copied_to(manager="original_and_repr_objects").first().program,
            self.program_finished1,
        )

        # 2x household1, 2x household2, 1x household3, 1x household_helper,
        # 1x household4, 5x from rdi_with_3_hhs, 6x from mixed rdi,
        # 1x(household_mixed_closed_tp_paid, household_mixed_closed_tp_withdrawn_paid,
        # household_mixed_closed_tp_withdrawn_not_paid, household_mixed_no_tp,household_mixed_active_partial,
        # household_mixed_active_partial, household_mixed_active_full, household_mixed_active_size_only,
        # household_mixed_active_no_ind_data, household_full_closed)
        self.assertEqual(Household.original_and_repr_objects.count() - household_count, 28)
        # 2x individual1_1, 2x individual1_2, 2x individual1_3, 2x individual2_1, 2x individual2_2, 2x collector2_1,
        # 1x individual3_1, 2x individual_helper3, 1x individual4_1, 11 from rdi_with_3_hhs, 6x from mixed rdi, 1x from(
        # household_mixed_closed_tp_paid, household_mixed_closed_tp_withdrawn_paid,
        # household_mixed_closed_tp_withdrawn_not_paid, household_mixed_no_tp,household_mixed_active_partial,
        # household_mixed_active_partial, household_mixed_active_full, household_mixed_active_size_only,
        # household_mixed_active_no_ind_data, household_full_closed)
        self.assertEqual(Individual.original_and_repr_objects.count() - individual_count, 43)
        # 6x for household1, 6x for household2, 1x for household3, 2x for household_helper, 1x for household4
        self.assertEqual(Document.original_and_repr_objects.count() - document_count, 16)
        # 2x for household1, 2x for household2, 1x for household_helper, 1x for household3, 6x mixed rdis
        self.assertEqual(HouseholdSelection.original_and_repr_objects.count() - household_selection_count, 15)
        # 2x for household1, 2x for household2, 2x household7
        self.assertEqual(IndividualIdentity.original_and_repr_objects.count() - identity_count, 6)
        # 2x for household1, 2x for household2
        self.assertEqual(BankAccountInfo.original_and_repr_objects.count() - bank_account_info_count, 4)
        # 4x for household1, 4x for household2, 2x for household3, 1x for household4, 4x household7,
        # 1x household6, 4x household5
        self.assertEqual(IndividualRoleInHousehold.original_and_repr_objects.count() - roles_count, 20)

    def test_adjust_payments_and_payment_records(self) -> None:
        payment_count = Payment.objects.filter(business_area=self.business_area).count()
        payment_record_count = PaymentRecord.objects.filter(business_area=self.business_area).count()

        self.assertEqual(self.payment1.collector, self.individual1_2)
        self.assertEqual(self.payment1.head_of_household, self.individual1_1)
        self.assertEqual(self.payment1.household, self.household1)
        self.assertEqual(self.payment_record1.head_of_household, self.individual1_1)
        self.assertEqual(self.payment_record1.household, self.household1)

        self.assertEqual(self.payment2.collector, self.collector2_1)
        self.assertEqual(self.payment2.head_of_household, self.individual2_1)
        self.assertEqual(self.payment2.household, self.household2)
        self.assertEqual(self.payment_record2.head_of_household, self.collector2_1)
        self.assertEqual(self.payment_record2.household, self.household2)

        self.assertEqual(self.payment5.collector, self.collector5_1)
        self.assertEqual(self.payment5.head_of_household, self.individual5_1)
        self.assertEqual(self.payment5.household, self.household5)
        self.assertEqual(self.payment_record5.head_of_household, self.individual5_1)
        self.assertEqual(self.payment_record5.household, self.household5)

        self.assertEqual(self.payment7.collector, self.collector5_1)
        self.assertEqual(self.payment7.head_of_household, self.individual7_1)
        self.assertEqual(self.payment7.household, self.household7)
        self.assertEqual(self.payment_record7.head_of_household, self.individual7_1)
        self.assertEqual(self.payment_record7.household, self.household7)

        migrate_data_to_representations_per_business_area(business_area=self.business_area)
        adjust_payments(business_area=self.business_area)
        adjust_payment_records(business_area=self.business_area)

        self.refresh_objects()

        self.assertEqual(Payment.objects.filter(business_area=self.business_area).count(), payment_count)
        self.assertEqual(PaymentRecord.objects.filter(business_area=self.business_area).count(), payment_record_count)

        # payment1
        individual1_1_representation1 = Individual.original_and_repr_objects.filter(
            is_original=False, copied_from=self.individual1_1, program=self.program_active
        ).first()
        individual1_2_representation1 = Individual.original_and_repr_objects.filter(
            is_original=False, copied_from=self.individual1_2, program=self.program_active
        ).first()
        household1_representation1 = Household.original_and_repr_objects.filter(
            is_original=False, copied_from=self.household1, program=self.program_active
        ).first()
        self.assertEqual(self.payment1.collector, individual1_2_representation1)
        self.assertEqual(self.payment1.head_of_household, individual1_1_representation1)
        self.assertEqual(self.payment1.household, household1_representation1)
        self.assertEqual(self.payment_record1.head_of_household, individual1_1_representation1)
        self.assertEqual(self.payment_record1.household, household1_representation1)

        # payment2
        individual2_1_representation2 = Individual.original_and_repr_objects.filter(
            is_original=False, copied_from=self.individual2_1, program=self.program_finished1
        ).first()
        collector2_1_representation2 = Individual.original_and_repr_objects.filter(
            is_original=False, copied_from=self.collector2_1, program=self.program_finished1
        ).first()
        household2_representation2 = Household.original_and_repr_objects.filter(
            is_original=False, copied_from=self.household2, program=self.program_finished1
        ).first()
        self.assertEqual(self.payment2.collector, collector2_1_representation2)
        self.assertEqual(self.payment2.head_of_household, individual2_1_representation2)
        self.assertEqual(self.payment2.household, household2_representation2)
        self.assertEqual(self.payment_record2.head_of_household, collector2_1_representation2)
        self.assertEqual(self.payment_record2.household, household2_representation2)

        # payment5
        collector5_1_representation2 = Individual.original_and_repr_objects.filter(
            is_original=False, copied_from=self.collector5_1, program=self.program_finished1
        ).first()
        household5_representation2 = Household.original_and_repr_objects.filter(
            is_original=False, copied_from=self.household5, program=self.program_finished1
        ).first()
        individual5_1_representation2 = Individual.original_and_repr_objects.filter(
            is_original=False, copied_from=self.individual5_1, program=self.program_finished1
        ).first()
        self.assertEqual(self.payment5.collector, collector5_1_representation2)
        self.assertEqual(self.payment5.head_of_household, individual5_1_representation2)
        self.assertEqual(self.payment5.household, household5_representation2)
        self.assertEqual(self.payment_record5.head_of_household, individual5_1_representation2)
        self.assertEqual(self.payment_record5.household, household5_representation2)

        # payment7
        collector5_1_representation3 = Individual.original_and_repr_objects.filter(
            is_original=False, copied_from=self.collector5_1, program=self.program_finished2
        ).first()
        household7_representation3 = Household.original_and_repr_objects.filter(
            is_original=False, copied_from=self.household7, program=self.program_finished2
        ).first()
        individual7_1_representation3 = Individual.original_and_repr_objects.filter(
            is_original=False, copied_from=self.individual7_1, program=self.program_finished2
        ).first()
        self.assertEqual(self.payment7.collector, collector5_1_representation3)
        self.assertEqual(self.payment7.head_of_household, individual7_1_representation3)
        self.assertEqual(self.payment7.household, household7_representation3)
        self.assertEqual(self.payment_record7.head_of_household, individual7_1_representation3)
        self.assertEqual(self.payment_record7.household, household7_representation3)


class TestCountrySpecificRules(TestCase):
    def create_hh_with_ind(
        self,
        ind_data: dict,
        hh_data: dict,
        business_area: BusinessArea,
        target_populations: Optional[List[TargetPopulation]] = None,
    ) -> tuple:
        individual = IndividualFactory(
            business_area=business_area,
            household=None,
            **ind_data,
        )
        household = HouseholdFactory(
            business_area=business_area,
            head_of_household=individual,
            **hh_data,
        )
        if target_populations:
            household.target_populations.set(target_populations)
        else:
            household.target_populations.set([])
        individual.household = household
        individual.save()
        return individual, household

    def setUp(self) -> None:
        # collecting_types
        generate_data_collecting_types()
        self.partial = DataCollectingType.objects.get(code="partial_individuals")
        self.full = DataCollectingType.objects.get(code="full_collection")
        self.size_only = DataCollectingType.objects.get(code="size_only")
        self.no_ind_data = DataCollectingType.objects.get(code="size_age_gender_disaggregated")

        # Country specific rules setup
        self.business_area_afghanistan = BusinessAreaFactory(name="Afghanistan")
        self.business_area_congo = BusinessAreaFactory(name="Democratic Republic of Congo")
        self.business_area_sudan = BusinessAreaFactory(name="Sudan")

        # Unknown unassigned rules setup
        self.business_area_trinidad_and_tobago = BusinessAreaFactory(name="Trinidad & Tobago")
        self.business_area_slovakia = BusinessAreaFactory(name="Slovakia")
        self.business_area_sri_lanka = BusinessAreaFactory(name="Sri Lanka")

        # Objects for Afghanistan specific rules
        self.rdi_for_afghanistan_ignore = RegistrationDataImportFactory(
            business_area=self.business_area_afghanistan,
            name="PMU-REG-Social_Transfer-Zabul-AF2401-Qalat-SHAO-v2.1",
        )
        # Afghanistan programs
        self.program_afg_finished = ProgramFactory(
            status=Program.FINISHED,
            business_area=self.business_area_afghanistan,
            data_collecting_type=self.full,
            name="afghanistan finished",
        )
        self.program_afg_active = ProgramFactory(
            status=Program.ACTIVE,
            business_area=self.business_area_afghanistan,
            data_collecting_type=self.full,
            name="afghanistan active full",
        )
        # Afghanistan target populations
        self.target_population_afg_finished = TargetPopulationFactory(
            program=self.program_afg_finished,
            status=TargetPopulation.STATUS_READY_FOR_CASH_ASSIST,
            business_area=self.business_area_afghanistan,
        )
        self.target_population_afg_active = TargetPopulationFactory(
            program=self.program_afg_active,
            status=TargetPopulation.STATUS_READY_FOR_CASH_ASSIST,
            business_area=self.business_area_afghanistan,
        )

        (
            _,
            self.household_afg_in_closed,
        ) = self.create_hh_with_ind(
            {},
            {
                "registration_data_import": self.rdi_for_afghanistan_ignore,
                "collect_individual_data": COLLECT_TYPE_SIZE_ONLY,
            },
            business_area=self.business_area_afghanistan,
            target_populations=[self.target_population_afg_finished],
        )
        (
            _,
            self.household_afg_in_active,
        ) = self.create_hh_with_ind(
            {},
            {
                "registration_data_import": self.rdi_for_afghanistan_ignore,
                "collect_individual_data": COLLECT_TYPE_SIZE_ONLY,
            },
            business_area=self.business_area_afghanistan,
            target_populations=[self.target_population_afg_active],
        )
        (
            _,
            self.household_afg_not_in_tp,
        ) = self.create_hh_with_ind(
            {},
            {
                "registration_data_import": self.rdi_for_afghanistan_ignore,
                "collect_individual_data": COLLECT_TYPE_SIZE_ONLY,
            },
            business_area=self.business_area_afghanistan,
            target_populations=[],
        )

        # Sudan setup
        self.rdi_for_sudan_ignore = RegistrationDataImportFactory(
            business_area=self.business_area_sudan,
            name="Health and Nutrition - FLWS Modification",
        )

        self.program_sudan_active = ProgramFactory(
            status=Program.ACTIVE,
            business_area=self.business_area_sudan,
            data_collecting_type=self.full,
            name="Health & Nutrition Reporting FLWS",
        )
        self.program_sudan_active_other = ProgramFactory(
            status=Program.ACTIVE,
            business_area=self.business_area_sudan,
            data_collecting_type=self.full,
            name="Active other",
        )

        self.target_population_sudan_active_other = TargetPopulationFactory(
            program=self.program_sudan_active_other,
            status=TargetPopulation.STATUS_READY_FOR_CASH_ASSIST,
            business_area=self.business_area_sudan,
        )

        (
            _,
            self.household_sudan_in_tp,
        ) = self.create_hh_with_ind(
            {},
            {
                "registration_data_import": self.rdi_for_sudan_ignore,
                "collect_individual_data": COLLECT_TYPE_SIZE_ONLY,
            },
            business_area=self.business_area_sudan,
            target_populations=[self.target_population_sudan_active_other],
        )
        (
            _,
            self.household_sudan_no_tp,
        ) = self.create_hh_with_ind(
            {},
            {
                "registration_data_import": self.rdi_for_sudan_ignore,
                "collect_individual_data": COLLECT_TYPE_SIZE_ONLY,
            },
            business_area=self.business_area_sudan,
            target_populations=[],
        )
        # Congo setup
        self.rdi_for_congo_ignore = RegistrationDataImportFactory(
            business_area=self.business_area_congo,
            name="Importation du 11 nov 2021",
        )

        self.program_congo_active = ProgramFactory(
            status=Program.ACTIVE,
            business_area=self.business_area_congo,
            data_collecting_type=self.full,
            name="Cash-Nutrition Manono for partners",
        )
        self.program_congo_active_other = ProgramFactory(
            status=Program.ACTIVE,
            business_area=self.business_area_congo,
            data_collecting_type=self.full,
            name="Active other",
        )

        self.target_population_congo_active_other = TargetPopulationFactory(
            program=self.program_congo_active_other,
            status=TargetPopulation.STATUS_READY_FOR_CASH_ASSIST,
            business_area=self.business_area_congo,
        )

        (
            _,
            self.household_congo_in_tp,
        ) = self.create_hh_with_ind(
            {},
            {
                "registration_data_import": self.rdi_for_congo_ignore,
                "collect_individual_data": COLLECT_TYPE_SIZE_ONLY,
            },
            business_area=self.business_area_congo,
            target_populations=[self.target_population_congo_active_other],
        )
        (
            _,
            self.household_congo_no_tp,
        ) = self.create_hh_with_ind(
            {},
            {
                "registration_data_import": self.rdi_for_congo_ignore,
                "collect_individual_data": COLLECT_TYPE_SIZE_ONLY,
            },
            business_area=self.business_area_congo,
            target_populations=[],
        )

        self.rdi_for_congo_to_withdraw = RegistrationDataImportFactory(
            business_area=self.business_area_congo,
            name="1er Cohorte DPS Manierma, 18 Mars 2022",
        )

        (
            _,
            self.household_congo_in_tp_withdraw,
        ) = self.create_hh_with_ind(
            {},
            {
                "registration_data_import": self.rdi_for_congo_to_withdraw,
                "collect_individual_data": COLLECT_TYPE_SIZE_ONLY,
            },
            business_area=self.business_area_congo,
            target_populations=[self.target_population_congo_active_other],
        )
        (
            _,
            self.household_congo_no_tp_withdraw,
        ) = self.create_hh_with_ind(
            {},
            {
                "registration_data_import": self.rdi_for_congo_to_withdraw,
                "collect_individual_data": COLLECT_TYPE_SIZE_ONLY,
            },
            business_area=self.business_area_congo,
            target_populations=[],
        )

        self.rdi_for_congo_to_withdraw_no_tp = RegistrationDataImportFactory(
            business_area=self.business_area_congo,
            name="Prod_test_DRC_June142023",
        )
        (
            _,
            self.household_congo_no_tp_withdraw_2,
        ) = self.create_hh_with_ind(
            {},
            {
                "registration_data_import": self.rdi_for_congo_to_withdraw_no_tp,
                "collect_individual_data": COLLECT_TYPE_SIZE_ONLY,
            },
            business_area=self.business_area_congo,
            target_populations=[],
        )

        # Unknown setup
        (
            _,
            self.household_unknown_for_storage,
        ) = self.create_hh_with_ind(
            {},
            {
                "collect_individual_data": COLLECT_TYPE_UNKNOWN,
            },
            business_area=self.business_area_congo,
            target_populations=[],
        )
        (
            _,
            self.household_unknown_from_sudan,
        ) = self.create_hh_with_ind(
            {},
            {
                "collect_individual_data": COLLECT_TYPE_UNKNOWN,
            },
            business_area=self.business_area_sudan,
            target_populations=[],
        )
        (
            _,
            self.household_unknown_from_trinidad,
        ) = self.create_hh_with_ind(
            {},
            {
                "collect_individual_data": COLLECT_TYPE_UNKNOWN,
            },
            business_area=self.business_area_trinidad_and_tobago,
            target_populations=[],
        )
        self.program_sudan_for_unknown = ProgramFactory(
            status=Program.ACTIVE,
            business_area=self.business_area_sudan,
            data_collecting_type=self.full,
            name="MCCT programme",
        )
        self.program_trinidad_for_unknown = ProgramFactory(
            status=Program.ACTIVE,
            business_area=self.business_area_trinidad_and_tobago,
            data_collecting_type=self.full,
            name="TEEN",
        )

    def refresh_objects(self) -> None:
        self.household_afg_in_closed.refresh_from_db()
        self.household_afg_in_active.refresh_from_db()
        self.household_afg_not_in_tp.refresh_from_db()
        self.household_sudan_in_tp.refresh_from_db()
        self.household_sudan_no_tp.refresh_from_db()
        self.household_congo_in_tp.refresh_from_db()
        self.household_congo_no_tp.refresh_from_db()
        self.household_congo_in_tp_withdraw.refresh_from_db()
        self.household_congo_no_tp_withdraw.refresh_from_db()
        self.household_congo_no_tp_withdraw_2.refresh_from_db()
        self.rdi_for_congo_to_withdraw_no_tp.refresh_from_db()
        self.rdi_for_afghanistan_ignore.refresh_from_db()
        self.rdi_for_sudan_ignore.refresh_from_db()
        self.rdi_for_congo_ignore.refresh_from_db()
        self.rdi_for_congo_to_withdraw.refresh_from_db()
        self.household_unknown_for_storage.refresh_from_db()
        self.household_unknown_from_sudan.refresh_from_db()
        self.household_unknown_from_trinidad.refresh_from_db()

    def test_migrate_data_to_representations_for_country_specific_rules(self) -> None:
        self.assertIsNone(DataCollectingType.objects.filter(code="unknown").first())

        migrate_data_to_representations()

        self.refresh_objects()

        # Test Afghanistan rules
        self.assertIn(self.rdi_for_afghanistan_ignore.program, [self.program_afg_finished, self.program_afg_active])

        self.assertEqual(
            self.household_afg_in_closed.copied_to(manager="original_and_repr_objects").count(),
            2,
        )
        self.assertEqual(
            self.household_afg_in_active.copied_to(manager="original_and_repr_objects").count(),
            1,
        )
        self.assertEqual(
            self.household_afg_not_in_tp.copied_to(manager="original_and_repr_objects").count(),
            0,
        )

        # Test Sudan rules
        self.assertIn(self.rdi_for_sudan_ignore.program, [self.program_sudan_active, self.program_sudan_active_other])
        self.assertEqual(self.household_sudan_in_tp.copied_to(manager="original_and_repr_objects").count(), 2)
        self.assertIn(
            self.program_sudan_active_other.id,
            list(
                self.household_sudan_in_tp.copied_to(manager="original_and_repr_objects").values_list(
                    "program__id", flat=True
                )
            ),
        )
        self.assertIn(
            self.program_sudan_active.id,
            list(
                self.household_sudan_in_tp.copied_to(manager="original_and_repr_objects").values_list(
                    "program__id", flat=True
                )
            ),
        )
        self.assertEqual(self.household_sudan_no_tp.copied_to(manager="original_and_repr_objects").count(), 2)
        self.assertIn(
            self.program_sudan_active_other.id,
            list(
                self.household_sudan_no_tp.copied_to(manager="original_and_repr_objects").values_list(
                    "program__id", flat=True
                )
            ),
        )
        self.assertIn(
            self.program_sudan_active.id,
            list(
                self.household_sudan_no_tp.copied_to(manager="original_and_repr_objects").values_list(
                    "program__id", flat=True
                )
            ),
        )

        # Test Congo rules
        self.assertIn(self.rdi_for_congo_ignore.program, [self.program_congo_active, self.program_congo_active_other])
        self.assertEqual(self.household_congo_in_tp.copied_to(manager="original_and_repr_objects").count(), 1)
        self.assertEqual(
            self.program_congo_active_other,
            self.household_congo_in_tp.copied_to(manager="original_and_repr_objects").first().program,
        )
        self.assertEqual(self.household_congo_no_tp.copied_to(manager="original_and_repr_objects").count(), 2)
        self.assertIn(
            self.program_congo_active_other.id,
            list(
                self.household_congo_no_tp.copied_to(manager="original_and_repr_objects").values_list(
                    "program__id", flat=True
                )
            ),
        )
        self.assertIn(
            self.program_congo_active.id,
            list(
                self.household_congo_no_tp.copied_to(manager="original_and_repr_objects").values_list(
                    "program__id", flat=True
                )
            ),
        )

        # Congo withdraw
        self.assertEqual(self.rdi_for_congo_to_withdraw.program, self.program_congo_active_other)
        self.assertEqual(self.household_congo_in_tp_withdraw.copied_to(manager="original_and_repr_objects").count(), 1)
        self.assertEqual(
            self.household_congo_in_tp_withdraw.copied_to(manager="original_and_repr_objects").first().program,
            self.program_congo_active_other,
        )
        self.assertFalse(
            self.household_congo_in_tp_withdraw.copied_to(manager="original_and_repr_objects").first().withdrawn
        )

        self.assertEqual(self.household_congo_no_tp_withdraw.copied_to(manager="original_and_repr_objects").count(), 1)
        self.assertEqual(
            self.household_congo_no_tp_withdraw.copied_to(manager="original_and_repr_objects").first().program,
            self.program_congo_active_other,
        )
        self.assertTrue(
            self.household_congo_no_tp_withdraw.copied_to(manager="original_and_repr_objects").first().withdrawn
        )

        self.assertEqual(
            self.rdi_for_congo_to_withdraw_no_tp.program.name,
            f"Storage program - COLLECTION TYPE {self.size_only.label}",
        )
        self.assertEqual(
            self.household_congo_no_tp_withdraw_2.copied_to(manager="original_and_repr_objects").count(), 1
        )
        self.assertEqual(
            self.household_congo_no_tp_withdraw_2.copied_to(manager="original_and_repr_objects").first().program.name,
            f"Storage program - COLLECTION TYPE {self.size_only.label}",
        )

        # Test Unknown rules
        unknown_coll_type = DataCollectingType.objects.filter(code="unknown").first()
        self.assertIsNotNone(unknown_coll_type)
        program_storage_unknown = Program.all_objects.get(
            data_collecting_type=unknown_coll_type, business_area=self.business_area_congo
        )

        self.assertEqual(self.household_unknown_for_storage.copied_to(manager="original_and_repr_objects").count(), 1)
        self.assertEqual(
            self.household_unknown_for_storage.copied_to(manager="original_and_repr_objects").first().program,
            program_storage_unknown,
        )

        self.assertEqual(self.household_unknown_from_sudan.copied_to(manager="original_and_repr_objects").count(), 1)
        self.assertEqual(
            self.household_unknown_from_sudan.copied_to(manager="original_and_repr_objects").first().program,
            self.program_sudan_for_unknown,
        )

        self.assertEqual(self.household_unknown_from_trinidad.copied_to(manager="original_and_repr_objects").count(), 1)
        self.assertEqual(
            self.household_unknown_from_trinidad.copied_to(manager="original_and_repr_objects").first().program,
            self.program_trinidad_for_unknown,
        )<|MERGE_RESOLUTION|>--- conflicted
+++ resolved
@@ -1230,13 +1230,8 @@
         self.assertEqual(self.household4.target_populations.count(), 0)
         self.assertEqual(self.household4.selections.count(), 0)
 
-<<<<<<< HEAD
-        # check the copied household - moved to active programs with compatible type
-        # self.assertEqual(self.household4.copied_to(manager="original_and_repr_objects").count(), 1)
-=======
         # check the copied household - moved to storage program
         self.assertEqual(self.household4.copied_to(manager="original_and_repr_objects").count(), 1)
->>>>>>> a499090a
         self.assertEqual(self.individual4_1.copied_to(manager="original_and_repr_objects").count(), 1)
 
         household4_representation = self.household4.copied_to(manager="original_and_repr_objects").first()
