--- conflicted
+++ resolved
@@ -187,8 +187,6 @@
 
                     if default_cycle and payment_plan_qs_ids:
                         default_cycle.delete()
-<<<<<<< HEAD
-=======
 
                     # we can have TP without PaymentPlans
                     if default_cycle and not payment_plan_qs_ids:
@@ -196,7 +194,6 @@
                         TargetPopulation.objects.filter(program_id=program.id, program_cycle__isnull=True).update(
                             program_cycle=default_cycle
                         )
->>>>>>> e8705d1c
 
                     # after create all Cycles let's adjust dates to find any overlapping
                     adjust_cycles_start_and_end_dates_for_active_program(program)
