--- conflicted
+++ resolved
@@ -186,9 +186,6 @@
                     processing_with_active_program(payment_plan_qs_ids, default_cycle_id)
 
                     if default_cycle and payment_plan_qs_ids:
-<<<<<<< HEAD
-                        default_cycle.delete(soft=False)
-=======
                         default_cycle.delete()
 
                     # we can have TP without PaymentPlans
@@ -197,7 +194,6 @@
                         TargetPopulation.objects.filter(program_id=program.id, program_cycle__isnull=True).update(
                             program_cycle=default_cycle
                         )
->>>>>>> 567e7f69
 
                     # after create all Cycles let's adjust dates to find any overlapping
                     adjust_cycles_start_and_end_dates_for_active_program(program)
