--- conflicted
+++ resolved
@@ -114,17 +114,8 @@
         if program.status == Program.ACTIVE:
             logger.info(f"Handling RDIs for program: {program}")
             handle_rdis(rdis, program, hhs_to_ignore)
-<<<<<<< HEAD
-        # else:
-        # rdi_through = RegistrationDataImport.programs.through
-        # rdi_through.objects.bulk_create(
-        #     [rdi_through(registrationdataimport_id=rdi.id, program_id=program.id) for rdi in rdis],
-        #     ignore_conflicts=True,
-        # )
-=======
         else:
             rdis.filter(program__isnull=True).update(program=program)
->>>>>>> 38614566
 
         logger.info(f"Copying roles for program: {program}")
         copy_roles(households, program=program)
@@ -525,12 +516,8 @@
                     household_dict[household_original_id] = household_representation
 
                 copy_roles_from_dict(household_dict, program)  # type: ignore
-<<<<<<< HEAD
-
-        # rdi.programs.add(program)
-=======
+
     rdis.filter(program__isnull=True).update(program=program)
->>>>>>> 38614566
 
 
 def handle_non_program_objects(
@@ -554,25 +541,10 @@
         households_with_collecting_type = households.filter(collect_individual_data=collecting_type)
 
         # Handle rdis before copying households so households query is not changed yet
-<<<<<<< HEAD
-        # rdis = (
-        #     RegistrationDataImport.objects.filter(
-        #         households__in=households_with_collecting_type,
-        #     )
-        #     .distinct()
-        #     .only("id")
-        # )
-        # rdi_through = RegistrationDataImport.programs.through
-        # rdi_through.objects.bulk_create(
-        #     [rdi_through(registrationdataimport_id=rdi.id, program_id=program.id) for rdi in rdis],
-        #     ignore_conflicts=True,
-        # )
-=======
         RegistrationDataImport.objects.filter(
             households__in=households_with_collecting_type,
             program__isnull=True,
         ).update(program=program)
->>>>>>> 38614566
 
         household_count = households_with_collecting_type.count()
         for batch_start in range(0, household_count, BATCH_SIZE_SMALL):
@@ -709,16 +681,8 @@
             with transaction.atomic():
                 copy_household_representation(household, program, individuals_per_household_dict[household.id])
 
-<<<<<<< HEAD
-        # rdi_through = RegistrationDataImport.programs.through
-        # rdi_through.objects.bulk_create(
-        #     [rdi_through(registrationdataimport_id=rdi.id, program_id=program.id) for rdi in rdis],
-        #     ignore_conflicts=True,
-        # )
-=======
         RegistrationDataImport.objects.filter(id__in=[rdi.id for rdi in rdis]).update(program=program)
 
->>>>>>> 38614566
         copy_roles(untargetted_hhs, program=program)
 
     logger.info("Finished applying Congo custom rules")
