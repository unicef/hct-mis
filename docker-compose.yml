--- conflicted
+++ resolved
@@ -142,9 +142,6 @@
     volumes:
       - data_es:/usr/share/elasticsearch/data
     ports:
-<<<<<<< HEAD
-      - "9200:9200"
-=======
       - 9200:9200
 
   kibana:
@@ -156,5 +153,4 @@
     ports:
       - 5601:5601
     depends_on:
-      - elasticsearch
->>>>>>> 71e53c28
+      - elasticsearch