--- conflicted
+++ resolved
@@ -104,11 +104,7 @@
     volumes:
       - db_airflow:/data/postgres
     env_file:
-<<<<<<< HEAD
-      - .env
-=======
-      - ./airflow/config/.env_airflow
->>>>>>> cc7b330a
+      - ./airflow/config/.env_airflow
 
   airflow_webserver:
     image: unicef/hct-airflow-webserver
