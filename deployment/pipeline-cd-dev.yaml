trigger: none
pr: none
resources:
  repositories:
  - repository: hct-mis-helm
    type: github
    endpoint: "unicef (2)"
    name: unicef/hct-mis-helm
  pipelines:
  - pipeline: ci-hope
    source: '[CI] HOPE'
    trigger: 
      branches:
      - develop


variables:
  # ========================================================================
  #                          Mandatory variables 
  # ========================================================================
  Kubernetes.serviceConnection: "ICTD-HOPE-AKS-DEV-uni-apps-aks-hope-dev-ictd-hope-dev-1614134848610"
  Kubernetes.namespace: "ictd-hope-dev"
  Docker.backend.repository: "hope-backend"
  Docker.frontend.repository: "hope-frontend"
  Docker.registry: "uniappsakshopedev.azurecr.io"

stages:
  - stage: deploy
    displayName: DEPLOY
    jobs:
      - job: deploy_hope
        pool:
          vmImage: 'ubuntu-latest'
        displayName: "[HOPE] Deployment"
        steps:
          - checkout: self
          - checkout: hct-mis-helm
          - task: Kubernetes@1
            inputs:
              connectionType: 'Kubernetes Service Connection' 
              kubernetesServiceEndpoint: $(Kubernetes.serviceConnection)
              command: 'login'
          - task: HelmDeploy@0
            displayName: "DEPLOY"
            inputs:
              connectionType: 'Kubernetes Service Connection'
              kubernetesServiceConnection: $(Kubernetes.serviceConnection)
              namespace: $(Kubernetes.namespace)
              command: 'upgrade'
              chartType: 'FilePath'
              chartPath: 'hct-mis-helm/pkg/hope-$(CHART_VERSION).tgz'
              releaseName: 'hope'
              install: true
              waitForExecution: false
              failOnStderr: false
              valueFile: 'hct-mis/deployment/pipeline-cd-dev.values.yaml'
              arguments: "--timeout 600s"
              overrideValues: "
                git.sha=$(Build.SourceVersion),\
                backend.image=$(Docker.registry)/$(Docker.backend.repository):$(Build.SourceVersion),\
                celery.image=$(Docker.registry)/$(Docker.backend.repository):$(Build.SourceVersion),\
                backend.secret.AZURE_CLIENT_ID=$(AZURE_CLIENT_ID),\
                backend.secret.SECRET_KEY=$(SECRET_KEY),\
                backend.secret.SENTRY_DSN=$(SENTRY_DSN),\
                backend.secret.STORAGE_AZURE_ACCOUNT_KEY=$(STORAGE_AZURE_ACCOUNT_KEY),\
                backend.secret.AZURE_CLIENT_SECRET=$(AZURE_CLIENT_SECRET),\
                backend.secret.AZURE_TENANT_KEY=$(AZURE_TENANT_KEY),\
                backend.secret.EXCHANGE_RATES_API_KEY=$(EXCHANGE_RATES_API_KEY),\
                backend.secret.ROOT_ACCESS_TOKEN=$(ROOT_ACCESS_TOKEN),\
                backend.secret.KOBO_APP_API_TOKEN=$(KOBO_APP_API_TOKEN),\
                frontend.image=$(Docker.registry)/$(Docker.frontend.repository):$(Build.SourceVersion),\
                postgresql.password=$(POSTGRES_PASSWORD),\
                registrationdatahubpostgresql.password=$(REGISTRATION_DATAHUB_POSTGRES_PASSWORD),\
                cashassistdatahubpostgresql.password=$(CASH_ASSIST_DATAHUB_POSTGRES_PASSWORD),\
                celeryflower.secret.FLOWER_BASIC_AUTH=$(FLOWER_BASIC_AUTH)"
          - script: |
              timeout 120 kubectl -n $(Kubernetes.namespace) logs -l git/sha=$(Build.SourceVersion) -l hope/job=upgrade \
              --tail=-1 --prefix | awk '/Upgrade succeeded/{print $0;exit} /.*/{print $0;}'
            displayName: "TAIL UPGRADE JOB"
            condition: always()
          - script: |
              timeout 120 kubectl -n $(Kubernetes.namespace) logs -l git/sha=$(Build.SourceVersion) -l hope/service=backend \
              --tail=-1 --prefix | awk '/Worker spawned/{print $0;exit} /.*/{print $0;}'
            displayName: "TAIL BACKEND"
<<<<<<< HEAD
            
=======
            condition: succeeded()
>>>>>>> e2ba043a
<|MERGE_RESOLUTION|>--- conflicted
+++ resolved
@@ -82,8 +82,4 @@
               timeout 120 kubectl -n $(Kubernetes.namespace) logs -l git/sha=$(Build.SourceVersion) -l hope/service=backend \
               --tail=-1 --prefix | awk '/Worker spawned/{print $0;exit} /.*/{print $0;}'
             displayName: "TAIL BACKEND"
-<<<<<<< HEAD
-            
-=======
-            condition: succeeded()
->>>>>>> e2ba043a
+            condition: succeeded()