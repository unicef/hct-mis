trigger: none
pr:
  - master
  - develop
  - global-program-filter
  - feature/*
resources:
  - repo: self

variables:
  # ========================================================================
  #                          Mandatory variables 
  # ========================================================================
  Docker.registryConnection: "ICTD-HOPE-DEV-ACR"
  tag: '$(System.PullRequest.PullRequestId)'
  Docker.backend.repository: "hope-backend"
  Docker.url: "uniappsakshopedev.azurecr.io"
  DOCKER_BUILDKIT: 1

stages:
  - stage: test_frontend
    displayName: FE tests
    jobs:
      - job: frontend_tests
        pool:
          vmImage: ubuntu-latest
        displayName: "[FE tests]"
        steps:
          - task: NodeTool@0
            inputs:
              versionSpec: "16.x"
            displayName: "Install Node.js"
          - task: Cache@2
            inputs:
              key: $(Build.SourcesDirectory)/frontend/yarn.lock
              path: $(Build.SourcesDirectory)/frontend/node_modules
            displayName: Cache Yarn packages
          - script: yarn install --frozen-lockfile
            displayName: "Yarn Install"
            workingDirectory: 'frontend'
          - script: yarn test --watchAll=false
            workingDirectory: 'frontend'
            displayName: "Test"

  - stage: build_and_push_backend
    displayName: BE build & push
    jobs:
      - job: build_push_backend
        pool:
          vmImage: ubuntu-latest
        displayName: "[BE build & push]"
        steps:
          - task: Docker@2
            inputs:
              containerRegistry: '$(Docker.registryConnection)'
              command: 'login'
            displayName: Docker login
          - script: |
              docker buildx create --use
              docker buildx build \
                --cache-from type=registry,ref=$(Docker.url)/$(Docker.backend.repository)-cache:$(tag) \
                --cache-from type=registry,ref=$(Docker.url)/$(Docker.backend.repository)-cache:latest \
                --cache-to type=registry,ref=$(Docker.url)/$(Docker.backend.repository)-cache:$(tag),mode=max \
                --cache-to type=registry,ref=$(Docker.url)/$(Docker.backend.repository)-cache:latest,mode=max \
                -t $(Docker.url)/$(Docker.backend.repository):$(tag) \
                -t $(Docker.url)/$(Docker.backend.repository):latest \
                --push \
                -f ./docker/Dockerfile \
                ./
            displayName: Docker build dist image
          - script: |
              docker buildx create --use
              docker buildx build \
                --cache-from=$(Docker.url)/$(Docker.backend.repository)-cache:dev-$(tag) \
                --cache-from=$(Docker.url)/$(Docker.backend.repository)-cache:dev-latest \
                --cache-from=$(Docker.url)/$(Docker.backend.repository)-cache:latest \
                --cache-to type=registry,ref=$(Docker.url)/$(Docker.backend.repository)-cache:dev-$(tag),mode=max \
                --cache-to type=registry,ref=$(Docker.url)/$(Docker.backend.repository)-cache:dev-latest,mode=max \
                -t $(Docker.url)/$(Docker.backend.repository):dev-$(tag) \
                -t $(Docker.url)/$(Docker.backend.repository):dev-latest \
                --push --target dev \
                -f ./docker/Dockerfile \
                ./
            displayName: Docker build dev image

<<<<<<< HEAD
  - stage: build_and_push_cypress
    dependsOn: test_frontend
    displayName: CY build & push
    jobs:
      - job: build_and_push_cypress
        pool:
          vmImage: ubuntu-latest
        displayName: "[CY build & push]"
        steps:
          - task: Docker@2
            inputs:
              containerRegistry: '$(Docker.registryConnection)'
              command: 'login'
          - script: |
              docker buildx create --use
              docker buildx build \
              --cache-from=$(Docker.url)/$(Docker.cypress.repository)-cache:$(tag) \
              --cache-from=$(Docker.url)/$(Docker.cypress.repository)-cache:latest \
              --cache-to=$(Docker.url)/$(Docker.cypress.repository)-cache:$(tag) \
              --cache-to=$(Docker.url)/$(Docker.cypress.repository)-cache:latest \
              -t $(Docker.url)/$(Docker.cypress.repository):$(tag) \
              -t $(Docker.url)/$(Docker.cypress.repository):latest \
              --push \
              ./cypress
            displayName: Docker build image

=======
>>>>>>> 44002240
  - stage: lint_backend
    dependsOn: build_and_push_backend
    displayName: BE lint
    jobs:
      - job: django_lint
        pool:
          vmImage: ubuntu-latest
        displayName: "[BE lint]"
        steps:
          - task: Docker@2
            displayName: "ACR Login"
            inputs:
              command: login
              containerRegistry: $(Docker.registryConnection)

          - task: DockerCompose@0
            displayName: "Run linter"
            inputs:
              containerregistrytype: 'Azure Container Registry'
              azureContainerRegistry: $(Docker.registryConnection)
              dockerComposeFile: '**/docker-compose.tst.yml'
              action: 'Run a Docker Compose command'
              dockerComposeCommand: 'run --no-deps backend ./dev.sh lint'
              dockerComposeFileArgs: |
               backend_image=$(Docker.url)/$(Docker.backend.repository):dev-$(tag)

          - task: PublishTestResults@2
            displayName: "Publish lint result"
            condition: always()
            inputs:
              testResultsFormat: 'JUnit'
              testResultsFiles: '*.xml'
              searchFolder: 'backend/lint-results/'
              mergeTestResults: true
              failTaskOnFailedTests: true
              testRunTitle: 'Lint results'

  - stage: mypy_backend
    dependsOn: build_and_push_backend
    displayName: BE mypy
    jobs:
      - job: django_mypy
        pool:
          vmImage: ubuntu-latest
        displayName: "[BE mypy]"
        steps:
          - task: Docker@2
            displayName: "ACR Login"
            inputs:
              command: login
              containerRegistry: $(Docker.registryConnection)

          - task: DockerCompose@0
            displayName: "Run mypy"
            inputs:
              containerregistrytype: 'Azure Container Registry'
              azureContainerRegistry: $(Docker.registryConnection)
              dockerComposeFile: '**/docker-compose.tst.yml'
              action: 'Run a Docker Compose command'
              dockerComposeCommand: 'run --no-deps backend ./dev.sh mypy'
              dockerComposeFileArgs: |
               backend_image=$(Docker.url)/$(Docker.backend.repository):dev-$(tag)

          - task: PublishTestResults@2
            displayName: "Publish mypy result"
            condition: always()
            inputs:
              testResultsFormat: 'JUnit'
              testResultsFiles: '*.xml'
              searchFolder: 'backend/mypy-results/'
              mergeTestResults: true
              failTaskOnFailedTests: true
              testRunTitle: 'Mypy results'

  - stage: format_backend
    dependsOn: [build_and_push_backend]
    displayName: BE format
    jobs:
      - job: django_black
        pool:
          vmImage: ubuntu-latest
        displayName: "[BE format]"
        steps:
          - task: Docker@2
            displayName: "ACR Login"
            inputs:
              command: login
              containerRegistry: $(Docker.registryConnection)

          - task: DockerCompose@0
            displayName: "Run formatter"
            inputs:
              containerregistrytype: 'Azure Container Registry'
              azureContainerRegistry: $(Docker.registryConnection)
              dockerComposeFile: '**/docker-compose.tst.yml'
              action: 'Run a Docker Compose command'
              dockerComposeCommand: 'run --no-deps backend ./dev.sh black . --check'
              dockerComposeFileArgs: |
               backend_image=$(Docker.url)/$(Docker.backend.repository):dev-$(tag)

  - stage: test_backend
    dependsOn: [format_backend, lint_backend, mypy_backend]
    displayName: BE tests
    jobs:
      - job: django_tests
        pool:
          vmImage: ubuntu-latest
        displayName: "[BE tests]"
        steps:
          - task: Docker@2
            displayName: "ACR Login"
            inputs:
              command: login
              containerRegistry: $(Docker.registryConnection)
          - task: DockerCompose@0
            displayName: "Run tests"
            inputs:
              containerregistrytype: 'Azure Container Registry'
              azureContainerRegistry: $(Docker.registryConnection)
              dockerComposeFile: '**/docker-compose.tst.yml'
              action: 'Run a Docker Compose command'
              dockerComposeCommand: 'run backend ./dev.sh test'
              dockerComposeFileArgs: |
               backend_image=$(Docker.url)/$(Docker.backend.repository):dev-$(tag)
          - task: PublishTestResults@2
            displayName: "Publish tests result"
            condition: always()
            inputs:
              testResultsFormat: 'JUnit'
              testResultsFiles: '*.xml'
              searchFolder: 'backend/test-results/'
              mergeTestResults: true
              failTaskOnFailedTests: true
              testRunTitle: 'TEST Results'
          - script: |
              sed -i 's|/code/hct_mis_api|backend/hct_mis_api|g' backend/coverage.xml
            displayName: "Fix coverage.xml"
          - task: PublishCodeCoverageResults@2
            inputs:
              summaryFileLocation: 'backend/coverage.xml'
          - task: DownloadPipelineArtifact@2
            continueOnError: true # if the artifact doesn't exist, don't fail the build
            inputs:
              source: 'specific'
              project: 'ICTD-HCT-MIS'
              pipeline: '525'
              runVersion: 'latestFromBranch'
              branchName: refs/heads/$(System.PullRequest.TargetBranch)
              artifact: 'BackendLineCoverage'
              path: '$(System.ArtifactsDirectory)/old_coverage'
          - task: PythonScript@0
            displayName: 'Check coverage'
            continueOnError: true
            inputs:
              scriptSource: 'filePath'
              scriptPath: './backend/compare_coverage.py'
              arguments: 'backend/coverage.xml $(System.ArtifactsDirectory)/old_coverage/coverage.xml'
              pythonInterpreter: 'python3'

  - stage: trivy
    dependsOn: [build_and_push_backend]
    displayName: BE Trivy
    jobs:
      - job: run_trivy
        pool:
          vmImage: ubuntu-latest
        displayName: "[BE Trivy]"
        steps:
          - task: Docker@2
            displayName: "ACR Login"
            inputs:
              command: login
              containerRegistry: $(Docker.registryConnection)
          - script: |
              docker pull $(Docker.url)/$(Docker.backend.repository):$(tag)
              docker run -v /var/run/docker.sock:/var/run/docker.sock -e TRIVY_EXIT_CODE=2 -e TRIVY_SEVERITY=HIGH,CRITICAL aquasec/trivy:0.47.0 image $(Docker.url)/$(Docker.backend.repository):$(tag)
            continueOnError: true

  - stage: e2e_tests
<<<<<<< HEAD
    dependsOn: [build_and_push_backend, test_frontend, build_and_push_cypress]
    displayName: E2E tests
=======
    dependsOn: [build_and_push_backend]
    displayName: E2E-Tests
>>>>>>> 44002240
    jobs:
      - job: selenium_tests
        pool:
          vmImage: ubuntu-latest
<<<<<<< HEAD
        displayName: "[E2E tests]"
=======
        displayName: "[SELENIUM TEST]"
>>>>>>> 44002240
        steps:
          - task: Docker@2
            displayName: "ACR Login"
            inputs:
              command: login
              containerRegistry: $(Docker.registryConnection)
          - task: DockerCompose@0
            displayName: "Run e2e tests"
            inputs:
              containerregistrytype: 'Azure Container Registry'
              azureContainerRegistry: $(Docker.registryConnection)
              dockerComposeFile: '**/docker-compose.selenium.yml'
              action: 'Run a Docker Compose command'
              dockerComposeCommand: '--verbose run selenium'
              dockerComposeFileArgs: |
<<<<<<< HEAD
               BACKEND_IMAGE=$(Docker.url)/$(Docker.backend.repository):$(tag)
               CYPRESS_IMAGE=$(Docker.url)/$(Docker.cypress.repository):$(tag)
               BRANCH_NAME=$(System.PullRequest.SourceBranch)
               BUILD_ID=$(Build.BuildId)
          - task: PublishBuildArtifacts@1
            displayName: 'Publish tests artifacts'
            condition: always()
            inputs:
              PathtoPublish: './cypress-reports'
          - task: PublishTestResults@2
            displayName: "Publish tests result"
            condition: always()
            inputs:
              testResultsFormat: 'JUnit'
              testResultsFiles: '*.xml'
              searchFolder: './cypress-results/'
              mergeTestResults: true
              failTaskOnFailedTests: true
              testRunTitle: 'TEST E2E Results'
=======
               dev_backend_image=$(Docker.url)/$(Docker.backend.repository):dev-$(tag)
               dist_backend_image=$(Docker.url)/$(Docker.backend.repository):$(tag)
>>>>>>> 44002240
<|MERGE_RESOLUTION|>--- conflicted
+++ resolved
@@ -83,35 +83,6 @@
                 ./
             displayName: Docker build dev image
 
-<<<<<<< HEAD
-  - stage: build_and_push_cypress
-    dependsOn: test_frontend
-    displayName: CY build & push
-    jobs:
-      - job: build_and_push_cypress
-        pool:
-          vmImage: ubuntu-latest
-        displayName: "[CY build & push]"
-        steps:
-          - task: Docker@2
-            inputs:
-              containerRegistry: '$(Docker.registryConnection)'
-              command: 'login'
-          - script: |
-              docker buildx create --use
-              docker buildx build \
-              --cache-from=$(Docker.url)/$(Docker.cypress.repository)-cache:$(tag) \
-              --cache-from=$(Docker.url)/$(Docker.cypress.repository)-cache:latest \
-              --cache-to=$(Docker.url)/$(Docker.cypress.repository)-cache:$(tag) \
-              --cache-to=$(Docker.url)/$(Docker.cypress.repository)-cache:latest \
-              -t $(Docker.url)/$(Docker.cypress.repository):$(tag) \
-              -t $(Docker.url)/$(Docker.cypress.repository):latest \
-              --push \
-              ./cypress
-            displayName: Docker build image
-
-=======
->>>>>>> 44002240
   - stage: lint_backend
     dependsOn: build_and_push_backend
     displayName: BE lint
@@ -291,30 +262,21 @@
             continueOnError: true
 
   - stage: e2e_tests
-<<<<<<< HEAD
-    dependsOn: [build_and_push_backend, test_frontend, build_and_push_cypress]
-    displayName: E2E tests
-=======
     dependsOn: [build_and_push_backend]
     displayName: E2E-Tests
->>>>>>> 44002240
     jobs:
       - job: selenium_tests
         pool:
           vmImage: ubuntu-latest
-<<<<<<< HEAD
-        displayName: "[E2E tests]"
-=======
-        displayName: "[SELENIUM TEST]"
->>>>>>> 44002240
-        steps:
-          - task: Docker@2
-            displayName: "ACR Login"
-            inputs:
-              command: login
-              containerRegistry: $(Docker.registryConnection)
-          - task: DockerCompose@0
-            displayName: "Run e2e tests"
+        displayName: "[Selenium tests]"
+        steps:
+          - task: Docker@2
+            displayName: "ACR Login"
+            inputs:
+              command: login
+              containerRegistry: $(Docker.registryConnection)
+          - task: DockerCompose@0
+            displayName: "Run selenium tests"
             inputs:
               containerregistrytype: 'Azure Container Registry'
               azureContainerRegistry: $(Docker.registryConnection)
@@ -322,27 +284,5 @@
               action: 'Run a Docker Compose command'
               dockerComposeCommand: '--verbose run selenium'
               dockerComposeFileArgs: |
-<<<<<<< HEAD
-               BACKEND_IMAGE=$(Docker.url)/$(Docker.backend.repository):$(tag)
-               CYPRESS_IMAGE=$(Docker.url)/$(Docker.cypress.repository):$(tag)
-               BRANCH_NAME=$(System.PullRequest.SourceBranch)
-               BUILD_ID=$(Build.BuildId)
-          - task: PublishBuildArtifacts@1
-            displayName: 'Publish tests artifacts'
-            condition: always()
-            inputs:
-              PathtoPublish: './cypress-reports'
-          - task: PublishTestResults@2
-            displayName: "Publish tests result"
-            condition: always()
-            inputs:
-              testResultsFormat: 'JUnit'
-              testResultsFiles: '*.xml'
-              searchFolder: './cypress-results/'
-              mergeTestResults: true
-              failTaskOnFailedTests: true
-              testRunTitle: 'TEST E2E Results'
-=======
                dev_backend_image=$(Docker.url)/$(Docker.backend.repository):dev-$(tag)
-               dist_backend_image=$(Docker.url)/$(Docker.backend.repository):$(tag)
->>>>>>> 44002240
+               dist_backend_image=$(Docker.url)/$(Docker.backend.repository):$(tag)