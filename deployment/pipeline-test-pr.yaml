trigger: none
pr:
  - master
  - develop
  - global-program-filter
  - feature/*
resources:
  - repo: self

variables:
  # ========================================================================
  #                          Mandatory variables 
  # ========================================================================
  Docker.registryConnection: "ICTD-HOPE-DEV-ACR"
  tag: '$(System.PullRequest.PullRequestId)'
  Docker.backend.repository: "hope-backend"
  Docker.cypress.repository: "hope-cypress"
  Docker.url: "uniappsakshopedev.azurecr.io"
  DOCKER_BUILDKIT: 1

stages:
<<<<<<< HEAD
  - stage: check_format
=======
  - stage: test_frontend
    displayName: Test-Frontend
    jobs:
      - job: frontend_tests
        pool:
          vmImage: ubuntu-latest
        displayName: "[FRONTEND TEST]"
        steps:
          - task: NodeTool@0
            inputs:
              versionSpec: "14.x"
            displayName: "Install Node.js"
          - task: Cache@2
            inputs:
              key: $(Build.SourcesDirectory)/frontend/yarn.lock
              path: $(Build.SourcesDirectory)/frontend/node_modules
            displayName: Cache Yarn packages
          - script: yarn install --frozen-lockfile
            displayName: "Yarn Install"
            workingDirectory: 'frontend'
          - script: yarn test --watchAll=false
            workingDirectory: 'frontend'
            displayName: "Test"

  - stage: check_backend_format
>>>>>>> 09a9a155
    dependsOn: []
    displayName: Check BE format
    jobs:
      - job: check_backend_format
        pool:
          vmImage: ubuntu-latest
        displayName: "[CHECK FORMAT]"
        steps:
          - task: UsePythonVersion@0
            inputs:
              versionSpec: "3.9"
            displayName: "Use Python 3.9"
          - script: pip install black==23.12 isort==5.13
          # remember to update this if you change the version of black/isort in pyproject.toml
            displayName: "Install tools"
          - script: black --check .
            workingDirectory: 'backend'
            displayName: "Check format"
          - script: isort --check-only .
            workingDirectory: 'backend'
            displayName: "Check imports order"


  - stage: build_and_push_backend
    dependsOn: check_backend_format
    displayName: BUILD and PUSH
    jobs:
      - job: build_push_backend
        pool:
          vmImage: ubuntu-latest
        displayName: "[Build]"
        steps:
          - task: Docker@2
            inputs:
              containerRegistry: '$(Docker.registryConnection)'
              command: 'login'
            displayName: Docker Login
          - script: |
              docker buildx create --use
              docker buildx build \
              --cache-from=$(Docker.url)/$(Docker.backend.repository)-cache:$(tag) \
              --cache-from=$(Docker.url)/$(Docker.backend.repository)-cache:latest \
              --cache-to=$(Docker.url)/$(Docker.backend.repository)-cache:$(tag) \
              --cache-to=$(Docker.url)/$(Docker.backend.repository)-cache:latest \
              -t $(Docker.url)/$(Docker.backend.repository):$(tag) \
              -t $(Docker.url)/$(Docker.backend.repository):latest \
              --push \
              -f ./docker/Dockerfile \
              ./
            displayName: Docker build
          - script: |
              docker buildx create --use
              docker buildx build \
              --cache-from=$(Docker.url)/$(Docker.backend.repository)-cache:dev-$(tag) \
              --cache-from=$(Docker.url)/$(Docker.backend.repository)-cache:dev-latest \
              --cache-to=$(Docker.url)/$(Docker.backend.repository)-cache:dev-$(tag) \
              --cache-to=$(Docker.url)/$(Docker.backend.repository)-cache:dev-latest \
              -t $(Docker.url)/$(Docker.backend.repository):dev-$(tag) \
              --push --target dev \
              -f ./docker/Dockerfile \
              ./
            displayName: Docker build dev

  - stage: build_and_push_cypress
    displayName: BUILD and PUSH cypress
    jobs:
      - job: build_and_push_cypress
        pool:
          vmImage: ubuntu-latest
        displayName: "[Build_Cypress]"
        steps:
          - task: Docker@2
            inputs:
              containerRegistry: '$(Docker.registryConnection)'
              command: 'login'
          - script: |
              docker buildx create --use
              docker buildx build \
              --cache-from=$(Docker.url)/$(Docker.cypress.repository)-cache:$(tag) \
              --cache-from=$(Docker.url)/$(Docker.cypress.repository)-cache:latest \
              --cache-to=$(Docker.url)/$(Docker.cypress.repository)-cache:$(tag) \
              --cache-to=$(Docker.url)/$(Docker.cypress.repository)-cache:latest \
              -t $(Docker.url)/$(Docker.cypress.repository):$(tag) \
              -t $(Docker.url)/$(Docker.cypress.repository):latest \
              --push \
              ./cypress
            displayName: Docker build

  - stage: lint_backend
    dependsOn: build_and_push_backend
    displayName: Lint-Backend
    jobs:
      - job: django_lint
        pool:
          vmImage: ubuntu-latest
        displayName: "[DJANGO LINT]"
        steps:
          - task: Docker@2
            displayName: "[ACR] Login"
            inputs:
              command: login
              containerRegistry: $(Docker.registryConnection)

          - task: DockerCompose@0
            displayName: "Run tests"
            inputs:
              containerregistrytype: 'Azure Container Registry'
              azureContainerRegistry: $(Docker.registryConnection)
              dockerComposeFile: '**/docker-compose.tst.yml'
              action: 'Run a Docker Compose command'
              dockerComposeCommand: 'run --no-deps backend ./dev.sh lint'
              dockerComposeFileArgs: |
               backend_image=$(Docker.url)/$(Docker.backend.repository):dev-$(tag)

          - task: PublishTestResults@2
            displayName: "Publish lint result"
            condition: always()
            inputs:
              testResultsFormat: 'JUnit'
              testResultsFiles: '*.xml'
              searchFolder: 'backend/lint-results/'
              mergeTestResults: true
              failTaskOnFailedTests: true
              testRunTitle: 'Lint results'

  - stage: mypy_backend
    dependsOn: build_and_push_backend
    displayName: Mypy-Backend
    jobs:
      - job: django_mypy
        pool:
          vmImage: ubuntu-latest
        displayName: "[DJANGO MYPY]"
        steps:
          - task: Docker@2
            displayName: "[ACR] Login"
            inputs:
              command: login
              containerRegistry: $(Docker.registryConnection)

          - task: DockerCompose@0
            displayName: "Run tests"
            inputs:
              containerregistrytype: 'Azure Container Registry'
              azureContainerRegistry: $(Docker.registryConnection)
              dockerComposeFile: '**/docker-compose.tst.yml'
              action: 'Run a Docker Compose command'
              dockerComposeCommand: 'run --no-deps backend ./dev.sh mypy'
              dockerComposeFileArgs: |
               backend_image=$(Docker.url)/$(Docker.backend.repository):dev-$(tag)

          - task: PublishTestResults@2
            displayName: "Publish mypy result"
            condition: always()
            inputs:
              testResultsFormat: 'JUnit'
              testResultsFiles: '*.xml'
              searchFolder: 'backend/mypy-results/'
              mergeTestResults: true
              failTaskOnFailedTests: true
              testRunTitle: 'Mypy results'

  - stage: test_backend
    dependsOn: [lint_backend, mypy_backend]
    displayName: Test-Backend
    jobs:
      - job: django_tests
        pool:
          vmImage: ubuntu-latest
        displayName: "[DJANGO TEST]"
        steps:
          - task: Docker@2
            displayName: "[ACR] Login"
            inputs:
              command: login
              containerRegistry: $(Docker.registryConnection)
          - task: DockerCompose@0
            displayName: "Run tests"
            inputs:
              containerregistrytype: 'Azure Container Registry'
              azureContainerRegistry: $(Docker.registryConnection)
              dockerComposeFile: '**/docker-compose.tst.yml'
              action: 'Run a Docker Compose command'
              dockerComposeCommand: 'run backend ./dev.sh test'
              dockerComposeFileArgs: |
               backend_image=$(Docker.url)/$(Docker.backend.repository):dev-$(tag)
          - task: PublishTestResults@2
            displayName: "Publish Test Result"
            condition: always()
            inputs:
              testResultsFormat: 'JUnit'
              testResultsFiles: '*.xml'
              searchFolder: 'backend/test-results/'
              mergeTestResults: true
              failTaskOnFailedTests: true
              testRunTitle: 'TEST Results'
          - script: |
              sed -i 's|/code/hct_mis_api|backend/hct_mis_api|g' backend/coverage.xml
            displayName: "fix coverage.xml"
          - task: PublishCodeCoverageResults@2
            inputs:
              summaryFileLocation: 'backend/coverage.xml'
          - task: DownloadPipelineArtifact@2
            continueOnError: true # if the artifact doesn't exist, don't fail the build
            inputs:
              source: 'specific'
              project: 'ICTD-HCT-MIS'
              pipeline: '525'
              runVersion: 'latestFromBranch'
              branchName: refs/heads/$(System.PullRequest.TargetBranch)
              artifact: 'BackendLineCoverage'
              path: '$(System.ArtifactsDirectory)/old_coverage'
          - task: PythonScript@0
            displayName: 'Check Coverage'
            continueOnError: true
            inputs:
              scriptSource: 'filePath'
              scriptPath: './backend/compare_coverage.py'
              arguments: 'backend/coverage.xml $(System.ArtifactsDirectory)/old_coverage/coverage.xml'
              pythonInterpreter: 'python3'

  - stage: trivy
    dependsOn: [build_and_push_backend]
    displayName: Trivy
    jobs:
      - job: run_trivy
        pool:
          vmImage: ubuntu-latest
        displayName: "[TRIVY]"
        steps:
          - task: Docker@2
            displayName: "[ACR] Login"
            inputs:
              command: login
              containerRegistry: $(Docker.registryConnection)
          - script: |
              docker pull $(Docker.url)/$(Docker.backend.repository):$(tag)
              docker run -v /var/run/docker.sock:/var/run/docker.sock -e TRIVY_EXIT_CODE=2 -e TRIVY_SEVERITY=HIGH,CRITICAL aquasec/trivy:0.47.0 image $(Docker.url)/$(Docker.backend.repository):$(tag)
            continueOnError: true

  - stage: e2e_tests
<<<<<<< HEAD
    dependsOn: [build_and_push, build_and_push_cypress]
=======
    dependsOn: [build_and_push_backend, build_and_push_frontend, test_frontend, build_and_push_cypress]
>>>>>>> 09a9a155
    displayName: E2E-Tests
    jobs:
      - job: cypress_tests
        pool:
          vmImage: ubuntu-latest
        displayName: "[CYPRESS TEST]"
        steps:
          - task: Docker@2
            displayName: "[ACR] Login"
            inputs:
              command: login
              containerRegistry: $(Docker.registryConnection)
          - script: |
              mkdir -p cypress-results cypress-reports
          - task: DockerCompose@0
            displayName: "Run tests"
            inputs:
              containerregistrytype: 'Azure Container Registry'
              azureContainerRegistry: $(Docker.registryConnection)
              dockerComposeFile: '**/docker-compose.cy.yml'
              action: 'Run a Docker Compose command'
              dockerComposeCommand: 'run cypress ci-test'
              dockerComposeFileArgs: |
               BACKEND_IMAGE=$(Docker.url)/$(Docker.backend.repository):$(tag)
               CYPRESS_IMAGE=$(Docker.url)/$(Docker.cypress.repository):$(tag)
               BRANCH_NAME=$(System.PullRequest.SourceBranch)
               BUILD_ID=$(Build.BuildId)
          - task: PublishBuildArtifacts@1
            displayName: 'Publish Test Report Artifacts'
            condition: always()
            inputs:
              PathtoPublish: './cypress-reports'
          - task: PublishTestResults@2
            displayName: "Publish Test Result"
            condition: always()
            inputs:
              testResultsFormat: 'JUnit'
              testResultsFiles: '*.xml'
              searchFolder: './cypress-results/'
              mergeTestResults: true
              failTaskOnFailedTests: true
              testRunTitle: 'TEST E2E Results'<|MERGE_RESOLUTION|>--- conflicted
+++ resolved
@@ -19,9 +19,6 @@
   DOCKER_BUILDKIT: 1
 
 stages:
-<<<<<<< HEAD
-  - stage: check_format
-=======
   - stage: test_frontend
     displayName: Test-Frontend
     jobs:
@@ -47,8 +44,6 @@
             displayName: "Test"
 
   - stage: check_backend_format
->>>>>>> 09a9a155
-    dependsOn: []
     displayName: Check BE format
     jobs:
       - job: check_backend_format
@@ -289,11 +284,7 @@
             continueOnError: true
 
   - stage: e2e_tests
-<<<<<<< HEAD
     dependsOn: [build_and_push, build_and_push_cypress]
-=======
-    dependsOn: [build_and_push_backend, build_and_push_frontend, test_frontend, build_and_push_cypress]
->>>>>>> 09a9a155
     displayName: E2E-Tests
     jobs:
       - job: cypress_tests
