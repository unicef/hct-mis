--- conflicted
+++ resolved
@@ -89,13 +89,7 @@
     env = Env()
     settings.OUTPUT_DATA_ROOT = env("OUTPUT_DATA_ROOT", default="/tests/selenium/output_data")
     config.addinivalue_line("markers", "night: This marker is intended for e2e tests conducted during the night on CI")
-<<<<<<< HEAD
-
-    if not os.path.exists("report/screenshot"):
-        os.makedirs("report/screenshot")
-
-=======
->>>>>>> b747a518
+
     # delete all old screenshots
     settings.REPORT_DIRECTORY = f"{settings.OUTPUT_DATA_ROOT}/report"
     settings.DOWNLOAD_DIRECTORY = f"{settings.OUTPUT_DATA_ROOT}/report/downloads"
